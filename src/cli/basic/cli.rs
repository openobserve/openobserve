--- conflicted
+++ resolved
@@ -135,7 +135,15 @@
             ]),
             Command::new("upgrade-db")
                 .about("upgrade db table schemas").args(dataArgs()),
-<<<<<<< HEAD
+            Command::new("query-optimiser").about("query optimiser").args([
+                    arg!("url", 'u', "url", "url", true),
+                    arg!("token", 't', "token", "token", true),
+                    arg!("meta-token", 'm', "meta-token", "meta-token"),
+                    arg!("duration", 'd', "duration", "duration", true),
+                    arg!("stream-name", 's', "stream-name", "stream-name"),
+                    arg!("top-x", 'x', "top-x", "top-x").default_value("5"),
+                    arg!("org-id", 'o', "org-id", "org-id").default_value("default"),
+            ]),
             Command::new("index")
                 .about("index management commands")
                 .subcommand(
@@ -149,17 +157,6 @@
                             arg!("force", 'f', "force", "Force rebuild existing cuckoo filters", false).action(ArgAction::SetTrue),
                         ])
                 ),
-=======
-            Command::new("query-optimiser").about("query optimiser").args([
-                    arg!("url", 'u', "url", "url", true),
-                    arg!("token", 't', "token", "token", true),
-                    arg!("meta-token", 'm', "meta-token", "meta-token"),
-                    arg!("duration", 'd', "duration", "duration", true),
-                    arg!("stream-name", 's', "stream-name", "stream-name"),
-                    arg!("top-x", 'x', "top-x", "top-x").default_value("5"),
-                    arg!("org-id", 'o', "org-id", "org-id").default_value("default"),
-            ])
->>>>>>> c52d6fb4
         ])
 }
 
@@ -433,77 +430,13 @@
         "upgrade-db" => {
             crate::migration::init_db().await?;
         }
-<<<<<<< HEAD
-        "index" => {
-            let command = command.subcommand();
-            match command {
-                Some(("trace", args)) => {
-                    let start_time_str = args.get_one::<String>("start-time").unwrap();
-                    let end_time_str = args.get_one::<String>("end-time").unwrap();
-                    let org_id = args.get_one::<String>("org").cloned();
-                    let stream_name = args.get_one::<String>("stream").unwrap();
-                    let force = args.get_flag("force");
-
-                    // Parse time strings
-                    let start_time =
-                        chrono::NaiveDateTime::parse_from_str(start_time_str, "%Y-%m-%d %H:%M:%S")
-                            .map_err(|e| anyhow::anyhow!("Invalid start time format: {}", e))?
-                            .and_utc();
-                    let end_time =
-                        chrono::NaiveDateTime::parse_from_str(end_time_str, "%Y-%m-%d %H:%M:%S")
-                            .map_err(|e| anyhow::anyhow!("Invalid end time format: {}", e))?
-                            .and_utc();
-
-                    if start_time >= end_time {
-                        return Err(anyhow::anyhow!("Start time must be before end time"));
-                    }
-
-                    println!("Building cuckoo filters for traces...");
-                    crate::job::files::cuckoo_filter::build_cuckoo_filters_for_time_range(
-                        start_time,
-                        end_time,
-                        org_id,
-                        stream_name,
-                        force,
-                    )
-                    .await?;
-                }
-                _ => {
-                    return Err(anyhow::anyhow!("unsupported index sub command"));
-                }
-            }
-=======
-        "query-optimiser" => {
-            let stream_name = command
-                .get_one::<String>("stream-name")
-                .map(|stream_name| stream_name.to_string());
-
-            let meta_token = command
-                .get_one::<String>("meta-token")
-                .map(|meta_token| meta_token.to_string());
-
-            let url = command.get_one::<String>("url").expect("url is required");
-            let token = command
-                .get_one::<String>("token")
-                .expect("token is required");
-
-            let duration = command.get_one::<String>("duration").unwrap();
-            let duration = duration.parse::<i64>().unwrap_or(12);
-            let top_x = command.get_one::<String>("top-x").unwrap();
-            let top_x = top_x.parse::<usize>().unwrap_or(5);
-            let org_id = command.get_one::<String>("org-id").unwrap();
-
-            super::query_optimiser::query_optimiser(
-                url,
-                token,
-                &meta_token,
-                duration,
-                &stream_name,
-                top_x,
-                org_id,
-            )
-            .await?;
->>>>>>> c52d6fb4
+
+
+
+
+
+
+
         }
         _ => {
             return Err(anyhow::anyhow!("unsupported sub command: {name}"));
