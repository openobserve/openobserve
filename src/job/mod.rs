// Copyright 2025 OpenObserve Inc.
//
// This program is free software: you can redistribute it and/or modify
// it under the terms of the GNU Affero General Public License as published by
// the Free Software Foundation, either version 3 of the License, or
// (at your option) any later version.
//
// This program is distributed in the hope that it will be useful
// but WITHOUT ANY WARRANTY; without even the implied warranty of
// MERCHANTABILITY or FITNESS FOR A PARTICULAR PURPOSE.  See the
// GNU Affero General Public License for more details.
//
// You should have received a copy of the GNU Affero General Public License
// along with this program.  If not, see <http://www.gnu.org/licenses/>.

<<<<<<< HEAD
use config::cluster::LOCAL_NODE;
#[cfg(feature = "marketplace")]
use infra::errors::Error;
=======
use config::{cluster::LOCAL_NODE, spawn_pausable_job};
>>>>>>> 42e96589
use infra::file_list as infra_file_list;
#[cfg(feature = "enterprise")]
use o2_enterprise::enterprise::common::config::get_config as get_enterprise_config;
#[cfg(feature = "enterprise")]
use o2_openfga::config::get_config as get_openfga_config;
use regex::Regex;

use crate::{
    common::{
        infra::config::SYSLOG_ENABLED,
        meta::{
            organization::DEFAULT_ORG,
            user::{UserOrgRole, UserRequest},
        },
    },
    service::{db, self_reporting, users},
};

mod alert_manager;
#[cfg(feature = "enterprise")]
mod cipher;
#[cfg(feature = "cloud")]
mod cloud;
mod compactor;
mod file_downloader;
mod file_list_dump;
pub(crate) mod files;
mod flatten_compactor;
pub mod metrics;
mod mmdb_downloader;
#[cfg(feature = "enterprise")]
pub(crate) mod pipeline;
mod promql;
mod promql_self_consume;
mod stats;
pub(crate) mod syslog_server;

pub use file_downloader::{download_from_node, queue_download};
pub use file_list_dump::FILE_LIST_SCHEMA;
pub use mmdb_downloader::MMDB_INIT_NOTIFIER;

#[cfg(feature = "marketplace")]
async fn get_metering_lock() -> Result<(), Error> {
    if !LOCAL_NODE.is_alert_manager() {
        return Ok(());
    }
    use infra::dist_lock;
    use o2_enterprise::enterprise::metering::METERING_NATS_LOCK_KEY;

    use crate::common::infra::cluster::get_node_by_uuid;

    let db = infra::db::get_db().await;
    let node = db
        .get("/marketplace/metering/node")
        .await
        .ok()
        .unwrap_or_default();
    let node = String::from_utf8_lossy(&node);
    if !node.is_empty() && LOCAL_NODE.uuid.ne(&node) && get_node_by_uuid(&node).await.is_some() {
        log::info!("[o2::ENT] metering is locked by node {node}");
        return Ok(()); // other node is processing
    }

    if node.is_empty() || LOCAL_NODE.uuid.ne(&node) {
        let locker = infra::dist_lock::lock(METERING_NATS_LOCK_KEY, 0).await?;
        // check the working node again, maybe other node locked it first
        let node = db
            .get("/marketplace/metering/node")
            .await
            .ok()
            .unwrap_or_default();
        let node = String::from_utf8_lossy(&node);
        if !node.is_empty() && LOCAL_NODE.uuid.ne(&node) && get_node_by_uuid(&node).await.is_some()
        {
            dist_lock::unlock(&locker).await?;
            return Ok(()); // other node is processing
        }
        // set to current node
        let ret = db
            .put(
                "/marketplace/metering/node",
                LOCAL_NODE.uuid.clone().into(),
                infra::db::NO_NEED_WATCH,
                None,
            )
            .await;
        dist_lock::unlock(&locker).await?;
        log::info!("[o2::ENT] Metering lock acquired");
        drop(locker);
        ret?;
    }

    Ok(())
}

pub async fn init() -> Result<(), anyhow::Error> {
    let email_regex = Regex::new(
        r"^([a-z0-9_+]([a-z0-9_+.-]*[a-z0-9_+])?)@([a-z0-9]+([\-\.]{1}[a-z0-9]+)*\.[a-z]{2,6})",
    )
    .expect("Email regex is valid");

    let cfg = config::get_config();
    // init root user
    if !db::user::root_user_exists().await {
        if cfg.auth.root_user_email.is_empty()
            || !email_regex.is_match(&cfg.auth.root_user_email)
            || cfg.auth.root_user_password.is_empty()
        {
            panic!(
                "Please set root user email-id & password using ZO_ROOT_USER_EMAIL & ZO_ROOT_USER_PASSWORD environment variables. This can also indicate an invalid email ID. Email ID must comply with ([a-z0-9_+]([a-z0-9_+.-]*[a-z0-9_+])?)@([a-z0-9]+([\\-\\.]{{1}}[a-z0-9]+)*\\.[a-z]{{2,6}})"
            );
        }
        let _ = crate::service::organization::check_and_create_org_without_ofga(DEFAULT_ORG).await;
        if let Err(e) = users::create_root_user(
            DEFAULT_ORG,
            UserRequest {
                email: cfg.auth.root_user_email.clone(),
                password: cfg.auth.root_user_password.clone(),
                role: UserOrgRole {
                    base_role: config::meta::user::UserRole::Root,
                    custom_role: None,
                },
                first_name: "root".to_owned(),
                last_name: "".to_owned(),
                is_external: false,
                token: if cfg.auth.root_user_token.is_empty() {
                    None
                } else {
                    Some(cfg.auth.root_user_token.clone())
                },
            },
        )
        .await
        {
            panic!("Failed to create root user: {e}");
        }
    }

    if !cfg.common.mmdb_disable_download
        && (LOCAL_NODE.is_ingester() || LOCAL_NODE.is_querier() || LOCAL_NODE.is_alert_manager())
    {
        // Try to download the mmdb files, if its not disabled.
        tokio::task::spawn(mmdb_downloader::run());
    }

    db::user::cache().await.expect("user cache failed");
    db::organization::cache()
        .await
        .expect("organizations cache failed");
    db::org_users::cache().await.expect("org user cache failed");

    db::organization::org_settings_cache()
        .await
        .expect("organization settings cache sync failed");

    // watch org users
    tokio::task::spawn(db::user::watch());
    tokio::task::spawn(db::org_users::watch());
    tokio::task::spawn(db::organization::watch());

    // check version
    db::metas::version::set()
        .await
        .expect("db version set failed");

    // check tantivy _timestamp update time
    _ = db::metas::tantivy_index::get_ttv_timestamp_updated_at().await;
    // check tantivy secondary index update time
    _ = db::metas::tantivy_index::get_ttv_secondary_index_updated_at().await;

    // Auth auditing should be done by router also
    #[cfg(feature = "enterprise")]
    if self_reporting::run_audit_publish().is_none() {
        log::error!("Failed to run audit publish");
    };
    #[cfg(feature = "cloud")]
    tokio::task::spawn(self_reporting::cloud_events::flush_cloud_events());

    #[cfg(feature = "enterprise")]
    {
        tokio::task::spawn(db::ofga::watch());
        db::ofga::cache().await.expect("ofga model cache failed");
        o2_openfga::authorizer::authz::init_open_fga().await;
        // RBAC model
        if get_openfga_config().enabled
            && let Err(e) = crate::common::infra::ofga::init().await
        {
            log::error!("OFGA init failed: {e}");
        }
    }

    tokio::task::spawn(promql_self_consume::run());
    // Router doesn't need to initialize job
    if LOCAL_NODE.is_router() && LOCAL_NODE.is_single_role() {
        return Ok(());
    }

    // telemetry run
    if cfg.common.telemetry_enabled && LOCAL_NODE.is_querier() {
        spawn_pausable_job!(
            "telemetry",
            config::get_config().common.telemetry_heartbeat,
            {
                crate::common::meta::telemetry::Telemetry::new()
                    .heart_beat("OpenObserve - heartbeat", None)
                    .await;
            }
        );
    }

    tokio::task::spawn(self_reporting::run());

    // cache short_urls
    tokio::task::spawn(db::short_url::watch());
    db::short_url::cache()
        .await
        .expect("short url cache failed");

    // initialize metadata watcher
    tokio::task::spawn(async move { db::schema::watch().await });
    tokio::task::spawn(async move { db::functions::watch().await });
    tokio::task::spawn(async move { db::compact::retention::watch().await });
    tokio::task::spawn(async move { db::metrics::watch_prom_cluster_leader().await });
    tokio::task::spawn(async move { db::alerts::templates::watch().await });
    tokio::task::spawn(async move { db::alerts::destinations::watch().await });
    tokio::task::spawn(async move { db::alerts::realtime_triggers::watch().await });
    tokio::task::spawn(async move { db::alerts::alert::watch().await });
    tokio::task::spawn(async move { db::organization::org_settings_watch().await });
    #[cfg(feature = "enterprise")]
    tokio::task::spawn(
        async move { o2_enterprise::enterprise::domain_management::db::watch().await },
    );
    #[cfg(feature = "enterprise")]
    tokio::task::spawn(async move { db::ai_prompts::watch().await });

    // pipeline not used on compactors
    if LOCAL_NODE.is_ingester() || LOCAL_NODE.is_querier() || LOCAL_NODE.is_alert_manager() {
        tokio::task::spawn(async move { db::pipeline::watch().await });
    }

    #[cfg(feature = "enterprise")]
    if LOCAL_NODE.is_ingester() || LOCAL_NODE.is_querier() {
        tokio::task::spawn(db::session::watch());
    }
    if LOCAL_NODE.is_ingester() || LOCAL_NODE.is_querier() || LOCAL_NODE.is_alert_manager() {
        tokio::task::spawn(db::enrichment_table::watch());
    }

    tokio::task::yield_now().await;

    // cache core metadata
    db::schema::cache().await.expect("stream cache failed");
    db::functions::cache()
        .await
        .expect("functions cache failed");
    db::compact::retention::cache()
        .await
        .expect("compact delete cache failed");
    db::metrics::cache_prom_cluster_leader()
        .await
        .expect("prom cluster leader cache failed");

    // cache alerts
    db::alerts::templates::cache()
        .await
        .expect("alerts templates cache failed");
    db::alerts::destinations::cache()
        .await
        .expect("alerts destinations cache failed");
    db::alerts::realtime_triggers::cache()
        .await
        .expect("alerts realtime triggers cache failed");
    db::alerts::alert::cache()
        .await
        .expect("alerts cache failed");
    #[allow(deprecated)]
    db::syslog::cache().await.expect("syslog cache failed");
    #[allow(deprecated)]
    db::syslog::cache_syslog_settings()
        .await
        .expect("syslog settings cache failed");
    #[cfg(feature = "enterprise")]
    o2_enterprise::enterprise::domain_management::db::cache()
        .await
        .expect("domain management cache failed");
    #[cfg(feature = "enterprise")]
    db::ai_prompts::cache()
        .await
        .expect("ai prompts cache failed");

    infra_file_list::create_table_index().await?;
    if !LOCAL_NODE.is_alert_manager() {
        infra_file_list::LOCAL_CACHE.create_table_index().await?;
    }

    #[cfg(feature = "enterprise")]
    if LOCAL_NODE.is_ingester() || LOCAL_NODE.is_querier() || LOCAL_NODE.is_alert_manager() {
        db::session::cache()
            .await
            .expect("user session cache failed");
    }

    // check wal directory
    if LOCAL_NODE.is_ingester() {
        // create wal dir
        if let Err(e) = std::fs::create_dir_all(&cfg.common.data_wal_dir) {
            log::error!("Failed to create wal dir: {e}");
        }
    }

    #[cfg(feature = "enterprise")]
    if LOCAL_NODE.is_querier() && get_enterprise_config().ai.enabled {
        tokio::task::spawn(async move {
            o2_enterprise::enterprise::ai::prompt::prompts::load_system_prompt()
                .await
                .expect("load system prompt failed");
        });
    }
    tokio::task::spawn(async move { files::run().await });
    tokio::task::spawn(async move { stats::run().await });
    tokio::task::spawn(async move { compactor::run().await });
    tokio::task::spawn(async move { flatten_compactor::run().await });
    tokio::task::spawn(async move { metrics::run().await });
    let _ = promql::run();
    tokio::task::spawn(async move { alert_manager::run().await });
    tokio::task::spawn(async move { file_downloader::run().await });
    #[cfg(feature = "enterprise")]
    tokio::task::spawn(async move { pipeline::run().await });

    if LOCAL_NODE.is_compactor() {
        tokio::task::spawn(file_list_dump::run());
    }

    // load metrics disk cache
    tokio::task::spawn(crate::service::promql::search::init());
    // start pipeline data retention
    #[cfg(feature = "enterprise")]
    tokio::task::spawn(o2_enterprise::enterprise::pipeline::pipeline_job::run());

    #[cfg(feature = "enterprise")]
    {
        tokio::task::spawn(async move { cipher::run().await });
        tokio::task::spawn(async move { db::keys::watch().await });
        tokio::task::spawn(async move { db::re_pattern::watch_patterns().await });
        tokio::task::spawn(async move { db::re_pattern::watch_pattern_associations().await });
        // we do this call here so the pattern manager gets init-ed at the very start instead at
        // first use helpful for stream settings case, where if not already init-ed, it
        // returns empty array for associations because it is a sync fn and cannot init
        // manager itself
        tokio::task::spawn(async move {
            o2_enterprise::enterprise::re_patterns::get_pattern_manager().await
        });
    }

    // additional for cloud
    #[cfg(feature = "cloud")]
    // OpenFGA migration
    o2_enterprise::enterprise::cloud::ofga_migrate()
        .await
        .expect("cloud ofga migrations failed");

    #[cfg(any(feature = "cloud", feature = "marketplace"))]
    {
        use crate::{
            common::infra::cluster::get_cached_nodes, service::self_reporting::search::get_usage,
        };

        tokio::spawn(async move {
            // try checking the lock every 15 minutes, so we can be fairly sure that
            // when we report metering, there is an alive node holding the lock
            let mut interval = tokio::time::interval(tokio::time::Duration::from_secs(60 * 15));
            interval.tick().await; // first tick is instant
            // we start off with false, so at startup alert manager must be up and running
            let mut last_check = false;
            loop {
                let nodes = get_cached_nodes(|n| n.is_alert_manager())
                    .await
                    .unwrap_or_default();
                if nodes.is_empty() {
                    if !last_check {
                        log::info!(
                            "[O2::ENT] No online alert manager node found in two consecutive checks, exiting"
                        );
                        std::process::exit(-1);
                    } else {
                        last_check = false;
                    }
                } else {
                    last_check = true;
                }

                get_metering_lock().await.unwrap();
                interval.tick().await;
            }
        });
        o2_enterprise::enterprise::metering::init(get_usage)
            .await
            .expect("cloud usage metering job init failed");

        // run these cloud jobs only in alert manager
        if LOCAL_NODE.is_alert_manager() {
            cloud::start();
        }
    }

    // Shouldn't serve request until initialization finishes
    log::info!("Job initialization complete");

    // Syslog server start
    #[allow(deprecated)]
    tokio::task::spawn(db::syslog::watch());
    #[allow(deprecated)]
    tokio::task::spawn(db::syslog::watch_syslog_settings());

    let start_syslog = *SYSLOG_ENABLED.read();
    if start_syslog {
        syslog_server::run(start_syslog, true)
            .await
            .expect("syslog server run failed");
    }

    Ok(())
}

/// Additional jobs that init processes should be deferred until the gRPC service
/// starts in the main thread
pub async fn init_deferred() -> Result<(), anyhow::Error> {
    if !LOCAL_NODE.is_ingester() && !LOCAL_NODE.is_querier() && !LOCAL_NODE.is_alert_manager() {
        return Ok(());
    }

    db::schema::cache_enrichment_tables()
        .await
        .expect("EnrichmentTables cache failed");
    // pipelines can potentially depend on enrichment tables, so cached afterwards
    db::pipeline::cache().await.expect("Pipeline cache failed");

    Ok(())
}<|MERGE_RESOLUTION|>--- conflicted
+++ resolved
@@ -13,13 +13,9 @@
 // You should have received a copy of the GNU Affero General Public License
 // along with this program.  If not, see <http://www.gnu.org/licenses/>.
 
-<<<<<<< HEAD
-use config::cluster::LOCAL_NODE;
+use config::{cluster::LOCAL_NODE, spawn_pausable_job};
 #[cfg(feature = "marketplace")]
 use infra::errors::Error;
-=======
-use config::{cluster::LOCAL_NODE, spawn_pausable_job};
->>>>>>> 42e96589
 use infra::file_list as infra_file_list;
 #[cfg(feature = "enterprise")]
 use o2_enterprise::enterprise::common::config::get_config as get_enterprise_config;
@@ -420,6 +416,7 @@
             .expect("cloud usage metering job init failed");
 
         // run these cloud jobs only in alert manager
+        #[cfg(feature="cloud")]
         if LOCAL_NODE.is_alert_manager() {
             cloud::start();
         }
