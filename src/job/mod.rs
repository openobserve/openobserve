// Copyright 2024 OpenObserve Inc.
//
// This program is free software: you can redistribute it and/or modify
// it under the terms of the GNU Affero General Public License as published by
// the Free Software Foundation, either version 3 of the License, or
// (at your option) any later version.
//
// This program is distributed in the hope that it will be useful
// but WITHOUT ANY WARRANTY; without even the implied warranty of
// MERCHANTABILITY or FITNESS FOR A PARTICULAR PURPOSE.  See the
// GNU Affero General Public License for more details.
//
// You should have received a copy of the GNU Affero General Public License
// along with this program.  If not, see <http://www.gnu.org/licenses/>.

use config::cluster::LOCAL_NODE;
use infra::file_list as infra_file_list;
#[cfg(feature = "enterprise")]
use o2_openfga::config::get_config as get_openfga_config;
use regex::Regex;

use crate::{
    common::{
        infra::config::SYSLOG_ENABLED,
        meta::{
            organization::DEFAULT_ORG,
            user::{UserOrgRole, UserRequest},
        },
    },
    service::{db, self_reporting, users},
};

mod alert_manager;
#[cfg(feature = "enterprise")]
mod cipher;
mod compactor;
pub(crate) mod files;
mod flatten_compactor;
pub mod metrics;
mod mmdb_downloader;
mod pipeline;
mod promql;
mod promql_self_consume;
mod stats;
pub(crate) mod syslog_server;
mod telemetry;

pub use mmdb_downloader::MMDB_INIT_NOTIFIER;

pub async fn init() -> Result<(), anyhow::Error> {
    let email_regex = Regex::new(
        r"^([a-z0-9_+]([a-z0-9_+.-]*[a-z0-9_+])?)@([a-z0-9]+([\-\.]{1}[a-z0-9]+)*\.[a-z]{2,6})",
    )
    .expect("Email regex is valid");

    let cfg = config::get_config();
    // init root user
    if !db::user::root_user_exists().await {
        if cfg.auth.root_user_email.is_empty()
            || !email_regex.is_match(&cfg.auth.root_user_email)
            || cfg.auth.root_user_password.is_empty()
        {
            panic!(
                "Please set root user email-id & password using ZO_ROOT_USER_EMAIL & ZO_ROOT_USER_PASSWORD environment variables. This can also indicate an invalid email ID. Email ID must comply with ([a-z0-9_+]([a-z0-9_+.-]*[a-z0-9_+])?)@([a-z0-9]+([\\-\\.]{{1}}[a-z0-9]+)*\\.[a-z]{{2,6}})"
            );
        }
        let _ = crate::service::organization::check_and_create_org_without_ofga(DEFAULT_ORG).await;
        if let Err(e) = users::create_root_user(
            DEFAULT_ORG,
            UserRequest {
                email: cfg.auth.root_user_email.clone(),
                password: cfg.auth.root_user_password.clone(),
                role: UserOrgRole {
                    base_role: config::meta::user::UserRole::Root,
                    custom_role: None,
                },
                first_name: "root".to_owned(),
                last_name: "".to_owned(),
                is_external: false,
            },
        )
        .await
        {
            panic!("Failed to create root user: {e}");
        }
    }

    if !cfg.common.mmdb_disable_download {
        // Try to download the mmdb files, if its not disabled.
        tokio::task::spawn(async move { mmdb_downloader::run().await });
    }

    db::user::cache().await.expect("user cache failed");
    db::organization::cache()
        .await
        .expect("organizations cache failed");
    db::org_users::cache().await.expect("org user cache failed");

    db::organization::org_settings_cache()
        .await
        .expect("organization settings cache sync failed");

    // watch org users
    tokio::task::spawn(async move { db::user::watch().await });
    tokio::task::spawn(async move { db::org_users::watch().await });
    tokio::task::spawn(async move { db::organization::watch().await });

    // check version
    db::version::set().await.expect("db version set failed");

    // Auth auditing should be done by router also
    #[cfg(feature = "enterprise")]
    tokio::task::spawn(async move { self_reporting::run_audit_publish().await });

    tokio::task::spawn(async move { promql_self_consume::run().await });
    // Router doesn't need to initialize job
    if LOCAL_NODE.is_router() && LOCAL_NODE.is_single_role() {
        return Ok(());
    }

    // telemetry run
    if cfg.common.telemetry_enabled && LOCAL_NODE.is_querier() {
        tokio::task::spawn(async move { telemetry::run().await });
    }

    tokio::task::spawn(async move { self_reporting::run().await });

    // cache short_urls
    tokio::task::spawn(async move { db::short_url::watch().await });
    db::short_url::cache()
        .await
        .expect("short url cache failed");

    // initialize metadata watcher
    tokio::task::spawn(async move { db::schema::watch().await });
    tokio::task::spawn(async move { db::functions::watch().await });
    tokio::task::spawn(async move { db::compact::retention::watch().await });
    tokio::task::spawn(async move { db::metrics::watch_prom_cluster_leader().await });
    tokio::task::spawn(async move { db::alerts::templates::watch().await });
    tokio::task::spawn(async move { db::alerts::destinations::watch().await });
    tokio::task::spawn(async move { db::alerts::realtime_triggers::watch().await });
    tokio::task::spawn(async move { db::alerts::alert::watch().await });
    tokio::task::spawn(async move { db::dashboards::reports::watch().await });
    tokio::task::spawn(async move { db::organization::org_settings_watch().await });

    tokio::task::spawn(async move { db::pipeline::watch().await });
    #[cfg(feature = "enterprise")]
    tokio::task::spawn(async move { db::ofga::watch().await });

    #[cfg(feature = "enterprise")]
    if LOCAL_NODE.is_ingester() || LOCAL_NODE.is_querier() {
        tokio::task::spawn(async move { db::session::watch().await });
    }
    if LOCAL_NODE.is_ingester() || LOCAL_NODE.is_querier() || LOCAL_NODE.is_alert_manager() {
        tokio::task::spawn(async move { db::enrichment_table::watch().await });
    }

    tokio::task::yield_now().await;

    // cache core metadata
    db::schema::cache().await.expect("stream cache failed");
    db::functions::cache()
        .await
        .expect("functions cache failed");
    db::compact::retention::cache()
        .await
        .expect("compact delete cache failed");
    db::metrics::cache_prom_cluster_leader()
        .await
        .expect("prom cluster leader cache failed");

    // cache alerts
    db::alerts::templates::cache()
        .await
        .expect("alerts templates cache failed");
    db::alerts::destinations::cache()
        .await
        .expect("alerts destinations cache failed");
    db::alerts::realtime_triggers::cache()
        .await
        .expect("alerts realtime triggers cache failed");
    db::alerts::alert::cache()
        .await
        .expect("alerts cache failed");
    db::dashboards::reports::cache()
        .await
        .expect("reports cache failed");
    db::syslog::cache().await.expect("syslog cache failed");
    db::syslog::cache_syslog_settings()
        .await
        .expect("syslog settings cache failed");

    // cache pipeline
    db::pipeline::cache().await.expect("Pipeline cache failed");

    infra_file_list::create_table_index().await?;
    infra_file_list::LOCAL_CACHE.create_table_index().await?;
    tokio::task::spawn(async move { db::file_list::cache_stats().await });

    #[cfg(feature = "enterprise")]
    db::ofga::cache().await.expect("ofga model cache failed");

    #[cfg(feature = "enterprise")]
    if !LOCAL_NODE.is_compactor() {
        db::session::cache()
            .await
            .expect("user session cache failed");
    }

    // check wal directory
    if LOCAL_NODE.is_ingester() {
        // create wal dir
        if let Err(e) = std::fs::create_dir_all(&cfg.common.data_wal_dir) {
            log::error!("Failed to create wal dir: {}", e);
        }
    }

    tokio::task::spawn(async move { files::run().await });
    tokio::task::spawn(async move { stats::run().await });
    tokio::task::spawn(async move { compactor::run().await });
    tokio::task::spawn(async move { flatten_compactor::run().await });
    tokio::task::spawn(async move { metrics::run().await });
    tokio::task::spawn(async move { promql::run().await });
    tokio::task::spawn(async move { alert_manager::run().await });

    // load metrics disk cache
    tokio::task::spawn(async move { crate::service::promql::search::init().await });
    // start pipeline data retention
    tokio::task::spawn(async move { pipeline::run().await });
<<<<<<< HEAD
=======

    #[cfg(feature = "enterprise")]
    o2_openfga::authorizer::authz::init_open_fga().await;
>>>>>>> 2d8d7b42

    #[cfg(feature = "enterprise")]
    tokio::task::spawn(async move { cipher::run().await });
    #[cfg(feature = "enterprise")]
    tokio::task::spawn(async move { db::keys::watch().await });

    // RBAC model
    #[cfg(feature = "enterprise")]
    if get_openfga_config().enabled {
        if let Err(e) = crate::common::infra::ofga::init().await {
            log::error!("OFGA init failed: {}", e);
        }
    }

    // additional for cloud
    #[cfg(feature = "cloud")]
    {
        // OpenFGA migration
        o2_enterprise::enterprise::cloud::ofga_migrate()
            .await
            .expect("cloud ofga migrations failed");

        // OrgUsage pipeline init
        o2_enterprise::enterprise::cloud::billings::org_usage::check_and_create_usage_pipeline()
            .await
            .expect("Cloud OrgUsage pipeline init failed");
    }

    // Shouldn't serve request until initialization finishes
    log::info!("Job initialization complete");

    // Syslog server start
    tokio::task::spawn(async move { db::syslog::watch().await });
    tokio::task::spawn(async move { db::syslog::watch_syslog_settings().await });

    let start_syslog = *SYSLOG_ENABLED.read();
    if start_syslog {
        syslog_server::run(start_syslog, true)
            .await
            .expect("syslog server run failed");
    }

    Ok(())
}<|MERGE_RESOLUTION|>--- conflicted
+++ resolved
@@ -227,12 +227,9 @@
     tokio::task::spawn(async move { crate::service::promql::search::init().await });
     // start pipeline data retention
     tokio::task::spawn(async move { pipeline::run().await });
-<<<<<<< HEAD
-=======
 
     #[cfg(feature = "enterprise")]
     o2_openfga::authorizer::authz::init_open_fga().await;
->>>>>>> 2d8d7b42
 
     #[cfg(feature = "enterprise")]
     tokio::task::spawn(async move { cipher::run().await });
