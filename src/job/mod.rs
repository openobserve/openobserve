// Copyright 2024 OpenObserve Inc.
//
// This program is free software: you can redistribute it and/or modify
// it under the terms of the GNU Affero General Public License as published by
// the Free Software Foundation, either version 3 of the License, or
// (at your option) any later version.
//
// This program is distributed in the hope that it will be useful
// but WITHOUT ANY WARRANTY; without even the implied warranty of
// MERCHANTABILITY or FITNESS FOR A PARTICULAR PURPOSE.  See the
// GNU Affero General Public License for more details.
//
// You should have received a copy of the GNU Affero General Public License
// along with this program.  If not, see <http://www.gnu.org/licenses/>.

use config::cluster::LOCAL_NODE;
use infra::file_list as infra_file_list;
#[cfg(feature = "enterprise")]
use o2_enterprise::enterprise::common::infra::config::get_config as get_o2_config;
use regex::Regex;

use crate::{
    common::{
        infra::config::SYSLOG_ENABLED,
        meta::{
            organization::DEFAULT_ORG,
            user::{UserOrgRole, UserRequest},
        },
    },
    service::{db, self_reporting, users},
};

mod alert_manager;
mod compactor;
pub(crate) mod files;
mod flatten_compactor;
pub mod metrics;
mod mmdb_downloader;
mod promql;
mod promql_self_consume;
mod stats;
pub(crate) mod syslog_server;
mod telemetry;

pub use mmdb_downloader::MMDB_INIT_NOTIFIER;

pub async fn init() -> Result<(), anyhow::Error> {
    let email_regex = Regex::new(
        r"^([a-z0-9_+]([a-z0-9_+.-]*[a-z0-9_+])?)@([a-z0-9]+([\-\.]{1}[a-z0-9]+)*\.[a-z]{2,6})",
    )
    .expect("Email regex is valid");

    let cfg = config::get_config();
    // init root user
    if !db::user::root_user_exists().await {
        if cfg.auth.root_user_email.is_empty()
            || !email_regex.is_match(&cfg.auth.root_user_email)
            || cfg.auth.root_user_password.is_empty()
        {
            panic!(
                "Please set root user email-id & password using ZO_ROOT_USER_EMAIL & ZO_ROOT_USER_PASSWORD environment variables. This can also indicate an invalid email ID. Email ID must comply with ([a-z0-9_+]([a-z0-9_+.-]*[a-z0-9_+])?)@([a-z0-9]+([\\-\\.]{{1}}[a-z0-9]+)*\\.[a-z]{{2,6}})"
            );
        }
        let _ = crate::service::organization::check_and_create_org_without_ofga(DEFAULT_ORG).await;
        if let Err(e) = users::create_root_user(
            DEFAULT_ORG,
            UserRequest {
                email: cfg.auth.root_user_email.clone(),
                password: cfg.auth.root_user_password.clone(),
                role: UserOrgRole {
                    base_role: config::meta::user::UserRole::Root,
                    custom_role: None,
                },
                first_name: "root".to_owned(),
                last_name: "".to_owned(),
                is_external: false,
            },
        )
        .await
        {
            panic!("Failed to create root user: {e}");
        }
    }

    if !cfg.common.mmdb_disable_download {
        // Try to download the mmdb files, if its not disabled.
        tokio::task::spawn(async move { mmdb_downloader::run().await });
    }

    db::user::cache().await.expect("user cache failed");
    db::organization::cache()
        .await
        .expect("organizations cache failed");
    db::org_users::cache().await.expect("org user cache failed");

    db::organization::org_settings_cache()
        .await
        .expect("organization settings cache sync failed");

    // watch org users
    tokio::task::spawn(async move { db::user::watch().await });
    tokio::task::spawn(async move { db::org_users::watch().await });
    tokio::task::spawn(async move { db::organization::watch().await });

    // check version
    db::version::set().await.expect("db version set failed");

    // Auth auditing should be done by router also
    #[cfg(feature = "enterprise")]
    tokio::task::spawn(async move { self_reporting::run_audit_publish().await });

    tokio::task::spawn(async move { promql_self_consume::run().await });
    // Router doesn't need to initialize job
    if LOCAL_NODE.is_router() {
        return Ok(());
    }

    // telemetry run
    if cfg.common.telemetry_enabled && LOCAL_NODE.is_querier() {
        tokio::task::spawn(async move { telemetry::run().await });
    }

    tokio::task::spawn(async move { self_reporting::run().await });

    // cache short_urls
    tokio::task::spawn(async move { db::short_url::watch().await });
    db::short_url::cache()
        .await
        .expect("short url cache failed");

    // initialize metadata watcher
    tokio::task::spawn(async move { db::schema::watch().await });
    tokio::task::spawn(async move { db::functions::watch().await });
    tokio::task::spawn(async move { db::compact::retention::watch().await });
    tokio::task::spawn(async move { db::metrics::watch_prom_cluster_leader().await });
    tokio::task::spawn(async move { db::alerts::templates::watch().await });
    tokio::task::spawn(async move { db::alerts::destinations::watch().await });
    tokio::task::spawn(async move { db::alerts::realtime_triggers::watch().await });
    tokio::task::spawn(async move { db::alerts::alert::watch().await });
    tokio::task::spawn(async move { db::dashboards::reports::watch().await });
<<<<<<< HEAD
    tokio::task::spawn(async move { db::organization::org_settings_watch().await });

=======
    tokio::task::spawn(async move { db::organization::watch().await });
    tokio::task::spawn(async move { db::pipeline::watch().await });
>>>>>>> 98fd0521
    #[cfg(feature = "enterprise")]
    tokio::task::spawn(async move { db::ofga::watch().await });

    #[cfg(feature = "enterprise")]
    if !LOCAL_NODE.is_compactor() || LOCAL_NODE.is_single_node() {
        tokio::task::spawn(async move { db::session::watch().await });
    }
    if !LOCAL_NODE.is_compactor() && !LOCAL_NODE.is_router() {
        tokio::task::spawn(async move { db::enrichment_table::watch().await });
    }

    tokio::task::yield_now().await;

    // cache core metadata
    db::schema::cache().await.expect("stream cache failed");
    db::functions::cache()
        .await
        .expect("functions cache failed");
    db::compact::retention::cache()
        .await
        .expect("compact delete cache failed");
    db::metrics::cache_prom_cluster_leader()
        .await
        .expect("prom cluster leader cache failed");

    // cache alerts
    db::alerts::templates::cache()
        .await
        .expect("alerts templates cache failed");
    db::alerts::destinations::cache()
        .await
        .expect("alerts destinations cache failed");
    db::alerts::realtime_triggers::cache()
        .await
        .expect("alerts realtime triggers cache failed");
    db::alerts::alert::cache()
        .await
        .expect("alerts cache failed");
    db::dashboards::reports::cache()
        .await
        .expect("reports cache failed");
    db::syslog::cache().await.expect("syslog cache failed");
    db::syslog::cache_syslog_settings()
        .await
        .expect("syslog settings cache failed");

    // cache pipeline
    db::pipeline::cache().await.expect("Pipeline cache failed");

    infra_file_list::create_table_index().await?;
    infra_file_list::LOCAL_CACHE.create_table_index().await?;
    tokio::task::spawn(async move { db::file_list::cache_stats().await });

    #[cfg(feature = "enterprise")]
    db::ofga::cache().await.expect("ofga model cache failed");

    #[cfg(feature = "enterprise")]
    if !LOCAL_NODE.is_compactor() {
        db::session::cache()
            .await
            .expect("user session cache failed");
    }

    // check wal directory
    if LOCAL_NODE.is_ingester() {
        // create wal dir
        if let Err(e) = std::fs::create_dir_all(&cfg.common.data_wal_dir) {
            log::error!("Failed to create wal dir: {}", e);
        }
    }

    tokio::task::spawn(async move { files::run().await });
    tokio::task::spawn(async move { stats::run().await });
    tokio::task::spawn(async move { compactor::run().await });
    tokio::task::spawn(async move { flatten_compactor::run().await });
    tokio::task::spawn(async move { metrics::run().await });
    tokio::task::spawn(async move { promql::run().await });
    tokio::task::spawn(async move { alert_manager::run().await });

    #[cfg(feature = "enterprise")]
    o2_enterprise::enterprise::openfga::authorizer::authz::init_open_fga().await;

    // RBAC model
    #[cfg(feature = "enterprise")]
    if get_o2_config().openfga.enabled {
        if let Err(e) = crate::common::infra::ofga::init().await {
            log::error!("OFGA init failed: {}", e);
        }
    }

    // Migrate ofga for cloud
    #[cfg(feature = "cloud")]
    o2_enterprise::enterprise::cloud::ofga_migrate()
        .await
        .expect("cloud ofga migrations failed");

    // Shouldn't serve request until initialization finishes
    log::info!("Job initialization complete");

    // Syslog server start
    tokio::task::spawn(async move { db::syslog::watch().await });
    tokio::task::spawn(async move { db::syslog::watch_syslog_settings().await });

    let start_syslog = *SYSLOG_ENABLED.read();
    if start_syslog {
        syslog_server::run(start_syslog, true)
            .await
            .expect("syslog server run failed");
    }

    Ok(())
}<|MERGE_RESOLUTION|>--- conflicted
+++ resolved
@@ -138,13 +138,9 @@
     tokio::task::spawn(async move { db::alerts::realtime_triggers::watch().await });
     tokio::task::spawn(async move { db::alerts::alert::watch().await });
     tokio::task::spawn(async move { db::dashboards::reports::watch().await });
-<<<<<<< HEAD
     tokio::task::spawn(async move { db::organization::org_settings_watch().await });
 
-=======
-    tokio::task::spawn(async move { db::organization::watch().await });
     tokio::task::spawn(async move { db::pipeline::watch().await });
->>>>>>> 98fd0521
     #[cfg(feature = "enterprise")]
     tokio::task::spawn(async move { db::ofga::watch().await });
 
