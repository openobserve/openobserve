--- conflicted
+++ resolved
@@ -94,7 +94,7 @@
     tokio::task::spawn(async move { db::syslog::watch().await });
     tokio::task::spawn(async move { db::syslog::watch_syslog_settings().await });
     tokio::task::yield_now().await; // yield let other tasks run
-<<<<<<< HEAD
+
     db::functions::cache()
         .await
         .expect("functions cache failed");
@@ -119,19 +119,6 @@
     db::syslog::cache_syslog_settings()
         .await
         .expect("syslog settings cache failed");
-=======
-    db::functions::cache().await?;
-    db::user::cache().await?;
- 
-    db::compact::delete::cache().await?;
-    db::cache_prom_cluster_leader().await?;
-    db::alerts::cache().await?;
-    db::triggers::cache().await?;
-    db::alerts::templates::cache().await?;
-    db::alerts::destinations::cache().await?;
-    db::syslog::cache().await?;
-    db::syslog::cache_syslog_settings().await?;
->>>>>>> b94e7e94
 
     // cache file list
     db::file_list::local::cache()
