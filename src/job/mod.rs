--- conflicted
+++ resolved
@@ -246,15 +246,6 @@
     #[cfg(feature = "enterprise")]
     tokio::task::spawn(async move { db::keys::watch().await });
 
-<<<<<<< HEAD
-    // RBAC model
-    #[cfg(feature = "enterprise")]
-    if get_openfga_config().enabled {
-        if let Err(e) = crate::common::infra::ofga::init().await {
-            log::error!("OFGA init failed: {}", e);
-        }
-    }
-
     // additional for cloud
     #[cfg(feature = "cloud")]
     {
@@ -269,8 +260,6 @@
             .expect("Cloud OrgUsage pipeline init failed");
     }
 
-=======
->>>>>>> 28d95998
     // Shouldn't serve request until initialization finishes
     log::info!("Job initialization complete");
 
