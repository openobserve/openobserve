--- conflicted
+++ resolved
@@ -165,13 +165,8 @@
     tokio::task::spawn(async move { db::alerts::destinations::watch().await });
     tokio::task::spawn(async move { db::alerts::realtime_triggers::watch().await });
     tokio::task::spawn(async move { db::alerts::alert::watch().await });
-<<<<<<< HEAD
-    tokio::task::spawn(async move { db::organization::watch().await });
-=======
-    tokio::task::spawn(async move { db::dashboards::reports::watch().await });
     tokio::task::spawn(async move { db::organization::org_settings_watch().await });
 
->>>>>>> 1785b2b2
     tokio::task::spawn(async move { db::pipeline::watch().await });
 
     #[cfg(feature = "enterprise")]
