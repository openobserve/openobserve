// Copyright 2025 OpenObserve Inc.
//
// This program is free software: you can redistribute it and/or modify
// it under the terms of the GNU Affero General Public License as published by
// the Free Software Foundation, either version 3 of the License, or
// (at your option) any later version.
//
// This program is distributed in the hope that it will be useful
// but WITHOUT ANY WARRANTY; without even the implied warranty of
// MERCHANTABILITY or FITNESS FOR A PARTICULAR PURPOSE.  See the
// GNU Affero General Public License for more details.
//
// You should have received a copy of the GNU Affero General Public License
// along with this program.  If not, see <http://www.gnu.org/licenses/>.

use config::{cluster::LOCAL_NODE, get_config};
#[cfg(feature = "enterprise")]
use o2_enterprise::enterprise::common::infra::config::get_config as get_o2_config;
use tokio::time;

use crate::service;

pub async fn run() -> Result<(), anyhow::Error> {
    if !LOCAL_NODE.is_alert_manager() {
        return Ok(());
    }

    let cfg = get_config();
    if cfg.report_server.enable_report_server {
        log::info!(
            "Spawning embedded report server {}",
            cfg.report_server.enable_report_server
        );
        tokio::task::spawn(async move {
            if let Err(e) = report_server::spawn_server().await {
                log::error!("report server failed to spawn {}", e);
            }
        });
    }

    // check super cluster
    #[cfg(feature = "enterprise")]
    if get_o2_config().super_cluster.enabled {
        let local_cluster_name = config::get_cluster_name();
<<<<<<< HEAD
        let cluster_name =
            o2_enterprise::enterprise::super_cluster::kv::alert_manager::get_job_cluster().await?;
        if !cluster_name.is_empty() && cluster_name != local_cluster_name {
=======
        let exist_cluster_name =
            o2_enterprise::enterprise::super_cluster::kv::alert_manager::get_job_cluster().await?;
        if !exist_cluster_name.is_empty() && exist_cluster_name != local_cluster_name {
>>>>>>> 9dc3e35b
            let clusters = o2_enterprise::enterprise::super_cluster::kv::cluster::list().await?;
            if clusters.iter().any(|c| c.name == exist_cluster_name) {
                log::info!(
                    "[ALERT MANAGER] is running in cluster: {}",
                    exist_cluster_name
                );
                return Ok(());
            }
        }
        // register to super cluster
        o2_enterprise::enterprise::super_cluster::kv::alert_manager::register_job_cluster(
            &local_cluster_name,
        )
        .await?;
    }

    tokio::task::spawn(async move { run_schedule_jobs().await });
    tokio::task::spawn(async move { clean_complete_jobs().await });
    tokio::task::spawn(async move { watch_timeout_jobs().await });
    for i in 0..cfg.limit.search_job_workers {
        tokio::task::spawn(async move { run_search_jobs(i).await });
    }
    tokio::task::spawn(async move { run_check_running_search_jobs().await });
    tokio::task::spawn(async move { run_delete_jobs_by_retention().await });
    tokio::task::spawn(async move { run_delete_jobs().await });

    Ok(())
}

async fn run_schedule_jobs() -> Result<(), anyhow::Error> {
    let interval = get_config().limit.alert_schedule_interval;
    let mut interval = time::interval(time::Duration::from_secs(interval as u64));
    interval.tick().await; // trigger the first run
    loop {
        interval.tick().await;
        if let Err(e) = service::alerts::scheduler::run().await {
            log::error!("[ALERT MANAGER] run schedule jobs error: {}", e);
        }
    }
}

async fn clean_complete_jobs() -> Result<(), anyhow::Error> {
    let scheduler_clean_interval = get_config().limit.scheduler_clean_interval;
    if scheduler_clean_interval < 0 {
        return Ok(());
    }
    let mut interval = time::interval(time::Duration::from_secs(scheduler_clean_interval as u64));
    interval.tick().await; // trigger the first run
    loop {
        interval.tick().await;
        if let Err(e) = infra::scheduler::clean_complete().await {
            log::error!("[ALERT MANAGER] clean complete jobs error: {}", e);
        }
    }
}

async fn watch_timeout_jobs() -> Result<(), anyhow::Error> {
    let scheduler_watch_interval = get_config().limit.scheduler_watch_interval;
    if scheduler_watch_interval < 0 {
        return Ok(());
    }
    let mut interval = time::interval(time::Duration::from_secs(scheduler_watch_interval as u64));
    interval.tick().await; // trigger the first run
    loop {
        interval.tick().await;
        if let Err(e) = infra::scheduler::watch_timeout().await {
            log::error!("[ALERT MANAGER] watch timeout jobs error: {}", e);
        }
    }
}

#[cfg(feature = "enterprise")]
async fn run_search_jobs(id: i64) -> Result<(), anyhow::Error> {
    let interval = get_config().limit.search_job_scheduler_interval;
    let mut interval = time::interval(time::Duration::from_secs(interval as u64));
    interval.tick().await; // trigger the first run
    loop {
        interval.tick().await;
        if let Err(e) = service::search_jobs::run(id).await {
            log::error!("[SEARCH JOB {id}] run search jobs error: {}", e);
        }
    }
}

#[cfg(feature = "enterprise")]
async fn run_check_running_search_jobs() -> Result<(), anyhow::Error> {
    let time = get_config().limit.search_job_run_timeout;
    let mut interval = time::interval(time::Duration::from_secs(time as u64));
    interval.tick().await; // trigger the first run
    loop {
        interval.tick().await;
        log::debug!("[SEARCH JOB] Running check on running jobs");
        let now = config::utils::time::now_micros();
        let updated_at = now - (time * 1_000_000);
        if let Err(e) = service::db::search_job::search_jobs::check_running_jobs(updated_at).await {
            log::error!("[SEARCH JOB] Error checking running jobs: {e}");
        }
    }
}

#[cfg(feature = "enterprise")]
async fn run_delete_jobs_by_retention() -> Result<(), anyhow::Error> {
    let time = get_config().limit.search_job_retention * 24 * 60 * 60;
    let mut interval = time::interval(time::Duration::from_secs(
        get_config().limit.search_job_run_timeout as u64,
    ));
    interval.tick().await; // trigger the first run
    loop {
        interval.tick().await;
        log::debug!("[SEARCH JOB] Running delete jobs by retention");
        let now = config::utils::time::now_micros();
        let updated_at = now - (time * 1_000_000);
        if let Err(e) = service::db::search_job::search_jobs::delete_jobs(updated_at).await {
            log::error!("[SEARCH JOB] Error deleting jobs: {e}");
        }
    }
}

#[cfg(feature = "enterprise")]
async fn run_delete_jobs() -> Result<(), anyhow::Error> {
    let interval = get_config().limit.search_job_delete_interval;
    let mut interval = time::interval(time::Duration::from_secs(interval as u64));
    interval.tick().await; // trigger the first run
    loop {
        interval.tick().await;
        log::debug!("[SEARCH JOB] Running delete jobs");
        if let Err(e) = service::search_jobs::delete_jobs().await {
            log::error!("[SEARCH JOB] run delete jobs error: {}", e);
        }
    }
}

#[cfg(not(feature = "enterprise"))]
async fn run_search_jobs(_id: i64) -> Result<(), anyhow::Error> {
    Ok(())
}

#[cfg(not(feature = "enterprise"))]
async fn run_check_running_search_jobs() -> Result<(), anyhow::Error> {
    Ok(())
}

#[cfg(not(feature = "enterprise"))]
async fn run_delete_jobs_by_retention() -> Result<(), anyhow::Error> {
    Ok(())
}

#[cfg(not(feature = "enterprise"))]
async fn run_delete_jobs() -> Result<(), anyhow::Error> {
    Ok(())
}<|MERGE_RESOLUTION|>--- conflicted
+++ resolved
@@ -42,15 +42,9 @@
     #[cfg(feature = "enterprise")]
     if get_o2_config().super_cluster.enabled {
         let local_cluster_name = config::get_cluster_name();
-<<<<<<< HEAD
-        let cluster_name =
-            o2_enterprise::enterprise::super_cluster::kv::alert_manager::get_job_cluster().await?;
-        if !cluster_name.is_empty() && cluster_name != local_cluster_name {
-=======
         let exist_cluster_name =
             o2_enterprise::enterprise::super_cluster::kv::alert_manager::get_job_cluster().await?;
         if !exist_cluster_name.is_empty() && exist_cluster_name != local_cluster_name {
->>>>>>> 9dc3e35b
             let clusters = o2_enterprise::enterprise::super_cluster::kv::cluster::list().await?;
             if clusters.iter().any(|c| c.name == exist_cluster_name) {
                 log::info!(
