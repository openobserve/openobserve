--- conflicted
+++ resolved
@@ -15,9 +15,6 @@
 
 use std::{collections::VecDeque, sync::Arc};
 
-<<<<<<< HEAD
-use config::{get_config, metrics, utils::time::now_micros};
-=======
 use config::{
     cluster::LOCAL_NODE,
     get_config,
@@ -27,7 +24,6 @@
 };
 use futures_util::StreamExt;
 use hashbrown::{HashMap, HashSet};
->>>>>>> ab5c296f
 use infra::cache::file_data;
 use once_cell::sync::Lazy;
 use proto::cluster_rpc::{SimpleFileList, event_client::EventClient};
@@ -55,24 +51,6 @@
         PROCESSING_FILES.read().contains(file_name)
     }
 
-<<<<<<< HEAD
-type FileInfo = (String, String, usize, file_data::CacheType);
-
-mod processing_files {
-    use hashbrown::HashSet;
-    use parking_lot::RwLock;
-
-    use super::*;
-
-    static PROCESSING_FILES: Lazy<RwLock<HashSet<String>>> =
-        Lazy::new(|| RwLock::new(HashSet::new()));
-
-    pub fn is_processing(file_name: &str) -> bool {
-        PROCESSING_FILES.read().contains(file_name)
-    }
-
-=======
->>>>>>> ab5c296f
     pub fn add(file_name: &str) {
         PROCESSING_FILES.write().insert(file_name.to_string());
     }
@@ -142,11 +120,7 @@
                         log::debug!("[FILE_CACHE_DOWNLOAD:JOB:NORMAL] Receiving channel is closed");
                         break;
                     }
-<<<<<<< HEAD
-                    Some((trace_id, file, file_size, cache)) => {
-=======
                     Some((trace_id, id, account, file, file_size, cache)) => {
->>>>>>> ab5c296f
                         // check if the file is already being downloaded
                         if processing_files::is_processing(&file) {
                             log::warn!(
@@ -164,13 +138,6 @@
                         processing_files::add(&file);
 
                         // download the file
-<<<<<<< HEAD
-                        match download_file(thread, &trace_id, &file, file_size, cache).await {
-                            Ok(data_len) => {
-                                if data_len > 0 && data_len != file_size {
-                                    log::warn!(
-                                        "[trace_id {trace_id}] search->storage: download file {} found size mismatch, expected: {}, actual: {}, will skip it",
-=======
                         match download_file(
                             thread, &trace_id, id, &account, &file, file_size, cache,
                         )
@@ -180,7 +147,6 @@
                                 if data_len > 0 && data_len != file_size {
                                     log::warn!(
                                         "[FILE_CACHE_DOWNLOAD:JOB:NORMAL] download file {} found size mismatch, expected: {}, actual: {}, will skip it",
->>>>>>> ab5c296f
                                         file,
                                         file_size,
                                         data_len,
@@ -219,32 +185,17 @@
             let ret = rx.lock().await.recv().await;
             match ret {
                 None => {
-<<<<<<< HEAD
-                    log::debug!(
-                        "[FILE_CACHE_DOWNLOAD:PRIORITY_QUEUE:JOB] Receiving channel is closed"
-                    );
-                    if shutdown_tx.send(true).is_err() {
-                        log::error!(
-                            "[FILE_CACHE_DOWNLOAD:PRIORITY_QUEUE:JOB] Failed to send disconnect signal"
-=======
                     log::debug!("[FILE_CACHE_DOWNLOAD:JOB:PRIORITY] Receiving channel is closed");
                     if shutdown_tx.send(true).is_err() {
                         log::error!(
                             "[FILE_CACHE_DOWNLOAD:JOB:PRIORITY] Failed to send disconnect signal"
->>>>>>> ab5c296f
                         );
                     }
                     break;
                 }
-<<<<<<< HEAD
-                Some((trace_id, file, file_size, cache)) => {
-                    PRIORITY_FILE_DOWNLOAD_CHANNEL
-                        .push((trace_id, file, file_size, cache))
-=======
                 Some((trace_id, id, account, file, file_size, cache)) => {
                     PRIORITY_FILE_DOWNLOAD_CHANNEL
                         .push((trace_id, id, account, file, file_size, cache))
->>>>>>> ab5c296f
                         .await;
                 }
             }
@@ -259,22 +210,14 @@
                 tokio::select! {
                     _ = shutdown_rx.changed() => {
                         log::warn!(
-<<<<<<< HEAD
-                            "[FILE_CACHE_DOWNLOAD:PRIORITY_QUEUE:JOB] Received shutdown signal, exiting"
-=======
                             "[FILE_CACHE_DOWNLOAD:JOB:PRIORITY] Received shutdown signal, exiting"
->>>>>>> ab5c296f
                         );
                         break;
                     }
                     _ = async {
                         let file_info = PRIORITY_FILE_DOWNLOAD_CHANNEL.pop().await;
                         match file_info {
-<<<<<<< HEAD
-                            Some((trace_id, file, file_size, cache)) => {
-=======
                             Some((trace_id, id, account, file, file_size, cache)) => {
->>>>>>> ab5c296f
                                  // check if the file is already being downloaded
                                 if processing_files::is_processing(&file) {
                                     log::warn!(
@@ -292,17 +235,6 @@
                                 processing_files::add(&file);
 
                                 // download the file
-<<<<<<< HEAD
-                                match download_file(thread, &trace_id, &file, file_size, cache).await {
-                                    Ok(data_len) => {
-                                        if data_len > 0 && data_len != file_size {
-                                            log::warn!(
-                                                "[trace_id {}] priority queue download file {} found size mismatch, expected: {}, actual: {}, will skip it",
-                                                trace_id,
-                                                file,
-                                                file_size,
-                                                data_len
-=======
                                 match download_file(thread, &trace_id, id, &account, &file, file_size, cache).await {
                                     Ok(data_len) => {
                                         if data_len > 0 && data_len != file_size {
@@ -311,24 +243,15 @@
                                                 file,
                                                 file_size,
                                                 data_len,
->>>>>>> ab5c296f
                                             );
                                         }
                                     }
                                     Err(e) => {
                                         log::error!(
-<<<<<<< HEAD
-                                            "[trace_id {}] priority queue download file {} to cache {:?} err: {}",
-                                            trace_id,
-                                            file,
-                                            cache,
-                                            e
-=======
                                             "[FILE_CACHE_DOWNLOAD:JOB:PRIORITY] download file {} to cache {:?} err: {}",
                                             file,
                                             cache,
                                             e,
->>>>>>> ab5c296f
                                         );
                                     }
                                 }
@@ -363,8 +286,6 @@
     cache_type: file_data::CacheType,
 ) -> Result<usize, anyhow::Error> {
     let cfg = get_config();
-<<<<<<< HEAD
-=======
 
     // download file from node
     if cfg.cache_latest_files.download_from_node
@@ -376,7 +297,6 @@
     }
 
     // download from object store
->>>>>>> ab5c296f
     let size = if file_size > 0 { Some(file_size) } else { None };
     let start = std::time::Instant::now();
     let ret = match cache_type {
@@ -387,22 +307,14 @@
                 disk_exists = file_data::disk::exist(file_name).await;
             }
             if !mem_exists && (cfg.memory_cache.skip_disk_check || !disk_exists) {
-<<<<<<< HEAD
-                file_data::memory::download(trace_id, file_name, size).await
-=======
                 file_data::memory::download(account, file_name, size).await
->>>>>>> ab5c296f
             } else {
                 Ok(0)
             }
         }
         file_data::CacheType::Disk => {
             if !file_data::disk::exist(file_name).await {
-<<<<<<< HEAD
-                file_data::disk::download(trace_id, file_name, size).await
-=======
                 file_data::disk::download(account, file_name, size).await
->>>>>>> ab5c296f
             } else {
                 Ok(0)
             }
@@ -410,17 +322,11 @@
         _ => Ok(0),
     };
     log::debug!(
-<<<<<<< HEAD
-        "[FILE_CACHE_DOWNLOAD:JOB:{thread}] [trace_id {trace_id}] download_file: {file_name}, ret: {:?}, took: {} ms",
-=======
         "[FILE_CACHE_DOWNLOAD:JOB:{thread}] [trace_id {trace_id}] download file: {file_name}, ret: {:?}, took: {} ms",
->>>>>>> ab5c296f
         ret,
         start.elapsed().as_millis()
     );
     ret
-<<<<<<< HEAD
-=======
 }
 
 async fn download_file_with_consistent_hash(
@@ -592,7 +498,6 @@
     );
 
     Ok(failed_files)
->>>>>>> ab5c296f
 }
 
 pub async fn queue_download(
@@ -601,26 +506,6 @@
     account: String,
     file: String,
     size: i64,
-<<<<<<< HEAD
-    max_ts: i64,
-    cache_type: file_data::CacheType,
-) -> Result<(), anyhow::Error> {
-    log::debug!(
-        "[FILE_CACHE_DOWNLOAD:JOB] [trace_id {trace_id}] queue_background_download: {file}, size: {size}, ts: {max_ts}"
-    );
-    let cfg = get_config();
-    if cfg.limit.file_download_enable_priority_queue
-        && should_prioritize_file(max_ts, cfg.limit.file_download_priority_queue_window_secs)
-    {
-        PRIORITY_FILE_DOWNLOAD_CHANNEL
-            .sender
-            .send((
-                trace_id.to_owned(),
-                file.to_owned(),
-                size as usize,
-                cache_type,
-            ))
-=======
     ts: i64,
     cache_type: file_data::CacheType,
 ) -> Result<(), anyhow::Error> {
@@ -634,7 +519,6 @@
         PRIORITY_FILE_DOWNLOAD_CHANNEL
             .sender
             .send((trace_id, id, account, file, size as usize, cache_type))
->>>>>>> ab5c296f
             .await?;
 
         // update metrics
@@ -645,13 +529,9 @@
         FILE_DOWNLOAD_CHANNEL
             .sender
             .send((
-<<<<<<< HEAD
-                trace_id.to_owned(),
-=======
                 trace_id,
                 id,
                 account,
->>>>>>> ab5c296f
                 file.to_owned(),
                 size as usize,
                 cache_type,
