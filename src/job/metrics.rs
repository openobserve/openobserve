use ahash::HashMap;
use std::path::Path;
use tokio::time;

use crate::common::infra::cache;
use crate::common::infra::cluster;
use crate::common::infra::config::{CONFIG, USERS};
use crate::common::infra::metrics;
use crate::common::meta::StreamType;
<<<<<<< HEAD
use crate::service::db;
=======
use crate::common::utils::file::scan_files;
>>>>>>> 6312be63

pub async fn run() -> Result<(), anyhow::Error> {
    // load metrics
    load_query_cache_limit_bytes().await?;
    load_ingest_wal_used_bytes().await?;

    // update metrics every 60 seconds
    let mut interval = time::interval(time::Duration::from_secs(60));
    interval.tick().await; // trigger the first run
    loop {
        interval.tick().await;
        if let Err(e) = update_metadata_metrics().await {
            log::error!("Error update metadata metrics: {}", e);
        }
        if let Err(e) = update_storage_metrics().await {
            log::error!("Error update storage metrics: {}", e);
        }
    }
}

async fn load_query_cache_limit_bytes() -> Result<(), anyhow::Error> {
    metrics::QUERY_CACHE_LIMIT_BYTES
        .with_label_values(&[])
        .set(CONFIG.memory_cache.max_size as i64);
    Ok(())
}

async fn load_ingest_wal_used_bytes() -> Result<(), anyhow::Error> {
    let data_dir = match Path::new(&CONFIG.common.data_wal_dir).canonicalize() {
        Ok(path) => path,
        Err(_) => return Ok(()),
    };
    let pattern = format!("{}files/", &CONFIG.common.data_wal_dir);
    let files = scan_files(&pattern);
    let mut sizes = HashMap::default();
    for file in files {
        let local_file = file.to_owned();
        let local_path = Path::new(&file).canonicalize().unwrap();
        let file_path = local_path
            .strip_prefix(&data_dir)
            .unwrap()
            .to_str()
            .unwrap()
            .replace('\\', "/");
        let columns = file_path.split('/').collect::<Vec<&str>>();
        let _ = columns[0].to_string();
        let org_id = columns[1].to_string();
        let stream_type = columns[2].to_string();
        let stream_name = columns[3].to_string();
        let entry = sizes.entry((org_id, stream_name, stream_type)).or_insert(0);
        *entry += match std::fs::metadata(local_file) {
            Ok(metadata) => metadata.len(),
            Err(_) => 0,
        };
    }
    for ((org_id, stream_name, stream_type), size) in sizes {
        metrics::INGEST_WAL_USED_BYTES
            .with_label_values(&[&org_id, &stream_name, &stream_type])
            .set(size as i64);
    }
    Ok(())
}

async fn update_metadata_metrics() -> Result<(), anyhow::Error> {
    let db = &crate::common::infra::db::DEFAULT;
    let stats = db.stats().await?;
    metrics::META_STORAGE_BYTES
        .with_label_values(&[])
        .set(stats.bytes_len as i64);
    metrics::META_STORAGE_KEYS
        .with_label_values(&[])
        .set(stats.keys_count as i64);

    if CONFIG.common.local_mode {
        metrics::META_NUM_NODES.with_label_values(&["all"]).set(1);
    } else {
        metrics::META_NUM_NODES.reset();
        let nodes = cluster::get_cached_online_nodes();
        if nodes.is_some() {
            for node in nodes.unwrap() {
                if cluster::is_ingester(&node.role) {
                    metrics::META_NUM_NODES
                        .with_label_values(&[cluster::Role::Ingester.to_string().as_str()])
                        .inc();
                }
                if cluster::is_querier(&node.role) {
                    metrics::META_NUM_NODES
                        .with_label_values(&[cluster::Role::Querier.to_string().as_str()])
                        .inc();
                }
                if cluster::is_compactor(&node.role) {
                    metrics::META_NUM_NODES
                        .with_label_values(&[cluster::Role::Compactor.to_string().as_str()])
                        .inc();
                }
                if cluster::is_router(&node.role) {
                    metrics::META_NUM_NODES
                        .with_label_values(&[cluster::Role::Router.to_string().as_str()])
                        .inc();
                }
                if cluster::is_alert_manager(&node.role) {
                    metrics::META_NUM_NODES
                        .with_label_values(&[cluster::Role::AlertManager.to_string().as_str()])
                        .inc();
                }
            }
        }
    }

    let stream_types = [StreamType::Logs, StreamType::Metrics, StreamType::Traces];
    let orgs = db::schema::list_organizations_from_cache();
    metrics::META_NUM_ORGANIZATIONS
        .with_label_values(&[])
        .set(orgs.len() as i64);
    for org_id in &orgs {
        for stream_type in stream_types {
            let streams = db::schema::list_streams_from_cache(org_id, stream_type);
            if !streams.is_empty() {
                metrics::META_NUM_STREAMS
                    .with_label_values(&[org_id.as_str(), stream_type.to_string().as_str()])
                    .set(streams.len() as i64);
            }
        }
    }

    let users = db.count("/user/").await?;
    metrics::META_NUM_USERS_TOTAL
        .with_label_values(&[])
        .set(users as i64);
    for org_id in &orgs {
        let mut count: i64 = 0;
        for user in USERS.clone().iter() {
            if user.key().starts_with(&format!("{org_id}/")) {
                count += 1;
            }
        }
        metrics::META_NUM_USERS
            .with_label_values(&[org_id.as_str()])
            .set(count);
    }

    metrics::META_NUM_FUNCTIONS.reset();
    let functions = db.list_keys("/function/").await?;
    for key in functions {
        let key = key.strip_prefix("/function/").unwrap();
        let columns = key.split('/').collect::<Vec<&str>>();
        if columns.len() <= 2 {
            // query functions
            metrics::META_NUM_FUNCTIONS
                .with_label_values(&[columns[0], "", "", "query"])
                .inc();
        } else {
            // ingest functions
            metrics::META_NUM_FUNCTIONS
                .with_label_values(&[columns[0], columns[2], columns[1], "ingest"])
                .inc();
        }
    }

    // TODO alert
    // TODO dashboard

    Ok(())
}

async fn update_storage_metrics() -> Result<(), anyhow::Error> {
    let stats = cache::stats::get_stats();
    for (key, stat) in stats {
        let columns = key.split('/').collect::<Vec<&str>>();
        metrics::STORAGE_ORIGINAL_BYTES
            .with_label_values(&[columns[0], columns[2], columns[1]])
            .set(stat.storage_size as i64);
        metrics::STORAGE_COMPRESSED_BYTES
            .with_label_values(&[columns[0], columns[2], columns[1]])
            .set(stat.compressed_size as i64);
        metrics::STORAGE_FILES
            .with_label_values(&[columns[0], columns[2], columns[1]])
            .set(stat.file_num as i64);
        metrics::STORAGE_RECORDS
            .with_label_values(&[columns[0], columns[2], columns[1]])
            .set(stat.doc_num as i64);
    }
    Ok(())
}<|MERGE_RESOLUTION|>--- conflicted
+++ resolved
@@ -7,11 +7,7 @@
 use crate::common::infra::config::{CONFIG, USERS};
 use crate::common::infra::metrics;
 use crate::common::meta::StreamType;
-<<<<<<< HEAD
 use crate::service::db;
-=======
-use crate::common::utils::file::scan_files;
->>>>>>> 6312be63
 
 pub async fn run() -> Result<(), anyhow::Error> {
     // load metrics
