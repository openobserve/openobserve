--- conflicted
+++ resolved
@@ -150,15 +150,7 @@
             let mut client = MAXMIND_DB_CLIENT.write().await;
             *client = Some(maxminddb_client);
         }
-<<<<<<< HEAD
-        Err(e) => log::warn!(
-            "Failed to update maxmind client with path: {}, {}",
-            city_fname,
-            e
-        ),
-=======
         Err(e) => log::warn!("Failed to update maxmind client with path: {city_fname}, {e}"),
->>>>>>> 94444474
     }
 }
 
@@ -185,10 +177,6 @@
                 *geoip_asn = Some(Geoip::new(GeoipConfig::new(MMDB_ASN_FILE_NAME)).unwrap());
             };
         }
-<<<<<<< HEAD
-        Err(e) => log::warn!("Failed to update maxmind table with path: {}, {}", fname, e),
-=======
         Err(e) => log::warn!("Failed to update maxmind table with path: {fname}, {e}"),
->>>>>>> 94444474
     }
 }