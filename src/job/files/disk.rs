--- conflicted
+++ resolved
@@ -256,13 +256,7 @@
         for batch in json {
             match batch {
                 Ok(batch) => batches.push(batch),
-<<<<<<< HEAD
-                Err(err) => {
-                    log::error!("[JOB] Failed to parse record: error: {}", err.to_string())
-                }
-=======
                 Err(err) => log::error!("[JOB] Failed to parse record: error: {}", err),
->>>>>>> 973bd2a4
             }
         }
     } else {
