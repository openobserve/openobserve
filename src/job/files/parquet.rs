--- conflicted
+++ resolved
@@ -32,13 +32,8 @@
         file::scan_files,
         json,
         parquet::{
-<<<<<<< HEAD
-            new_parquet_writer, read_metadata_from_file, read_recordbatch_from_bytes,
-            read_schema_from_file,
-=======
             read_metadata_from_file, read_recordbatch_from_bytes, read_schema_from_file,
             write_recordbatch_to_parquet,
->>>>>>> 6ac22236
         },
         schema_ext::SchemaExt,
     },
@@ -557,18 +552,7 @@
         )
         .await
     } else {
-<<<<<<< HEAD
-        let in_file_meta = FileMeta {
-            min_ts,
-            max_ts,
-            records: total_records,
-            original_size: new_file_size,
-            compressed_size: 0,
-        };
-        merge_parquet_files_by_datafusion(
-=======
         merge_parquet_files(
->>>>>>> 6ac22236
             tmp_dir.name(),
             stream_type,
             &stream_name,
@@ -897,52 +881,7 @@
             e
         );
         datafusion::error::DataFusionError::Execution(e.to_string())
-<<<<<<< HEAD
-    })?;
-
-    for batch in record_batches {
-        if stream_type == StreamType::Logs {
-            // for FTS
-            let mut columns_to_index = if !full_text_search_fields.is_empty() {
-                full_text_search_fields.to_vec()
-            } else {
-                config::SQL_FULL_TEXT_SEARCH_FIELDS.to_vec()
-            };
-            let schema_fields = schema.as_ref().simple_fields();
-            let schema_fields: HashSet<&str> = schema_fields.iter().map(|f| f.0.as_str()).collect();
-            columns_to_index.retain(|f| schema_fields.contains(f.as_str()));
-
-            if !columns_to_index.is_empty() {
-                // add _timestamp column to columns_to_index
-                if !columns_to_index.contains(&CONFIG.common.column_timestamp) {
-                    columns_to_index.push(CONFIG.common.column_timestamp.to_string());
-                }
-
-                let selected_column_indices: Vec<usize> = columns_to_index
-                    .iter()
-                    .filter_map(|name| batch.schema().index_of(name).ok())
-                    .collect();
-
-                // Use the found indices to select the columns
-                let selected_columns = selected_column_indices
-                    .iter()
-                    .map(|&i| batch.column(i).clone())
-                    .collect();
-
-                // Create a new schema for the new RecordBatch based on the selected columns
-                let selected_fields: Vec<arrow_schema::Field> = selected_column_indices
-                    .iter()
-                    .map(|&i| batch.schema().field(i).clone())
-                    .collect();
-                let new_schema = Arc::new(Schema::new(selected_fields));
-
-                // Create a new RecordBatch with the selected columns
-                fts_buf.push(RecordBatch::try_new(new_schema, selected_columns).unwrap());
-            }
-        }
-    }
-
-    Ok((new_file_meta.clone(), schema))
+    })
 }
 
 #[allow(clippy::too_many_arguments)]
@@ -1094,7 +1033,4 @@
     );
 
     Ok((in_file_meta, schema))
-=======
-    })
->>>>>>> 6ac22236
 }