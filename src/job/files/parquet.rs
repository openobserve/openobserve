// Copyright 2025 OpenObserve Inc.
//
// This program is free software: you can redistribute it and/or modify
// it under the terms of the GNU Affero General Public License as published by
// the Free Software Foundation, either version 3 of the License, or
// (at your option) any later version.
//
// This program is distributed in the hope that it will be useful
// but WITHOUT ANY WARRANTY; without even the implied warranty of
// MERCHANTABILITY or FITNESS FOR A PARTICULAR PURPOSE.  See the
// GNU Affero General Public License for more details.
//
// You should have received a copy of the GNU Affero General Public License
// along with this program.  If not, see <http://www.gnu.org/licenses/>.

use std::{fs::remove_file, path::Path, sync::Arc, time::UNIX_EPOCH};

use arrow_schema::Schema;
use bytes::Bytes;
use chrono::{Duration, Utc};
use config::{
    FxIndexMap, cluster, get_config,
    meta::{
        search::StorageType,
        stream::{FileKey, FileMeta, StreamType},
    },
    metrics,
    utils::{
        async_file::get_file_meta,
        file::{get_file_size, scan_files_with_channel},
        parquet::{
            get_recordbatch_reader_from_bytes, read_metadata_from_file, read_schema_from_file,
        },
        schema_ext::SchemaExt,
    },
};
use hashbrown::HashSet;
use infra::{
    schema::{
        SchemaCache, get_stream_setting_bloom_filter_fields, get_stream_setting_fts_fields,
        get_stream_setting_index_fields,
    },
    storage,
};
use ingester::WAL_PARQUET_METADATA;
use once_cell::sync::Lazy;
use tokio::sync::{Mutex, RwLock};

use crate::{
    common::infra::wal,
    service::{
        db,
        schema::generate_schema_for_defined_schema_fields,
        search::datafusion::exec::{self, MergeParquetResult},
        tantivy::create_tantivy_index,
    },
};

static PROCESSING_FILES: Lazy<RwLock<HashSet<String>>> = Lazy::new(|| RwLock::new(HashSet::new()));

pub async fn run() -> Result<(), anyhow::Error> {
    // add the pending delete files to processing list
    let pending_delete_files = db::file_list::local::get_pending_delete().await;
    for file in pending_delete_files {
        PROCESSING_FILES.write().await.insert(file);
    }

    // start worker threads
    let cfg = get_config();
    let (tx, rx) = tokio::sync::mpsc::channel::<(String, Vec<FileKey>)>(1);
    let rx = Arc::new(Mutex::new(rx));
    for thread_id in 0..cfg.limit.file_move_thread_num {
        let rx = rx.clone();
        tokio::spawn(async move {
            loop {
                let ret = rx.lock().await.recv().await;
                match ret {
                    None => {
                        log::debug!("[INGESTER:JOB] Receiving files channel is closed");
                        break;
                    }
                    Some((prefix, files)) => {
                        if let Err(e) = move_files(thread_id, &prefix, files).await {
                            log::error!("[INGESTER:JOB] Error moving parquet files to remote: {e}");
                        }
                    }
                }
            }
        });
    }

    // prepare files
    loop {
        if cluster::is_offline() {
            break;
        }
        tokio::time::sleep(tokio::time::Duration::from_secs(
            cfg.limit.file_push_interval,
        ))
        .await;
        // check pending delete files
        if let Err(e) = scan_pending_delete_files().await {
            log::error!("[INGESTER:JOB] Error scan pending delete files: {e}");
        }
        // scan wal files
        if let Err(e) = scan_wal_files(tx.clone()).await {
            log::error!("[INGESTER:JOB] Error prepare parquet files: {e}");
        }
    }
    log::info!("[INGESTER:JOB] job::files::parquet is stopped");
    Ok(())
}

// check if the file is still in pending delete
async fn scan_pending_delete_files() -> Result<(), anyhow::Error> {
    let start = std::time::Instant::now();
    let cfg = get_config();

    let wal_dir = Path::new(&cfg.common.data_wal_dir).canonicalize().unwrap();
    let pending_delete_files = db::file_list::local::get_pending_delete().await;
    let files_num = pending_delete_files.len();
    for file_key in pending_delete_files {
        if wal::lock_files_exists(&file_key) {
            continue;
        }
        log::warn!("[INGESTER:JOB] the file was released, delete it: {file_key}");
        let file = wal_dir.join(&file_key);
        let Ok(file_size) = get_file_size(&file) else {
            continue;
        };
        if let Err(e) = remove_file(&file) {
            log::error!("[INGESTER:JOB] Failed to remove parquet file: {file_key}, {e}");
        }

        // delete metadata from cache
        WAL_PARQUET_METADATA.write().await.remove(&file_key);
        // need release the file
        PROCESSING_FILES.write().await.remove(&file_key);
        // delete from pending delete list
        if let Err(e) = db::file_list::local::remove_pending_delete(&file_key).await {
            log::error!("[INGESTER:JOB] Failed to remove pending delete file: {file_key}, {e}");
        }
        // deleted successfully then update metrics
        let (org_id, stream_type, ..) = split_perfix(&file_key);
        metrics::INGEST_WAL_USED_BYTES
            .with_label_values(&[&org_id, stream_type.as_str()])
            .sub(file_size as i64);
    }

    if files_num > 0 {
        log::debug!(
            "[INGESTER:JOB] scan pending delete files total: {}, took: {} ms",
            files_num,
            start.elapsed().as_millis()
        );
    }
    Ok(())
}

async fn scan_wal_files(
    worker_tx: tokio::sync::mpsc::Sender<(String, Vec<FileKey>)>,
) -> Result<(), anyhow::Error> {
    let start = std::time::Instant::now();
    let cfg = get_config();

    let wal_dir = Path::new(&cfg.common.data_wal_dir).canonicalize().unwrap();
    let pattern = wal_dir.join("files/");

    let (tx, mut rx) = tokio::sync::mpsc::channel::<Vec<String>>(1);
    tokio::spawn(async move {
        if let Err(e) = scan_files_with_channel(
            pattern.as_path(),
            "parquet",
            Some(cfg.limit.file_push_limit),
            tx,
        )
        .await
            && !e.to_string().contains("No such file or directory")
        {
            log::error!("[INGESTER:JOB] Failed to scan files: {e}");
        }
    });
    let mut files_num = 0;
    // let mut last_time = start.elapsed().as_millis();
    loop {
        match rx.recv().await {
            None => {
                break;
            }
            Some(files) => {
                // log::debug!(
                //     "[INGESTER:JOB] scan files get batch: {}, took: {} ms",
                //     files.len(),
                //     start.elapsed().as_millis() - last_time
                // );
                // last_time = start.elapsed().as_millis();
                files_num += files.len();
                match prepare_files(files).await {
                    Err(e) => {
                        log::error!("[INGESTER:JOB] Error prepare parquet files: {e}");
                    }
                    Ok(files) => {
                        for (prefix, files) in files.into_iter() {
                            if let Err(e) = worker_tx.send((prefix, files)).await {
                                log::error!(
                                    "[INGESTER:JOB] Error sending parquet files to move: {e}"
                                );
                            }
                        }
                    }
                }
            }
        }
    }
    if files_num > 0 {
        log::debug!(
            "[INGESTER:JOB] scan files get total: {}, took: {} ms",
            files_num,
            start.elapsed().as_millis()
        );
    }
    Ok(())
}

async fn prepare_files(
    files: Vec<String>,
) -> Result<FxIndexMap<String, Vec<FileKey>>, anyhow::Error> {
    let cfg = get_config();
    let wal_dir = Path::new(&cfg.common.data_wal_dir).canonicalize().unwrap();

    // do partition by partition key
    let mut partition_files_with_size: FxIndexMap<String, Vec<FileKey>> = FxIndexMap::default();
    for file in files {
        let file_key = {
            let file = match Path::new(&file).canonicalize() {
                Ok(v) => v,
                Err(_) => {
                    continue;
                }
            };
            let file = match file.strip_prefix(&wal_dir) {
                Ok(v) => v,
                Err(_) => {
                    continue;
                }
            };
            file.to_str().unwrap().replace('\\', "/")
        };
        // check if the file is processing
        if PROCESSING_FILES.read().await.contains(&file_key) {
            continue;
        }

        let parquet_meta = if let Some(meta) = WAL_PARQUET_METADATA.read().await.get(&file_key) {
            meta.clone()
        } else if let Ok(parquet_meta) = read_metadata_from_file(&(&file).into()).await {
            parquet_meta
        } else {
            continue;
        };
        if parquet_meta.eq(&FileMeta::default()) {
            log::warn!("[INGESTER:JOB] the file is empty, just delete file: {file}");
            if let Err(e) = remove_file(wal_dir.join(&file)) {
                log::error!("[INGESTER:JOB] Failed to remove parquet file from disk: {file}, {e}");
            }
            // delete metadata from cache
            WAL_PARQUET_METADATA.write().await.remove(&file_key);
            continue;
        }
        let prefix = file_key[..file_key.rfind('/').unwrap()].to_string();
        // remove thread_id from prefix
        // eg: files/default/logs/olympics/0/2023/08/21/08/8b8a5451bbe1c44b/
        let mut columns = prefix.split('/').collect::<Vec<&str>>();
        columns.remove(4);
        let prefix = columns.join("/");
        let partition = partition_files_with_size.entry(prefix).or_default();
        partition.push(FileKey::new(
            0,
            "".to_string(), // here we don't need it
            file_key.clone(),
            parquet_meta,
            false,
        ));
        // mark the file as processing
        PROCESSING_FILES.write().await.insert(file_key);
    }

    Ok(partition_files_with_size)
}

async fn move_files(
    thread_id: usize,
    prefix: &str,
    files: Vec<FileKey>,
) -> Result<(), anyhow::Error> {
    if files.is_empty() {
        return Ok(());
    }

    let cfg = get_config();
    let wal_dir = Path::new(&cfg.common.data_wal_dir).canonicalize().unwrap();
    let (org_id, stream_type, stream_name, prefix_date) = split_perfix(prefix);

    // check if we are allowed to ingest or just delete the file
    if db::compact::retention::is_deleting_stream(&org_id, stream_type, &stream_name, None) {
        for file in files {
            log::warn!(
                "[INGESTER:JOB:{thread_id}] the stream [{}/{}/{}] is deleting, just delete file: {}",
                &org_id,
                stream_type,
                &stream_name,
                file.key,
            );
            if let Err(e) = remove_file(wal_dir.join(&file.key)) {
                log::error!(
                    "[INGESTER:JOB:{thread_id}] Failed to remove parquet file from disk: {}, {}",
                    file.key,
                    e
                );
            }
            // delete metadata from cache
            WAL_PARQUET_METADATA.write().await.remove(&file.key);
            PROCESSING_FILES.write().await.remove(&file.key);
        }
        return Ok(());
    }

    // get latest schema
    let latest_schema = match infra::schema::get(&org_id, &stream_name, stream_type).await {
        Ok(schema) => Arc::new(schema),
        Err(e) => {
            log::error!(
                "[INGESTER:JOB:{thread_id}] Failed to get latest schema for stream [{}/{}/{}]: {}",
                &org_id,
                stream_type,
                &stream_name,
                e
            );
            // need release all the files
            for file in files.iter() {
                PROCESSING_FILES.write().await.remove(&file.key);
            }
            return Err(e.into());
        }
    };
    let stream_fields_num = latest_schema.fields().len();

    // check stream is existing
    if stream_fields_num == 0 {
        for file in files {
            log::warn!(
                "[INGESTER:JOB:{thread_id}] the stream [{}/{}/{}] was deleted, just delete file: {}",
                &org_id,
                stream_type,
                &stream_name,
                file.key,
            );
            if let Err(e) = remove_file(wal_dir.join(&file.key)) {
                log::error!(
                    "[INGESTER:JOB:{thread_id}] Failed to remove parquet file from disk: {}, {}",
                    file.key,
                    e
                );
            }
            // delete metadata from cache
            WAL_PARQUET_METADATA.write().await.remove(&file.key);
            PROCESSING_FILES.write().await.remove(&file.key);
        }
        return Ok(());
    }

    // check data retention
    let stream_settings = infra::schema::unwrap_stream_settings(&latest_schema).unwrap_or_default();
    let mut stream_data_retention_days = cfg.compact.data_retention_days;
    if stream_settings.data_retention > 0 {
        stream_data_retention_days = stream_settings.data_retention;
    }
    if stream_data_retention_days > 0 {
        let date =
            config::utils::time::now() - Duration::try_days(stream_data_retention_days).unwrap();
        let stream_data_retention_end = date.format("%Y-%m-%d").to_string();
        if prefix_date < stream_data_retention_end {
            for file in files {
                log::warn!(
                    "[INGESTER:JOB:{thread_id}] the file [{}/{}/{}] was exceed the data retention, just delete file: {}",
                    &org_id,
                    stream_type,
                    &stream_name,
                    file.key,
                );
                if let Err(e) = remove_file(wal_dir.join(&file.key)) {
                    log::error!(
                        "[INGESTER:JOB:{thread_id}] Failed to remove parquet file from disk: {}, {}",
                        file.key,
                        e
                    );
                }
                // delete metadata from cache
                WAL_PARQUET_METADATA.write().await.remove(&file.key);
                PROCESSING_FILES.write().await.remove(&file.key);
            }
            return Ok(());
        }
    }

    // log::debug!("[INGESTER:JOB:{thread_id}] start processing for partition: {}", prefix);

    let wal_dir = wal_dir.clone();
    // sort by created time
    let mut files_with_size = files.to_owned();
    files_with_size.sort_by(|a, b| a.meta.min_ts.cmp(&b.meta.min_ts));
    // check the total size
    let total_original_size: i64 = files_with_size
        .iter()
        .map(|f| f.meta.original_size)
        .sum::<i64>();
    if total_original_size
        < std::cmp::min(
            cfg.limit.max_file_size_on_disk as i64,
            cfg.compact.max_file_size as i64,
        )
        && (cfg.limit.file_move_fields_limit == 0
            || stream_fields_num < cfg.limit.file_move_fields_limit)
    {
        let mut has_expired_files = false;
        // not enough files to upload, check if some files are too old
        let min_ts = Utc::now().timestamp_micros()
            - Duration::try_seconds(cfg.limit.max_file_retention_time as i64)
                .unwrap()
                .num_microseconds()
                .unwrap();
        for file in files_with_size.iter() {
            let Ok(file_meta) = get_file_meta(&wal_dir.join(&file.key)).await else {
                continue;
            };
            let file_created = file_meta
                .created()
                .unwrap_or(UNIX_EPOCH)
                .duration_since(UNIX_EPOCH)
                .unwrap()
                .as_micros() as i64;
            if file_created <= min_ts {
                has_expired_files = true;
                break;
            }
        }
        if !has_expired_files {
            // need release all the files
            for file in files_with_size.iter() {
                PROCESSING_FILES.write().await.remove(&file.key);
            }
            return Ok(());
        }
    }

    // log::debug!(
    //     "[INGESTER:JOB:{thread_id}] start merging for partition: {}",
    //     prefix
    // );

    // start merge files and upload to s3
    loop {
        // yield to other tasks
        tokio::task::yield_now().await;
        // merge file and get the big file key
        let (account, new_file_name, new_file_meta, new_file_list) =
            match merge_files(thread_id, latest_schema.clone(), &wal_dir, &files_with_size).await {
                Ok(v) => v,
                Err(e) => {
                    log::error!("[INGESTER:JOB] merge files failed: {e}");
                    tokio::time::sleep(tokio::time::Duration::from_secs(1)).await;
                    continue;
                }
            };
        if new_file_name.is_empty() {
            if new_file_list.is_empty() {
                // no file need to merge
                break;
            } else {
                // delete files from file_list and continue
                files_with_size.retain(|f| !&new_file_list.contains(f));
                continue;
            }
        }

        // write file list to storage
        if let Err(e) =
            db::file_list::set(&account, &new_file_name, Some(new_file_meta), false).await
        {
            log::error!(
<<<<<<< HEAD
                "[INGESTER:JOB] Failed write parquet file meta: {}, error: {}",
                new_file_name,
                e
=======
                "[INGESTER:JOB] Failed write parquet file meta: {new_file_name}, error: {e}"
>>>>>>> 94444474
            );
            // need release all the files
            for file in files_with_size.iter() {
                PROCESSING_FILES.write().await.remove(&file.key);
            }
            return Ok(());
        };

        // check if allowed to delete the file
        for file in new_file_list.iter() {
            // use same lock to combine the operations of check lock and add to removing list
            let wal_lock = infra::local_lock::lock("wal").await?;
            let lock_guard = wal_lock.lock().await;
            let can_delete = if wal::lock_files_exists(&file.key) {
                log::warn!(
                    "[INGESTER:JOB:{thread_id}] the file is in use, set to pending delete list: {}",
                    file.key
                );
                // add to pending delete list
                if let Err(e) =
                    db::file_list::local::add_pending_delete(&org_id, &file.account, &file.key)
                        .await
                {
                    log::error!(
                        "[INGESTER:JOB:{thread_id}] Failed to add pending delete file: {}, {}",
                        file.key,
                        e
                    );
                }
                false
            } else {
                db::file_list::local::add_removing(&file.key).await?;
                true
            };
            drop(lock_guard);

            if can_delete {
                match remove_file(wal_dir.join(&file.key)) {
                    Err(e) => {
                        log::warn!(
                            "[INGESTER:JOB:{thread_id}] Failed to remove parquet file from disk, set to pending delete list: {}, {}",
                            file.key,
                            e
                        );
                        // add to pending delete list
                        if let Err(e) = db::file_list::local::add_pending_delete(
                            &org_id,
                            &file.account,
                            &file.key,
                        )
                        .await
                        {
                            log::error!(
                                "[INGESTER:JOB:{thread_id}] Failed to add pending delete file: {}, {}",
                                file.key,
                                e
                            );
                        }
                    }
                    Ok(_) => {
                        // delete metadata from cache
                        WAL_PARQUET_METADATA.write().await.remove(&file.key);
                        // remove the file from processing set
                        PROCESSING_FILES.write().await.remove(&file.key);
                        // deleted successfully then update metrics
                        metrics::INGEST_WAL_USED_BYTES
                            .with_label_values(&[&org_id, stream_type.as_str()])
                            .sub(file.meta.compressed_size);
                    }
                }

                // remove the file from removing set
                db::file_list::local::remove_removing(&file.key).await?;
            }

            // metrics
            metrics::INGEST_WAL_READ_BYTES
                .with_label_values(&[&org_id, stream_type.as_str()])
                .inc_by(file.meta.compressed_size as u64);
        }

        // delete files from file list
        let new_file_list = new_file_list.iter().map(|f| &f.key).collect::<Vec<_>>();
        files_with_size.retain(|f| !new_file_list.contains(&&f.key));
    }

    Ok(())
}

/// merge some small files into one big file, upload to storage, returns the big
/// file key and merged files
async fn merge_files(
    thread_id: usize,
    latest_schema: Arc<Schema>,
    wal_dir: &Path,
    files_with_size: &[FileKey],
) -> Result<(String, String, FileMeta, Vec<FileKey>), anyhow::Error> {
    if files_with_size.is_empty() {
        return Ok((
            String::from(""),
            String::from(""),
            FileMeta::default(),
            Vec::new(),
        ));
    }

    let cfg = get_config();
    let mut new_file_size: i64 = 0;
    let mut new_compressed_file_size = 0;
    let mut new_file_list = Vec::new();
    let stream_fields_num = latest_schema.fields().len();
    let max_file_size = std::cmp::min(
        cfg.limit.max_file_size_on_disk as i64,
        cfg.compact.max_file_size as i64,
    );
    for file in files_with_size.iter() {
        if new_file_size > 0
            && (new_file_size + file.meta.original_size > max_file_size
                || new_compressed_file_size + file.meta.compressed_size > max_file_size
                || (cfg.limit.file_move_fields_limit > 0
                    && stream_fields_num >= cfg.limit.file_move_fields_limit))
        {
            break;
        }
        new_file_size += file.meta.original_size;
        new_compressed_file_size += file.meta.compressed_size;
        new_file_list.push(file.clone());
        log::info!("[INGESTER:JOB:{thread_id}] merge small file: {}", &file.key);
    }
    // no files need to merge
    if new_file_list.is_empty() {
        return Ok((
            String::from(""),
            String::from(""),
            FileMeta::default(),
            Vec::new(),
        ));
    }

    let retain_file_list = new_file_list.clone();

    // get time range for these files
    let min_ts = new_file_list.iter().map(|f| f.meta.min_ts).min().unwrap();
    let max_ts = new_file_list.iter().map(|f| f.meta.max_ts).max().unwrap();
    let total_records = new_file_list.iter().map(|f| f.meta.records).sum();
    let new_file_size = new_file_list.iter().map(|f| f.meta.original_size).sum();
    let mut new_file_meta = FileMeta {
        min_ts,
        max_ts,
        records: total_records,
        original_size: new_file_size,
        compressed_size: 0,
        flattened: false,
        index_size: 0,
    };
    if new_file_meta.records == 0 {
        return Err(anyhow::anyhow!("merge_files error: records is 0"));
    }

    // eg: files/default/logs/olympics/0/2023/08/21/08/8b8a5451bbe1c44b/7099303408192061440f3XQ2p.
    // parquet eg: files/default/traces/default/2/2023/09/04/05/default/service_name=ingester/
    // 7104328279989026816guOA4t.parquet let _ = columns[0].to_string(); // files/
    let file = new_file_list.first().unwrap();
    let columns = file.key.splitn(5, '/').collect::<Vec<&str>>();
    let org_id = columns[1].to_string();
    let stream_type = StreamType::from(columns[2]);
    let stream_name = columns[3].to_string();
    let file_name = columns[4].to_string();

    // get latest version of schema
    let stream_settings = infra::schema::unwrap_stream_settings(&latest_schema);
    let bloom_filter_fields = get_stream_setting_bloom_filter_fields(&stream_settings);
    let full_text_search_fields = get_stream_setting_fts_fields(&stream_settings);
    let index_fields = get_stream_setting_index_fields(&stream_settings);
    let (defined_schema_fields, need_original, index_original_data, index_all_values) =
        match stream_settings {
            Some(s) => (
                s.defined_schema_fields.unwrap_or_default(),
                s.store_original_data,
                s.index_original_data,
                s.index_all_values,
            ),
            None => (Vec::new(), false, false, false),
        };
    let latest_schema = if !defined_schema_fields.is_empty() {
        let latest_schema = SchemaCache::new(latest_schema.as_ref().clone());
        let latest_schema = generate_schema_for_defined_schema_fields(
            &latest_schema,
            &defined_schema_fields,
            need_original,
            index_original_data,
            index_all_values,
        );
        latest_schema.schema().clone()
    } else {
        latest_schema.clone()
    };

    // we shouldn't use the latest schema, because there are too many fields, we need read schema
    // from files only get the fields what we need
    let mut shared_fields = HashSet::new();
    for file in new_file_list.iter() {
        let file_schema = read_schema_from_file(&(&wal_dir.join(&file.key)).into()).await?;
        shared_fields.extend(file_schema.fields().iter().cloned());
    }
    // use the shared fields to create a new schema and with empty metadata
    let mut fields = shared_fields.into_iter().collect::<Vec<_>>();
    fields.sort_by(|a, b| a.name().cmp(b.name()));
    fields.dedup_by(|a, b| a.name() == b.name());
    let schema = Arc::new(Schema::new(fields));
    let schema_key = schema.hash_key();

    // generate datafusion tables
    let trace_id = config::ider::generate();
    let session = config::meta::search::Session {
        id: format!("{trace_id}-{schema_key}"),
        storage_type: StorageType::Wal,
        work_group: None,
        target_partitions: 0,
    };
    let rules = hashbrown::HashMap::new();
    let table = exec::create_parquet_table(
        &session,
        schema.clone(),
        &new_file_list,
        rules,
        true,
        None,
        None,
        vec![],
        false,
    )
    .await?;
    let tables = vec![table];

    let start = std::time::Instant::now();
    let merge_result = exec::merge_parquet_files(
        stream_type,
        &stream_name,
        schema,
        tables,
        &bloom_filter_fields,
        &new_file_meta,
        true,
    )
    .await;

    // clear session data
    crate::service::search::datafusion::storage::file_list::clear(&trace_id);

    let (_new_schema, buf) = match merge_result {
        Ok(v) => v,
        Err(e) => {
            log::error!(
                "[INGESTER:JOB:{thread_id}] merge_parquet_files error for stream: {org_id}/{stream_type}/{stream_name}, err: {e}"
            );
            log::error!(
                "[INGESTER:JOB:{thread_id}] merge_parquet_files error for files: {retain_file_list:?}"
            );
            return Err(e.into());
        }
    };

    // ingester should not support multiple files
    // multiple files is for downsampling that will be handled in compactor
    let buf = match buf {
        MergeParquetResult::Single(v) => v,
        MergeParquetResult::Multiple { .. } => {
            panic!("[INGESTER:JOB] merge_parquet_files error: multiple files");
        }
    };

    new_file_meta.compressed_size = buf.len() as i64;
    if new_file_meta.compressed_size == 0 {
        return Err(anyhow::anyhow!(
            "merge_parquet_files error: compressed_size is 0"
        ));
    }
    let new_file_key =
        super::generate_storage_file_name(&org_id, stream_type, &stream_name, &file_name);
    log::info!(
        "[INGESTER:JOB:{thread_id}] merged {} files into a new file: {}, original_size: {}, compressed_size: {}, took: {} ms",
        retain_file_list.len(),
        new_file_key,
        new_file_meta.original_size,
        new_file_meta.compressed_size,
        start.elapsed().as_millis(),
    );

    // upload file
    let buf = Bytes::from(buf);
    if cfg.cache_latest_files.cache_parquet && cfg.cache_latest_files.download_from_node {
        infra::cache::file_data::disk::set(&new_file_key, buf.clone()).await?;
        log::debug!("merge_files {new_file_key} file_data::disk::set success");
    }

    let account = storage::get_account(&new_file_key).unwrap_or_default();
    storage::put(&account, &new_file_key, buf.clone()).await?;

    // skip index generation if not enabled or not basic type
    if !cfg.common.inverted_index_enabled || !stream_type.is_basic_type() {
        return Ok((account, new_file_key, new_file_meta, retain_file_list));
    }

    // skip index generation if no fields to index
    let latest_schema_fields = latest_schema
        .fields()
        .iter()
        .map(|f| f.name())
        .collect::<HashSet<_>>();
    let need_index = full_text_search_fields
        .iter()
        .chain(index_fields.iter())
        .any(|f| latest_schema_fields.contains(f));
    if !need_index {
        log::debug!("skip index generation for stream: {org_id}/{stream_type}/{stream_name}");
        return Ok((account, new_file_key, new_file_meta, retain_file_list));
    }

    // generate tantivy inverted index and write to storage
    let (schema, reader) = get_recordbatch_reader_from_bytes(&buf).await?;
    let index_size = create_tantivy_index(
        "INGESTER",
        &new_file_key,
        &full_text_search_fields,
        &index_fields,
        schema,
        reader,
    )
    .await
    .map_err(|e| anyhow::anyhow!("generate_tantivy_index_on_ingester error: {}", e))?;
    new_file_meta.index_size = index_size as i64;

    Ok((account, new_file_key, new_file_meta, retain_file_list))
}

fn split_perfix(prefix: &str) -> (String, StreamType, String, String) {
    let columns = prefix.split('/').collect::<Vec<&str>>();
    // removed thread_id from prefix, so there is no thread_id in the path
    // eg: files/default/logs/olympics/2023/08/21/08/8b8a5451bbe1c44b/
    // eg: files/default/traces/default/2023/09/04/05/default/service_name=ingester/
    // let _ = columns[0].to_string(); // files/
    let org_id = columns[1].to_string();
    let stream_type = StreamType::from(columns[2]);
    let stream_name = columns[3].to_string();
    let prefix_date = format!("{}-{}-{}", columns[4], columns[5], columns[6]);
    (org_id, stream_type, stream_name, prefix_date)
<<<<<<< HEAD
}

/// Create an inverted index file for the given file
#[allow(clippy::too_many_arguments)]
pub(crate) async fn generate_index_on_ingester(
    new_file_key: &str,
    org_id: &str,
    stream_type: StreamType,
    stream_name: &str,
    full_text_search_fields: &[String],
    index_fields: &[String],
    schema: Arc<Schema>,
    reader: &mut ParquetRecordBatchStream<std::io::Cursor<Bytes>>,
) -> Result<(), anyhow::Error> {
    let start = std::time::Instant::now();

    if full_text_search_fields.is_empty() && index_fields.is_empty() {
        return Ok(());
    }

    let cfg = get_config();
    #[allow(deprecated)]
    let index_stream_name =
        if cfg.common.inverted_index_old_format && stream_type == StreamType::Logs {
            stream_name.to_string()
        } else {
            format!("{}_{}", stream_name, stream_type)
        };
    let record_batches = prepare_index_record_batches(
        org_id,
        stream_type,
        stream_name,
        new_file_key,
        full_text_search_fields,
        index_fields,
        schema,
        reader,
    )
    .await?;
    if record_batches.is_empty() || record_batches.iter().all(|b| b.num_rows() == 0) {
        return Ok(());
    }

    let idx_schema: SchemaRef = record_batches.first().unwrap().schema();
    let mut schema_map: HashMap<String, SchemaCache> = HashMap::new();
    let schema_chk = crate::service::schema::stream_schema_exists(
        org_id,
        &index_stream_name,
        StreamType::Index,
        &mut schema_map,
    )
    .await;
    let mut stream_setting = schema_map
        .get(&index_stream_name)
        .and_then(|schema| unwrap_stream_settings(schema.schema()));

    if !schema_chk.has_fields {
        // create schema
        let Some((schema, _)) = db::schema::merge(
            org_id,
            &index_stream_name,
            StreamType::Index,
            idx_schema.as_ref(),
            Some(Utc::now().timestamp_micros()),
        )
        .await?
        else {
            return Err(anyhow::anyhow!(
                "generate_index_on_ingester create schema error: schema not found"
            ));
        };
        // update schema to enable bloomfilter for field: term
        let settings = StreamSettings {
            bloom_filter_fields: vec!["term".to_string()],
            ..Default::default()
        };
        let mut metadata = schema.metadata().clone();
        metadata.insert("settings".to_string(), json::to_string(&settings).unwrap());
        db::schema::update_setting(org_id, &index_stream_name, StreamType::Index, metadata).await?;
        // update stream setting
        stream_setting = Some(settings);

        crate::common::utils::auth::set_ownership(
            org_id,
            StreamType::Index.as_str(),
            Authz::new(&index_stream_name),
        )
        .await;
    } else if let Some(schema) = schema_map.get(&index_stream_name) {
        // check if the schema has been updated <= v0.10.8-rc4
        #[allow(deprecated)]
        if cfg.common.inverted_index_old_format
            && stream_type == StreamType::Logs
            && !schema.fields_map().contains_key("segment_ids")
        {
            if let Err(e) = db::schema::merge(
                org_id,
                &index_stream_name,
                StreamType::Index,
                idx_schema.as_ref(),
                Some(Utc::now().timestamp_micros()),
            )
            .await
            {
                return Err(anyhow::anyhow!(
                    "generate_index_on_ingester update schema error: {}",
                    e
                ));
            };
        }

        // TODO: disable it, because the prefix partition key will cause the file_list much bigger
        // add prefix partition for index <= v0.12.1
        // if let Some(settings) = stream_setting.as_mut() {
        //     let term_partition_exists = settings
        //         .partition_keys
        //         .iter()
        //         .any(|partition| partition.field == "term");
        //     if !term_partition_exists {
        //         settings
        //             .partition_keys
        //             .push(StreamPartition::new_prefix("term"));

        //         let mut metadata = schema.schema().metadata().clone();
        //         metadata.insert("settings".to_string(), json::to_string(&settings).unwrap());
        //         db::schema::update_setting(org_id, &index_stream_name, StreamType::Index,
        // metadata)             .await?;
        //     }
        // }
    }

    let schema_key = idx_schema.hash_key();
    let schema_key_str = schema_key.as_str();
    let stream_setting = stream_setting.unwrap_or_default();

    let json_rows = record_batches_to_json_rows(&record_batches.iter().collect::<Vec<_>>())?;
    if json_rows.is_empty() {
        return Ok(());
    }

    let mut data_buf: HashMap<String, SchemaRecords> = HashMap::new();
    for row in json_rows {
        let timestamp: i64 = row.get(TIMESTAMP_COL_NAME).unwrap().as_i64().unwrap();

        let hour_key = crate::service::ingestion::get_write_partition_key(
            timestamp,
            &stream_setting.partition_keys,
            PartitionTimeLevel::Hourly,
            &row,
            Some(schema_key_str),
        );

        let hour_buf = data_buf.entry(hour_key).or_insert_with(|| SchemaRecords {
            schema_key: schema_key.to_string(),
            schema: idx_schema.clone(),
            records: vec![],
            records_size: 0,
        });
        let record_val: json::Value = json::Value::Object(row);
        let record_size = json::estimate_json_bytes(&record_val);
        hour_buf.records.push(Arc::new(record_val));
        hour_buf.records_size += record_size;
    }
    let writer =
        ingester::get_writer(0, org_id, StreamType::Index.as_str(), &index_stream_name).await;
    let _ = crate::service::ingestion::write_file(
        &writer,
        &index_stream_name,
        data_buf,
        !cfg.common.wal_fsync_disabled,
    )
    .await;

    log::info!(
        "[INGESTER:JOB] Written index data successfully, took: {} ms",
        start.elapsed().as_millis(),
    );

    Ok(())
}

/// Create an inverted index file for the given file
#[allow(clippy::too_many_arguments)]
pub(crate) async fn generate_index_on_compactor(
    file_list_to_invalidate: &[FileKey],
    new_file_key: &str,
    org_id: &str,
    stream_type: StreamType,
    stream_name: &str,
    full_text_search_fields: &[String],
    index_fields: &[String],
    schema: Arc<Schema>,
    reader: &mut ParquetRecordBatchStream<std::io::Cursor<Bytes>>,
) -> Result<Vec<(String, FileMeta)>, anyhow::Error> {
    let start = std::time::Instant::now();

    if full_text_search_fields.is_empty() && index_fields.is_empty() {
        return Ok(vec![]);
    }

    #[allow(deprecated)]
    let index_stream_name =
        if get_config().common.inverted_index_old_format && stream_type == StreamType::Logs {
            stream_name.to_string()
        } else {
            format!("{}_{}", stream_name, stream_type)
        };
    let mut record_batches = prepare_index_record_batches(
        org_id,
        stream_type,
        stream_name,
        new_file_key,
        full_text_search_fields,
        index_fields,
        schema,
        reader,
    )
    .await?;
    if record_batches.is_empty() || record_batches.iter().all(|b| b.num_rows() == 0) {
        return Ok(vec![]);
    }

    let schema = record_batches.first().unwrap().schema();
    let prefix_to_remove = format!("files/{}/{}/{}/", org_id, stream_type, stream_name);
    let len_of_columns_to_invalidate = file_list_to_invalidate.len();

    let _timestamp: ArrayRef = Arc::new(Int64Array::from(
        file_list_to_invalidate
            .iter()
            .map(|x| x.meta.min_ts)
            .collect::<Vec<i64>>(),
    ));
    let min_ts: ArrayRef = Arc::new(Int64Array::from(
        file_list_to_invalidate
            .iter()
            .map(|x| x.meta.min_ts)
            .collect::<Vec<i64>>(),
    ));
    let max_ts: ArrayRef = Arc::new(Int64Array::from(
        file_list_to_invalidate
            .iter()
            .map(|x| x.meta.max_ts)
            .collect::<Vec<i64>>(),
    ));
    let empty_fields: ArrayRef = Arc::new(new_null_array(
        &DataType::Utf8,
        len_of_columns_to_invalidate,
    ));
    let empty_terms: ArrayRef = Arc::new(new_null_array(
        &DataType::Utf8,
        len_of_columns_to_invalidate,
    ));
    let file_names: ArrayRef = Arc::new(StringArray::from(
        file_list_to_invalidate
            .iter()
            .map(|x| x.key.trim_start_matches(&prefix_to_remove).to_string())
            .collect::<Vec<String>>(),
    ));
    let count: ArrayRef = Arc::new(Int64Array::from(vec![0; len_of_columns_to_invalidate]));
    let deleted: ArrayRef = Arc::new(BooleanArray::from(vec![true; len_of_columns_to_invalidate]));
    let empty_segment: ArrayRef = Arc::new(new_null_array(
        &DataType::Binary,
        len_of_columns_to_invalidate,
    ));
    let columns = vec![
        _timestamp,
        min_ts,
        max_ts,
        empty_fields,
        empty_terms,
        file_names,
        count,
        deleted,
        empty_segment,
    ];
    let batch = RecordBatch::try_new(schema, columns)
        .map_err(|e| anyhow::anyhow!("RecordBatch::try_new error: {}", e))?;
    record_batches.push(batch);

    let files = write_parquet_index_to_disk(
        record_batches,
        org_id,
        StreamType::Index,
        &index_stream_name,
        new_file_key,
    )
    .await?;

    log::info!(
        "[COMPACTOR:JOB] generated parquet index file: {}, index files: {:?}, took: {} ms",
        new_file_key,
        files.iter().map(|(k, _)| k).collect::<Vec<_>>(),
        start.elapsed().as_millis(),
    );

    Ok(files)
}

#[allow(clippy::too_many_arguments)]
async fn prepare_index_record_batches(
    org_id: &str,
    stream_type: StreamType,
    stream_name: &str,
    new_file_key: &str,
    full_text_search_fields: &[String],
    index_fields: &[String],
    schema: Arc<Schema>,
    reader: &mut ParquetRecordBatchStream<std::io::Cursor<Bytes>>,
) -> Result<Vec<RecordBatch>, anyhow::Error> {
    let cfg = get_config();
    let schema_fields = schema
        .fields()
        .iter()
        .map(|f| (f.name(), f))
        .collect::<HashMap<_, _>>();

    let new_schema = Arc::new(Schema::new(vec![
        Field::new(TIMESTAMP_COL_NAME, DataType::Int64, false),
        Field::new("min_ts", DataType::Int64, true),
        Field::new("max_ts", DataType::Int64, true),
        Field::new("field", DataType::Utf8, true),
        Field::new("term", DataType::Utf8, true),
        Field::new("file_name", DataType::Utf8, true),
        Field::new("_count", DataType::Int64, true),
        Field::new("deleted", DataType::Boolean, true),
        Field::new("segment_ids", DataType::Binary, true), // bitmap
    ]));

    let mut total_num_rows = 0;
    let mut uniq_terms: HashMap<String, BTreeMap<String, _>> = HashMap::new();
    loop {
        let batch = reader.try_next().await?;
        let Some(batch) = batch else {
            break;
        };
        let num_rows = batch.num_rows();
        if num_rows == 0 {
            continue;
        }

        // update total_num_rows
        let prev_total_num_rows = total_num_rows;
        total_num_rows += num_rows;

        // get _timestamp column
        let Some(time_data) = batch
            .column_by_name(TIMESTAMP_COL_NAME)
            .unwrap()
            .as_any()
            .downcast_ref::<Int64Array>()
        else {
            continue;
        };

        // process full text search fields
        for column_name in full_text_search_fields.iter() {
            if !schema_fields.contains_key(column_name)
                || schema_fields.get(column_name).unwrap().data_type() != &DataType::Utf8
            {
                continue;
            }

            // get full text search column
            let Some(column_data) = batch
                .column_by_name(column_name)
                .unwrap()
                .as_any()
                .downcast_ref::<StringArray>()
            else {
                continue;
            };

            // split the column into terms
            let terms = (0..num_rows)
                .flat_map(|i| {
                    #[allow(deprecated)]
                    split_token(column_data.value(i), &cfg.common.inverted_index_split_chars)
                        .into_iter()
                        .map(|s| (s, i))
                        .collect::<Vec<_>>()
                })
                .collect::<Vec<_>>();
            if terms.is_empty() {
                continue;
            }

            // unique terms and get the min & max _timestamp
            let column_uniq_terms = uniq_terms
                .entry(INDEX_FIELD_NAME_FOR_ALL.to_string())
                .or_insert(BTreeMap::new());
            for (term, idx) in terms {
                let term_time = time_data.value(idx);
                let (min_ts, max_ts, ids) = column_uniq_terms.entry(term.to_string()).or_insert((
                    term_time,
                    term_time,
                    Vec::new(),
                ));
                if *min_ts > term_time {
                    *min_ts = term_time;
                }
                if *max_ts < term_time {
                    *max_ts = term_time;
                }
                ids.push(idx + prev_total_num_rows);
            }
        }

        // process index fields
        for column_name in index_fields.iter() {
            if !schema_fields.contains_key(column_name)
                || schema_fields.get(column_name).unwrap().data_type() != &DataType::Utf8
            {
                continue;
            }

            // get index column
            let Some(column_data) = batch
                .column_by_name(column_name)
                .unwrap()
                .as_any()
                .downcast_ref::<StringArray>()
            else {
                continue;
            };

            // collect terms
            let terms = (0..num_rows)
                .map(|i| (column_data.value(i), i))
                .collect::<Vec<_>>();
            if terms.is_empty() {
                continue;
            }

            // unique terms and get the min & max _timestamp
            let column_uniq_terms = uniq_terms
                .entry(column_name.to_string())
                .or_insert(BTreeMap::new());
            for (term, idx) in terms {
                let term_time = time_data.value(idx);
                let (min_ts, max_ts, ids) = column_uniq_terms.entry(term.to_string()).or_insert((
                    term_time,
                    term_time,
                    Vec::new(),
                ));
                if *min_ts > term_time {
                    *min_ts = term_time;
                }
                if *max_ts < term_time {
                    *max_ts = term_time;
                }
                ids.push(idx + prev_total_num_rows);
            }

            tokio::task::coop::consume_budget().await;
        }
    }

    // build record batch
    let prefix_to_remove = format!("files/{}/{}/{}/", org_id, stream_type, stream_name);
    let file_name_without_prefix = new_file_key.trim_start_matches(&prefix_to_remove);
    let mut indexed_record_batches_to_merge = Vec::new();
    for (column_name, column_uniq_terms) in uniq_terms {
        let records_len = column_uniq_terms.len();
        let batch_size = PARQUET_BATCH_SIZE.min(records_len);

        let mut field_timestamp = Int64Builder::with_capacity(batch_size);
        let mut field_min_ts = Int64Builder::with_capacity(batch_size);
        let mut field_max_ts = Int64Builder::with_capacity(batch_size);
        let mut field_field =
            StringBuilder::with_capacity(batch_size, column_name.len() * batch_size);
        let mut field_term = StringBuilder::with_capacity(
            batch_size,
            column_uniq_terms
                .iter()
                .take(batch_size)
                .map(|x| x.0.len())
                .sum::<usize>(),
        );
        let mut field_file_name =
            StringBuilder::with_capacity(batch_size, file_name_without_prefix.len() * batch_size);
        let mut field_count = Int64Builder::with_capacity(batch_size);
        let mut field_deleted = BooleanBuilder::with_capacity(batch_size);
        let mut field_segment_ids = BinaryBuilder::with_capacity(batch_size, batch_size);

        for (i, (term, (min_ts, max_ts, ids))) in column_uniq_terms.into_iter().enumerate() {
            field_timestamp.append_value(min_ts);
            field_min_ts.append_value(min_ts);
            field_max_ts.append_value(max_ts);
            field_field.append_value(&column_name);
            field_term.append_value(term);
            field_file_name.append_value(file_name_without_prefix);
            field_count.append_value(ids.len() as i64);
            field_deleted.append_value(false);
            // calculate segment ids
            let segment_ids = ids
                .iter()
                .map(|i| i / INDEX_SEGMENT_LENGTH)
                .collect::<HashSet<_>>();
            let segment_num = total_num_rows.div_ceil(INDEX_SEGMENT_LENGTH);
            let mut bv = BitVec::with_capacity(segment_num);
            for i in 0..segment_num {
                bv.push(segment_ids.contains(&i));
            }
            field_segment_ids.append_value(bv.into_vec());

            // build record batch
            if i == records_len - 1 || i % batch_size == 0 {
                let record_batch = RecordBatch::try_new(
                    new_schema.clone(),
                    vec![
                        Arc::new(field_timestamp.finish()),
                        Arc::new(field_min_ts.finish()),
                        Arc::new(field_max_ts.finish()),
                        Arc::new(field_field.finish()),
                        Arc::new(field_term.finish()),
                        Arc::new(field_file_name.finish()),
                        Arc::new(field_count.finish()),
                        Arc::new(field_deleted.finish()),
                        Arc::new(field_segment_ids.finish()),
                    ],
                )
                .map_err(|e| anyhow::anyhow!("RecordBatch::try_new error: {}", e))?;
                indexed_record_batches_to_merge.push(record_batch);

                tokio::task::coop::consume_budget().await;
            }
        }
    }

    Ok(indexed_record_batches_to_merge)
}

pub(crate) async fn create_tantivy_index(
    caller: &str,
    parquet_file_name: &str,
    full_text_search_fields: &[String],
    index_fields: &[String],
    schema: Arc<Schema>,
    reader: ParquetRecordBatchStream<std::io::Cursor<Bytes>>,
) -> Result<usize, anyhow::Error> {
    let start = std::time::Instant::now();
    let caller = format!("[{caller}:JOB]");

    let dir = PuffinDirWriter::new();
    let index = generate_tantivy_index(
        dir.clone(),
        reader,
        full_text_search_fields,
        index_fields,
        schema,
    )
    .await?;
    if index.is_none() {
        return Ok(0);
    }
    let puffin_bytes = dir.to_puffin_bytes()?;
    let index_size = puffin_bytes.len();

    // write fst bytes into disk
    let Some(idx_file_name) = convert_parquet_idx_file_name_to_tantivy_file(parquet_file_name)
    else {
        return Ok(0);
    };
    match storage::put(&idx_file_name, Bytes::from(puffin_bytes)).await {
        Ok(_) => {
            log::info!(
                "{} generated tantivy index file: {}, size {}, took: {} ms",
                caller,
                idx_file_name,
                index_size,
                start.elapsed().as_millis()
            );
        }
        Err(e) => {
            log::error!("{} generated tantivy index file error: {}", caller, e);
            return Err(e.into());
        }
    }
    Ok(index_size)
}

/// Create a tantivy index in the given directory for the record batch
pub(crate) async fn generate_tantivy_index<D: tantivy::Directory>(
    tantivy_dir: D,
    mut reader: ParquetRecordBatchStream<std::io::Cursor<Bytes>>,
    full_text_search_fields: &[String],
    index_fields: &[String],
    schema: Arc<Schema>,
) -> Result<Option<tantivy::Index>, anyhow::Error> {
    let mut tantivy_schema_builder = tantivy::schema::SchemaBuilder::new();
    let schema_fields = schema
        .fields()
        .iter()
        .map(|f| (f.name(), f))
        .collect::<HashMap<_, _>>();

    // filter out fields that are not in schema & not of type Utf8
    let fts_fields = full_text_search_fields
        .iter()
        .filter(|f| {
            schema_fields
                .get(f)
                .map(|v| v.data_type() == &DataType::Utf8)
                .is_some()
        })
        .map(|f| f.to_string())
        .collect::<HashSet<_>>();
    let index_fields = index_fields
        .iter()
        .map(|f| f.to_string())
        .collect::<HashSet<_>>();
    let tantivy_fields = fts_fields
        .union(&index_fields)
        .cloned()
        .collect::<HashSet<_>>();
    // no fields need to create index, return
    if tantivy_fields.is_empty() {
        return Ok(None);
    }

    // add fields to tantivy schema
    if !full_text_search_fields.is_empty() {
        let fts_opts = tantivy::schema::TextOptions::default().set_indexing_options(
            tantivy::schema::TextFieldIndexing::default()
                .set_index_option(tantivy::schema::IndexRecordOption::Basic)
                .set_tokenizer(O2_TOKENIZER)
                .set_fieldnorms(false),
        );
        tantivy_schema_builder.add_text_field(INDEX_FIELD_NAME_FOR_ALL, fts_opts);
    }
    for field in index_fields.iter() {
        let index_opts = tantivy::schema::TextOptions::default().set_indexing_options(
            tantivy::schema::TextFieldIndexing::default()
                .set_index_option(tantivy::schema::IndexRecordOption::Basic)
                .set_tokenizer("raw")
                .set_fieldnorms(false),
        );
        tantivy_schema_builder.add_text_field(field, index_opts);
    }
    let tantivy_schema = tantivy_schema_builder.build();
    let fts_field = tantivy_schema.get_field(INDEX_FIELD_NAME_FOR_ALL).ok();

    let tokenizer_manager = tantivy::tokenizer::TokenizerManager::default();
    tokenizer_manager.register(O2_TOKENIZER, o2_tokenizer_build());
    let mut index_writer = tantivy::IndexBuilder::new()
        .schema(tantivy_schema.clone())
        .tokenizers(tokenizer_manager)
        .single_segment_index_writer(tantivy_dir, 50_000_000)
        .context("failed to create index builder")?;

    // docs per row to be added in the tantivy index
    log::debug!("start write documents to tantivy index");
    let (tx, mut rx) = tokio::sync::mpsc::channel::<Vec<tantivy::TantivyDocument>>(2);
    let task: JoinHandle<Result<usize, anyhow::Error>> = tokio::task::spawn(async move {
        let mut total_num_rows = 0;
        loop {
            let batch = reader.try_next().await?;
            let Some(inverted_idx_batch) = batch else {
                break;
            };
            let num_rows = inverted_idx_batch.num_rows();
            if num_rows == 0 {
                continue;
            }

            // update total_num_rows
            total_num_rows += num_rows;

            // process full text search fields
            let mut docs = vec![tantivy::doc!(); num_rows];
            for column_name in tantivy_fields.iter() {
                let column_data = match inverted_idx_batch.column_by_name(column_name) {
                    Some(column_data) => match column_data.as_any().downcast_ref::<StringArray>() {
                        Some(column_data) => column_data,
                        None => {
                            // generate empty array to ensure the tantivy and parquet have same rows
                            &StringArray::from(vec![""; num_rows])
                        }
                    },
                    None => {
                        // generate empty array to ensure the tantivy and parquet have same rows
                        &StringArray::from(vec![""; num_rows])
                    }
                };

                // get field
                let field = match tantivy_schema.get_field(column_name) {
                    Ok(f) => f,
                    Err(_) => fts_field.unwrap(),
                };
                for (i, doc) in docs.iter_mut().enumerate() {
                    doc.add_text(field, column_data.value(i));
                    tokio::task::coop::consume_budget().await;
                }
            }

            tx.send(docs).await?;
        }
        Ok(total_num_rows)
    });

    while let Some(docs) = rx.recv().await {
        for doc in docs {
            if let Err(e) = index_writer.add_document(doc) {
                log::error!(
                    "generate_tantivy_index: Failed to add document to index: {}",
                    e
                );
                return Err(anyhow::anyhow!("Failed to add document to index: {}", e));
            }
            tokio::task::coop::consume_budget().await;
        }
    }
    let total_num_rows = task.await??;
    // no docs need to create index, return
    if total_num_rows == 0 {
        return Ok(None);
    }
    log::debug!("write documents to tantivy index success");

    let index = tokio::task::spawn_blocking(move || {
        index_writer.finalize().map_err(|e| {
            log::error!(
                "generate_tantivy_index: Failed to finalize the index writer: {}",
                e
            );
            anyhow::anyhow!("Failed to finalize the index writer: {}", e)
        })
    })
    .await??;

    Ok(Some(index))
=======
>>>>>>> 94444474
}<|MERGE_RESOLUTION|>--- conflicted
+++ resolved
@@ -488,13 +488,7 @@
             db::file_list::set(&account, &new_file_name, Some(new_file_meta), false).await
         {
             log::error!(
-<<<<<<< HEAD
-                "[INGESTER:JOB] Failed write parquet file meta: {}, error: {}",
-                new_file_name,
-                e
-=======
                 "[INGESTER:JOB] Failed write parquet file meta: {new_file_name}, error: {e}"
->>>>>>> 94444474
             );
             // need release all the files
             for file in files_with_size.iter() {
@@ -842,739 +836,4 @@
     let stream_name = columns[3].to_string();
     let prefix_date = format!("{}-{}-{}", columns[4], columns[5], columns[6]);
     (org_id, stream_type, stream_name, prefix_date)
-<<<<<<< HEAD
-}
-
-/// Create an inverted index file for the given file
-#[allow(clippy::too_many_arguments)]
-pub(crate) async fn generate_index_on_ingester(
-    new_file_key: &str,
-    org_id: &str,
-    stream_type: StreamType,
-    stream_name: &str,
-    full_text_search_fields: &[String],
-    index_fields: &[String],
-    schema: Arc<Schema>,
-    reader: &mut ParquetRecordBatchStream<std::io::Cursor<Bytes>>,
-) -> Result<(), anyhow::Error> {
-    let start = std::time::Instant::now();
-
-    if full_text_search_fields.is_empty() && index_fields.is_empty() {
-        return Ok(());
-    }
-
-    let cfg = get_config();
-    #[allow(deprecated)]
-    let index_stream_name =
-        if cfg.common.inverted_index_old_format && stream_type == StreamType::Logs {
-            stream_name.to_string()
-        } else {
-            format!("{}_{}", stream_name, stream_type)
-        };
-    let record_batches = prepare_index_record_batches(
-        org_id,
-        stream_type,
-        stream_name,
-        new_file_key,
-        full_text_search_fields,
-        index_fields,
-        schema,
-        reader,
-    )
-    .await?;
-    if record_batches.is_empty() || record_batches.iter().all(|b| b.num_rows() == 0) {
-        return Ok(());
-    }
-
-    let idx_schema: SchemaRef = record_batches.first().unwrap().schema();
-    let mut schema_map: HashMap<String, SchemaCache> = HashMap::new();
-    let schema_chk = crate::service::schema::stream_schema_exists(
-        org_id,
-        &index_stream_name,
-        StreamType::Index,
-        &mut schema_map,
-    )
-    .await;
-    let mut stream_setting = schema_map
-        .get(&index_stream_name)
-        .and_then(|schema| unwrap_stream_settings(schema.schema()));
-
-    if !schema_chk.has_fields {
-        // create schema
-        let Some((schema, _)) = db::schema::merge(
-            org_id,
-            &index_stream_name,
-            StreamType::Index,
-            idx_schema.as_ref(),
-            Some(Utc::now().timestamp_micros()),
-        )
-        .await?
-        else {
-            return Err(anyhow::anyhow!(
-                "generate_index_on_ingester create schema error: schema not found"
-            ));
-        };
-        // update schema to enable bloomfilter for field: term
-        let settings = StreamSettings {
-            bloom_filter_fields: vec!["term".to_string()],
-            ..Default::default()
-        };
-        let mut metadata = schema.metadata().clone();
-        metadata.insert("settings".to_string(), json::to_string(&settings).unwrap());
-        db::schema::update_setting(org_id, &index_stream_name, StreamType::Index, metadata).await?;
-        // update stream setting
-        stream_setting = Some(settings);
-
-        crate::common::utils::auth::set_ownership(
-            org_id,
-            StreamType::Index.as_str(),
-            Authz::new(&index_stream_name),
-        )
-        .await;
-    } else if let Some(schema) = schema_map.get(&index_stream_name) {
-        // check if the schema has been updated <= v0.10.8-rc4
-        #[allow(deprecated)]
-        if cfg.common.inverted_index_old_format
-            && stream_type == StreamType::Logs
-            && !schema.fields_map().contains_key("segment_ids")
-        {
-            if let Err(e) = db::schema::merge(
-                org_id,
-                &index_stream_name,
-                StreamType::Index,
-                idx_schema.as_ref(),
-                Some(Utc::now().timestamp_micros()),
-            )
-            .await
-            {
-                return Err(anyhow::anyhow!(
-                    "generate_index_on_ingester update schema error: {}",
-                    e
-                ));
-            };
-        }
-
-        // TODO: disable it, because the prefix partition key will cause the file_list much bigger
-        // add prefix partition for index <= v0.12.1
-        // if let Some(settings) = stream_setting.as_mut() {
-        //     let term_partition_exists = settings
-        //         .partition_keys
-        //         .iter()
-        //         .any(|partition| partition.field == "term");
-        //     if !term_partition_exists {
-        //         settings
-        //             .partition_keys
-        //             .push(StreamPartition::new_prefix("term"));
-
-        //         let mut metadata = schema.schema().metadata().clone();
-        //         metadata.insert("settings".to_string(), json::to_string(&settings).unwrap());
-        //         db::schema::update_setting(org_id, &index_stream_name, StreamType::Index,
-        // metadata)             .await?;
-        //     }
-        // }
-    }
-
-    let schema_key = idx_schema.hash_key();
-    let schema_key_str = schema_key.as_str();
-    let stream_setting = stream_setting.unwrap_or_default();
-
-    let json_rows = record_batches_to_json_rows(&record_batches.iter().collect::<Vec<_>>())?;
-    if json_rows.is_empty() {
-        return Ok(());
-    }
-
-    let mut data_buf: HashMap<String, SchemaRecords> = HashMap::new();
-    for row in json_rows {
-        let timestamp: i64 = row.get(TIMESTAMP_COL_NAME).unwrap().as_i64().unwrap();
-
-        let hour_key = crate::service::ingestion::get_write_partition_key(
-            timestamp,
-            &stream_setting.partition_keys,
-            PartitionTimeLevel::Hourly,
-            &row,
-            Some(schema_key_str),
-        );
-
-        let hour_buf = data_buf.entry(hour_key).or_insert_with(|| SchemaRecords {
-            schema_key: schema_key.to_string(),
-            schema: idx_schema.clone(),
-            records: vec![],
-            records_size: 0,
-        });
-        let record_val: json::Value = json::Value::Object(row);
-        let record_size = json::estimate_json_bytes(&record_val);
-        hour_buf.records.push(Arc::new(record_val));
-        hour_buf.records_size += record_size;
-    }
-    let writer =
-        ingester::get_writer(0, org_id, StreamType::Index.as_str(), &index_stream_name).await;
-    let _ = crate::service::ingestion::write_file(
-        &writer,
-        &index_stream_name,
-        data_buf,
-        !cfg.common.wal_fsync_disabled,
-    )
-    .await;
-
-    log::info!(
-        "[INGESTER:JOB] Written index data successfully, took: {} ms",
-        start.elapsed().as_millis(),
-    );
-
-    Ok(())
-}
-
-/// Create an inverted index file for the given file
-#[allow(clippy::too_many_arguments)]
-pub(crate) async fn generate_index_on_compactor(
-    file_list_to_invalidate: &[FileKey],
-    new_file_key: &str,
-    org_id: &str,
-    stream_type: StreamType,
-    stream_name: &str,
-    full_text_search_fields: &[String],
-    index_fields: &[String],
-    schema: Arc<Schema>,
-    reader: &mut ParquetRecordBatchStream<std::io::Cursor<Bytes>>,
-) -> Result<Vec<(String, FileMeta)>, anyhow::Error> {
-    let start = std::time::Instant::now();
-
-    if full_text_search_fields.is_empty() && index_fields.is_empty() {
-        return Ok(vec![]);
-    }
-
-    #[allow(deprecated)]
-    let index_stream_name =
-        if get_config().common.inverted_index_old_format && stream_type == StreamType::Logs {
-            stream_name.to_string()
-        } else {
-            format!("{}_{}", stream_name, stream_type)
-        };
-    let mut record_batches = prepare_index_record_batches(
-        org_id,
-        stream_type,
-        stream_name,
-        new_file_key,
-        full_text_search_fields,
-        index_fields,
-        schema,
-        reader,
-    )
-    .await?;
-    if record_batches.is_empty() || record_batches.iter().all(|b| b.num_rows() == 0) {
-        return Ok(vec![]);
-    }
-
-    let schema = record_batches.first().unwrap().schema();
-    let prefix_to_remove = format!("files/{}/{}/{}/", org_id, stream_type, stream_name);
-    let len_of_columns_to_invalidate = file_list_to_invalidate.len();
-
-    let _timestamp: ArrayRef = Arc::new(Int64Array::from(
-        file_list_to_invalidate
-            .iter()
-            .map(|x| x.meta.min_ts)
-            .collect::<Vec<i64>>(),
-    ));
-    let min_ts: ArrayRef = Arc::new(Int64Array::from(
-        file_list_to_invalidate
-            .iter()
-            .map(|x| x.meta.min_ts)
-            .collect::<Vec<i64>>(),
-    ));
-    let max_ts: ArrayRef = Arc::new(Int64Array::from(
-        file_list_to_invalidate
-            .iter()
-            .map(|x| x.meta.max_ts)
-            .collect::<Vec<i64>>(),
-    ));
-    let empty_fields: ArrayRef = Arc::new(new_null_array(
-        &DataType::Utf8,
-        len_of_columns_to_invalidate,
-    ));
-    let empty_terms: ArrayRef = Arc::new(new_null_array(
-        &DataType::Utf8,
-        len_of_columns_to_invalidate,
-    ));
-    let file_names: ArrayRef = Arc::new(StringArray::from(
-        file_list_to_invalidate
-            .iter()
-            .map(|x| x.key.trim_start_matches(&prefix_to_remove).to_string())
-            .collect::<Vec<String>>(),
-    ));
-    let count: ArrayRef = Arc::new(Int64Array::from(vec![0; len_of_columns_to_invalidate]));
-    let deleted: ArrayRef = Arc::new(BooleanArray::from(vec![true; len_of_columns_to_invalidate]));
-    let empty_segment: ArrayRef = Arc::new(new_null_array(
-        &DataType::Binary,
-        len_of_columns_to_invalidate,
-    ));
-    let columns = vec![
-        _timestamp,
-        min_ts,
-        max_ts,
-        empty_fields,
-        empty_terms,
-        file_names,
-        count,
-        deleted,
-        empty_segment,
-    ];
-    let batch = RecordBatch::try_new(schema, columns)
-        .map_err(|e| anyhow::anyhow!("RecordBatch::try_new error: {}", e))?;
-    record_batches.push(batch);
-
-    let files = write_parquet_index_to_disk(
-        record_batches,
-        org_id,
-        StreamType::Index,
-        &index_stream_name,
-        new_file_key,
-    )
-    .await?;
-
-    log::info!(
-        "[COMPACTOR:JOB] generated parquet index file: {}, index files: {:?}, took: {} ms",
-        new_file_key,
-        files.iter().map(|(k, _)| k).collect::<Vec<_>>(),
-        start.elapsed().as_millis(),
-    );
-
-    Ok(files)
-}
-
-#[allow(clippy::too_many_arguments)]
-async fn prepare_index_record_batches(
-    org_id: &str,
-    stream_type: StreamType,
-    stream_name: &str,
-    new_file_key: &str,
-    full_text_search_fields: &[String],
-    index_fields: &[String],
-    schema: Arc<Schema>,
-    reader: &mut ParquetRecordBatchStream<std::io::Cursor<Bytes>>,
-) -> Result<Vec<RecordBatch>, anyhow::Error> {
-    let cfg = get_config();
-    let schema_fields = schema
-        .fields()
-        .iter()
-        .map(|f| (f.name(), f))
-        .collect::<HashMap<_, _>>();
-
-    let new_schema = Arc::new(Schema::new(vec![
-        Field::new(TIMESTAMP_COL_NAME, DataType::Int64, false),
-        Field::new("min_ts", DataType::Int64, true),
-        Field::new("max_ts", DataType::Int64, true),
-        Field::new("field", DataType::Utf8, true),
-        Field::new("term", DataType::Utf8, true),
-        Field::new("file_name", DataType::Utf8, true),
-        Field::new("_count", DataType::Int64, true),
-        Field::new("deleted", DataType::Boolean, true),
-        Field::new("segment_ids", DataType::Binary, true), // bitmap
-    ]));
-
-    let mut total_num_rows = 0;
-    let mut uniq_terms: HashMap<String, BTreeMap<String, _>> = HashMap::new();
-    loop {
-        let batch = reader.try_next().await?;
-        let Some(batch) = batch else {
-            break;
-        };
-        let num_rows = batch.num_rows();
-        if num_rows == 0 {
-            continue;
-        }
-
-        // update total_num_rows
-        let prev_total_num_rows = total_num_rows;
-        total_num_rows += num_rows;
-
-        // get _timestamp column
-        let Some(time_data) = batch
-            .column_by_name(TIMESTAMP_COL_NAME)
-            .unwrap()
-            .as_any()
-            .downcast_ref::<Int64Array>()
-        else {
-            continue;
-        };
-
-        // process full text search fields
-        for column_name in full_text_search_fields.iter() {
-            if !schema_fields.contains_key(column_name)
-                || schema_fields.get(column_name).unwrap().data_type() != &DataType::Utf8
-            {
-                continue;
-            }
-
-            // get full text search column
-            let Some(column_data) = batch
-                .column_by_name(column_name)
-                .unwrap()
-                .as_any()
-                .downcast_ref::<StringArray>()
-            else {
-                continue;
-            };
-
-            // split the column into terms
-            let terms = (0..num_rows)
-                .flat_map(|i| {
-                    #[allow(deprecated)]
-                    split_token(column_data.value(i), &cfg.common.inverted_index_split_chars)
-                        .into_iter()
-                        .map(|s| (s, i))
-                        .collect::<Vec<_>>()
-                })
-                .collect::<Vec<_>>();
-            if terms.is_empty() {
-                continue;
-            }
-
-            // unique terms and get the min & max _timestamp
-            let column_uniq_terms = uniq_terms
-                .entry(INDEX_FIELD_NAME_FOR_ALL.to_string())
-                .or_insert(BTreeMap::new());
-            for (term, idx) in terms {
-                let term_time = time_data.value(idx);
-                let (min_ts, max_ts, ids) = column_uniq_terms.entry(term.to_string()).or_insert((
-                    term_time,
-                    term_time,
-                    Vec::new(),
-                ));
-                if *min_ts > term_time {
-                    *min_ts = term_time;
-                }
-                if *max_ts < term_time {
-                    *max_ts = term_time;
-                }
-                ids.push(idx + prev_total_num_rows);
-            }
-        }
-
-        // process index fields
-        for column_name in index_fields.iter() {
-            if !schema_fields.contains_key(column_name)
-                || schema_fields.get(column_name).unwrap().data_type() != &DataType::Utf8
-            {
-                continue;
-            }
-
-            // get index column
-            let Some(column_data) = batch
-                .column_by_name(column_name)
-                .unwrap()
-                .as_any()
-                .downcast_ref::<StringArray>()
-            else {
-                continue;
-            };
-
-            // collect terms
-            let terms = (0..num_rows)
-                .map(|i| (column_data.value(i), i))
-                .collect::<Vec<_>>();
-            if terms.is_empty() {
-                continue;
-            }
-
-            // unique terms and get the min & max _timestamp
-            let column_uniq_terms = uniq_terms
-                .entry(column_name.to_string())
-                .or_insert(BTreeMap::new());
-            for (term, idx) in terms {
-                let term_time = time_data.value(idx);
-                let (min_ts, max_ts, ids) = column_uniq_terms.entry(term.to_string()).or_insert((
-                    term_time,
-                    term_time,
-                    Vec::new(),
-                ));
-                if *min_ts > term_time {
-                    *min_ts = term_time;
-                }
-                if *max_ts < term_time {
-                    *max_ts = term_time;
-                }
-                ids.push(idx + prev_total_num_rows);
-            }
-
-            tokio::task::coop::consume_budget().await;
-        }
-    }
-
-    // build record batch
-    let prefix_to_remove = format!("files/{}/{}/{}/", org_id, stream_type, stream_name);
-    let file_name_without_prefix = new_file_key.trim_start_matches(&prefix_to_remove);
-    let mut indexed_record_batches_to_merge = Vec::new();
-    for (column_name, column_uniq_terms) in uniq_terms {
-        let records_len = column_uniq_terms.len();
-        let batch_size = PARQUET_BATCH_SIZE.min(records_len);
-
-        let mut field_timestamp = Int64Builder::with_capacity(batch_size);
-        let mut field_min_ts = Int64Builder::with_capacity(batch_size);
-        let mut field_max_ts = Int64Builder::with_capacity(batch_size);
-        let mut field_field =
-            StringBuilder::with_capacity(batch_size, column_name.len() * batch_size);
-        let mut field_term = StringBuilder::with_capacity(
-            batch_size,
-            column_uniq_terms
-                .iter()
-                .take(batch_size)
-                .map(|x| x.0.len())
-                .sum::<usize>(),
-        );
-        let mut field_file_name =
-            StringBuilder::with_capacity(batch_size, file_name_without_prefix.len() * batch_size);
-        let mut field_count = Int64Builder::with_capacity(batch_size);
-        let mut field_deleted = BooleanBuilder::with_capacity(batch_size);
-        let mut field_segment_ids = BinaryBuilder::with_capacity(batch_size, batch_size);
-
-        for (i, (term, (min_ts, max_ts, ids))) in column_uniq_terms.into_iter().enumerate() {
-            field_timestamp.append_value(min_ts);
-            field_min_ts.append_value(min_ts);
-            field_max_ts.append_value(max_ts);
-            field_field.append_value(&column_name);
-            field_term.append_value(term);
-            field_file_name.append_value(file_name_without_prefix);
-            field_count.append_value(ids.len() as i64);
-            field_deleted.append_value(false);
-            // calculate segment ids
-            let segment_ids = ids
-                .iter()
-                .map(|i| i / INDEX_SEGMENT_LENGTH)
-                .collect::<HashSet<_>>();
-            let segment_num = total_num_rows.div_ceil(INDEX_SEGMENT_LENGTH);
-            let mut bv = BitVec::with_capacity(segment_num);
-            for i in 0..segment_num {
-                bv.push(segment_ids.contains(&i));
-            }
-            field_segment_ids.append_value(bv.into_vec());
-
-            // build record batch
-            if i == records_len - 1 || i % batch_size == 0 {
-                let record_batch = RecordBatch::try_new(
-                    new_schema.clone(),
-                    vec![
-                        Arc::new(field_timestamp.finish()),
-                        Arc::new(field_min_ts.finish()),
-                        Arc::new(field_max_ts.finish()),
-                        Arc::new(field_field.finish()),
-                        Arc::new(field_term.finish()),
-                        Arc::new(field_file_name.finish()),
-                        Arc::new(field_count.finish()),
-                        Arc::new(field_deleted.finish()),
-                        Arc::new(field_segment_ids.finish()),
-                    ],
-                )
-                .map_err(|e| anyhow::anyhow!("RecordBatch::try_new error: {}", e))?;
-                indexed_record_batches_to_merge.push(record_batch);
-
-                tokio::task::coop::consume_budget().await;
-            }
-        }
-    }
-
-    Ok(indexed_record_batches_to_merge)
-}
-
-pub(crate) async fn create_tantivy_index(
-    caller: &str,
-    parquet_file_name: &str,
-    full_text_search_fields: &[String],
-    index_fields: &[String],
-    schema: Arc<Schema>,
-    reader: ParquetRecordBatchStream<std::io::Cursor<Bytes>>,
-) -> Result<usize, anyhow::Error> {
-    let start = std::time::Instant::now();
-    let caller = format!("[{caller}:JOB]");
-
-    let dir = PuffinDirWriter::new();
-    let index = generate_tantivy_index(
-        dir.clone(),
-        reader,
-        full_text_search_fields,
-        index_fields,
-        schema,
-    )
-    .await?;
-    if index.is_none() {
-        return Ok(0);
-    }
-    let puffin_bytes = dir.to_puffin_bytes()?;
-    let index_size = puffin_bytes.len();
-
-    // write fst bytes into disk
-    let Some(idx_file_name) = convert_parquet_idx_file_name_to_tantivy_file(parquet_file_name)
-    else {
-        return Ok(0);
-    };
-    match storage::put(&idx_file_name, Bytes::from(puffin_bytes)).await {
-        Ok(_) => {
-            log::info!(
-                "{} generated tantivy index file: {}, size {}, took: {} ms",
-                caller,
-                idx_file_name,
-                index_size,
-                start.elapsed().as_millis()
-            );
-        }
-        Err(e) => {
-            log::error!("{} generated tantivy index file error: {}", caller, e);
-            return Err(e.into());
-        }
-    }
-    Ok(index_size)
-}
-
-/// Create a tantivy index in the given directory for the record batch
-pub(crate) async fn generate_tantivy_index<D: tantivy::Directory>(
-    tantivy_dir: D,
-    mut reader: ParquetRecordBatchStream<std::io::Cursor<Bytes>>,
-    full_text_search_fields: &[String],
-    index_fields: &[String],
-    schema: Arc<Schema>,
-) -> Result<Option<tantivy::Index>, anyhow::Error> {
-    let mut tantivy_schema_builder = tantivy::schema::SchemaBuilder::new();
-    let schema_fields = schema
-        .fields()
-        .iter()
-        .map(|f| (f.name(), f))
-        .collect::<HashMap<_, _>>();
-
-    // filter out fields that are not in schema & not of type Utf8
-    let fts_fields = full_text_search_fields
-        .iter()
-        .filter(|f| {
-            schema_fields
-                .get(f)
-                .map(|v| v.data_type() == &DataType::Utf8)
-                .is_some()
-        })
-        .map(|f| f.to_string())
-        .collect::<HashSet<_>>();
-    let index_fields = index_fields
-        .iter()
-        .map(|f| f.to_string())
-        .collect::<HashSet<_>>();
-    let tantivy_fields = fts_fields
-        .union(&index_fields)
-        .cloned()
-        .collect::<HashSet<_>>();
-    // no fields need to create index, return
-    if tantivy_fields.is_empty() {
-        return Ok(None);
-    }
-
-    // add fields to tantivy schema
-    if !full_text_search_fields.is_empty() {
-        let fts_opts = tantivy::schema::TextOptions::default().set_indexing_options(
-            tantivy::schema::TextFieldIndexing::default()
-                .set_index_option(tantivy::schema::IndexRecordOption::Basic)
-                .set_tokenizer(O2_TOKENIZER)
-                .set_fieldnorms(false),
-        );
-        tantivy_schema_builder.add_text_field(INDEX_FIELD_NAME_FOR_ALL, fts_opts);
-    }
-    for field in index_fields.iter() {
-        let index_opts = tantivy::schema::TextOptions::default().set_indexing_options(
-            tantivy::schema::TextFieldIndexing::default()
-                .set_index_option(tantivy::schema::IndexRecordOption::Basic)
-                .set_tokenizer("raw")
-                .set_fieldnorms(false),
-        );
-        tantivy_schema_builder.add_text_field(field, index_opts);
-    }
-    let tantivy_schema = tantivy_schema_builder.build();
-    let fts_field = tantivy_schema.get_field(INDEX_FIELD_NAME_FOR_ALL).ok();
-
-    let tokenizer_manager = tantivy::tokenizer::TokenizerManager::default();
-    tokenizer_manager.register(O2_TOKENIZER, o2_tokenizer_build());
-    let mut index_writer = tantivy::IndexBuilder::new()
-        .schema(tantivy_schema.clone())
-        .tokenizers(tokenizer_manager)
-        .single_segment_index_writer(tantivy_dir, 50_000_000)
-        .context("failed to create index builder")?;
-
-    // docs per row to be added in the tantivy index
-    log::debug!("start write documents to tantivy index");
-    let (tx, mut rx) = tokio::sync::mpsc::channel::<Vec<tantivy::TantivyDocument>>(2);
-    let task: JoinHandle<Result<usize, anyhow::Error>> = tokio::task::spawn(async move {
-        let mut total_num_rows = 0;
-        loop {
-            let batch = reader.try_next().await?;
-            let Some(inverted_idx_batch) = batch else {
-                break;
-            };
-            let num_rows = inverted_idx_batch.num_rows();
-            if num_rows == 0 {
-                continue;
-            }
-
-            // update total_num_rows
-            total_num_rows += num_rows;
-
-            // process full text search fields
-            let mut docs = vec![tantivy::doc!(); num_rows];
-            for column_name in tantivy_fields.iter() {
-                let column_data = match inverted_idx_batch.column_by_name(column_name) {
-                    Some(column_data) => match column_data.as_any().downcast_ref::<StringArray>() {
-                        Some(column_data) => column_data,
-                        None => {
-                            // generate empty array to ensure the tantivy and parquet have same rows
-                            &StringArray::from(vec![""; num_rows])
-                        }
-                    },
-                    None => {
-                        // generate empty array to ensure the tantivy and parquet have same rows
-                        &StringArray::from(vec![""; num_rows])
-                    }
-                };
-
-                // get field
-                let field = match tantivy_schema.get_field(column_name) {
-                    Ok(f) => f,
-                    Err(_) => fts_field.unwrap(),
-                };
-                for (i, doc) in docs.iter_mut().enumerate() {
-                    doc.add_text(field, column_data.value(i));
-                    tokio::task::coop::consume_budget().await;
-                }
-            }
-
-            tx.send(docs).await?;
-        }
-        Ok(total_num_rows)
-    });
-
-    while let Some(docs) = rx.recv().await {
-        for doc in docs {
-            if let Err(e) = index_writer.add_document(doc) {
-                log::error!(
-                    "generate_tantivy_index: Failed to add document to index: {}",
-                    e
-                );
-                return Err(anyhow::anyhow!("Failed to add document to index: {}", e));
-            }
-            tokio::task::coop::consume_budget().await;
-        }
-    }
-    let total_num_rows = task.await??;
-    // no docs need to create index, return
-    if total_num_rows == 0 {
-        return Ok(None);
-    }
-    log::debug!("write documents to tantivy index success");
-
-    let index = tokio::task::spawn_blocking(move || {
-        index_writer.finalize().map_err(|e| {
-            log::error!(
-                "generate_tantivy_index: Failed to finalize the index writer: {}",
-                e
-            );
-            anyhow::anyhow!("Failed to finalize the index writer: {}", e)
-        })
-    })
-    .await??;
-
-    Ok(Some(index))
-=======
->>>>>>> 94444474
 }