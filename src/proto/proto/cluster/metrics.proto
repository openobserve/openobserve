--- conflicted
+++ resolved
@@ -54,7 +54,6 @@
 message Sample {
     int64   time = 1;
     double value = 2;
-<<<<<<< HEAD
 }
 
 message Exemplars {
@@ -65,30 +64,4 @@
     int64            time = 1;
     double          value = 2;
     repeated Label labels = 3;
-}
-
-message MetricsWalFileRequest {
-    string      org_id = 1;
-    string stream_name = 2;
-    int64   start_time = 3;
-    int64     end_time = 4;
-    repeated MetricsWalFileFilter filters = 5;
-}
-
-message MetricsWalFileFilter {
-    string          field = 1;
-    repeated string value = 2; 
-}
-
-message MetricsWalFileResponse {
-    repeated MetricsWalFile files = 1;
-}
-
-message MetricsWalFile {
-    string       name = 1;
-    string schema_key = 2;
-    bytes        body = 3;
-    int64        size = 4;
-=======
->>>>>>> 0d2b1704
 }