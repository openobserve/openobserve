syntax = "proto3";

option java_multiple_files = true;
option java_package = "org.openobserve.cluster";
option java_outer_classname = "searchProto";

package cluster;

import "cluster/common.proto";

service Search {
    rpc QueryStatus(QueryStatusRequest) returns (QueryStatusResponse) {}
    rpc CancelQuery(CancelQueryRequest) returns (CancelQueryResponse) {}
    rpc ClusterCancelQuery(CancelQueryRequest) returns (CancelQueryResponse) {}
    rpc Search(SearchRequest) returns (SearchResponse) {}
    rpc SearchMulti(SearchRequest) returns (SearchResponse) {}
    rpc SearchPartition(SearchPartitionRequest) returns (SearchPartitionResponse) {}
    rpc GetResult(GetResultRequest) returns (GetResultResponse) {}
    rpc DeleteResult(DeleteResultRequest) returns (DeleteResultResponse) {}
<<<<<<< HEAD
    rpc GetScanStats(GetScanStatsRequest) returns (ScanStatsResponse) {}
    rpc CuckooFilterQuery(CuckooFilterQueryRequest) returns (CuckooFilterQueryResponse) {}
=======
>>>>>>> 4b3826bb
}

message QueryStatusRequest {}

message QueryStatusResponse {
    repeated QueryStatus status = 1;
}

message CancelQueryRequest {
    string trace_id = 1;
}

message CancelQueryResponse {
    bool is_success = 1;
}

message SearchRequest {
    string             trace_id = 1;
    string               org_id = 2;
    string          stream_type = 3;
    optional string     user_id = 4;
    bytes               request = 5;
}

message SearchResponse {
    string             trace_id = 1;
    bytes              response = 2;
}

message SearchPartitionRequest {
    string             trace_id = 1;
    string               org_id = 2;
    string          stream_type = 3;
    bytes               request = 5;
    bool   skip_max_query_range = 6;
}

message SearchPartitionResponse {
    string             trace_id = 1;
    bytes              response = 2;
}

message DeleteResultRequest {
    repeated string paths = 1;
}

message DeleteResultResponse {}

message GetResultRequest {
    string           path = 1;
}

message GetResultResponse {
    bytes        response = 1;
}

<<<<<<< HEAD
message GetScanStatsRequest {
    string trace_id = 1;
    bool is_leader  = 2;
}

message ScanStatsResponse {
    ScanStats stats = 1;
}

message CuckooFilterQueryRequest {
    string org_id = 1;
    string stream_name = 2;
    string trace_id = 3;
    repeated string hours = 4;
}

message CuckooFilterQueryResponse {
    repeated string found_hours = 1;
}

=======
>>>>>>> 4b3826bb
// Search request query
message SearchQuery {
    string                sql = 1;
    bool           quick_mode = 3;
    int32                from = 4;
    int32                size = 5;
    int64          start_time = 6;
    int64            end_time = 7;
    bool     track_total_hits = 9;
    string        query_type = 10;
    bool          uses_zo_fn = 12;
    string          query_fn = 13;
    bool            skip_wal = 14;
    string         action_id = 15;
    int64 histogram_interval = 16;
}

message QueryStatus {
    string                trace_id = 1;
    int64               created_at = 2;
    int64               started_at = 3;
    bool                  is_queue = 4;
    optional string        user_id = 5;
    optional string         org_id = 6;
    optional string    stream_type = 7;
    optional Query           query = 8;
    optional ScanStats  scan_stats = 9;
    optional WorkGroup work_group = 10;
    optional string   search_type = 11;
}

enum WorkGroup {
    SHORT = 0;
    LONG  = 1;
}

message Query {
    string       sql = 1;
    int64 start_time = 2;
    int64   end_time = 3;
}<|MERGE_RESOLUTION|>--- conflicted
+++ resolved
@@ -17,11 +17,7 @@
     rpc SearchPartition(SearchPartitionRequest) returns (SearchPartitionResponse) {}
     rpc GetResult(GetResultRequest) returns (GetResultResponse) {}
     rpc DeleteResult(DeleteResultRequest) returns (DeleteResultResponse) {}
-<<<<<<< HEAD
-    rpc GetScanStats(GetScanStatsRequest) returns (ScanStatsResponse) {}
     rpc CuckooFilterQuery(CuckooFilterQueryRequest) returns (CuckooFilterQueryResponse) {}
-=======
->>>>>>> 4b3826bb
 }
 
 message QueryStatusRequest {}
@@ -78,16 +74,6 @@
     bytes        response = 1;
 }
 
-<<<<<<< HEAD
-message GetScanStatsRequest {
-    string trace_id = 1;
-    bool is_leader  = 2;
-}
-
-message ScanStatsResponse {
-    ScanStats stats = 1;
-}
-
 message CuckooFilterQueryRequest {
     string org_id = 1;
     string stream_name = 2;
@@ -99,8 +85,6 @@
     repeated string found_hours = 1;
 }
 
-=======
->>>>>>> 4b3826bb
 // Search request query
 message SearchQuery {
     string                sql = 1;
