--- conflicted
+++ resolved
@@ -604,25 +604,7 @@
             return Ok(HttpResponse::BadRequest().body("Missing mandatory fields"));
         }
 
-<<<<<<< HEAD
-        // If action ID is present as field then we know its an update request
-        // Hence we treat it as a PUT request and check for permissions
-        let method = match action.id {
-            Some(_) => "PUT",
-            None => "POST",
-        };
-        if !check_permissions(
-            action.id.map(|ksuid| ksuid.to_string()),
-            &org_id,
-            &user_email.user_id,
-            "actions",
-            method,
-        )
-        .await
-        {
-            return Ok(HttpResponse::Forbidden().body("Unauthorized Access"));
-        }
-=======
+
     // If action ID is present as field then we know its an update request
     // Hence we treat it as a PUT request and check for permissions
     let method = match action.id {
@@ -641,7 +623,7 @@
     {
         return Ok(HttpResponse::Forbidden().body("Unauthorized Access"));
     }
->>>>>>> 6926f67e
+
 
         if file_data.is_empty() {
             return Ok(HttpResponse::BadRequest().body("Uploaded file is empty"));
