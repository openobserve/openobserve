// Copyright 2025 OpenObserve Inc.
//
// This program is free software: you can redistribute it and/or modify
// it under the terms of the GNU Affero General Public License as published by
// the Free Software Foundation, either version 3 of the License, or
// (at your option) any later version.
//
// This program is distributed in the hope that it will be useful
// but WITHOUT ANY WARRANTY; without even the implied warranty of
// MERCHANTABILITY or FITNESS FOR A PARTICULAR PURPOSE.  See the
// GNU Affero General Public License for more details.
//
// You should have received a copy of the GNU Affero General Public License
// along with this program.  If not, see <http://www.gnu.org/licenses/>.

use std::{collections::HashMap, io::Error, sync::Arc};

use actix_web::{
    HttpRequest, HttpResponse, cookie, delete, get,
    http::{self},
    post, put, web,
};
use actix_web_httpauth::extractors::basic::BasicAuth;
use config::{
    Config, get_config,
    meta::user::UserRole,
    utils::{base64, json},
};
use serde::Serialize;
#[cfg(feature = "enterprise")]
use {
    crate::common::utils::auth::check_permissions,
    crate::service::self_reporting::audit,
    config::utils::time::now_micros,
    o2_dex::config::get_config as get_dex_config,
    o2_enterprise::enterprise::common::auditor::{AuditMessage, Protocol, ResponseMeta},
    o2_openfga::config::get_config as get_openfga_config,
};

use crate::{
    common::{
        meta::{
            self,
            user::{
                AuthTokens, PostUserRequest, RolesResponse, SignInResponse, SignInUser, UpdateUser,
                UserOrgRole, UserRequest, UserRoleRequest, get_roles,
            },
        },
        utils::auth::{UserEmail, generate_presigned_url},
    },
    service::users,
};

pub mod service_accounts;

/// ListUsers
///
/// #{"ratelimit_module":"Users", "ratelimit_module_operation":"list"}#
#[utoipa::path(
    context_path = "/api",
    tag = "Users",
    operation_id = "UserList",
    security(
        ("Authorization"= [])
    ),
    params(
        ("org_id" = String, Path, description = "Organization name"),
      ),
    responses(
        (status = 200, description = "Success", content_type = "application/json", body = UserList),
    )
)]
#[get("/{org_id}/users")]
pub async fn list(
    org_id: web::Path<String>,
    user_email: UserEmail,
    req: HttpRequest,
) -> Result<HttpResponse, Error> {
    let org_id = org_id.into_inner();
    let query = web::Query::<HashMap<String, String>>::from_query(req.query_string()).unwrap();
    let list_all = match query.get("list_all") {
        Some(v) => v.parse::<bool>().unwrap_or(false),
        None => false,
    };

    let mut _user_list_from_rbac = None;

    #[cfg(feature = "enterprise")]
    // Check if user has access to get users
    if get_openfga_config().enabled
        && check_permissions(
            Some(format!("_all_{}", org_id)),
            &org_id,
            &user_email.user_id,
            "users",
            "GET",
            "",
        )
        .await
    {
        _user_list_from_rbac = Some(vec![]);
    }

    users::list_users(
        &user_email.user_id,
        &org_id,
        None,
        _user_list_from_rbac,
        list_all,
    )
    .await
}

/// CreateUser
///
/// #{"ratelimit_module":"Users", "ratelimit_module_operation":"create"}#
#[utoipa::path(
    context_path = "/api",
    tag = "Users",
    operation_id = "UserSave",
    security(
        ("Authorization"= [])
    ),
    params(
        ("org_id" = String, Path, description = "Organization name"),
    ),
    request_body(content = PostUserRequest, description = "User data", content_type = "application/json"),
    responses(
        (status = 200, description = "Success", content_type = "application/json", body = HttpResponse),
    )
)]
#[post("/{org_id}/users")]
pub async fn save(
    org_id: web::Path<String>,
    user: web::Json<PostUserRequest>,
    user_email: UserEmail,
) -> Result<HttpResponse, Error> {
    let org_id = org_id.into_inner();
    let initiator_id = user_email.user_id;
    let mut user = UserRequest::from(&user.into_inner());
    user.email = user.email.trim().to_lowercase();

<<<<<<< HEAD
    let bad_req_msg = if user.password.len() < 8 {
        Some("Password must be at least 8 characters long".to_string())
    } else if user.role.eq(&meta::user::UserRole::Root) {
        Some("Not allowed".to_string())
    } else {
        None
    };
    if let Some(msg) = bad_req_msg {
=======
    if user.role.base_role.eq(&config::meta::user::UserRole::Root) {
>>>>>>> e4eacc14
        return Ok(
            HttpResponse::BadRequest().json(meta::http::HttpResponse::error(
                http::StatusCode::BAD_REQUEST.into(),
                msg,
            )),
        );
    }

    #[cfg(not(feature = "enterprise"))]
    {
        user.role.base_role = config::meta::user::UserRole::Admin;
    }
    users::post_user(&org_id, user, &initiator_id).await
}

/// UpdateUser
///
/// #{"ratelimit_module":"Users", "ratelimit_module_operation":"update"}#
#[utoipa::path(
    context_path = "/api",
    tag = "Users",
    operation_id = "UserUpdate",
    security(
        ("Authorization"= [])
    ),
    params(
        ("org_id" = String, Path, description = "Organization name"),
        ("email_id" = String, Path, description = "User's email id"),
    ),
    request_body(content = UpdateUser, description = "User data", content_type = "application/json"),
    responses(
        (status = 200, description = "Success", content_type = "application/json", body = HttpResponse),
    )
)]
#[put("/{org_id}/users/{email_id}")]
pub async fn update(
    params: web::Path<(String, String)>,
    user: web::Json<UpdateUser>,
    user_email: UserEmail,
) -> Result<HttpResponse, Error> {
    let (org_id, email_id) = params.into_inner();
    let email_id = email_id.trim().to_lowercase();
    #[cfg(not(feature = "enterprise"))]
    let mut user = user.into_inner();
    #[cfg(feature = "enterprise")]
    let user = user.into_inner();
    if user.eq(&UpdateUser::default()) {
        return Ok(
            HttpResponse::BadRequest().json(meta::http::HttpResponse::error(
                http::StatusCode::BAD_REQUEST.into(),
                "Please specify appropriate fields to update user".to_string(),
            )),
        );
    }
    if user.change_password
        && user
            .new_password
            .as_deref()
            .is_some_and(|pass| pass.len() < 8)
    {
        return Ok(
            HttpResponse::BadRequest().json(meta::http::HttpResponse::error(
                http::StatusCode::BAD_REQUEST.into(),
                "Password must be at least 8 characters long".to_string(),
            )),
        );
    }
    #[cfg(not(feature = "enterprise"))]
    {
        user.role = Some(UserRoleRequest {
            role: config::meta::user::UserRole::Admin.to_string(),
            custom: None,
        });
    }
    let initiator_id = &user_email.user_id;
    let self_update = user_email.user_id.eq(&email_id);
    users::update_user(&org_id, &email_id, self_update, initiator_id, user).await
}

/// AddUserToOrganization
///
/// #{"ratelimit_module":"Users", "ratelimit_module_operation":"create"}#
#[utoipa::path(
    context_path = "/api",
    tag = "Users",
    operation_id = "AddUserToOrg",
    security(
        ("Authorization"= [])
    ),
    params(
        ("org_id" = String, Path, description = "Organization name"),
        ("email_id" = String, Path, description = "User's email id"),
    ),
    request_body(content = UserRoleRequest, description = "User role", content_type = "application/json"),
    responses(
        (status = 200, description = "Success", content_type = "application/json", body = HttpResponse),
    )
)]
#[post("/{org_id}/users/{email_id}")]
pub async fn add_user_to_org(
    params: web::Path<(String, String)>,
    role: web::Json<UserRoleRequest>,
    user_email: UserEmail,
) -> Result<HttpResponse, Error> {
    let (org_id, email_id) = params.into_inner();
    let initiator_id = user_email.user_id;
    let role = UserOrgRole::from(&role.into_inner());
    users::add_user_to_org(&org_id, &email_id, role, &initiator_id).await
}

fn _prepare_cookie<'a, T: Serialize + ?Sized, E: Into<cookie::Expiration>>(
    conf: &Arc<Config>,
    cookie_name: &'a str,
    token_struct: &T,
    cookie_expiry: E,
) -> cookie::Cookie<'a> {
    let tokens = json::to_string(token_struct).unwrap();
    let tokens = base64::encode(&tokens);
    let mut auth_cookie = cookie::Cookie::new(cookie_name, tokens);
    auth_cookie.set_expires(cookie_expiry.into());
    auth_cookie.set_http_only(true);
    auth_cookie.set_secure(conf.auth.cookie_secure_only);
    auth_cookie.set_path("/");
    if conf.auth.cookie_same_site_lax {
        auth_cookie.set_same_site(cookie::SameSite::Lax);
    } else {
        auth_cookie.set_same_site(cookie::SameSite::None);
    }
    auth_cookie
}
/// RemoveUserFromOrganization
///
/// #{"ratelimit_module":"Users", "ratelimit_module_operation":"delete"}#
#[utoipa::path(
    context_path = "/api",
    tag = "Users",
    operation_id = "RemoveUserFromOrg",
    security(
        ("Authorization"= [])
    ),
    params(
        ("org_id" = String, Path, description = "Organization name"),
        ("email_id" = String, Path, description = "User name"),
      ),
    responses(
        (status = 200, description = "Success",  content_type = "application/json", body = HttpResponse),
        (status = 404, description = "NotFound", content_type = "application/json", body = HttpResponse),
    )
)]
#[delete("/{org_id}/users/{email_id}")]
pub async fn delete(
    path: web::Path<(String, String)>,
    user_email: UserEmail,
) -> Result<HttpResponse, Error> {
    let (org_id, email_id) = path.into_inner();
    let initiator_id = user_email.user_id;
    users::remove_user_from_org(&org_id, &email_id, &initiator_id).await
}

/// AuthenticateUser
///
/// #{"ratelimit_module":"Users", "ratelimit_module_operation":"update"}#
#[utoipa::path(
context_path = "/auth",
    tag = "Auth",
    operation_id = "UserLoginCheck",
    request_body(content = SignInUser, description = "User login", content_type = "application/json"),
    responses(
        (status = 200, description = "Success", content_type = "application/json", body = SignInResponse),
    )
)]
#[post("/login")]
pub async fn authentication(
    auth: Option<web::Json<SignInUser>>,
    _req: HttpRequest,
) -> Result<HttpResponse, Error> {
    #[cfg(feature = "enterprise")]
    let native_login_enabled = get_dex_config().native_login_enabled;
    #[cfg(not(feature = "enterprise"))]
    let native_login_enabled = true;

    if !native_login_enabled {
        return Ok(HttpResponse::Forbidden().json("Not Supported"));
    }

    // Until decoding the token or body, we can not know the the user_email
    #[cfg(feature = "enterprise")]
    let mut audit_message = AuditMessage {
        user_email: "".to_string(),
        org_id: "".to_string(),
        _timestamp: now_micros(),
        protocol: Protocol::Http,
        response_meta: ResponseMeta {
            http_method: "POST".to_string(),
            http_path: "/auth/login".to_string(),
            http_body: "".to_string(),
            http_query_params: _req.query_string().to_string(),
            http_response_code: 200,
            error_msg: None,
            trace_id: None,
        },
    };

    let mut resp = SignInResponse::default();
    let auth = match auth {
        Some(auth) => {
            let mut auth = auth.into_inner();
            auth.name = auth.name.to_lowercase();
            auth
        }
        None => {
            // get Authorization header from request
            #[cfg(feature = "enterprise")]
            {
                let auth_header = _req.headers().get("Authorization");
                if auth_header.is_some() {
                    let auth_header = auth_header.unwrap().to_str().unwrap();
                    if let Some((name, password)) =
                        o2_dex::service::auth::get_user_from_token(auth_header)
                    {
                        SignInUser { name, password }
                    } else {
                        audit_unauthorized_error(audit_message).await;
                        return unauthorized_error(resp);
                    }
                } else {
                    audit_unauthorized_error(audit_message).await;
                    return unauthorized_error(resp);
                }
            }
            #[cfg(not(feature = "enterprise"))]
            {
                return unauthorized_error(resp);
            }
        }
    };

    #[cfg(feature = "enterprise")]
    {
        audit_message.user_email = auth.name.clone();
    }

    #[cfg(feature = "enterprise")]
    {
        if get_dex_config().root_only_login && !crate::common::utils::auth::is_root_user(&auth.name)
        {
            audit_unauthorized_error(audit_message).await;
            return unauthorized_error(resp);
        }
    }
    match crate::handler::http::auth::validator::validate_user(&auth.name, &auth.password).await {
        Ok(v) => {
            if v.is_valid {
                resp.status = true;
            } else {
                #[cfg(feature = "enterprise")]
                audit_unauthorized_error(audit_message).await;
                return unauthorized_error(resp);
            }
        }
        Err(_e) => {
            #[cfg(feature = "enterprise")]
            audit_unauthorized_error(audit_message).await;
            return unauthorized_error(resp);
        }
    };
    if resp.status {
        let cfg = get_config();

        let access_token = format!(
            "Basic {}",
            base64::encode(&format!("{}:{}", auth.name, auth.password))
        );
        let tokens = json::to_string(&AuthTokens {
            access_token,
            refresh_token: "".to_string(),
        })
        .unwrap();

        let tokens = base64::encode(&tokens);
        let mut auth_cookie = cookie::Cookie::new("auth_tokens", tokens);
        auth_cookie.set_expires(
            cookie::time::OffsetDateTime::now_utc()
                + cookie::time::Duration::seconds(cfg.auth.cookie_max_age),
        );
        auth_cookie.set_http_only(true);
        auth_cookie.set_secure(cfg.auth.cookie_secure_only);
        auth_cookie.set_path("/");
        if cfg.auth.cookie_same_site_lax {
            auth_cookie.set_same_site(cookie::SameSite::Lax);
        } else {
            auth_cookie.set_same_site(cookie::SameSite::None);
        }
        // audit the successful login
        #[cfg(feature = "enterprise")]
        audit(audit_message).await;
        Ok(HttpResponse::Ok().cookie(auth_cookie).json(resp))
    } else {
        #[cfg(feature = "enterprise")]
        audit_unauthorized_error(audit_message).await;
        unauthorized_error(resp)
    }
}

#[derive(serde::Deserialize)]
struct PresignedURLGenerator {
    #[serde(default = "default_exp_in")]
    exp_in: u32,
}

#[derive(serde::Deserialize, serde::Serialize)]
struct PresignedURLGeneratorResponse {
    url: String,
}

const fn default_exp_in() -> u32 {
    600
}

#[get("/presigned-url")]
pub async fn get_presigned_url(
    _req: HttpRequest,
    basic_auth: BasicAuth,
    query: web::Query<PresignedURLGenerator>,
) -> Result<HttpResponse, Error> {
    let cfg = get_config();
    let time = chrono::Utc::now().timestamp();
    let password_ext_salt = cfg.auth.ext_auth_salt.as_str();

    let base_url = format!("{}{}", cfg.common.web_url, cfg.common.base_uri);
    let url = generate_presigned_url(
        basic_auth.user_id(),
        basic_auth.password().unwrap(),
        password_ext_salt,
        &base_url,
        query.exp_in as i64,
        time,
    );

    let payload = PresignedURLGeneratorResponse { url };
    #[cfg(feature = "enterprise")]
    {
        let audit_message = AuditMessage {
            user_email: basic_auth.user_id().to_string(),
            org_id: "".to_string(),
            _timestamp: now_micros(),
            protocol: Protocol::Http,
            response_meta: ResponseMeta {
                http_method: "GET".to_string(),
                http_path: "/auth/presigned-url".to_string(),
                http_body: "".to_string(),
                http_query_params: _req.query_string().to_string(),
                http_response_code: 200,
                error_msg: None,
                trace_id: None,
            },
        };
        audit(audit_message).await;
    }
    Ok(HttpResponse::Ok().json(&payload))
}

#[get("/login")]
pub async fn get_auth(_req: HttpRequest) -> Result<HttpResponse, Error> {
    #[cfg(feature = "enterprise")]
    {
        use actix_web::http::header;
        use chrono::Utc;

        use crate::{
            common::meta::user::AuthTokensExt, handler::http::auth::validator::ID_TOKEN_HEADER,
        };

        let mut resp = SignInResponse::default();

        let query = web::Query::<std::collections::HashMap<String, String>>::from_query(
            _req.query_string(),
        )
        .unwrap();

        let mut request_time = None;
        let mut expires_in = 300;
        let mut req_ts = 0;

        let mut audit_message = AuditMessage {
            user_email: "".to_string(),
            org_id: "".to_string(),
            _timestamp: now_micros(),
            protocol: Protocol::Http,
            response_meta: ResponseMeta {
                http_method: "GET".to_string(),
                http_path: "/auth/login".to_string(),
                http_body: "".to_string(),
                // Don't include query string as it may contain the auth token
                http_query_params: "".to_string(),
                http_response_code: 302,
                error_msg: None,
                trace_id: None,
            },
        };

        let (name, password) = {
            let auth_header = if let Some(s) = query.get("auth") {
                match query.get("request_time") {
                    Some(req_time_str) => {
                        if let Ok(ts) = config::utils::time::parse_str_to_time(req_time_str) {
                            req_ts = ts.timestamp();
                        } else {
                            audit_unauthorized_error(audit_message).await;
                            return unauthorized_error(resp);
                        }
                        request_time = Some(req_time_str);
                    }
                    None => {
                        audit_unauthorized_error(audit_message).await;
                        return unauthorized_error(resp);
                    }
                };

                match query.get("exp_in") {
                    Some(exp_in_str) => {
                        expires_in = exp_in_str.parse::<i64>().unwrap();
                    }
                    None => {
                        audit_unauthorized_error(audit_message).await;
                        return unauthorized_error(resp);
                    }
                };
                if Utc::now().timestamp() - req_ts > expires_in {
                    audit_unauthorized_error(audit_message).await;
                    return unauthorized_error(resp);
                }
                format!("q_auth {}", s)
            } else if let Some(auth_header) = _req.headers().get("Authorization") {
                match auth_header.to_str() {
                    Ok(auth_header_str) => auth_header_str.to_string(),
                    Err(_) => {
                        audit_unauthorized_error(audit_message).await;
                        return unauthorized_error(resp);
                    }
                }
            } else {
                audit_unauthorized_error(audit_message).await;
                return unauthorized_error(resp);
            };

            use o2_dex::service::auth::get_user_from_token;

            use crate::handler::http::auth::validator::{
                validate_user, validate_user_for_query_params,
            };

            let (name, password) = if let Some((name, password)) = get_user_from_token(&auth_header)
            {
                let token_validation_response = match request_time {
                    Some(req_ts) => {
                        log::debug!("Validating user for query params");
                        validate_user_for_query_params(&name, &password, Some(req_ts), expires_in)
                            .await
                    }
                    None => {
                        log::debug!("Validating user for basic auth header");
                        validate_user(&name, &password).await
                    }
                };

                audit_message.user_email = name.clone();
                match token_validation_response {
                    Ok(v) => {
                        if v.is_valid {
                            resp.status = true;
                            (name, password)
                        } else {
                            audit_unauthorized_error(audit_message).await;
                            return unauthorized_error(resp);
                        }
                    }
                    Err(_) => {
                        audit_unauthorized_error(audit_message).await;
                        return unauthorized_error(resp);
                    }
                }
            } else {
                audit_unauthorized_error(audit_message).await;
                return unauthorized_error(resp);
            };
            (name, password)
        };

        if resp.status {
            let cfg = get_config();
            let id_token = config::utils::json::json!({
                "email": name,
                "name": name,
            });
            let cookie_name = "auth_tokens";
            let auth_cookie = if req_ts == 0 {
                let access_token = format!(
                    "Basic {}",
                    base64::encode(&format!("{}:{}", &name, &password))
                );
                let tokens = AuthTokens {
                    access_token,
                    refresh_token: "".to_string(),
                };
                let expiry = cookie::time::OffsetDateTime::now_utc()
                    + cookie::time::Duration::seconds(cfg.auth.cookie_max_age);

                log::debug!("Setting cookie for user: {} - {}", name, cookie_name);
                _prepare_cookie(&cfg, cookie_name, &tokens, expiry)
            } else {
                let cookie_name = "auth_ext";
                let auth_ext = format!(
                    "{} {}",
                    cookie_name,
                    base64::encode(&format!("{}:{}", &name, &password))
                );

                let tokens = AuthTokensExt {
                    auth_ext,
                    refresh_token: "".to_string(),
                    request_time: req_ts,
                    expires_in,
                };
                let expiry = cookie::time::OffsetDateTime::now_utc()
                    + cookie::time::Duration::seconds(req_ts);

                log::debug!("Setting cookie for user: {} - {}", name, cookie_name);
                _prepare_cookie(&cfg, cookie_name, &tokens, expiry)
            };

            let url = format!(
                "{}{}/web/cb#id_token={}.{}",
                cfg.common.web_url,
                cfg.common.base_uri,
                ID_TOKEN_HEADER,
                base64::encode(&id_token.to_string())
            );
            audit_message._timestamp = Utc::now().timestamp_micros();
            audit(audit_message).await;
            Ok(HttpResponse::Found()
                .append_header((header::LOCATION, url))
                .cookie(auth_cookie)
                .json(resp))
        } else {
            audit_unauthorized_error(audit_message).await;
            unauthorized_error(resp)
        }
    }

    #[cfg(not(feature = "enterprise"))]
    {
        Ok(HttpResponse::Forbidden().json("Not Supported"))
    }
}

/// ListUserRoles
///
/// #{"ratelimit_module":"Users", "ratelimit_module_operation":"list"}#
#[utoipa::path(
    context_path = "/api",
    tag = "Users",
    operation_id = "UserRoles",
    security(
        ("Authorization"= [])
    ),
    params(
        ("org_id" = String, Path, description = "Organization name"),
      ),
    responses(
        (status = 200, description = "Success", content_type = "application/json", body = UserList),
    )
)]
#[get("/{org_id}/users/roles")]
pub async fn list_roles(_org_id: web::Path<String>) -> Result<HttpResponse, Error> {
    let roles = get_roles()
        .iter()
        .filter_map(check_role_available)
        .collect::<Vec<RolesResponse>>();

    Ok(HttpResponse::Ok().json(roles))
}

fn check_role_available(role: &UserRole) -> Option<RolesResponse> {
    if role.eq(&UserRole::Root) || role.eq(&UserRole::ServiceAccount) {
        None
    } else {
        #[cfg(feature = "enterprise")]
        if !get_openfga_config().enabled && role.ne(&UserRole::Admin) {
            return None;
        }
        Some(RolesResponse {
            label: role.get_label(),
            value: role.to_string(),
        })
    }
}

fn unauthorized_error(mut resp: SignInResponse) -> Result<HttpResponse, Error> {
    resp.status = false;
    resp.message = "Invalid credentials".to_string();
    Ok(HttpResponse::Unauthorized().json(resp))
}

#[cfg(feature = "enterprise")]
async fn audit_unauthorized_error(mut audit_message: AuditMessage) {
    use chrono::Utc;

    audit_message._timestamp = Utc::now().timestamp_micros();
    audit_message.response_meta.http_response_code = 401;
    // Even if the user_email of audit_message is not set, still the event should be audited
    audit(audit_message).await;
}

/// ListUserInvitations
#[cfg(feature = "cloud")]
#[utoipa::path(
    context_path = "/api",
    tag = "Users",
    operation_id = "UserInvitations",
    security(
        ("Authorization"= [])
    ),
    params(
        ("org_id" = String, Path, description = "Organization name"),
      ),
    responses(
        (status = 200, description = "Success", content_type = "application/json", body = UserList),
    )
)]
#[get("/invites")]
pub async fn list_invitations(user_email: UserEmail) -> Result<HttpResponse, Error> {
    let user_id = user_email.user_id.as_str();
    users::list_user_invites(user_id).await
}

#[cfg(not(feature = "cloud"))]
#[get("/invites")]
pub async fn list_invitations(_user_email: UserEmail) -> Result<HttpResponse, Error> {
    Ok(HttpResponse::Forbidden().json("Not Supported"))
}

#[cfg(test)]
mod tests {
    use actix_web::{App, test};
    use actix_web_httpauth::headers::authorization::Basic;

    use super::*;

    #[tokio::test]
    async fn test_get_presigned_url() {
        let mut app = test::init_service(App::new().service(get_presigned_url)).await;

        let auth = Basic::new("username", Some("password"));
        let req = test::TestRequest::get()
            .uri("/presigned-url")
            .append_header((actix_web::http::header::AUTHORIZATION, auth))
            .to_request();
        let resp = test::call_service(&mut app, req).await;

        assert_eq!(resp.status(), http::StatusCode::OK);

        let body = test::read_body(resp).await;
        let response_body: PresignedURLGeneratorResponse = serde_json::from_slice(&body).unwrap();

        assert!(!response_body.url.is_empty());
    }
}<|MERGE_RESOLUTION|>--- conflicted
+++ resolved
@@ -140,7 +140,6 @@
     let mut user = UserRequest::from(&user.into_inner());
     user.email = user.email.trim().to_lowercase();
 
-<<<<<<< HEAD
     let bad_req_msg = if user.password.len() < 8 {
         Some("Password must be at least 8 characters long".to_string())
     } else if user.role.eq(&meta::user::UserRole::Root) {
@@ -149,9 +148,6 @@
         None
     };
     if let Some(msg) = bad_req_msg {
-=======
-    if user.role.base_role.eq(&config::meta::user::UserRole::Root) {
->>>>>>> e4eacc14
         return Ok(
             HttpResponse::BadRequest().json(meta::http::HttpResponse::error(
                 http::StatusCode::BAD_REQUEST.into(),
