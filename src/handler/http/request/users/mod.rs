--- conflicted
+++ resolved
@@ -68,16 +68,12 @@
 #[get("/{org_id}/users")]
 pub async fn list(org_id: web::Path<String>, req: HttpRequest) -> Result<HttpResponse, Error> {
     let org_id = org_id.into_inner();
-<<<<<<< HEAD
     let query = web::Query::<HashMap<String, String>>::from_query(req.query_string()).unwrap();
     let list_all = match query.get("list_all") {
         Some(v) => v.parse::<bool>().unwrap_or(false),
         None => false,
     };
-    users::list_users(&org_id, list_all).await
-=======
-    users::list_users(&org_id, None, None).await
->>>>>>> 08766a32
+    users::list_users(&org_id, None, None, list_all).await
 }
 
 /// CreateUser
@@ -636,33 +632,16 @@
 )]
 #[get("/{org_id}/users/roles")]
 pub async fn list_roles(_org_id: web::Path<String>) -> Result<HttpResponse, Error> {
-<<<<<<< HEAD
     let roles = get_roles()
         .iter()
         .filter_map(check_role_available)
-=======
-    let roles = UserRole::iter()
-        .filter_map(|role| {
-            if role.eq(&UserRole::Root)
-                || role.eq(&UserRole::Member)
-                || role.eq(&UserRole::ServiceAccount)
-            {
-                None
-            } else {
-                Some(RolesResponse {
-                    label: role.get_label(),
-                    value: role.to_string(),
-                })
-            }
-        })
->>>>>>> 08766a32
         .collect::<Vec<RolesResponse>>();
 
     Ok(HttpResponse::Ok().json(roles))
 }
 
 fn check_role_available(role: &UserRole) -> Option<RolesResponse> {
-    if role.eq(&UserRole::Root) {
+    if role.eq(&UserRole::Root) || role.eq(&UserRole::ServiceAccount) {
         None
     } else {
         #[cfg(feature = "enterprise")]
