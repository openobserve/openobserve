// Copyright 2025 OpenObserve Inc.
//
// This program is free software: you can redistribute it and/or modify
// it under the terms of the GNU Affero General Public License as published by
// the Free Software Foundation, either version 3 of the License, or
// (at your option) any later version.
//
// This program is distributed in the hope that it will be useful
// but WITHOUT ANY WARRANTY; without even the implied warranty of
// MERCHANTABILITY or FITNESS FOR A PARTICULAR PURPOSE.  See the
// GNU Affero General Public License for more details.
//
// You should have received a copy of the GNU Affero General Public License
// along with this program.  If not, see <http://www.gnu.org/licenses/>.

use std::{collections::HashMap, io::Error, sync::Arc};

use actix_web::{
    HttpRequest, HttpResponse, cookie, delete, get,
    http::{self},
    post, put, web,
};
use actix_web_httpauth::extractors::basic::BasicAuth;
use config::{
<<<<<<< HEAD
    get_config,
    meta::user::UserRole,
=======
    Config, get_config,
>>>>>>> 5dd59cd4
    utils::{base64, json},
};
use serde::Serialize;
#[cfg(feature = "enterprise")]
use {
    crate::common::utils::auth::check_permissions,
    crate::service::self_reporting::audit,
    o2_dex::config::get_config as get_dex_config,
    o2_enterprise::enterprise::common::auditor::{AuditMessage, HttpMeta, Protocol},
    o2_openfga::config::get_config as get_openfga_config,
};

use crate::{
    common::{
        meta::{
            self,
            user::{
                get_roles, AuthTokens, PostUserRequest, RolesResponse, SignInResponse, SignInUser,
                UpdateUser, UserOrgRole, UserRequest, UserRoleRequest,
            },
        },
        utils::auth::{UserEmail, generate_presigned_url},
    },
    service::users,
};

pub mod service_accounts;

/// ListUsers
#[utoipa::path(
    context_path = "/api",
    tag = "Users",
    operation_id = "UserList",
    security(
        ("Authorization"= [])
    ),
    params(
        ("org_id" = String, Path, description = "Organization name"),
      ),
    responses(
        (status = 200, description = "Success", content_type = "application/json", body = UserList),
    )
)]
#[get("/{org_id}/users")]
<<<<<<< HEAD
pub async fn list(org_id: web::Path<String>, req: HttpRequest) -> Result<HttpResponse, Error> {
    let org_id = org_id.into_inner();
    let query = web::Query::<HashMap<String, String>>::from_query(req.query_string()).unwrap();
    let list_all = match query.get("list_all") {
        Some(v) => v.parse::<bool>().unwrap_or(false),
        None => false,
    };

    let user_id = req.headers().get("user_id").unwrap().to_str().unwrap();
    let mut _user_list_from_rbac = None;
    // Get List of allowed objects
    #[cfg(feature = "enterprise")]
    {
        match crate::handler::http::auth::validator::list_objects_for_user(
            &org_id, user_id, "GET", "user",
        )
        .await
        {
            Ok(user_list) => {
                _user_list_from_rbac = user_list;
            }
            Err(e) => {
                return Ok(crate::common::meta::http::HttpResponse::forbidden(
                    e.to_string(),
                ));
            }
        }
        // Get List of allowed objects ends
    }

    users::list_users(&org_id, user_id, None, _user_list_from_rbac, list_all).await
=======
pub async fn list(org_id: web::Path<String>, user_email: UserEmail) -> Result<HttpResponse, Error> {
    let org_id = org_id.into_inner();
    let mut _user_list_from_rbac = None;

    #[cfg(feature = "enterprise")]
    // Check if user has access to get users
    if get_openfga_config().enabled
        && check_permissions(
            Some(format!("_all_{}", org_id)),
            &org_id,
            &user_email.user_id,
            "users",
            "GET",
            "",
        )
        .await
    {
        _user_list_from_rbac = Some(vec![]);
    }
    users::list_users(&user_email.user_id, &org_id, None, _user_list_from_rbac).await
>>>>>>> 5dd59cd4
}

/// CreateUser
#[utoipa::path(
    context_path = "/api",
    tag = "Users",
    operation_id = "UserSave",
    security(
        ("Authorization"= [])
    ),
    params(
        ("org_id" = String, Path, description = "Organization name"),
    ),
    request_body(content = PostUserRequest, description = "User data", content_type = "application/json"),
    responses(
        (status = 200, description = "Success", content_type = "application/json", body = HttpResponse),
    )
)]
#[post("/{org_id}/users")]
pub async fn save(
    org_id: web::Path<String>,
    user: web::Json<PostUserRequest>,
    user_email: UserEmail,
) -> Result<HttpResponse, Error> {
    let org_id = org_id.into_inner();
    let initiator_id = user_email.user_id;
    let mut user = UserRequest::from(&user.into_inner());
    user.email = user.email.trim().to_lowercase();

    if user.role.base_role.eq(&config::meta::user::UserRole::Root) {
        return Ok(
            HttpResponse::BadRequest().json(meta::http::HttpResponse::error(
                http::StatusCode::BAD_REQUEST.into(),
                "Not allowed".to_string(),
            )),
        );
    }
    #[cfg(not(feature = "enterprise"))]
    {
        user.role.base_role = config::meta::user::UserRole::Admin;
    }
    users::post_user(&org_id, user, &initiator_id).await
}

/// UpdateUser
#[utoipa::path(
    context_path = "/api",
    tag = "Users",
    operation_id = "UserUpdate",
    security(
        ("Authorization"= [])
    ),
    params(
        ("org_id" = String, Path, description = "Organization name"),
        ("email_id" = String, Path, description = "User's email id"),
    ),
    request_body(content = UpdateUser, description = "User data", content_type = "application/json"),
    responses(
        (status = 200, description = "Success", content_type = "application/json", body = HttpResponse),
    )
)]
#[put("/{org_id}/users/{email_id}")]
pub async fn update(
    params: web::Path<(String, String)>,
    user: web::Json<UpdateUser>,
    user_email: UserEmail,
) -> Result<HttpResponse, Error> {
    let (org_id, email_id) = params.into_inner();
    let email_id = email_id.trim().to_lowercase();
    #[cfg(not(feature = "enterprise"))]
    let mut user = user.into_inner();
    #[cfg(feature = "enterprise")]
    let user = user.into_inner();
    if user.eq(&UpdateUser::default()) {
        return Ok(
            HttpResponse::BadRequest().json(meta::http::HttpResponse::error(
                http::StatusCode::BAD_REQUEST.into(),
                "Please specify appropriate fields to update user".to_string(),
            )),
        );
    }
    #[cfg(not(feature = "enterprise"))]
    {
        user.role = Some(UserRoleRequest {
            role: config::meta::user::UserRole::Admin.to_string(),
            custom: None,
        });
    }
    let initiator_id = &user_email.user_id;
    let self_update = user_email.user_id.eq(&email_id);
    users::update_user(&org_id, &email_id, self_update, initiator_id, user).await
}

/// AddUserToOrganization
#[utoipa::path(
    context_path = "/api",
    tag = "Users",
    operation_id = "AddUserToOrg",
    security(
        ("Authorization"= [])
    ),
    params(
        ("org_id" = String, Path, description = "Organization name"),
        ("email_id" = String, Path, description = "User's email id"),
    ),
    request_body(content = UserRoleRequest, description = "User role", content_type = "application/json"),
    responses(
        (status = 200, description = "Success", content_type = "application/json", body = HttpResponse),
    )
)]
#[post("/{org_id}/users/{email_id}")]
pub async fn add_user_to_org(
    params: web::Path<(String, String)>,
    role: web::Json<UserRoleRequest>,
    user_email: UserEmail,
) -> Result<HttpResponse, Error> {
    let (org_id, email_id) = params.into_inner();
    let initiator_id = user_email.user_id;
    let role = UserOrgRole::from(&role.into_inner());
    users::add_user_to_org(&org_id, &email_id, role, &initiator_id).await
}

fn _prepare_cookie<'a, T: Serialize + ?Sized, E: Into<cookie::Expiration>>(
    conf: &Arc<Config>,
    cookie_name: &'a str,
    token_struct: &T,
    cookie_expiry: E,
) -> cookie::Cookie<'a> {
    let tokens = json::to_string(token_struct).unwrap();
    let mut auth_cookie = cookie::Cookie::new(cookie_name, tokens);
    auth_cookie.set_expires(cookie_expiry.into());
    auth_cookie.set_http_only(true);
    auth_cookie.set_secure(conf.auth.cookie_secure_only);
    auth_cookie.set_path("/");
    if conf.auth.cookie_same_site_lax {
        auth_cookie.set_same_site(cookie::SameSite::Lax);
    } else {
        auth_cookie.set_same_site(cookie::SameSite::None);
    }
    auth_cookie
}
/// RemoveUserFromOrganization
#[utoipa::path(
    context_path = "/api",
    tag = "Users",
    operation_id = "RemoveUserFromOrg",
    security(
        ("Authorization"= [])
    ),
    params(
        ("org_id" = String, Path, description = "Organization name"),
        ("email_id" = String, Path, description = "User name"),
      ),
    responses(
        (status = 200, description = "Success",  content_type = "application/json", body = HttpResponse),
        (status = 404, description = "NotFound", content_type = "application/json", body = HttpResponse),
    )
)]
#[delete("/{org_id}/users/{email_id}")]
pub async fn delete(
    path: web::Path<(String, String)>,
    user_email: UserEmail,
) -> Result<HttpResponse, Error> {
    let (org_id, email_id) = path.into_inner();
    let initiator_id = user_email.user_id;
    users::remove_user_from_org(&org_id, &email_id, &initiator_id).await
}

/// AuthenticateUser
#[utoipa::path(
context_path = "/auth",
    tag = "Auth",
    operation_id = "UserLoginCheck",
    request_body(content = SignInUser, description = "User login", content_type = "application/json"),
    responses(
        (status = 200, description = "Success", content_type = "application/json", body = SignInResponse),
    )
)]
#[post("/login")]
pub async fn authentication(
    auth: Option<web::Json<SignInUser>>,
    _req: HttpRequest,
) -> Result<HttpResponse, Error> {
    #[cfg(feature = "enterprise")]
    let native_login_enabled = get_dex_config().native_login_enabled;
    #[cfg(not(feature = "enterprise"))]
    let native_login_enabled = true;

    if !native_login_enabled {
        return Ok(HttpResponse::Forbidden().json("Not Supported"));
    }

    // Until decoding the token or body, we can not know the the user_email
    #[cfg(feature = "enterprise")]
    let mut audit_message = AuditMessage {
        user_email: "".to_string(),
        org_id: "".to_string(),
        _timestamp: chrono::Utc::now().timestamp_micros(),
        protocol: Protocol::Http(HttpMeta {
            method: "POST".to_string(),
            path: "/auth/login".to_string(),
            body: "".to_string(),
            query_params: _req.query_string().to_string(),
            response_code: 200,
        }),
    };

    let mut resp = SignInResponse::default();
    let auth = match auth {
        Some(auth) => {
            let mut auth = auth.into_inner();
            auth.name = auth.name.to_lowercase();
            auth
        }
        None => {
            // get Authorization header from request
            #[cfg(feature = "enterprise")]
            {
                let auth_header = _req.headers().get("Authorization");
                if auth_header.is_some() {
                    let auth_header = auth_header.unwrap().to_str().unwrap();
                    if let Some((name, password)) =
                        o2_dex::service::auth::get_user_from_token(auth_header)
                    {
                        SignInUser { name, password }
                    } else {
                        audit_unauthorized_error(audit_message).await;
                        return unauthorized_error(resp);
                    }
                } else {
                    audit_unauthorized_error(audit_message).await;
                    return unauthorized_error(resp);
                }
            }
            #[cfg(not(feature = "enterprise"))]
            {
                return unauthorized_error(resp);
            }
        }
    };

    #[cfg(feature = "enterprise")]
    {
        audit_message.user_email = auth.name.clone();
    }

    #[cfg(feature = "enterprise")]
    {
        if get_dex_config().root_only_login && !crate::common::utils::auth::is_root_user(&auth.name)
        {
            audit_unauthorized_error(audit_message).await;
            return unauthorized_error(resp);
        }
    }
    match crate::handler::http::auth::validator::validate_user(&auth.name, &auth.password).await {
        Ok(v) => {
            if v.is_valid {
                resp.status = true;
            } else {
                #[cfg(feature = "enterprise")]
                audit_unauthorized_error(audit_message).await;
                return unauthorized_error(resp);
            }
        }
        Err(_e) => {
            #[cfg(feature = "enterprise")]
            audit_unauthorized_error(audit_message).await;
            return unauthorized_error(resp);
        }
    };
    if resp.status {
        let cfg = get_config();

        let access_token = format!(
            "Basic {}",
            base64::encode(&format!("{}:{}", auth.name, auth.password))
        );
        let tokens = json::to_string(&AuthTokens {
            access_token,
            refresh_token: "".to_string(),
        })
        .unwrap();

        let mut auth_cookie = cookie::Cookie::new("auth_tokens", tokens);
        auth_cookie.set_expires(
            cookie::time::OffsetDateTime::now_utc()
                + cookie::time::Duration::seconds(cfg.auth.cookie_max_age),
        );
        auth_cookie.set_http_only(true);
        auth_cookie.set_secure(cfg.auth.cookie_secure_only);
        auth_cookie.set_path("/");
        if cfg.auth.cookie_same_site_lax {
            auth_cookie.set_same_site(cookie::SameSite::Lax);
        } else {
            auth_cookie.set_same_site(cookie::SameSite::None);
        }
        // audit the successful login
        #[cfg(feature = "enterprise")]
        audit(audit_message).await;
        Ok(HttpResponse::Ok().cookie(auth_cookie).json(resp))
    } else {
        #[cfg(feature = "enterprise")]
        audit_unauthorized_error(audit_message).await;
        unauthorized_error(resp)
    }
}

#[derive(serde::Deserialize)]
struct PresignedURLGenerator {
    #[serde(default = "default_exp_in")]
    exp_in: u32,
}

#[derive(serde::Deserialize, serde::Serialize)]
struct PresignedURLGeneratorResponse {
    url: String,
}

const fn default_exp_in() -> u32 {
    600
}

#[get("/presigned-url")]
pub async fn get_presigned_url(
    _req: HttpRequest,
    basic_auth: BasicAuth,
    query: web::Query<PresignedURLGenerator>,
) -> Result<HttpResponse, Error> {
    let cfg = get_config();
    let time = chrono::Utc::now().timestamp();
    let password_ext_salt = cfg.auth.ext_auth_salt.as_str();

    let base_url = format!("{}{}", cfg.common.web_url, cfg.common.base_uri);
    let url = generate_presigned_url(
        basic_auth.user_id(),
        basic_auth.password().unwrap(),
        password_ext_salt,
        &base_url,
        query.exp_in as i64,
        time,
    );

    let payload = PresignedURLGeneratorResponse { url };
    #[cfg(feature = "enterprise")]
    {
        let audit_message = AuditMessage {
            user_email: basic_auth.user_id().to_string(),
            org_id: "".to_string(),
            _timestamp: chrono::Utc::now().timestamp_micros(),
            protocol: Protocol::Http(HttpMeta {
                method: "GET".to_string(),
                path: "/auth/presigned-url".to_string(),
                body: "".to_string(),
                query_params: _req.query_string().to_string(),
                response_code: 200,
            }),
        };
        audit(audit_message).await;
    }
    Ok(HttpResponse::Ok().json(&payload))
}

#[get("/login")]
pub async fn get_auth(_req: HttpRequest) -> Result<HttpResponse, Error> {
    #[cfg(feature = "enterprise")]
    {
        use actix_web::http::header;
        use chrono::Utc;

        use crate::{
            common::meta::user::AuthTokensExt, handler::http::auth::validator::ID_TOKEN_HEADER,
        };

        let mut resp = SignInResponse::default();

        let query = web::Query::<std::collections::HashMap<String, String>>::from_query(
            _req.query_string(),
        )
        .unwrap();

        let mut request_time = None;
        let mut expires_in = 300;
        let mut req_ts = 0;

        let mut audit_message = AuditMessage {
            user_email: "".to_string(),
            org_id: "".to_string(),
            _timestamp: chrono::Utc::now().timestamp_micros(),
            protocol: Protocol::Http(HttpMeta {
                method: "GET".to_string(),
                path: "/auth/login".to_string(),
                body: "".to_string(),
                // Don't include query string as it may contain the auth token
                query_params: "".to_string(),
                response_code: 302,
            }),
        };

        let (name, password) = {
            let auth_header = if let Some(s) = query.get("auth") {
                match query.get("request_time") {
                    Some(req_time_str) => {
                        if let Ok(ts) = config::utils::time::parse_str_to_time(req_time_str) {
                            req_ts = ts.timestamp();
                        } else {
                            audit_unauthorized_error(audit_message).await;
                            return unauthorized_error(resp);
                        }
                        request_time = Some(req_time_str);
                    }
                    None => {
                        audit_unauthorized_error(audit_message).await;
                        return unauthorized_error(resp);
                    }
                };

                match query.get("exp_in") {
                    Some(exp_in_str) => {
                        expires_in = exp_in_str.parse::<i64>().unwrap();
                    }
                    None => {
                        audit_unauthorized_error(audit_message).await;
                        return unauthorized_error(resp);
                    }
                };
                if Utc::now().timestamp() - req_ts > expires_in {
                    audit_unauthorized_error(audit_message).await;
                    return unauthorized_error(resp);
                }
                format!("q_auth {}", s)
            } else if let Some(auth_header) = _req.headers().get("Authorization") {
                match auth_header.to_str() {
                    Ok(auth_header_str) => auth_header_str.to_string(),
                    Err(_) => {
                        audit_unauthorized_error(audit_message).await;
                        return unauthorized_error(resp);
                    }
                }
            } else {
                audit_unauthorized_error(audit_message).await;
                return unauthorized_error(resp);
            };

            use o2_dex::service::auth::get_user_from_token;

            use crate::handler::http::auth::validator::{
                validate_user, validate_user_for_query_params,
            };

            let (name, password) = if let Some((name, password)) = get_user_from_token(&auth_header)
            {
                let token_validation_response = match request_time {
                    Some(req_ts) => {
                        log::debug!("Validating user for query params");
                        validate_user_for_query_params(&name, &password, Some(req_ts), expires_in)
                            .await
                    }
                    None => {
                        log::debug!("Validating user for basic auth header");
                        validate_user(&name, &password).await
                    }
                };

                audit_message.user_email = name.clone();
                match token_validation_response {
                    Ok(v) => {
                        if v.is_valid {
                            resp.status = true;
                            (name, password)
                        } else {
                            audit_unauthorized_error(audit_message).await;
                            return unauthorized_error(resp);
                        }
                    }
                    Err(_) => {
                        audit_unauthorized_error(audit_message).await;
                        return unauthorized_error(resp);
                    }
                }
            } else {
                audit_unauthorized_error(audit_message).await;
                return unauthorized_error(resp);
            };
            (name, password)
        };

        if resp.status {
            let cfg = get_config();
            let id_token = config::utils::json::json!({
                "email": name,
                "name": name,
            });
            let cookie_name = "auth_tokens";
            let auth_cookie = if req_ts == 0 {
                let access_token = format!(
                    "Basic {}",
                    base64::encode(&format!("{}:{}", &name, &password))
                );
                let tokens = AuthTokens {
                    access_token,
                    refresh_token: "".to_string(),
                };
                let expiry = cookie::time::OffsetDateTime::now_utc()
                    + cookie::time::Duration::seconds(cfg.auth.cookie_max_age);

                log::debug!("Setting cookie for user: {} - {}", name, cookie_name);
                _prepare_cookie(&cfg, cookie_name, &tokens, expiry)
            } else {
                let cookie_name = "auth_ext";
                let auth_ext = format!(
                    "{} {}",
                    cookie_name,
                    base64::encode(&format!("{}:{}", &name, &password))
                );

                let tokens = AuthTokensExt {
                    auth_ext,
                    refresh_token: "".to_string(),
                    request_time: req_ts,
                    expires_in,
                };
                let expiry = cookie::time::OffsetDateTime::now_utc()
                    + cookie::time::Duration::seconds(req_ts);

                log::debug!("Setting cookie for user: {} - {}", name, cookie_name);
                _prepare_cookie(&cfg, cookie_name, &tokens, expiry)
            };

            let url = format!(
                "{}{}/web/cb#id_token={}.{}",
                cfg.common.web_url,
                cfg.common.base_uri,
                ID_TOKEN_HEADER,
                base64::encode(&id_token.to_string())
            );
            audit_message._timestamp = Utc::now().timestamp_micros();
            audit(audit_message).await;
            Ok(HttpResponse::Found()
                .append_header((header::LOCATION, url))
                .cookie(auth_cookie)
                .json(resp))
        } else {
            audit_unauthorized_error(audit_message).await;
            unauthorized_error(resp)
        }
    }

    #[cfg(not(feature = "enterprise"))]
    {
        Ok(HttpResponse::Forbidden().json("Not Supported"))
    }
}

/// ListUsers
#[utoipa::path(
    context_path = "/api",
    tag = "Users",
    operation_id = "UserRoles",
    security(
        ("Authorization"= [])
    ),
    params(
        ("org_id" = String, Path, description = "Organization name"),
      ),
    responses(
        (status = 200, description = "Success", content_type = "application/json", body = UserList),
    )
)]
#[get("/{org_id}/users/roles")]
pub async fn list_roles(_org_id: web::Path<String>) -> Result<HttpResponse, Error> {
    let roles = get_roles()
        .iter()
        .filter_map(check_role_available)
        .collect::<Vec<RolesResponse>>();

    Ok(HttpResponse::Ok().json(roles))
}

fn check_role_available(role: &UserRole) -> Option<RolesResponse> {
    if role.eq(&UserRole::Root) || role.eq(&UserRole::ServiceAccount) {
        None
    } else {
        #[cfg(feature = "enterprise")]
        if !get_openfga_config().enabled && role.ne(&UserRole::Admin) {
            return None;
        }
        Some(RolesResponse {
            label: role.get_label(),
            value: role.to_string(),
        })
    }
}

fn unauthorized_error(mut resp: SignInResponse) -> Result<HttpResponse, Error> {
    resp.status = false;
    resp.message = "Invalid credentials".to_string();
    Ok(HttpResponse::Unauthorized().json(resp))
}

#[cfg(feature = "enterprise")]
async fn audit_unauthorized_error(mut audit_message: AuditMessage) {
    use chrono::Utc;

    audit_message._timestamp = Utc::now().timestamp_micros();
    if let Protocol::Http(http_meta) = &mut audit_message.protocol {
        http_meta.response_code = 401;
    }
    // Even if the user_email of audit_message is not set, still the event should be audited
    audit(audit_message).await;
}

/// ListUserInvitations
#[cfg(feature = "cloud")]
#[utoipa::path(
    context_path = "/api",
    tag = "Users",
    operation_id = "UserInvitations",
    security(
        ("Authorization"= [])
    ),
    params(
        ("org_id" = String, Path, description = "Organization name"),
      ),
    responses(
        (status = 200, description = "Success", content_type = "application/json", body = UserList),
    )
)]
#[get("/invites")]
pub async fn list_invitations(user_email: UserEmail) -> Result<HttpResponse, Error> {
    let user_id = user_email.user_id.as_str();
    users::list_user_invites(user_id).await
}

#[cfg(not(feature = "cloud"))]
#[get("/invites")]
pub async fn list_invitations(_user_email: UserEmail) -> Result<HttpResponse, Error> {
    Ok(HttpResponse::Forbidden().json("Not Supported"))
}

#[cfg(test)]
mod tests {
    use actix_web::{App, test};
    use actix_web_httpauth::headers::authorization::Basic;

    use super::*;

    #[tokio::test]
    async fn test_get_presigned_url() {
        let mut app = test::init_service(App::new().service(get_presigned_url)).await;

        let auth = Basic::new("username", Some("password"));
        let req = test::TestRequest::get()
            .uri("/presigned-url")
            .append_header((actix_web::http::header::AUTHORIZATION, auth))
            .to_request();
        let resp = test::call_service(&mut app, req).await;

        assert_eq!(resp.status(), http::StatusCode::OK);

        let body = test::read_body(resp).await;
        let response_body: PresignedURLGeneratorResponse = serde_json::from_slice(&body).unwrap();

        assert!(!response_body.url.is_empty());
    }
}<|MERGE_RESOLUTION|>--- conflicted
+++ resolved
@@ -22,12 +22,8 @@
 };
 use actix_web_httpauth::extractors::basic::BasicAuth;
 use config::{
-<<<<<<< HEAD
-    get_config,
+    Config, get_config,
     meta::user::UserRole,
-=======
-    Config, get_config,
->>>>>>> 5dd59cd4
     utils::{base64, json},
 };
 use serde::Serialize;
@@ -45,8 +41,8 @@
         meta::{
             self,
             user::{
-                get_roles, AuthTokens, PostUserRequest, RolesResponse, SignInResponse, SignInUser,
-                UpdateUser, UserOrgRole, UserRequest, UserRoleRequest,
+                AuthTokens, PostUserRequest, RolesResponse, SignInResponse, SignInUser, UpdateUser,
+                UserOrgRole, UserRequest, UserRoleRequest, get_roles,
             },
         },
         utils::auth::{UserEmail, generate_presigned_url},
@@ -72,8 +68,7 @@
     )
 )]
 #[get("/{org_id}/users")]
-<<<<<<< HEAD
-pub async fn list(org_id: web::Path<String>, req: HttpRequest) -> Result<HttpResponse, Error> {
+pub async fn list(org_id: web::Path<String>, user_email: UserEmail) -> Result<HttpResponse, Error> {
     let org_id = org_id.into_inner();
     let query = web::Query::<HashMap<String, String>>::from_query(req.query_string()).unwrap();
     let list_all = match query.get("list_all") {
@@ -81,32 +76,6 @@
         None => false,
     };
 
-    let user_id = req.headers().get("user_id").unwrap().to_str().unwrap();
-    let mut _user_list_from_rbac = None;
-    // Get List of allowed objects
-    #[cfg(feature = "enterprise")]
-    {
-        match crate::handler::http::auth::validator::list_objects_for_user(
-            &org_id, user_id, "GET", "user",
-        )
-        .await
-        {
-            Ok(user_list) => {
-                _user_list_from_rbac = user_list;
-            }
-            Err(e) => {
-                return Ok(crate::common::meta::http::HttpResponse::forbidden(
-                    e.to_string(),
-                ));
-            }
-        }
-        // Get List of allowed objects ends
-    }
-
-    users::list_users(&org_id, user_id, None, _user_list_from_rbac, list_all).await
-=======
-pub async fn list(org_id: web::Path<String>, user_email: UserEmail) -> Result<HttpResponse, Error> {
-    let org_id = org_id.into_inner();
     let mut _user_list_from_rbac = None;
 
     #[cfg(feature = "enterprise")]
@@ -124,8 +93,8 @@
     {
         _user_list_from_rbac = Some(vec![]);
     }
-    users::list_users(&user_email.user_id, &org_id, None, _user_list_from_rbac).await
->>>>>>> 5dd59cd4
+
+    users::list_users(&org_id, user_id, None, _user_list_from_rbac, list_all).await
 }
 
 /// CreateUser
