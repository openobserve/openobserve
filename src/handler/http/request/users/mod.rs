--- conflicted
+++ resolved
@@ -147,17 +147,10 @@
     {
         Ok(v) => {
             if v {
-<<<<<<< HEAD
                 if is_root_user(&user.name).await {
-                    ret.insert("role", Value::String(format!("{:?}", &UserRole::Admin)));
-                } else if let Some(user) = users::get_user(Some(&org_id), &user.name).await {
-                    ret.insert("role", Value::String(format!("{:?}", user.role)));
-=======
-                if user.name == CONFIG.auth.root_user_email {
                     ret.insert("role", Value::String(UserRole::Admin.to_string()));
                 } else if let Some(user) = users::get_user(Some(&org_id), &user.name).await {
                     ret.insert("role", Value::String(user.role.to_string()));
->>>>>>> c5573004
                 }
                 ret.insert("status", Value::Bool(true));
             } else {
