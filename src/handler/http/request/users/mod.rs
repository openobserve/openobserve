// Copyright 2025 OpenObserve Inc.
//
// This program is free software: you can redistribute it and/or modify
// it under the terms of the GNU Affero General Public License as published by
// the Free Software Foundation, either version 3 of the License, or
// (at your option) any later version.
//
// This program is distributed in the hope that it will be useful
// but WITHOUT ANY WARRANTY; without even the implied warranty of
// MERCHANTABILITY or FITNESS FOR A PARTICULAR PURPOSE.  See the
// GNU Affero General Public License for more details.
//
// You should have received a copy of the GNU Affero General Public License
// along with this program.  If not, see <http://www.gnu.org/licenses/>.

use std::{collections::HashMap, io::Error, sync::Arc};

use actix_web::{
    HttpRequest, HttpResponse, cookie, delete, get,
    http::{self},
    post, put, web,
};
use actix_web_httpauth::extractors::basic::BasicAuth;
use config::{
    Config, get_config,
    meta::user::UserRole,
    utils::{base64, json},
};
use serde::Serialize;
#[cfg(feature = "enterprise")]
use {
    crate::common::utils::auth::check_permissions,
    crate::service::self_reporting::audit,
    config::utils::time::now_micros,
    o2_dex::config::get_config as get_dex_config,
    o2_enterprise::enterprise::common::auditor::{AuditMessage, Protocol, ResponseMeta},
    o2_openfga::config::get_config as get_openfga_config,
};

use crate::{
    common::{
        meta::{
            self,
            user::{
                AuthTokens, PostUserRequest, RolesResponse, SignInResponse, SignInUser, UpdateUser,
                UserOrgRole, UserRequest, UserRoleRequest, get_roles,
            },
        },
        utils::auth::{UserEmail, generate_presigned_url},
    },
    service::users,
};

pub mod service_accounts;

/// ListUsers
///
/// #{"ratelimit_module":"Users", "ratelimit_module_operation":"list"}#
#[utoipa::path(
    context_path = "/api",
    tag = "Users",
    operation_id = "UserList",
    security(
        ("Authorization"= [])
    ),
    params(
        ("org_id" = String, Path, description = "Organization name"),
      ),
    responses(
        (status = 200, description = "Success", content_type = "application/json", body = UserList),
    )
)]
#[get("/{org_id}/users")]
pub async fn list(
    org_id: web::Path<String>,
    user_email: UserEmail,
    req: HttpRequest,
) -> Result<HttpResponse, Error> {
    let org_id = org_id.into_inner();
    let query = web::Query::<HashMap<String, String>>::from_query(req.query_string()).unwrap();
    let list_all = match query.get("list_all") {
        Some(v) => v.parse::<bool>().unwrap_or(false),
        None => false,
    };

    let mut _user_list_from_rbac = None;

    #[cfg(feature = "enterprise")]
    // Check if user has access to get users
    if get_openfga_config().enabled
        && check_permissions(
            Some(format!("_all_{org_id}")),
            &org_id,
            &user_email.user_id,
            "users",
            "GET",
            "",
        )
        .await
    {
        _user_list_from_rbac = Some(vec![]);
    }

    users::list_users(
        &user_email.user_id,
        &org_id,
        None,
        _user_list_from_rbac,
        list_all,
    )
    .await
}

/// CreateUser
///
/// #{"ratelimit_module":"Users", "ratelimit_module_operation":"create"}#
#[utoipa::path(
    context_path = "/api",
    tag = "Users",
    operation_id = "UserSave",
    security(
        ("Authorization"= [])
    ),
    params(
        ("org_id" = String, Path, description = "Organization name"),
    ),
    request_body(content = PostUserRequest, description = "User data", content_type = "application/json"),
    responses(
        (status = 200, description = "Success", content_type = "application/json", body = HttpResponse),
    )
)]
#[post("/{org_id}/users")]
pub async fn save(
    org_id: web::Path<String>,
    user: web::Json<PostUserRequest>,
    user_email: UserEmail,
) -> Result<HttpResponse, Error> {
    let org_id = org_id.into_inner();
    let initiator_id = user_email.user_id;
    let mut user = UserRequest::from(&user.into_inner());
    user.email = user.email.trim().to_lowercase();

    let bad_req_msg = if user.password.len() < 8 {
        Some("Password must be at least 8 characters long".to_string())
    } else if user.role.eq(&meta::user::UserRole::Root) {
        Some("Not allowed".to_string())
    } else {
        None
    };
    if let Some(msg) = bad_req_msg {
        return Ok(
            HttpResponse::BadRequest().json(meta::http::HttpResponse::error(
<<<<<<< HEAD
                http::StatusCode::BAD_REQUEST.into(),
                msg,
=======
                http::StatusCode::BAD_REQUEST,
                "Not allowed",
>>>>>>> 7dd85544
            )),
        );
    }

    #[cfg(not(feature = "enterprise"))]
    {
        user.role.base_role = config::meta::user::UserRole::Admin;
    }
    users::post_user(&org_id, user, &initiator_id).await
}

/// UpdateUser
///
/// #{"ratelimit_module":"Users", "ratelimit_module_operation":"update"}#
#[utoipa::path(
    context_path = "/api",
    tag = "Users",
    operation_id = "UserUpdate",
    security(
        ("Authorization"= [])
    ),
    params(
        ("org_id" = String, Path, description = "Organization name"),
        ("email_id" = String, Path, description = "User's email id"),
    ),
    request_body(content = UpdateUser, description = "User data", content_type = "application/json"),
    responses(
        (status = 200, description = "Success", content_type = "application/json", body = HttpResponse),
    )
)]
#[put("/{org_id}/users/{email_id}")]
pub async fn update(
    params: web::Path<(String, String)>,
    user: web::Json<UpdateUser>,
    user_email: UserEmail,
) -> Result<HttpResponse, Error> {
    let (org_id, email_id) = params.into_inner();
    let email_id = email_id.trim().to_lowercase();
    #[cfg(not(feature = "enterprise"))]
    let mut user = user.into_inner();
    #[cfg(feature = "enterprise")]
    let user = user.into_inner();
    if user.eq(&UpdateUser::default()) {
        return Ok(
            HttpResponse::BadRequest().json(meta::http::HttpResponse::error(
                http::StatusCode::BAD_REQUEST,
                "Please specify appropriate fields to update user",
            )),
        );
    }
    if user.change_password
        && user
            .new_password
            .as_deref()
            .is_some_and(|pass| pass.len() < 8)
    {
        return Ok(
            HttpResponse::BadRequest().json(meta::http::HttpResponse::error(
                http::StatusCode::BAD_REQUEST.into(),
                "Password must be at least 8 characters long".to_string(),
            )),
        );
    }
    #[cfg(not(feature = "enterprise"))]
    {
        user.role = Some(UserRoleRequest {
            role: config::meta::user::UserRole::Admin.to_string(),
            custom: None,
        });
    }
    let initiator_id = &user_email.user_id;
    let self_update = user_email.user_id.eq(&email_id);
    users::update_user(&org_id, &email_id, self_update, initiator_id, user).await
}

/// AddUserToOrganization
///
/// #{"ratelimit_module":"Users", "ratelimit_module_operation":"create"}#
#[utoipa::path(
    context_path = "/api",
    tag = "Users",
    operation_id = "AddUserToOrg",
    security(
        ("Authorization"= [])
    ),
    params(
        ("org_id" = String, Path, description = "Organization name"),
        ("email_id" = String, Path, description = "User's email id"),
    ),
    request_body(content = UserRoleRequest, description = "User role", content_type = "application/json"),
    responses(
        (status = 200, description = "Success", content_type = "application/json", body = HttpResponse),
    )
)]
#[post("/{org_id}/users/{email_id}")]
pub async fn add_user_to_org(
    params: web::Path<(String, String)>,
    role: web::Json<UserRoleRequest>,
    user_email: UserEmail,
) -> Result<HttpResponse, Error> {
    let (org_id, email_id) = params.into_inner();
    let initiator_id = user_email.user_id;
    let role = UserOrgRole::from(&role.into_inner());
    users::add_user_to_org(&org_id, &email_id, role, &initiator_id).await
}

fn _prepare_cookie<'a, T: Serialize + ?Sized, E: Into<cookie::Expiration>>(
    conf: &Arc<Config>,
    cookie_name: &'a str,
    token_struct: &T,
    cookie_expiry: E,
) -> cookie::Cookie<'a> {
    let tokens = json::to_string(token_struct).unwrap();
    let tokens = base64::encode(&tokens);
    let mut auth_cookie = cookie::Cookie::new(cookie_name, tokens);
    auth_cookie.set_expires(cookie_expiry.into());
    auth_cookie.set_http_only(true);
    auth_cookie.set_secure(conf.auth.cookie_secure_only);
    auth_cookie.set_path("/");
    if conf.auth.cookie_same_site_lax {
        auth_cookie.set_same_site(cookie::SameSite::Lax);
    } else {
        auth_cookie.set_same_site(cookie::SameSite::None);
    }
    auth_cookie
}
/// RemoveUserFromOrganization
///
/// #{"ratelimit_module":"Users", "ratelimit_module_operation":"delete"}#
#[utoipa::path(
    context_path = "/api",
    tag = "Users",
    operation_id = "RemoveUserFromOrg",
    security(
        ("Authorization"= [])
    ),
    params(
        ("org_id" = String, Path, description = "Organization name"),
        ("email_id" = String, Path, description = "User name"),
      ),
    responses(
        (status = 200, description = "Success",  content_type = "application/json", body = HttpResponse),
        (status = 404, description = "NotFound", content_type = "application/json", body = HttpResponse),
    )
)]
#[delete("/{org_id}/users/{email_id}")]
pub async fn delete(
    path: web::Path<(String, String)>,
    user_email: UserEmail,
) -> Result<HttpResponse, Error> {
    let (org_id, email_id) = path.into_inner();
    let initiator_id = user_email.user_id;
    users::remove_user_from_org(&org_id, &email_id, &initiator_id).await
}

/// AuthenticateUser
///
/// #{"ratelimit_module":"Users", "ratelimit_module_operation":"update"}#
#[utoipa::path(
context_path = "/auth",
    tag = "Auth",
    operation_id = "UserLoginCheck",
    request_body(content = SignInUser, description = "User login", content_type = "application/json"),
    responses(
        (status = 200, description = "Success", content_type = "application/json", body = SignInResponse),
    )
)]
#[post("/login")]
pub async fn authentication(
    auth: Option<web::Json<SignInUser>>,
    _req: HttpRequest,
) -> Result<HttpResponse, Error> {
    #[cfg(feature = "enterprise")]
    let native_login_enabled = get_dex_config().native_login_enabled;
    #[cfg(not(feature = "enterprise"))]
    let native_login_enabled = true;

    if !native_login_enabled {
        return Ok(HttpResponse::Forbidden().json("Not Supported"));
    }

    // Until decoding the token or body, we can not know the the user_email
    #[cfg(feature = "enterprise")]
    let mut audit_message = AuditMessage {
        user_email: "".to_string(),
        org_id: "".to_string(),
        _timestamp: now_micros(),
        protocol: Protocol::Http,
        response_meta: ResponseMeta {
            http_method: "POST".to_string(),
            http_path: "/auth/login".to_string(),
            http_body: "".to_string(),
            http_query_params: _req.query_string().to_string(),
            http_response_code: 200,
            error_msg: None,
            trace_id: None,
        },
    };

    let mut resp = SignInResponse::default();
    let auth = match auth {
        Some(auth) => {
            let mut auth = auth.into_inner();
            auth.name = auth.name.to_lowercase();
            auth
        }
        None => {
            // get Authorization header from request
            #[cfg(feature = "enterprise")]
            {
                let auth_header = _req.headers().get("Authorization");
                if let Some(auth_header) = auth_header {
                    if let Some((name, password)) =
                        o2_dex::service::auth::get_user_from_token(auth_header.to_str().unwrap())
                    {
                        SignInUser { name, password }
                    } else {
                        audit_unauthorized_error(audit_message).await;
                        return unauthorized_error(resp);
                    }
                } else {
                    audit_unauthorized_error(audit_message).await;
                    return unauthorized_error(resp);
                }
            }
            #[cfg(not(feature = "enterprise"))]
            {
                return unauthorized_error(resp);
            }
        }
    };

    #[cfg(feature = "enterprise")]
    {
        audit_message.user_email = auth.name.clone();
    }

    #[cfg(feature = "enterprise")]
    {
        if get_dex_config().root_only_login && !crate::common::utils::auth::is_root_user(&auth.name)
        {
            audit_unauthorized_error(audit_message).await;
            return unauthorized_error(resp);
        }
    }
    match crate::handler::http::auth::validator::validate_user(&auth.name, &auth.password).await {
        Ok(v) => {
            if v.is_valid {
                resp.status = true;
            } else {
                #[cfg(feature = "enterprise")]
                audit_unauthorized_error(audit_message).await;
                return unauthorized_error(resp);
            }
        }
        Err(_e) => {
            #[cfg(feature = "enterprise")]
            audit_unauthorized_error(audit_message).await;
            return unauthorized_error(resp);
        }
    };
    if resp.status {
        let cfg = get_config();

        let access_token = format!(
            "Basic {}",
            base64::encode(&format!("{}:{}", auth.name, auth.password))
        );
        let tokens = json::to_string(&AuthTokens {
            access_token,
            refresh_token: "".to_string(),
        })
        .unwrap();

        let tokens = base64::encode(&tokens);
        let mut auth_cookie = cookie::Cookie::new("auth_tokens", tokens);
        auth_cookie.set_expires(
            cookie::time::OffsetDateTime::now_utc()
                + cookie::time::Duration::seconds(cfg.auth.cookie_max_age),
        );
        auth_cookie.set_http_only(true);
        auth_cookie.set_secure(cfg.auth.cookie_secure_only);
        auth_cookie.set_path("/");
        if cfg.auth.cookie_same_site_lax {
            auth_cookie.set_same_site(cookie::SameSite::Lax);
        } else {
            auth_cookie.set_same_site(cookie::SameSite::None);
        }
        // audit the successful login
        #[cfg(feature = "enterprise")]
        audit(audit_message).await;
        Ok(HttpResponse::Ok().cookie(auth_cookie).json(resp))
    } else {
        #[cfg(feature = "enterprise")]
        audit_unauthorized_error(audit_message).await;
        unauthorized_error(resp)
    }
}

#[derive(serde::Deserialize)]
struct PresignedURLGenerator {
    #[serde(default = "default_exp_in")]
    exp_in: u32,
}

#[derive(serde::Deserialize, serde::Serialize)]
struct PresignedURLGeneratorResponse {
    url: String,
}

const fn default_exp_in() -> u32 {
    600
}

#[get("/presigned-url")]
pub async fn get_presigned_url(
    _req: HttpRequest,
    basic_auth: BasicAuth,
    query: web::Query<PresignedURLGenerator>,
) -> Result<HttpResponse, Error> {
    let cfg = get_config();
    let time = chrono::Utc::now().timestamp();
    let password_ext_salt = cfg.auth.ext_auth_salt.as_str();

    let base_url = format!("{}{}", cfg.common.web_url, cfg.common.base_uri);
    let url = generate_presigned_url(
        basic_auth.user_id(),
        basic_auth.password().unwrap(),
        password_ext_salt,
        &base_url,
        query.exp_in as i64,
        time,
    );

    let payload = PresignedURLGeneratorResponse { url };
    #[cfg(feature = "enterprise")]
    {
        let audit_message = AuditMessage {
            user_email: basic_auth.user_id().to_string(),
            org_id: "".to_string(),
            _timestamp: now_micros(),
            protocol: Protocol::Http,
            response_meta: ResponseMeta {
                http_method: "GET".to_string(),
                http_path: "/auth/presigned-url".to_string(),
                http_body: "".to_string(),
                http_query_params: _req.query_string().to_string(),
                http_response_code: 200,
                error_msg: None,
                trace_id: None,
            },
        };
        audit(audit_message).await;
    }
    Ok(HttpResponse::Ok().json(&payload))
}

#[get("/login")]
pub async fn get_auth(_req: HttpRequest) -> Result<HttpResponse, Error> {
    #[cfg(feature = "enterprise")]
    {
        use actix_web::http::header;
        use chrono::Utc;

        use crate::{
            common::meta::user::AuthTokensExt, handler::http::auth::validator::ID_TOKEN_HEADER,
        };

        let mut resp = SignInResponse::default();

        let query = web::Query::<std::collections::HashMap<String, String>>::from_query(
            _req.query_string(),
        )
        .unwrap();

        let mut request_time = None;
        let mut expires_in = 300;
        let mut req_ts = 0;

        let mut audit_message = AuditMessage {
            user_email: "".to_string(),
            org_id: "".to_string(),
            _timestamp: now_micros(),
            protocol: Protocol::Http,
            response_meta: ResponseMeta {
                http_method: "GET".to_string(),
                http_path: "/auth/login".to_string(),
                http_body: "".to_string(),
                // Don't include query string as it may contain the auth token
                http_query_params: "".to_string(),
                http_response_code: 302,
                error_msg: None,
                trace_id: None,
            },
        };

        let (name, password) = {
            let auth_header = if let Some(s) = query.get("auth") {
                match query.get("request_time") {
                    Some(req_time_str) => {
                        if let Ok(ts) = config::utils::time::parse_str_to_time(req_time_str) {
                            req_ts = ts.timestamp();
                        } else {
                            audit_unauthorized_error(audit_message).await;
                            return unauthorized_error(resp);
                        }
                        request_time = Some(req_time_str);
                    }
                    None => {
                        audit_unauthorized_error(audit_message).await;
                        return unauthorized_error(resp);
                    }
                };

                match query.get("exp_in") {
                    Some(exp_in_str) => {
                        expires_in = exp_in_str.parse::<i64>().unwrap();
                    }
                    None => {
                        audit_unauthorized_error(audit_message).await;
                        return unauthorized_error(resp);
                    }
                };
                if Utc::now().timestamp() - req_ts > expires_in {
                    audit_unauthorized_error(audit_message).await;
                    return unauthorized_error(resp);
                }
                format!("q_auth {s}")
            } else if let Some(auth_header) = _req.headers().get("Authorization") {
                match auth_header.to_str() {
                    Ok(auth_header_str) => auth_header_str.to_string(),
                    Err(_) => {
                        audit_unauthorized_error(audit_message).await;
                        return unauthorized_error(resp);
                    }
                }
            } else {
                audit_unauthorized_error(audit_message).await;
                return unauthorized_error(resp);
            };

            use o2_dex::service::auth::get_user_from_token;

            use crate::handler::http::auth::validator::{
                validate_user, validate_user_for_query_params,
            };

            let (name, password) = if let Some((name, password)) = get_user_from_token(&auth_header)
            {
                let token_validation_response = match request_time {
                    Some(req_ts) => {
                        log::debug!("Validating user for query params");
                        validate_user_for_query_params(&name, &password, Some(req_ts), expires_in)
                            .await
                    }
                    None => {
                        log::debug!("Validating user for basic auth header");
                        validate_user(&name, &password).await
                    }
                };

                audit_message.user_email = name.clone();
                match token_validation_response {
                    Ok(v) => {
                        if v.is_valid {
                            resp.status = true;
                            (name, password)
                        } else {
                            audit_unauthorized_error(audit_message).await;
                            return unauthorized_error(resp);
                        }
                    }
                    Err(_) => {
                        audit_unauthorized_error(audit_message).await;
                        return unauthorized_error(resp);
                    }
                }
            } else {
                audit_unauthorized_error(audit_message).await;
                return unauthorized_error(resp);
            };
            (name, password)
        };

        if resp.status {
            let cfg = get_config();
            let id_token = config::utils::json::json!({
                "email": name,
                "name": name,
            });
            let cookie_name = "auth_tokens";
            let auth_cookie = if req_ts == 0 {
                let access_token = format!(
                    "Basic {}",
                    base64::encode(&format!("{}:{}", &name, &password))
                );
                let tokens = AuthTokens {
                    access_token,
                    refresh_token: "".to_string(),
                };
                let expiry = cookie::time::OffsetDateTime::now_utc()
                    + cookie::time::Duration::seconds(cfg.auth.cookie_max_age);

                log::debug!("Setting cookie for user: {name} - {cookie_name}");
                _prepare_cookie(&cfg, cookie_name, &tokens, expiry)
            } else {
                let cookie_name = "auth_ext";
                let auth_ext = format!(
                    "{} {}",
                    cookie_name,
                    base64::encode(&format!("{}:{}", &name, &password))
                );

                let tokens = AuthTokensExt {
                    auth_ext,
                    refresh_token: "".to_string(),
                    request_time: req_ts,
                    expires_in,
                };
                let expiry = cookie::time::OffsetDateTime::now_utc()
                    + cookie::time::Duration::seconds(req_ts);

                log::debug!("Setting cookie for user: {name} - {cookie_name}");
                _prepare_cookie(&cfg, cookie_name, &tokens, expiry)
            };

            let url = format!(
                "{}{}/web/cb#id_token={}.{}",
                cfg.common.web_url,
                cfg.common.base_uri,
                ID_TOKEN_HEADER,
                base64::encode(&id_token.to_string())
            );
            audit_message._timestamp = Utc::now().timestamp_micros();
            audit(audit_message).await;
            Ok(HttpResponse::Found()
                .append_header((header::LOCATION, url))
                .cookie(auth_cookie)
                .json(resp))
        } else {
            audit_unauthorized_error(audit_message).await;
            unauthorized_error(resp)
        }
    }

    #[cfg(not(feature = "enterprise"))]
    {
        Ok(HttpResponse::Forbidden().json("Not Supported"))
    }
}

/// ListUserRoles
///
/// #{"ratelimit_module":"Users", "ratelimit_module_operation":"list"}#
#[utoipa::path(
    context_path = "/api",
    tag = "Users",
    operation_id = "UserRoles",
    security(
        ("Authorization"= [])
    ),
    params(
        ("org_id" = String, Path, description = "Organization name"),
      ),
    responses(
        (status = 200, description = "Success", content_type = "application/json", body = UserList),
    )
)]
#[get("/{org_id}/users/roles")]
pub async fn list_roles(_org_id: web::Path<String>) -> Result<HttpResponse, Error> {
    let roles = get_roles()
        .iter()
        .filter_map(check_role_available)
        .collect::<Vec<RolesResponse>>();

    Ok(HttpResponse::Ok().json(roles))
}

fn check_role_available(role: &UserRole) -> Option<RolesResponse> {
    if role.eq(&UserRole::Root) || role.eq(&UserRole::ServiceAccount) {
        None
    } else {
        #[cfg(feature = "enterprise")]
        if !get_openfga_config().enabled && role.ne(&UserRole::Admin) {
            return None;
        }
        Some(RolesResponse {
            label: role.get_label(),
            value: role.to_string(),
        })
    }
}

fn unauthorized_error(mut resp: SignInResponse) -> Result<HttpResponse, Error> {
    resp.status = false;
    resp.message = "Invalid credentials".to_string();
    Ok(HttpResponse::Unauthorized().json(resp))
}

#[cfg(feature = "enterprise")]
async fn audit_unauthorized_error(mut audit_message: AuditMessage) {
    use chrono::Utc;

    audit_message._timestamp = Utc::now().timestamp_micros();
    audit_message.response_meta.http_response_code = 401;
    // Even if the user_email of audit_message is not set, still the event should be audited
    audit(audit_message).await;
}

/// ListUserInvitations
#[cfg(feature = "cloud")]
#[utoipa::path(
    context_path = "/api",
    tag = "Users",
    operation_id = "UserInvitations",
    security(
        ("Authorization"= [])
    ),
    params(
        ("org_id" = String, Path, description = "Organization name"),
      ),
    responses(
        (status = 200, description = "Success", content_type = "application/json", body = UserList),
    )
)]
#[get("/invites")]
pub async fn list_invitations(user_email: UserEmail) -> Result<HttpResponse, Error> {
    let user_id = user_email.user_id.as_str();
    users::list_user_invites(user_id).await
}

#[cfg(not(feature = "cloud"))]
#[get("/invites")]
pub async fn list_invitations(_user_email: UserEmail) -> Result<HttpResponse, Error> {
    Ok(HttpResponse::Forbidden().json("Not Supported"))
}

#[cfg(test)]
mod tests {
    use actix_web::{App, test};
    use actix_web_httpauth::headers::authorization::Basic;

    use super::*;

    #[tokio::test]
    async fn test_get_presigned_url() {
        let app = test::init_service(App::new().service(get_presigned_url)).await;

        let auth = Basic::new("username", Some("password"));
        let req = test::TestRequest::get()
            .uri("/presigned-url")
            .append_header((actix_web::http::header::AUTHORIZATION, auth))
            .to_request();
        let resp = test::call_service(&app, req).await;

        assert_eq!(resp.status(), http::StatusCode::OK);

        let body = test::read_body(resp).await;
        let response_body: PresignedURLGeneratorResponse = serde_json::from_slice(&body).unwrap();

        assert!(!response_body.url.is_empty());
    }
}<|MERGE_RESOLUTION|>--- conflicted
+++ resolved
@@ -150,13 +150,8 @@
     if let Some(msg) = bad_req_msg {
         return Ok(
             HttpResponse::BadRequest().json(meta::http::HttpResponse::error(
-<<<<<<< HEAD
-                http::StatusCode::BAD_REQUEST.into(),
+                http::StatusCode::BAD_REQUEST,
                 msg,
-=======
-                http::StatusCode::BAD_REQUEST,
-                "Not allowed",
->>>>>>> 7dd85544
             )),
         );
     }
