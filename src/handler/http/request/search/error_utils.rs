--- conflicted
+++ resolved
@@ -20,16 +20,7 @@
     common::meta::http::HttpResponse as MetaHttpResponse, handler::http::router::ERROR_HEADER,
 };
 
-<<<<<<< HEAD
-pub fn map_error_to_http_response(err: &errors::Error, trace_id: String) -> HttpResponse {
-    let trace_id = if trace_id.is_empty() {
-        None
-    } else {
-        Some(trace_id)
-    };
-=======
 pub fn map_error_to_http_response(err: &errors::Error, trace_id: Option<String>) -> HttpResponse {
->>>>>>> 29ac6bd9
     match err {
         errors::Error::ErrorCode(code) => match code {
             errors::ErrorCodes::RatelimitExceeded(_) => HttpResponse::TooManyRequests()
