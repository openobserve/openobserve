// Copyright 2024 Zinc Labs Inc.
//
// This program is free software: you can redistribute it and/or modify
// it under the terms of the GNU Affero General Public License as published by
// the Free Software Foundation, either version 3 of the License, or
// (at your option) any later version.
//
// This program is distributed in the hope that it will be useful
// but WITHOUT ANY WARRANTY; without even the implied warranty of
// MERCHANTABILITY or FITNESS FOR A PARTICULAR PURPOSE.  See the
// GNU Affero General Public License for more details.
//
// You should have received a copy of the GNU Affero General Public License
// along with this program.  If not, see <http://www.gnu.org/licenses/>.

use std::{collections::HashMap, io::Error};

use actix_web::{get, http::StatusCode, post, web, HttpRequest, HttpResponse};
use arrow_schema::Schema;
use chrono::{Duration, Utc};
use config::{
    get_config,
    meta::{
        search::SearchEventType,
        sql::resolve_stream_names,
        stream::StreamType,
        usage::{RequestStats, UsageType},
    },
    metrics,
    utils::{base64, json},
    DISTINCT_FIELDS,
};
use infra::errors;
use tracing::{Instrument, Span};

use crate::{
    common::{
        meta::{self, http::HttpResponse as MetaHttpResponse},
        utils::{
            functions,
            http::{
                get_index_type_from_request, get_or_create_trace_id, get_search_type_from_request,
                get_stream_type_from_request, get_use_cache_from_request,
            },
        },
    },
    service::{
        search as SearchService,
        usage::{http_report_metrics, report_request_usage_stats},
    },
};

pub mod job;
pub mod multi_streams;
pub mod saved_view;

/// SearchStreamData
#[utoipa::path(
    context_path = "/api",
    tag = "Search",
    operation_id = "SearchSQL",
    security(
        ("Authorization"= [])
    ),
    params(
        ("org_id" = String, Path, description = "Organization name"),
    ),
    request_body(content = SearchRequest, description = "Search query", content_type = "application/json", example = json!({
        "query": {
            "sql": "select * from k8s ",
            "start_time": 1675182660872049i64,
            "end_time": 1675185660872049i64,
            "from": 0,
            "size": 10
        }
    })),
    responses(
        (status = 200, description = "Success", content_type = "application/json", body = SearchResponse, example = json!({
            "took": 155,
            "hits": [
                {
                    "_p": "F",
                    "_timestamp": 1674213225158000i64,
                    "kubernetes": {
                        "container_hash": "dkr.ecr.us-west-2.amazonaws.com/openobserve@sha256:3dbbb0dc1eab2d5a3b3e4a75fd87d194e8095c92d7b2b62e7cdbd07020f54589",
                        "container_image": "dkr.ecr.us-west-2.amazonaws.com/openobserve:v0.0.3",
                        "container_name": "openobserve",
                        "docker_id": "eb0983bdb9ff9360d227e6a0b268fe3b24a0868c2c2d725a1516c11e88bf5789",
                        "host": "ip.us-east-2.compute.internal",
                        "namespace_name": "openobserve",
                        "pod_id": "35a0421f-9203-4d73-9663-9ff0ce26d409",
                        "pod_name": "openobserve-ingester-0"
                    },
                    "log": "[2023-01-20T11:13:45Z INFO  actix_web::middleware::logger] 10.2.80.192 \"POST /api/demo/_bulk HTTP/1.1\" 200 68",
                    "stream": "stderr"
                }
            ],
            "total": 27179431,
            "from": 0,
            "size": 1,
            "scan_size": 28943
        })),
        (status = 400, description = "Failure", content_type = "application/json", body = HttpResponse),
        (status = 500, description = "Failure", content_type = "application/json", body = HttpResponse),
    )
)]
#[post("/{org_id}/_search")]
pub async fn search(
    org_id: web::Path<String>,
    in_req: HttpRequest,
    body: web::Bytes,
) -> Result<HttpResponse, Error> {
    let start = std::time::Instant::now();
    let cfg = get_config();

    let org_id = org_id.into_inner();
    let mut range_error = String::new();
    let http_span = if cfg.common.tracing_search_enabled {
        tracing::info_span!("/api/{org_id}/_search", org_id = org_id.clone())
    } else {
        Span::none()
    };
    let trace_id = get_or_create_trace_id(in_req.headers(), &http_span);
    let user_id = in_req
        .headers()
        .get("user_id")
        .and_then(|v| v.to_str().ok())
        .unwrap_or("")
        .to_string();

    let query = web::Query::<HashMap<String, String>>::from_query(in_req.query_string()).unwrap();
    let stream_type = match get_stream_type_from_request(&query) {
        Ok(v) => v.unwrap_or(StreamType::Logs),
        Err(e) => return Ok(MetaHttpResponse::bad_request(e)),
    };

    let use_cache = cfg.common.result_cache_enabled && get_use_cache_from_request(&query);
    // handle encoding for query and aggs
    let mut req: config::meta::search::Request = match json::from_slice(&body) {
        Ok(v) => v,
        Err(e) => return Ok(MetaHttpResponse::bad_request(e)),
    };
    if let Err(e) = req.decode() {
        return Ok(MetaHttpResponse::bad_request(e));
    }

    // set search event type
    req.search_type = match get_search_type_from_request(&query) {
        Ok(v) => v,
        Err(e) => return Ok(MetaHttpResponse::bad_request(e)),
    };

    // set index_type
    req.index_type = match get_index_type_from_request(&query) {
        Ok(typ) => typ,
        Err(e) => return Ok(MetaHttpResponse::bad_request(e)),
    };

    // get stream name
    let stream_names = match resolve_stream_names(&req.query.sql) {
        Ok(v) => v.clone(),
        Err(e) => {
            return Ok(
                HttpResponse::InternalServerError().json(meta::http::HttpResponse::error(
                    StatusCode::INTERNAL_SERVER_ERROR.into(),
                    e.to_string(),
                )),
            );
        }
    };

    // get stream settings
    for stream_name in stream_names {
        if let Some(settings) =
            infra::schema::get_settings(&org_id, &stream_name, stream_type).await
        {
            let max_query_range = settings.max_query_range;
            if max_query_range > 0
                && (req.query.end_time - req.query.start_time) / (1000 * 1000 * 60 * 60)
                    > max_query_range
            {
                req.query.start_time = req.query.end_time - max_query_range * 1000 * 1000 * 60 * 60;
                range_error = format!(
                    "Query duration is modified due to query range restriction of {} hours",
                    max_query_range
                );
            }
        }

<<<<<<< HEAD
        // Check permissions on stream
        #[cfg(feature = "enterprise")]
        {
            use crate::common::{
                infra::config::USERS,
                utils::auth::{is_root_user, AuthExtractor},
            };

            if !is_root_user(&user_id) {
                let user: meta::user::User =
                    USERS.get(&format!("{org_id}/{}", user_id)).unwrap().clone();

                if user.is_external
                    && !crate::handler::http::auth::validator::check_permissions(
                        &user_id,
                        AuthExtractor {
                            auth: "".to_string(),
                            method: "GET".to_string(),
                            o2_type: format!("{}:{}", stream_type, stream_name),
                            org_id: org_id.clone(),
                            bypass_check: false,
                            parent_id: "".to_string(),
                        },
                        Some(user.role),
                    )
                    .await
                {
                    return Ok(MetaHttpResponse::forbidden("Unauthorized Access"));
                }
=======
    // Check permissions on stream
    #[cfg(feature = "enterprise")]
    {
        use o2_enterprise::enterprise::openfga::meta::mapping::OFGA_MODELS;

        use crate::common::{
            infra::config::USERS,
            utils::auth::{is_root_user, AuthExtractor},
        };

        if !is_root_user(&user_id) {
            let user: meta::user::User =
                USERS.get(&format!("{org_id}/{}", user_id)).unwrap().clone();
            let stream_type_str = stream_type.to_string();

            if user.is_external
                && !crate::handler::http::auth::validator::check_permissions(
                    &user_id,
                    AuthExtractor {
                        auth: "".to_string(),
                        method: "GET".to_string(),
                        o2_type: format!(
                            "{}:{}",
                            OFGA_MODELS
                                .get(stream_type_str.as_str())
                                .map_or(stream_type_str.as_str(), |model| model.key),
                            stream_name
                        ),
                        org_id: org_id.clone(),
                        bypass_check: false,
                        parent_id: "".to_string(),
                    },
                    Some(user.role),
                )
                .await
            {
                return Ok(MetaHttpResponse::forbidden("Unauthorized Access"));
>>>>>>> 6d752972
            }
            // Check permissions on stream ends
        }
    }

    // run search with cache
    let res = SearchService::cache::search(
        &trace_id,
        &org_id,
        stream_type,
        Some(user_id),
        &req,
        use_cache,
    )
    .instrument(http_span)
    .await;
    match res {
        Ok(mut res) => {
            if !range_error.is_empty() {
                res.is_partial = true;
                res.function_error = if res.function_error.is_empty() {
                    range_error
                } else {
                    format!("{} \n {}", range_error, res.function_error)
                };
                res.new_start_time = Some(req.query.start_time);
                res.new_end_time = Some(req.query.end_time);
            }
            Ok(HttpResponse::Ok().json(res))
        }
        Err(err) => {
            http_report_metrics(start, &org_id, stream_type, "", "500", "_search");
            log::error!("[trace_id {trace_id}] search error: {}", err);
            Ok(match err {
                errors::Error::ErrorCode(code) => match code {
                    errors::ErrorCodes::SearchCancelQuery(_) => HttpResponse::TooManyRequests()
                        .json(meta::http::HttpResponse::error_code_with_trace_id(
                            code,
                            Some(trace_id),
                        )),
                    _ => HttpResponse::InternalServerError().json(
                        meta::http::HttpResponse::error_code_with_trace_id(code, Some(trace_id)),
                    ),
                },
                _ => HttpResponse::InternalServerError().json(meta::http::HttpResponse::error(
                    StatusCode::INTERNAL_SERVER_ERROR.into(),
                    err.to_string(),
                )),
            })
        }
    }
}

/// SearchAround
#[utoipa::path(
    context_path = "/api",
    tag = "Search",
    operation_id = "SearchAround",
    security(
        ("Authorization"= [])
    ),
    params(
        ("org_id" = String, Path, description = "Organization name"),
        ("stream_name" = String, Path, description = "stream_name name"),
        ("key" = i64, Query, description = "around key"),
        ("size" = i64, Query, description = "around size"),
        ("regions" = Option<String>, Query, description = "regions, split by comma"),
        ("timeout" = Option<i64>, Query, description = "timeout, seconds"),
    ),
    responses(
        (status = 200, description = "Success", content_type = "application/json", body = SearchResponse, example = json!({
            "took": 155,
            "hits": [
                {
                    "_p": "F",
                    "_timestamp": 1674213225158000i64,
                    "kubernetes": {
                        "container_hash": "dkr.ecr.us-west-2.amazonaws.com/openobserve@sha256:3dbbb0dc1eab2d5a3b3e4a75fd87d194e8095c92d7b2b62e7cdbd07020f54589",
                        "container_image": "dkr.ecr.us-west-2.amazonaws.com/openobserve:v0.0.3",
                        "container_name": "openobserve",
                        "docker_id": "eb0983bdb9ff9360d227e6a0b268fe3b24a0868c2c2d725a1516c11e88bf5789",
                        "host": "ip.us-east-2.compute.internal",
                        "namespace_name": "openobserve",
                        "pod_id": "35a0421f-9203-4d73-9663-9ff0ce26d409",
                        "pod_name": "openobserve-ingester-0"
                    },
                    "log": "[2023-01-20T11:13:45Z INFO  actix_web::middleware::logger] 10.2.80.192 \"POST /api/demo/_bulk HTTP/1.1\" 200 68",
                    "stream": "stderr"
                }
            ],
            "total": 10,
            "from": 0,
            "size": 10,
            "scan_size": 28943
        })),
        (status = 500, description = "Failure", content_type = "application/json", body = HttpResponse),
    )
)]
#[get("/{org_id}/{stream_name}/_around")]
pub async fn around(
    path: web::Path<(String, String)>,
    in_req: HttpRequest,
) -> Result<HttpResponse, Error> {
    let start = std::time::Instant::now();
    let cfg = get_config();

    let started_at = Utc::now().timestamp_micros();
    let (org_id, stream_name) = path.into_inner();
    let http_span = if cfg.common.tracing_search_enabled {
        tracing::info_span!(
            "/api/{org_id}/{stream_name}/_around",
            org_id = org_id.clone(),
            stream_name = stream_name.clone()
        )
    } else {
        Span::none()
    };
    let trace_id = get_or_create_trace_id(in_req.headers(), &http_span);
    let user_id = in_req
        .headers()
        .get("user_id")
        .map(|v| v.to_str().unwrap_or("").to_string());

    let mut uses_fn = false;
    let query = web::Query::<HashMap<String, String>>::from_query(in_req.query_string()).unwrap();
    let stream_type = match get_stream_type_from_request(&query) {
        Ok(v) => v.unwrap_or(StreamType::Logs),
        Err(e) => return Ok(MetaHttpResponse::bad_request(e)),
    };

    let around_key = match query.get("key") {
        Some(v) => v.parse::<i64>().unwrap_or(0),
        None => return Ok(MetaHttpResponse::bad_request("around key is empty")),
    };
    let mut query_fn = query
        .get("query_fn")
        .and_then(|v| base64::decode_url(v).ok());
    if let Some(vrl_function) = &query_fn {
        if !vrl_function.trim().ends_with('.') {
            query_fn = Some(format!("{} \n .", vrl_function));
        }
    }

    let default_sql = format!("SELECT * FROM \"{}\" ", stream_name);
    let around_sql = match query.get("sql") {
        None => default_sql,
        Some(v) => match base64::decode_url(v) {
            Err(_) => default_sql,
            Ok(sql) => {
                uses_fn = functions::get_all_transform_keys(&org_id)
                    .await
                    .iter()
                    .any(|fn_name| sql.contains(&format!("{}(", fn_name)));
                if uses_fn { sql } else { default_sql }
            }
        },
    };

    let around_size = query
        .get("size")
        .map_or(10, |v| v.parse::<i64>().unwrap_or(10));

    let regions = query.get("regions").map_or(vec![], |regions| {
        regions
            .split(',')
            .filter(|s| !s.is_empty())
            .map(|s| s.to_string())
            .collect::<Vec<_>>()
    });
    let clusters = query.get("clusters").map_or(vec![], |clusters| {
        clusters
            .split(',')
            .filter(|s| !s.is_empty())
            .map(|s| s.to_string())
            .collect::<Vec<_>>()
    });

    metrics::QUERY_PENDING_NUMS
        .with_label_values(&[&org_id])
        .inc();
    // get a local search queue lock
    #[cfg(not(feature = "enterprise"))]
    let locker = SearchService::QUEUE_LOCKER.clone();
    #[cfg(not(feature = "enterprise"))]
    let locker = locker.lock().await;
    #[cfg(not(feature = "enterprise"))]
    if !cfg.common.feature_query_queue_enabled {
        drop(locker);
    }
    #[cfg(not(feature = "enterprise"))]
    let took_wait = start.elapsed().as_millis() as usize;
    #[cfg(feature = "enterprise")]
    let took_wait = 0;
    log::info!(
        "http search around API wait in queue took: {} ms",
        took_wait
    );
    metrics::QUERY_PENDING_NUMS
        .with_label_values(&[&org_id])
        .dec();

    let timeout = query
        .get("timeout")
        .map_or(0, |v| v.parse::<i64>().unwrap_or(0));
    let around_start_time = around_key
        - Duration::try_seconds(900)
            .unwrap()
            .num_microseconds()
            .unwrap();
    let around_end_time = around_key
        + Duration::try_seconds(900)
            .unwrap()
            .num_microseconds()
            .unwrap();

    // search forward
    let req = config::meta::search::Request {
        query: config::meta::search::Query {
            sql: around_sql.clone(),
            from: 0,
            size: around_size / 2,
            start_time: around_start_time,
            end_time: around_key,
            sort_by: Some(format!("{} DESC", cfg.common.column_timestamp)),
            quick_mode: false,
            query_type: "".to_string(),
            track_total_hits: false,
            uses_zo_fn: uses_fn,
            query_fn: query_fn.clone(),
            skip_wal: false,
        },
        encoding: config::meta::search::RequestEncoding::Empty,
        regions: regions.clone(),
        clusters: clusters.clone(),
        timeout,
        search_type: Some(SearchEventType::UI),
        index_type: "".to_string(),
    };
    let search_res = SearchService::search(&trace_id, &org_id, stream_type, user_id.clone(), &req)
        .instrument(http_span.clone())
        .await;

    let resp_forward = match search_res {
        Ok(res) => res,
        Err(err) => {
            http_report_metrics(start, &org_id, stream_type, &stream_name, "500", "_around");
            log::error!("search around error: {:?}", err);
            return Ok(match err {
                errors::Error::ErrorCode(code) => match code {
                    errors::ErrorCodes::SearchCancelQuery(_) => HttpResponse::TooManyRequests()
                        .json(meta::http::HttpResponse::error_code_with_trace_id(
                            code,
                            Some(trace_id),
                        )),
                    _ => HttpResponse::InternalServerError().json(
                        meta::http::HttpResponse::error_code_with_trace_id(code, Some(trace_id)),
                    ),
                },
                _ => HttpResponse::InternalServerError().json(meta::http::HttpResponse::error(
                    StatusCode::INTERNAL_SERVER_ERROR.into(),
                    err.to_string(),
                )),
            });
        }
    };

    // search backward
    let req = config::meta::search::Request {
        query: config::meta::search::Query {
            sql: around_sql.clone(),
            from: 0,
            size: around_size / 2,
            start_time: around_key,
            end_time: around_end_time,
            sort_by: Some(format!("{} ASC", cfg.common.column_timestamp)),
            quick_mode: false,
            query_type: "".to_string(),
            track_total_hits: false,
            uses_zo_fn: uses_fn,
            query_fn: query_fn.clone(),
            skip_wal: false,
        },
        encoding: config::meta::search::RequestEncoding::Empty,
        regions,
        clusters,
        timeout,
        search_type: Some(SearchEventType::UI),
        index_type: "".to_string(),
    };
    let search_res = SearchService::search(&trace_id, &org_id, stream_type, user_id.clone(), &req)
        .instrument(http_span)
        .await;

    let resp_backward = match search_res {
        Ok(res) => res,
        Err(err) => {
            http_report_metrics(start, &org_id, stream_type, &stream_name, "500", "_around");
            log::error!("search around error: {:?}", err);
            return Ok(match err {
                errors::Error::ErrorCode(code) => match code {
                    errors::ErrorCodes::SearchCancelQuery(_) => HttpResponse::TooManyRequests()
                        .json(meta::http::HttpResponse::error_code_with_trace_id(
                            code,
                            Some(trace_id),
                        )),
                    _ => HttpResponse::InternalServerError().json(
                        meta::http::HttpResponse::error_code_with_trace_id(code, Some(trace_id)),
                    ),
                },
                _ => HttpResponse::InternalServerError().json(meta::http::HttpResponse::error(
                    StatusCode::INTERNAL_SERVER_ERROR.into(),
                    err.to_string(),
                )),
            });
        }
    };

    // merge
    let mut resp = config::meta::search::Response::default();
    let hits_num = resp_backward.hits.len();
    for i in 0..hits_num {
        resp.hits
            .push(resp_backward.hits[hits_num - 1 - i].to_owned());
    }
    let hits_num = resp_forward.hits.len();
    for i in 0..hits_num {
        resp.hits.push(resp_forward.hits[i].to_owned());
    }
    resp.total = resp.hits.len();
    resp.size = around_size;
    resp.scan_size = resp_forward.scan_size + resp_backward.scan_size;
    resp.took = resp_forward.took + resp_backward.took;
    resp.cached_ratio = (resp_forward.cached_ratio + resp_backward.cached_ratio) / 2;

    let time = start.elapsed().as_secs_f64();
    http_report_metrics(start, &org_id, stream_type, &stream_name, "200", "_around");

    let req_stats = RequestStats {
        records: resp.hits.len() as i64,
        response_time: time,
        size: resp.scan_size as f64,
        request_body: Some(req.query.sql),
        user_email: user_id,
        min_ts: Some(around_start_time),
        max_ts: Some(around_end_time),
        cached_ratio: Some(resp.cached_ratio),
        trace_id: Some(trace_id),
        took_wait_in_queue: match (
            resp_forward.took_detail.as_ref(),
            resp_backward.took_detail.as_ref(),
        ) {
            (Some(forward_took), Some(backward_took)) => {
                Some(forward_took.cluster_wait_queue + backward_took.cluster_wait_queue)
            }
            (Some(forward_took), None) => Some(forward_took.cluster_wait_queue),
            (None, Some(backward_took)) => Some(backward_took.cluster_wait_queue),
            _ => None,
        },
        ..Default::default()
    };
    let num_fn = req.query.query_fn.is_some() as u16;
    report_request_usage_stats(
        req_stats,
        &org_id,
        &stream_name,
        StreamType::Logs,
        UsageType::SearchAround,
        num_fn,
        started_at,
    )
    .await;

    Ok(HttpResponse::Ok().json(resp))
}

/// SearchTopNValues
#[utoipa::path(
    context_path = "/api",
    tag = "Search",
    operation_id = "SearchValues",
    security(
        ("Authorization"= [])
    ),
    params(
        ("org_id" = String, Path, description = "Organization name"),
        ("stream_name" = String, Path, description = "stream_name name"),
        ("fields" = String, Query, description = "fields, split by comma"),
        ("filter" = Option<String>, Query, description = "filter, eg: a=b"),
        ("keyword" = Option<String>, Query, description = "keyword, eg: abc"),
        ("size" = i64, Query, description = "size"), // topN
        ("start_time" = i64, Query, description = "start time"),
        ("end_time" = i64, Query, description = "end time"),
        ("regions" = Option<String>, Query, description = "regions, split by comma"),
        ("timeout" = Option<i64>, Query, description = "timeout, seconds"),
        ("no_count" = Option<bool>, Query, description = "no need count, true of false"),
    ),
    responses(
        (status = 200, description = "Success", content_type = "application/json", body = SearchResponse, example = json!({
            "took": 155,
            "values": [
                {
                    "field": "field1",
                    "values": ["value1", "value2"]
                }
            ]
        })),
        (status = 400, description = "Failure", content_type = "application/json", body = HttpResponse),
        (status = 500, description = "Failure", content_type = "application/json", body = HttpResponse),
    )
)]
#[get("/{org_id}/{stream_name}/_values")]
pub async fn values(
    path: web::Path<(String, String)>,
    in_req: HttpRequest,
) -> Result<HttpResponse, Error> {
    let (org_id, stream_name) = path.into_inner();
    let query = web::Query::<HashMap<String, String>>::from_query(in_req.query_string()).unwrap();
    let stream_type = match get_stream_type_from_request(&query) {
        Ok(v) => v.unwrap_or(StreamType::Logs),
        Err(e) => return Ok(meta::http::HttpResponse::bad_request(e)),
    };

    let fields = match query.get("fields") {
        Some(v) => v.split(',').map(|s| s.to_string()).collect::<Vec<_>>(),
        None => return Ok(MetaHttpResponse::bad_request("fields is empty")),
    };

    let query_sql = match query.get("sql") {
        None => "".to_string(),
        Some(v) => base64::decode_url(v).unwrap_or("".to_string()),
    };

    let user_id = in_req
        .headers()
        .get("user_id")
        .and_then(|v| v.to_str().ok())
        .unwrap_or("")
        .to_string();
    let http_span = if config::get_config().common.tracing_search_enabled {
        tracing::info_span!(
            "/api/{org_id}/{stream_name}/_values",
            org_id = org_id.clone(),
            stream_name = stream_name.clone()
        )
    } else {
        Span::none()
    };
    let trace_id = get_or_create_trace_id(in_req.headers(), &http_span);

    if fields.len() == 1
        && DISTINCT_FIELDS.contains(&fields[0])
        && !query_sql.to_lowercase().contains(" where ")
    {
        if let Some(v) = query.get("filter") {
            if !v.is_empty() {
                let column = v.splitn(2, '=').collect::<Vec<_>>();
                if DISTINCT_FIELDS.contains(&column[0].to_string()) {
                    // has filter and the filter can be used to distinct_values
                    return values_v2(
                        &org_id,
                        stream_type,
                        &stream_name,
                        &fields[0],
                        Some((column[0], column[1])),
                        &query,
                        &user_id,
                        trace_id,
                        http_span,
                    )
                    .await;
                }
            } else {
                // no filter
                return values_v2(
                    &org_id,
                    stream_type,
                    &stream_name,
                    &fields[0],
                    None,
                    &query,
                    &user_id,
                    trace_id,
                    http_span,
                )
                .await;
            }
        } else {
            // no filter
            return values_v2(
                &org_id,
                stream_type,
                &stream_name,
                &fields[0],
                None,
                &query,
                &user_id,
                trace_id,
                http_span,
            )
            .await;
        }
    }

    values_v1(
        &org_id,
        stream_type,
        &stream_name,
        &query,
        &user_id,
        trace_id,
        http_span,
    )
    .await
}

/// search in original data
async fn values_v1(
    org_id: &str,
    stream_type: StreamType,
    stream_name: &str,
    query: &web::Query<HashMap<String, String>>,
    user_id: &str,
    trace_id: String,
    http_span: Span,
) -> Result<HttpResponse, Error> {
    let start = std::time::Instant::now();
    let started_at = Utc::now().timestamp_micros();
    let cfg = get_config();

    let mut uses_fn = false;
    let fields = match query.get("fields") {
        Some(v) => v.split(',').map(|s| s.to_string()).collect::<Vec<_>>(),
        None => return Ok(MetaHttpResponse::bad_request("fields is empty")),
    };
    let mut query_fn = query
        .get("query_fn")
        .and_then(|v| base64::decode_url(v).ok());
    if let Some(vrl_function) = &query_fn {
        if !vrl_function.trim().ends_with('.') {
            query_fn = Some(format!("{} \n .", vrl_function));
        }
    }

    let default_sql = format!(
        "SELECT {} FROM \"{stream_name}\"",
        cfg.common.column_timestamp
    );
    let mut query_sql = match query.get("filter") {
        None => default_sql,
        Some(v) => {
            if v.is_empty() {
                default_sql
            } else {
                format!("{} WHERE {v}", default_sql)
            }
        }
    };

    let keyword = match query.get("keyword") {
        None => "".to_string(),
        Some(v) => v.trim().to_string(),
    };
    let no_count = match query.get("no_count") {
        None => false,
        Some(v) => {
            let v = v.to_lowercase();
            v == "true" || v == "1"
        }
    };

    if let Some(v) = query.get("sql") {
        if let Ok(sql) = base64::decode_url(v) {
            uses_fn = functions::get_all_transform_keys(org_id)
                .await
                .iter()
                .any(|fn_name| sql.contains(&format!("{}(", fn_name)));
            query_sql = sql;
        }
    };

    // pick up where clause from sql
    let where_str = match SearchService::sql::pickup_where(&query_sql, None) {
        Ok(v) => v.unwrap_or_default(),
        Err(e) => {
            return Err(Error::other(e));
        }
    };

    let size = query
        .get("size")
        .map_or(10, |v| v.parse::<i64>().unwrap_or(10));
    let start_time = query
        .get("start_time")
        .map_or(0, |v| v.parse::<i64>().unwrap_or(0));
    if start_time == 0 {
        return Ok(MetaHttpResponse::bad_request("start_time is empty"));
    }
    let end_time = query
        .get("end_time")
        .map_or(0, |v| v.parse::<i64>().unwrap_or(0));
    if end_time == 0 {
        return Ok(MetaHttpResponse::bad_request("end_time is empty"));
    }

    let regions = query.get("regions").map_or(vec![], |regions| {
        regions
            .split(',')
            .filter(|s| !s.is_empty())
            .map(|s| s.to_string())
            .collect::<Vec<_>>()
    });
    let clusters = query.get("clusters").map_or(vec![], |clusters| {
        clusters
            .split(',')
            .filter(|s| !s.is_empty())
            .map(|s| s.to_string())
            .collect::<Vec<_>>()
    });

    let timeout = query
        .get("timeout")
        .map_or(0, |v| v.parse::<i64>().unwrap_or(0));

    // search
    let use_cache = cfg.common.result_cache_enabled && get_use_cache_from_request(query);
    let req = config::meta::search::Request {
        query: config::meta::search::Query {
            sql: query_sql,
            from: 0,
            size: config::meta::sql::MAX_LIMIT,
            start_time,
            end_time,
            uses_zo_fn: uses_fn,
            query_fn: query_fn.clone(),
            ..Default::default()
        },
        encoding: config::meta::search::RequestEncoding::Empty,
        regions,
        clusters,
        timeout,
        search_type: Some(SearchEventType::Values),
        index_type: "".to_string(),
    };

    // skip fields which aren't part of the schema
    let schema = infra::schema::get(org_id, stream_name, stream_type)
        .await
        .unwrap_or(Schema::empty());

    let mut query_results = Vec::with_capacity(fields.len());
    let sql_where = if where_str.is_empty() {
        "".to_string()
    } else {
        format!("WHERE {}", where_str)
    };
    for field in &fields {
        let http_span = http_span.clone();
        // skip values for field which aren't part of the schema
        if schema.field_with_name(field).is_err() {
            continue;
        }
        let sql_where = if !sql_where.is_empty() && !keyword.is_empty() {
            format!("{sql_where} AND {field} ILIKE '%{keyword}%'")
        } else if !keyword.is_empty() {
            format!("WHERE {field} ILIKE '%{keyword}%'")
        } else {
            sql_where.clone()
        };
        let sql = if no_count {
            format!(
                "SELECT histogram(_timestamp) AS zo_sql_time, {field} AS zo_sql_key FROM \"{stream_name}\" {sql_where} GROUP BY zo_sql_time, zo_sql_key ORDER BY zo_sql_time ASC, zo_sql_key ASC"
            )
        } else {
            format!(
                "SELECT histogram(_timestamp) AS zo_sql_time, {field} AS zo_sql_key, COUNT(*) AS zo_sql_num FROM \"{stream_name}\" {sql_where} GROUP BY zo_sql_time, zo_sql_key ORDER BY zo_sql_time ASC, zo_sql_num DESC"
            )
        };
        let mut req = req.clone();
        req.query.sql = sql;

        let search_res = SearchService::cache::search(
            &trace_id,
            org_id,
            stream_type,
            Some(user_id.to_string()),
            &req,
            use_cache,
        )
        .instrument(http_span)
        .await;
        let resp_search = match search_res {
            Ok(res) => res,
            Err(err) => {
                http_report_metrics(start, org_id, stream_type, stream_name, "500", "_values/v1");
                log::error!("search values error: {:?}", err);
                return Ok(match err {
                    errors::Error::ErrorCode(code) => match code {
                        errors::ErrorCodes::SearchCancelQuery(_) => HttpResponse::TooManyRequests()
                            .json(meta::http::HttpResponse::error_code_with_trace_id(
                                code,
                                Some(trace_id),
                            )),
                        _ => HttpResponse::InternalServerError().json(
                            meta::http::HttpResponse::error_code_with_trace_id(
                                code,
                                Some(trace_id),
                            ),
                        ),
                    },
                    _ => HttpResponse::InternalServerError().json(meta::http::HttpResponse::error(
                        StatusCode::INTERNAL_SERVER_ERROR.into(),
                        err.to_string(),
                    )),
                });
            }
        };
        query_results.push((field.to_string(), resp_search));
    }

    let mut resp = config::meta::search::Response::default();
    let mut hit_values: Vec<json::Value> = Vec::new();
    for (key, ret) in query_results {
        let mut top_hits: HashMap<String, i64> = HashMap::default();
        for row in ret.hits {
            let key = row
                .get("zo_sql_key")
                .map(json::get_string_value)
                .unwrap_or("".to_string());
            let num = row
                .get("zo_sql_num")
                .map(|v| v.as_i64().unwrap_or(0))
                .unwrap_or(0);
            let key_num = top_hits.entry(key).or_insert(0);
            *key_num += num;
        }
        let mut top_hits = top_hits.into_iter().collect::<Vec<_>>();
        if no_count {
            top_hits.sort_by(|a, b| a.0.cmp(&b.0));
        } else {
            top_hits.sort_by(|a, b| b.1.cmp(&a.1));
        }
        let top_hits = top_hits
            .into_iter()
            .take(size as usize)
            .map(|(k, v)| {
                let mut item = json::Map::new();
                item.insert("zo_sql_key".to_string(), json::Value::String(k));
                item.insert("zo_sql_num".to_string(), json::Value::Number(v.into()));
                json::Value::Object(item)
            })
            .collect::<Vec<_>>();

        let mut field_value: json::Map<String, json::Value> = json::Map::new();
        field_value.insert("field".to_string(), json::Value::String(key));
        field_value.insert("values".to_string(), json::Value::Array(top_hits));
        hit_values.push(json::Value::Object(field_value));
        resp.scan_size = std::cmp::max(resp.scan_size, ret.scan_size);
        resp.scan_records = std::cmp::max(resp.scan_records, ret.scan_records);
        resp.cached_ratio = std::cmp::max(resp.cached_ratio, ret.cached_ratio);
        resp.result_cache_ratio = std::cmp::max(resp.result_cache_ratio, ret.result_cache_ratio);
    }
    resp.total = fields.len();
    resp.hits = hit_values;
    resp.size = size;
    resp.took = start.elapsed().as_millis() as usize;

    let time = start.elapsed().as_secs_f64();
    http_report_metrics(start, org_id, stream_type, stream_name, "200", "_values/v1");

    let req_stats = RequestStats {
        records: resp.hits.len() as i64,
        response_time: time,
        size: resp.scan_size as f64,
        request_body: Some(req.query.sql),
        user_email: Some(user_id.to_string()),
        min_ts: Some(start_time),
        max_ts: Some(end_time),
        cached_ratio: Some(resp.cached_ratio),
        search_type: Some(SearchEventType::Values),
        trace_id: Some(trace_id),
        took_wait_in_queue: if resp.took_detail.is_some() {
            let resp_took = resp.took_detail.as_ref().unwrap();
            // Consider only the cluster wait queue duration
            Some(resp_took.cluster_wait_queue)
        } else {
            None
        },
        ..Default::default()
    };
    let num_fn = req.query.query_fn.is_some() as u16;
    report_request_usage_stats(
        req_stats,
        org_id,
        stream_name,
        StreamType::Logs,
        UsageType::SearchTopNValues,
        num_fn,
        started_at,
    )
    .await;

    Ok(HttpResponse::Ok().json(resp))
}

/// search in distinct data
#[allow(clippy::too_many_arguments)]
async fn values_v2(
    org_id: &str,
    stream_type: StreamType,
    stream_name: &str,
    field: &str,
    filter: Option<(&str, &str)>,
    query: &web::Query<HashMap<String, String>>,
    user_id: &str,
    trace_id: String,
    http_span: Span,
) -> Result<HttpResponse, Error> {
    let start = std::time::Instant::now();
    let started_at = Utc::now().timestamp_micros();

    let no_count = match query.get("no_count") {
        None => false,
        Some(v) => {
            let v = v.to_lowercase();
            v == "true" || v == "1"
        }
    };
    let mut query_sql = if no_count {
        format!(
            "SELECT field_value AS zo_sql_key FROM distinct_values WHERE stream_type='{}' AND stream_name='{}' AND field_name='{}'",
            stream_type, stream_name, field
        )
    } else {
        format!(
            "SELECT field_value AS zo_sql_key, SUM(count) as zo_sql_num FROM distinct_values WHERE stream_type='{}' AND stream_name='{}' AND field_name='{}'",
            stream_type, stream_name, field
        )
    };
    if let Some((key, val)) = filter {
        let val = val.split(',').collect::<Vec<_>>().join("','");
        query_sql = format!(
            "{} AND filter_name='{}' AND filter_value IN ('{}')",
            query_sql, key, val
        );
    }
    if let Some(val) = query.get("keyword") {
        let val = val.trim();
        if !val.is_empty() {
            query_sql = format!("{} AND field_value ILIKE '%{}%'", query_sql, val);
        }
    }

    let size = query
        .get("size")
        .map_or(10, |v| v.parse::<i64>().unwrap_or(10));
    let start_time = query
        .get("start_time")
        .map_or(0, |v| v.parse::<i64>().unwrap_or(0));
    if start_time == 0 {
        return Ok(MetaHttpResponse::bad_request("start_time is empty"));
    }
    let end_time = query
        .get("end_time")
        .map_or(0, |v| v.parse::<i64>().unwrap_or(0));
    if end_time == 0 {
        return Ok(MetaHttpResponse::bad_request("end_time is empty"));
    }
    if no_count {
        query_sql = format!("{query_sql} GROUP BY zo_sql_key ORDER BY zo_sql_key ASC LIMIT {size}")
    } else {
        query_sql = format!("{query_sql} GROUP BY zo_sql_key ORDER BY zo_sql_num DESC LIMIT {size}")
    }

    let regions = query.get("regions").map_or(vec![], |regions| {
        regions
            .split(',')
            .filter(|s| !s.is_empty())
            .map(|s| s.to_string())
            .collect::<Vec<_>>()
    });
    let clusters = query.get("clusters").map_or(vec![], |clusters| {
        clusters
            .split(',')
            .filter(|s| !s.is_empty())
            .map(|s| s.to_string())
            .collect::<Vec<_>>()
    });

    let timeout = query
        .get("timeout")
        .map_or(0, |v| v.parse::<i64>().unwrap_or(0));

    metrics::QUERY_PENDING_NUMS
        .with_label_values(&[org_id])
        .inc();

    // get a local search queue lock
    #[cfg(not(feature = "enterprise"))]
    let locker = SearchService::QUEUE_LOCKER.clone();
    #[cfg(not(feature = "enterprise"))]
    let locker = locker.lock().await;
    #[cfg(not(feature = "enterprise"))]
    if !get_config().common.feature_query_queue_enabled {
        drop(locker);
    }
    #[cfg(not(feature = "enterprise"))]
    let took_wait = start.elapsed().as_millis() as usize;
    #[cfg(feature = "enterprise")]
    let took_wait = 0;
    log::info!(
        "http search value_v2 API wait in queue took: {} ms",
        took_wait
    );
    metrics::QUERY_PENDING_NUMS
        .with_label_values(&[org_id])
        .dec();

    // search
    let req = config::meta::search::Request {
        query: config::meta::search::Query {
            sql: query_sql,
            from: 0,
            size: 0,
            start_time,
            end_time,
            sort_by: None,
            quick_mode: false,
            query_type: "".to_string(),
            track_total_hits: false,
            uses_zo_fn: false,
            query_fn: None,
            skip_wal: false,
        },
        encoding: config::meta::search::RequestEncoding::Empty,
        regions,
        clusters,
        timeout,
        search_type: Some(SearchEventType::Values),
        index_type: "".to_string(),
    };
    let search_res = SearchService::search(
        &trace_id,
        org_id,
        StreamType::Metadata,
        Some(user_id.to_string()),
        &req,
    )
    .instrument(http_span)
    .await;

    let resp_search = match search_res {
        Ok(res) => res,
        Err(err) => {
            http_report_metrics(start, org_id, stream_type, stream_name, "500", "_values/v2");
            log::error!("search values error: {:?}", err);
            return Ok(match err {
                errors::Error::ErrorCode(code) => match code {
                    errors::ErrorCodes::SearchCancelQuery(_) => HttpResponse::TooManyRequests()
                        .json(meta::http::HttpResponse::error_code_with_trace_id(
                            code,
                            Some(trace_id),
                        )),
                    _ => HttpResponse::InternalServerError().json(
                        meta::http::HttpResponse::error_code_with_trace_id(code, Some(trace_id)),
                    ),
                },
                _ => HttpResponse::InternalServerError().json(meta::http::HttpResponse::error(
                    StatusCode::INTERNAL_SERVER_ERROR.into(),
                    err.to_string(),
                )),
            });
        }
    };

    let mut resp = config::meta::search::Response::default();
    let mut hit_values: Vec<json::Value> = Vec::new();
    let mut field_value: json::Map<String, json::Value> = json::Map::new();
    field_value.insert("field".to_string(), json::Value::String(field.to_string()));
    field_value.insert("values".to_string(), json::Value::Array(resp_search.hits));
    hit_values.push(json::Value::Object(field_value));

    resp.total = 1;
    resp.hits = hit_values;
    resp.size = size;
    resp.scan_size = resp_search.scan_size;
    resp.took = start.elapsed().as_millis() as usize;
    resp.cached_ratio = resp_search.cached_ratio;

    let time = start.elapsed().as_secs_f64();
    http_report_metrics(start, org_id, stream_type, stream_name, "200", "_values/v2");

    let req_stats = RequestStats {
        records: resp.hits.len() as i64,
        response_time: time,
        size: resp.scan_size as f64,
        request_body: Some(req.query.sql),
        user_email: Some(user_id.to_string()),
        min_ts: Some(start_time),
        max_ts: Some(end_time),
        cached_ratio: Some(resp.cached_ratio),
        search_type: Some(SearchEventType::Values),
        trace_id: Some(trace_id),
        took_wait_in_queue: if resp.took_detail.is_some() {
            let resp_took = resp.took_detail.as_ref().unwrap();
            // Consider only the cluster wait queue duration
            Some(resp_took.cluster_wait_queue)
        } else {
            None
        },
        ..Default::default()
    };
    let num_fn = req.query.query_fn.is_some() as u16;
    report_request_usage_stats(
        req_stats,
        org_id,
        stream_name,
        StreamType::Logs,
        UsageType::SearchTopNValues,
        num_fn,
        started_at,
    )
    .await;

    Ok(HttpResponse::Ok().json(resp))
}

/// SearchStreamPartition
#[utoipa::path(
    context_path = "/api",
    tag = "Search",
    operation_id = "SearchPartition",
    security(
        ("Authorization"= [])
    ),
    params(
        ("org_id" = String, Path, description = "Organization name"),
    ),
    request_body(content = SearchRequest, description = "Search query", content_type = "application/json", example = json!({
        "sql": "select * from k8s ",
        "start_time": 1675182660872049i64,
        "end_time": 1675185660872049i64
    })),
    responses(
        (status = 200, description = "Success", content_type = "application/json", body = SearchResponse, example = json!({
            "took": 155,
            "file_num": 10,
            "original_size": 10240,
            "compressed_size": 1024,
            "partitions": [
                [1674213225158000i64, 1674213225158000i64],
                [1674213225158000i64, 1674213225158000i64],
            ]
        })),
        (status = 400, description = "Failure", content_type = "application/json", body = HttpResponse),
        (status = 500, description = "Failure", content_type = "application/json", body = HttpResponse),
    )
)]
#[post("/{org_id}/_search_partition")]
pub async fn search_partition(
    org_id: web::Path<String>,
    in_req: HttpRequest,
    body: web::Bytes,
) -> Result<HttpResponse, Error> {
    let start = std::time::Instant::now();
    let cfg = get_config();

    let http_span = if cfg.common.tracing_search_enabled {
        tracing::info_span!("/api/{org_id}/_search_partition", org_id = org_id.clone(),)
    } else {
        Span::none()
    };
    let trace_id = get_or_create_trace_id(in_req.headers(), &http_span);

    let org_id = org_id.into_inner();
    let query = web::Query::<HashMap<String, String>>::from_query(in_req.query_string()).unwrap();
    let stream_type = match get_stream_type_from_request(&query) {
        Ok(v) => v.unwrap_or(StreamType::Logs),
        Err(e) => return Ok(MetaHttpResponse::bad_request(e)),
    };

    let mut req: config::meta::search::SearchPartitionRequest = match json::from_slice(&body) {
        Ok(v) => v,
        Err(e) => return Ok(MetaHttpResponse::bad_request(e)),
    };
    if let Err(e) = req.decode() {
        return Ok(MetaHttpResponse::bad_request(e));
    }

    let search_res = SearchService::search_partition(&trace_id, &org_id, stream_type, &req)
        .instrument(http_span)
        .await;

    // do search
    match search_res {
        Ok(res) => {
            http_report_metrics(start, &org_id, stream_type, "", "200", "_search_partition");
            Ok(HttpResponse::Ok().json(res))
        }
        Err(err) => {
            http_report_metrics(start, &org_id, stream_type, "", "500", "_search_partition");
            log::error!("search error: {:?}", err);
            Ok(match err {
                errors::Error::ErrorCode(code) => HttpResponse::InternalServerError().json(
                    meta::http::HttpResponse::error_code_with_trace_id(code, Some(trace_id)),
                ),
                _ => HttpResponse::InternalServerError().json(meta::http::HttpResponse::error(
                    StatusCode::INTERNAL_SERVER_ERROR.into(),
                    err.to_string(),
                )),
            })
        }
    }
}<|MERGE_RESOLUTION|>--- conflicted
+++ resolved
@@ -187,37 +187,6 @@
             }
         }
 
-<<<<<<< HEAD
-        // Check permissions on stream
-        #[cfg(feature = "enterprise")]
-        {
-            use crate::common::{
-                infra::config::USERS,
-                utils::auth::{is_root_user, AuthExtractor},
-            };
-
-            if !is_root_user(&user_id) {
-                let user: meta::user::User =
-                    USERS.get(&format!("{org_id}/{}", user_id)).unwrap().clone();
-
-                if user.is_external
-                    && !crate::handler::http::auth::validator::check_permissions(
-                        &user_id,
-                        AuthExtractor {
-                            auth: "".to_string(),
-                            method: "GET".to_string(),
-                            o2_type: format!("{}:{}", stream_type, stream_name),
-                            org_id: org_id.clone(),
-                            bypass_check: false,
-                            parent_id: "".to_string(),
-                        },
-                        Some(user.role),
-                    )
-                    .await
-                {
-                    return Ok(MetaHttpResponse::forbidden("Unauthorized Access"));
-                }
-=======
     // Check permissions on stream
     #[cfg(feature = "enterprise")]
     {
@@ -255,7 +224,6 @@
                 .await
             {
                 return Ok(MetaHttpResponse::forbidden("Unauthorized Access"));
->>>>>>> 6d752972
             }
             // Check permissions on stream ends
         }
