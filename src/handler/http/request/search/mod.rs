--- conflicted
+++ resolved
@@ -23,14 +23,10 @@
 
 use crate::{
     common::{
-<<<<<<< HEAD
-        infra::{errors, metrics},
-=======
         infra::{
-            config::{CONFIG, DISTINCT_FIELDS, STREAM_SCHEMAS},
+            config::{STREAM_SCHEMAS},
             errors, metrics,
-        },
->>>>>>> ad52d80a
+        }, 
         meta::{
             self,
             http::HttpResponse as MetaHttpResponse,
