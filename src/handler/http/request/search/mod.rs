--- conflicted
+++ resolved
@@ -1092,11 +1092,6 @@
         sql_where.clone()
     };
 
-<<<<<<< HEAD
-    let distinct_prefix;
-    let count_fn;
-    let actual_stream_type;
-
     if use_distinct_stream {
         distinct_prefix = format!("{}_{}_", DISTINCT_STREAM_PREFIX, stream_type.as_str());
         // if we are using distinct stream, we have already partially aggregated
@@ -1109,31 +1104,6 @@
         // for non-distinct fields, we need the actual count
         count_fn = "COUNT(*)";
         actual_stream_type = stream_type;
-=======
-        let search_res = SearchService::cache::search(
-            &trace_id,
-            org_id,
-            actual_stream_type,
-            Some(user_id.to_string()),
-            &req,
-            "".to_string(),
-            false,
-        )
-        .instrument(http_span)
-        .await;
-        let resp_search = match search_res {
-            Ok(res) => res,
-            Err(err) => {
-                http_report_metrics(start, org_id, stream_type, "500", "_values/v1", "", "");
-                log::error!("search values error: {err:?}");
-                return Ok(error_utils::map_error_to_http_response(
-                    &err,
-                    Some(trace_id),
-                ));
-            }
-        };
-        query_results.push((field.to_string(), resp_search));
->>>>>>> 2c42725d
     }
 
     // Get the size from query parameter for limiting results
@@ -1186,16 +1156,7 @@
     let req_stats = RequestStats {
         records: resp_search.hits.len() as i64,
         response_time: time,
-<<<<<<< HEAD
         size: resp_search.scan_size as f64,
-=======
-        size: resp.scan_size as f64,
-        scan_files: if resp.scan_files > 0 {
-            Some(resp.scan_files as i64)
-        } else {
-            None
-        },
->>>>>>> 2c42725d
         request_body: Some(req.query.sql),
         user_email: Some(user_id.to_string()),
         min_ts: Some(start_time),
