// Copyright 2025 OpenObserve Inc.
//
// This program is free software: you can redistribute it and/or modify
// it under the terms of the GNU Affero General Public License as published by
// the Free Software Foundation, either version 3 of the License, or
// (at your option) any later version.
//
// This program is distributed in the hope that it will be useful
// but WITHOUT ANY WARRANTY; without even the implied warranty of
// MERCHANTABILITY or FITNESS FOR A PARTICULAR PURPOSE.  See the
// GNU Affero General Public License for more details.
//
// You should have received a copy of the GNU Affero General Public License
// along with this program.  If not, see <http://www.gnu.org/licenses/>.

use std::{collections::HashMap, io::Error};

use actix_web::{get, http::StatusCode, post, web, HttpRequest, HttpResponse};
use arrow_schema::Schema;
use chrono::{Duration, Utc};
use config::{
    get_config,
    meta::{
        search::{SearchEventType, SearchHistoryHitResponse},
        self_reporting::usage::{RequestStats, UsageType, USAGE_STREAM},
        sql::resolve_stream_names,
        stream::StreamType,
    },
    metrics,
    utils::{base64, json},
    DISTINCT_FIELDS, TIMESTAMP_COL_NAME,
};
use infra::{cache::stats, errors};
use tracing::{Instrument, Span};
#[cfg(feature = "enterprise")]
use utils::check_stream_permissions;

#[cfg(feature = "enterprise")]
use crate::service::search::sql::get_cipher_key_names;
use crate::{
    common::{
        meta::{self, http::HttpResponse as MetaHttpResponse},
        utils::{
            functions,
            http::{
                get_or_create_trace_id, get_search_event_context_from_request,
                get_search_type_from_request, get_stream_type_from_request,
                get_use_cache_from_request, get_work_group,
            },
            stream::get_settings_max_query_range,
        },
    },
    service::{
        metadata::distinct_values::DISTINCT_STREAM_PREFIX,
        search as SearchService,
        self_reporting::{http_report_metrics, report_request_usage_stats},
    },
};

pub mod multi_streams;
#[cfg(feature = "enterprise")]
pub mod query_manager;
pub mod saved_view;
#[cfg(feature = "enterprise")]
pub mod search_job;
#[cfg(feature = "enterprise")]
pub(crate) mod utils;

async fn can_use_distinct_stream(
    org: &str,
    stream_name: &str,
    stream_type: StreamType,
    fields: &[String],
    query_sql: &str,
    start_time: i64,
) -> bool {
    if !matches!(stream_type, StreamType::Logs | StreamType::Traces) {
        return false;
    }

    let stream_settings = infra::schema::get_settings(org, stream_name, stream_type)
        .await
        .unwrap_or_default();

    // all fields which are requested must be in the distinct stream
    let all_fields_distinct = fields.iter().all(|f| {
        if DISTINCT_FIELDS.contains(f) {
            return true;
        }
        stream_settings
            .distinct_value_fields
            .iter()
            .any(|entry| entry.name == *f && entry.added_ts <= start_time)
    });

    // all the fields used in the query sent must be in the distinct stream
    let query_fields: Vec<_> = match config::meta::sql::Sql::new(query_sql) {
        // if sql is invalid, we let it follow the original search and fail
        Err(_) => return false,
        Ok(sql) => sql
            .fields
            .into_iter()
            .filter(|f| f != "_timestamp")// _timestamp is hardcoded in queries
            .collect(),
    };

    let all_query_fields_distinct = query_fields.iter().all(|f| {
        if DISTINCT_FIELDS.contains(f) {
            return true;
        }
        stream_settings
            .distinct_value_fields
            .iter()
            .any(|entry| entry.name == *f && entry.added_ts <= start_time)
    });

    all_fields_distinct && all_query_fields_distinct
}

/// SearchStreamData
#[utoipa::path(
    context_path = "/api",
    tag = "Search",
    operation_id = "SearchSQL",
    security(
        ("Authorization"= [])
    ),
    params(
        ("org_id" = String, Path, description = "Organization name"),
    ),
    request_body(content = SearchRequest, description = "Search query", content_type = "application/json", example = json!({
        "query": {
            "sql": "select * from k8s ",
            "start_time": 1675182660872049i64,
            "end_time": 1675185660872049i64,
            "from": 0,
            "size": 10
        }
    })),
    responses(
        (status = 200, description = "Success", content_type = "application/json", body = SearchResponse, example = json!({
            "took": 155,
            "hits": [
                {
                    "_p": "F",
                    "_timestamp": 1674213225158000i64,
                    "kubernetes": {
                        "container_hash": "dkr.ecr.us-west-2.amazonaws.com/openobserve@sha256:3dbbb0dc1eab2d5a3b3e4a75fd87d194e8095c92d7b2b62e7cdbd07020f54589",
                        "container_image": "dkr.ecr.us-west-2.amazonaws.com/openobserve:v0.0.3",
                        "container_name": "openobserve",
                        "docker_id": "eb0983bdb9ff9360d227e6a0b268fe3b24a0868c2c2d725a1516c11e88bf5789",
                        "host": "ip.us-east-2.compute.internal",
                        "namespace_name": "openobserve",
                        "pod_id": "35a0421f-9203-4d73-9663-9ff0ce26d409",
                        "pod_name": "openobserve-ingester-0"
                    },
                    "log": "[2023-01-20T11:13:45Z INFO  actix_web::middleware::logger] 10.2.80.192 \"POST /api/demo/_bulk HTTP/1.1\" 200 68",
                    "stream": "stderr"
                }
            ],
            "total": 27179431,
            "from": 0,
            "size": 1,
            "scan_size": 28943
        })),
        (status = 400, description = "Failure", content_type = "application/json", body = HttpResponse),
        (status = 500, description = "Failure", content_type = "application/json", body = HttpResponse),
    )
)]
#[post("/{org_id}/_search")]
pub async fn search(
    org_id: web::Path<String>,
    in_req: HttpRequest,
    body: web::Bytes,
) -> Result<HttpResponse, Error> {
    let start = std::time::Instant::now();
    let cfg = get_config();

    let org_id = org_id.into_inner();
    let mut range_error = String::new();
    let http_span = if cfg.common.tracing_search_enabled || cfg.common.tracing_enabled {
        tracing::info_span!("/api/{org_id}/_search", org_id = org_id.clone())
    } else {
        Span::none()
    };

    let trace_id = get_or_create_trace_id(in_req.headers(), &http_span);
    let user_id = in_req
        .headers()
        .get("user_id")
        .and_then(|v| v.to_str().ok())
        .unwrap_or("")
        .to_string();

    let query = web::Query::<HashMap<String, String>>::from_query(in_req.query_string()).unwrap();
    let stream_type = get_stream_type_from_request(&query).unwrap_or_default();

    let use_cache = cfg.common.result_cache_enabled && get_use_cache_from_request(&query);
    // handle encoding for query and aggs
    let mut req: config::meta::search::Request = match json::from_slice(&body) {
        Ok(v) => v,
        Err(e) => return Ok(MetaHttpResponse::bad_request(e)),
    };
    if let Err(e) = req.decode() {
        return Ok(MetaHttpResponse::bad_request(e));
    }
    req.use_cache = Some(use_cache);

    // set search event type
    if req.search_type.is_none() {
        req.search_type = match get_search_type_from_request(&query) {
            Ok(v) => v,
            Err(e) => return Ok(MetaHttpResponse::bad_request(e)),
        };
    };
    if req.search_event_context.is_none() {
        req.search_event_context = req
            .search_type
            .as_ref()
            .and_then(|event_type| get_search_event_context_from_request(event_type, &query));
    }

    // get stream name
    let stream_names = match resolve_stream_names(&req.query.sql) {
        Ok(v) => v.clone(),
        Err(e) => {
            return Ok(
                HttpResponse::InternalServerError().json(meta::http::HttpResponse::error(
                    StatusCode::INTERNAL_SERVER_ERROR.into(),
                    e.to_string(),
                )),
            );
        }
    };

    // get stream settings
    for stream_name in stream_names {
        if let Some(settings) =
            infra::schema::get_settings(&org_id, &stream_name, stream_type).await
        {
            let max_query_range =
                get_settings_max_query_range(settings.max_query_range, &org_id, Some(&user_id))
                    .await;
            if max_query_range > 0
                && (req.query.end_time - req.query.start_time) > max_query_range * 3600 * 1_000_000
            {
                req.query.start_time = req.query.end_time - max_query_range * 3600 * 1_000_000;
                range_error = format!(
                    "Query duration is modified due to query range restriction of {} hours",
                    max_query_range
                );
            }
        }

        // Check permissions on stream
        #[cfg(feature = "enterprise")]
        if let Some(res) =
            check_stream_permissions(&stream_name, &org_id, &user_id, &stream_type).await
        {
            return Ok(res);
        }
    }

    #[cfg(feature = "enterprise")]
    {
        let keys_used = match get_cipher_key_names(&req.query.sql) {
            Ok(v) => v,
            Err(e) => {
                return Ok(HttpResponse::InternalServerError().json(
                    meta::http::HttpResponse::error(
                        StatusCode::INTERNAL_SERVER_ERROR.into(),
                        e.to_string(),
                    ),
                ));
            }
        };
        if !keys_used.is_empty() {
            log::info!("keys used : {:?}", keys_used);
        }
        for key in keys_used {
            // Check permissions on keys
            {
                use o2_openfga::meta::mapping::OFGA_MODELS;

                use crate::common::{
                    infra::config::USERS,
                    utils::auth::{is_root_user, AuthExtractor},
                };

                if !is_root_user(&user_id) {
                    let user: meta::user::User =
                        USERS.get(&format!("{org_id}/{}", user_id)).unwrap().clone();

                    if !crate::handler::http::auth::validator::check_permissions(
                        &user_id,
                        AuthExtractor {
                            auth: "".to_string(),
                            method: "GET".to_string(),
                            o2_type: format!(
                                "{}:{}",
                                OFGA_MODELS
                                    .get("cipher_keys")
                                    .map_or("cipher_keys", |model| model.key),
                                key
                            ),
                            org_id: org_id.clone(),
                            bypass_check: false,
                            parent_id: "".to_string(),
                        },
                        user.role,
                        user.is_external,
                    )
                    .await
                    {
                        return Ok(MetaHttpResponse::forbidden("Unauthorized Access to key"));
                    }
                    // Check permissions on key ends
                }
            }
        }
    }

    // run search with cache
    let res = SearchService::cache::search(
        &trace_id,
        &org_id,
        stream_type,
        Some(user_id),
        &req,
        range_error,
    )
    .instrument(http_span)
    .await;
    match res {
        Ok(res) => Ok(HttpResponse::Ok().json(res)),
        Err(err) => {
            http_report_metrics(start, &org_id, stream_type, "", "500", "_search");
            log::error!("[trace_id {trace_id}] search error: {}", err);
            Ok(match err {
                errors::Error::ErrorCode(code) => match code {
                    errors::ErrorCodes::SearchCancelQuery(_) => HttpResponse::TooManyRequests()
                        .json(meta::http::HttpResponse::error_code_with_trace_id(
                            code,
                            Some(trace_id),
                        )),
                    _ => HttpResponse::InternalServerError().json(
                        meta::http::HttpResponse::error_code_with_trace_id(code, Some(trace_id)),
                    ),
                },
                _ => HttpResponse::InternalServerError().json(meta::http::HttpResponse::error(
                    StatusCode::INTERNAL_SERVER_ERROR.into(),
                    err.to_string(),
                )),
            })
        }
    }
}

/// SearchAround
#[utoipa::path(
    context_path = "/api",
    tag = "Search",
    operation_id = "SearchAround",
    security(
        ("Authorization"= [])
    ),
    params(
        ("org_id" = String, Path, description = "Organization name"),
        ("stream_name" = String, Path, description = "stream_name name"),
        ("key" = i64, Query, description = "around key"),
        ("size" = i64, Query, description = "around size"),
        ("regions" = Option<String>, Query, description = "regions, split by comma"),
        ("timeout" = Option<i64>, Query, description = "timeout, seconds"),
    ),
    responses(
        (status = 200, description = "Success", content_type = "application/json", body = SearchResponse, example = json!({
            "took": 155,
            "hits": [
                {
                    "_p": "F",
                    "_timestamp": 1674213225158000i64,
                    "kubernetes": {
                        "container_hash": "dkr.ecr.us-west-2.amazonaws.com/openobserve@sha256:3dbbb0dc1eab2d5a3b3e4a75fd87d194e8095c92d7b2b62e7cdbd07020f54589",
                        "container_image": "dkr.ecr.us-west-2.amazonaws.com/openobserve:v0.0.3",
                        "container_name": "openobserve",
                        "docker_id": "eb0983bdb9ff9360d227e6a0b268fe3b24a0868c2c2d725a1516c11e88bf5789",
                        "host": "ip.us-east-2.compute.internal",
                        "namespace_name": "openobserve",
                        "pod_id": "35a0421f-9203-4d73-9663-9ff0ce26d409",
                        "pod_name": "openobserve-ingester-0"
                    },
                    "log": "[2023-01-20T11:13:45Z INFO  actix_web::middleware::logger] 10.2.80.192 \"POST /api/demo/_bulk HTTP/1.1\" 200 68",
                    "stream": "stderr"
                }
            ],
            "total": 10,
            "from": 0,
            "size": 10,
            "scan_size": 28943
        })),
        (status = 500, description = "Failure", content_type = "application/json", body = HttpResponse),
    )
)]
#[get("/{org_id}/{stream_name}/_around")]
pub async fn around(
    path: web::Path<(String, String)>,
    in_req: HttpRequest,
) -> Result<HttpResponse, Error> {
    let start = std::time::Instant::now();
    let cfg = get_config();

    let started_at = Utc::now().timestamp_micros();
    let (org_id, stream_name) = path.into_inner();
    let http_span = if cfg.common.tracing_search_enabled {
        tracing::info_span!(
            "/api/{org_id}/{stream_name}/_around",
            org_id = org_id.clone(),
            stream_name = stream_name.clone()
        )
    } else {
        Span::none()
    };
    let trace_id = get_or_create_trace_id(in_req.headers(), &http_span);
    let user_id = in_req
        .headers()
        .get("user_id")
        .map(|v| v.to_str().unwrap_or("").to_string());

    let mut uses_fn = false;
    let query = web::Query::<HashMap<String, String>>::from_query(in_req.query_string()).unwrap();
    let stream_type = get_stream_type_from_request(&query).unwrap_or_default();

    let around_key = match query.get("key") {
        Some(v) => v.parse::<i64>().unwrap_or(0),
        None => return Ok(MetaHttpResponse::bad_request("around key is empty")),
    };
    let mut query_fn = query
        .get("query_fn")
        .and_then(|v| base64::decode_url(v).ok());
    if let Some(vrl_function) = &query_fn {
        if !vrl_function.trim().ends_with('.') {
            query_fn = Some(format!("{} \n .", vrl_function));
        }
    }

    let default_sql = format!("SELECT * FROM \"{}\" ", stream_name);
    let around_sql = match query.get("sql") {
        None => default_sql,
        Some(v) => match base64::decode_url(v) {
            Err(_) => default_sql,
            Ok(sql) => {
                uses_fn = functions::get_all_transform_keys(&org_id)
                    .await
                    .iter()
                    .any(|fn_name| sql.contains(&format!("{}(", fn_name)));
                if uses_fn {
                    sql
                } else {
                    default_sql
                }
            }
        },
    };

    let around_size = query
        .get("size")
        .map_or(10, |v| v.parse::<i64>().unwrap_or(10));

    let regions = query.get("regions").map_or(vec![], |regions| {
        regions
            .split(',')
            .filter(|s| !s.is_empty())
            .map(|s| s.to_string())
            .collect::<Vec<_>>()
    });
    let clusters = query.get("clusters").map_or(vec![], |clusters| {
        clusters
            .split(',')
            .filter(|s| !s.is_empty())
            .map(|s| s.to_string())
            .collect::<Vec<_>>()
    });

    metrics::QUERY_PENDING_NUMS
        .with_label_values(&[&org_id])
        .inc();
    // get a local search queue lock
    #[cfg(not(feature = "enterprise"))]
    let locker = SearchService::QUEUE_LOCKER.clone();
    #[cfg(not(feature = "enterprise"))]
    let locker = locker.lock().await;
    #[cfg(not(feature = "enterprise"))]
    if !cfg.common.feature_query_queue_enabled {
        drop(locker);
    }
    #[cfg(not(feature = "enterprise"))]
    let took_wait = start.elapsed().as_millis() as usize;
    #[cfg(feature = "enterprise")]
    let took_wait = 0;
    log::info!(
        "http search around API wait in queue took: {} ms",
        took_wait
    );
    metrics::QUERY_PENDING_NUMS
        .with_label_values(&[&org_id])
        .dec();

    let timeout = query
        .get("timeout")
        .map_or(0, |v| v.parse::<i64>().unwrap_or(0));
    let around_start_time = around_key
        - Duration::try_seconds(900)
            .unwrap()
            .num_microseconds()
            .unwrap();
    let around_end_time = around_key
        + Duration::try_seconds(900)
            .unwrap()
            .num_microseconds()
            .unwrap();

    // search forward
    let fw_sql = SearchService::sql::check_or_add_order_by_timestamp(&around_sql, false)
        .unwrap_or(around_sql.to_string());
    let req = config::meta::search::Request {
        query: config::meta::search::Query {
            sql: fw_sql,
            from: 0,
            size: around_size / 2,
            start_time: around_start_time,
            end_time: around_key,
            quick_mode: false,
            query_type: "".to_string(),
            track_total_hits: false,
            uses_zo_fn: uses_fn,
            query_fn: query_fn.clone(),
            action_id: None,
            skip_wal: false,
            streaming_output: false,
            streaming_id: None,
        },
        encoding: config::meta::search::RequestEncoding::Empty,
        regions: regions.clone(),
        clusters: clusters.clone(),
        timeout,
        search_type: Some(SearchEventType::UI),
        search_event_context: None,
        use_cache: None,
    };
    let search_res = SearchService::search(&trace_id, &org_id, stream_type, user_id.clone(), &req)
        .instrument(http_span.clone())
        .await;

    let resp_forward = match search_res {
        Ok(res) => res,
        Err(err) => {
            http_report_metrics(start, &org_id, stream_type, &stream_name, "500", "_around");
            log::error!("search around error: {:?}", err);
            return Ok(match err {
                errors::Error::ErrorCode(code) => match code {
                    errors::ErrorCodes::SearchCancelQuery(_) => HttpResponse::TooManyRequests()
                        .json(meta::http::HttpResponse::error_code_with_trace_id(
                            code,
                            Some(trace_id),
                        )),
                    _ => HttpResponse::InternalServerError().json(
                        meta::http::HttpResponse::error_code_with_trace_id(code, Some(trace_id)),
                    ),
                },
                _ => HttpResponse::InternalServerError().json(meta::http::HttpResponse::error(
                    StatusCode::INTERNAL_SERVER_ERROR.into(),
                    err.to_string(),
                )),
            });
        }
    };

    // search backward
    let bw_sql = SearchService::sql::check_or_add_order_by_timestamp(&around_sql, true)
        .unwrap_or(around_sql.to_string());
    let req = config::meta::search::Request {
        query: config::meta::search::Query {
            sql: bw_sql,
            from: 0,
            size: around_size / 2,
            start_time: around_key,
            end_time: around_end_time,
            quick_mode: false,
            query_type: "".to_string(),
            track_total_hits: false,
            uses_zo_fn: uses_fn,
            query_fn: query_fn.clone(),
            action_id: None,
            skip_wal: false,
            streaming_output: false,
            streaming_id: None,
        },
        encoding: config::meta::search::RequestEncoding::Empty,
        regions,
        clusters,
        timeout,
        search_type: Some(SearchEventType::UI),
        search_event_context: None,
        use_cache: None,
    };
    let search_res = SearchService::search(&trace_id, &org_id, stream_type, user_id.clone(), &req)
        .instrument(http_span)
        .await;

    let resp_backward = match search_res {
        Ok(res) => res,
        Err(err) => {
            http_report_metrics(start, &org_id, stream_type, &stream_name, "500", "_around");
            log::error!("search around error: {:?}", err);
            return Ok(match err {
                errors::Error::ErrorCode(code) => match code {
                    errors::ErrorCodes::SearchCancelQuery(_) => HttpResponse::TooManyRequests()
                        .json(meta::http::HttpResponse::error_code_with_trace_id(
                            code,
                            Some(trace_id),
                        )),
                    _ => HttpResponse::InternalServerError().json(
                        meta::http::HttpResponse::error_code_with_trace_id(code, Some(trace_id)),
                    ),
                },
                _ => HttpResponse::InternalServerError().json(meta::http::HttpResponse::error(
                    StatusCode::INTERNAL_SERVER_ERROR.into(),
                    err.to_string(),
                )),
            });
        }
    };

    // merge
    let mut resp = config::meta::search::Response::default();
    let hits_num = resp_backward.hits.len();
    for i in 0..hits_num {
        resp.hits
            .push(resp_backward.hits[hits_num - 1 - i].to_owned());
    }
    let hits_num = resp_forward.hits.len();
    for i in 0..hits_num {
        resp.hits.push(resp_forward.hits[i].to_owned());
    }
    resp.total = resp.hits.len();
    resp.size = around_size;
    resp.scan_size = resp_forward.scan_size + resp_backward.scan_size;
    resp.took = resp_forward.took + resp_backward.took;
    resp.cached_ratio = (resp_forward.cached_ratio + resp_backward.cached_ratio) / 2;

    let time = start.elapsed().as_secs_f64();
    http_report_metrics(start, &org_id, stream_type, &stream_name, "200", "_around");

    let req_stats = RequestStats {
        records: resp.hits.len() as i64,
        response_time: time,
        size: resp.scan_size as f64,
        request_body: Some(req.query.sql),
        user_email: user_id,
        min_ts: Some(around_start_time),
        max_ts: Some(around_end_time),
        cached_ratio: Some(resp.cached_ratio),
        trace_id: Some(trace_id),
        took_wait_in_queue: match (
            resp_forward.took_detail.as_ref(),
            resp_backward.took_detail.as_ref(),
        ) {
            (Some(forward_took), Some(backward_took)) => {
                Some(forward_took.cluster_wait_queue + backward_took.cluster_wait_queue)
            }
            (Some(forward_took), None) => Some(forward_took.cluster_wait_queue),
            (None, Some(backward_took)) => Some(backward_took.cluster_wait_queue),
            _ => None,
        },
        work_group: get_work_group(vec![
            resp_forward.work_group.clone(),
            resp_backward.work_group.clone(),
        ]),
        ..Default::default()
    };
    let num_fn = req.query.query_fn.is_some() as u16;
    report_request_usage_stats(
        req_stats,
        &org_id,
        &stream_name,
        StreamType::Logs,
        UsageType::SearchAround,
        num_fn,
        started_at,
    )
    .await;

    Ok(HttpResponse::Ok().json(resp))
}

/// SearchTopNValues
#[utoipa::path(
    context_path = "/api",
    tag = "Search",
    operation_id = "SearchValues",
    security(
        ("Authorization"= [])
    ),
    params(
        ("org_id" = String, Path, description = "Organization name"),
        ("stream_name" = String, Path, description = "stream_name name"),
        ("fields" = String, Query, description = "fields, split by comma"),
        ("filter" = Option<String>, Query, description = "filter, eg: a=b"),
        ("keyword" = Option<String>, Query, description = "keyword, eg: abc"),
        ("size" = i64, Query, description = "size"), // topN
        ("start_time" = i64, Query, description = "start time"),
        ("end_time" = i64, Query, description = "end time"),
        ("regions" = Option<String>, Query, description = "regions, split by comma"),
        ("timeout" = Option<i64>, Query, description = "timeout, seconds"),
        ("no_count" = Option<bool>, Query, description = "no need count, true of false"),
    ),
    responses(
        (status = 200, description = "Success", content_type = "application/json", body = SearchResponse, example = json!({
            "took": 155,
            "values": [
                {
                    "field": "field1",
                    "values": ["value1", "value2"]
                }
            ]
        })),
        (status = 400, description = "Failure", content_type = "application/json", body = HttpResponse),
        (status = 500, description = "Failure", content_type = "application/json", body = HttpResponse),
    )
)]
#[get("/{org_id}/{stream_name}/_values")]
pub async fn values(
    path: web::Path<(String, String)>,
    in_req: HttpRequest,
) -> Result<HttpResponse, Error> {
    let (org_id, stream_name) = path.into_inner();
    let query = web::Query::<HashMap<String, String>>::from_query(in_req.query_string()).unwrap();

    let stream_type = get_stream_type_from_request(&query).unwrap_or_default();
<<<<<<< HEAD
=======

>>>>>>> 9dc3e35b
    let user_id = in_req
        .headers()
        .get("user_id")
        .and_then(|v| v.to_str().ok())
        .unwrap_or("")
        .to_string();
    let http_span = if config::get_config().common.tracing_search_enabled {
        tracing::info_span!(
            "/api/{org_id}/{stream_name}/_values",
            org_id = org_id.clone(),
            stream_name = stream_name.clone()
        )
    } else {
        Span::none()
    };
    let trace_id = get_or_create_trace_id(in_req.headers(), &http_span);

    // originally there was v1 which would to a full stream search
    // and v2 which would do search on a distinct values stream iff
    // the queried fields configured accordingly.
    // Now we simply check if the fields in query are in the distinct stream or not,
    // and change the search stream to the distinct stream, so we don't need any separate
    // v2 fucntion.
    values_v1(
        &org_id,
        stream_type,
        &stream_name,
        &query,
        &user_id,
        trace_id,
        http_span,
    )
    .await
}

// If all fields requested in the query AND fields from the
// sql query in the query are stored in distinct stream,
// this will search on the distinct stream, otherwise
// just search on the original data
async fn values_v1(
    org_id: &str,
    stream_type: StreamType,
    stream_name: &str,
    query: &web::Query<HashMap<String, String>>,
    user_id: &str,
    trace_id: String,
    http_span: Span,
) -> Result<HttpResponse, Error> {
    let start = std::time::Instant::now();
    let started_at = Utc::now().timestamp_micros();
    let cfg = get_config();

    let mut uses_fn = false;
    let fields = match query.get("fields") {
        Some(v) => v.split(',').map(|s| s.to_string()).collect::<Vec<_>>(),
        None => return Ok(MetaHttpResponse::bad_request("fields is empty")),
    };
    let mut query_fn = query
        .get("query_fn")
        .and_then(|v| base64::decode_url(v).ok());
    if let Some(vrl_function) = &query_fn {
        if !vrl_function.trim().ends_with('.') {
            query_fn = Some(format!("{} \n .", vrl_function));
        }
    }

    let default_sql = format!("SELECT {} FROM \"{stream_name}\"", TIMESTAMP_COL_NAME);
    let mut query_sql = match query.get("filter") {
        None => default_sql,
        Some(v) => {
            if v.is_empty() {
                default_sql
            } else {
                let columns = v.splitn(2, '=').collect::<Vec<_>>();
                if columns.len() < 2 {
                    return Ok(MetaHttpResponse::bad_request("Invalid filter format"));
                }
                let vals = columns[1].split(',').collect::<Vec<_>>().join("','");
                format!("{} WHERE {} IN ('{}')", default_sql, columns[0], vals)
            }
        }
    };

    let keyword = match query.get("keyword") {
        None => "".to_string(),
        Some(v) => v.trim().to_string(),
    };
    let no_count = match query.get("no_count") {
        None => false,
        Some(v) => {
            let v = v.to_lowercase();
            v == "true" || v == "1"
        }
    };

    if let Some(v) = query.get("sql") {
        if let Ok(sql) = base64::decode_url(v) {
            uses_fn = functions::get_all_transform_keys(org_id)
                .await
                .iter()
                .any(|fn_name| sql.contains(&format!("{}(", fn_name)));
            query_sql = sql;
        }
    };

    // pick up where clause from sql
    let where_str = match SearchService::sql::pickup_where(&query_sql, None) {
        Ok(v) => v.unwrap_or_default(),
        Err(e) => {
            return Err(Error::other(e));
        }
    };

    let size = query
        .get("size")
        .map_or(10, |v| v.parse::<i64>().unwrap_or(10));
    // If this is a enrichment table, we need to get the start_time and end_time from the stats
    let stats = if stream_type.eq(&StreamType::EnrichmentTables) {
        Some(stats::get_stream_stats(org_id, stream_name, stream_type))
    } else {
        None
    };
    let start_time = if stream_type.eq(&StreamType::EnrichmentTables) {
        stats.as_ref().unwrap().doc_time_min
    } else {
        query
            .get("start_time")
            .map_or(0, |v| v.parse::<i64>().unwrap_or(0))
    };

    if start_time == 0 {
        return Ok(MetaHttpResponse::bad_request("start_time is empty"));
    }
    let end_time = if stream_type.eq(&StreamType::EnrichmentTables) {
        stats.as_ref().unwrap().doc_time_max
    } else {
        query
            .get("end_time")
            .map_or(0, |v| v.parse::<i64>().unwrap_or(0))
    };
    if end_time == 0 {
        return Ok(MetaHttpResponse::bad_request("end_time is empty"));
    }
    let (start_time, end_time) = if start_time == end_time {
        (start_time - 1, end_time + 1)
    } else {
        (start_time, end_time)
    };

    // check if we can use the distinct stream for this query
    let use_distinct_stream = can_use_distinct_stream(
        org_id,
        stream_name,
        stream_type,
        &fields,
        &query_sql,
        start_time,
    )
    .await;

    let regions = query.get("regions").map_or(vec![], |regions| {
        regions
            .split(',')
            .filter(|s| !s.is_empty())
            .map(|s| s.to_string())
            .collect::<Vec<_>>()
    });
    let clusters = query.get("clusters").map_or(vec![], |clusters| {
        clusters
            .split(',')
            .filter(|s| !s.is_empty())
            .map(|s| s.to_string())
            .collect::<Vec<_>>()
    });

    let timeout = query
        .get("timeout")
        .map_or(0, |v| v.parse::<i64>().unwrap_or(0));

    // search
    let use_cache = cfg.common.result_cache_enabled && get_use_cache_from_request(query);
    let req = config::meta::search::Request {
        query: config::meta::search::Query {
            sql: query_sql,
            from: 0,
            size: config::meta::sql::MAX_LIMIT,
            start_time,
            end_time,
            uses_zo_fn: uses_fn,
            query_fn: query_fn.clone(),
            ..Default::default()
        },
        encoding: config::meta::search::RequestEncoding::Empty,
        regions,
        clusters,
        timeout,
        search_type: Some(SearchEventType::Values),
        search_event_context: None,
        use_cache: Some(use_cache),
    };

    // skip fields which aren't part of the schema
    let schema = infra::schema::get(org_id, stream_name, stream_type)
        .await
        .unwrap_or(Schema::empty());

    let mut query_results = Vec::with_capacity(fields.len());
    let sql_where = if where_str.is_empty() {
        "".to_string()
    } else {
        format!("WHERE {}", where_str)
    };
    for field in &fields {
        let http_span = http_span.clone();
        // skip values for field which aren't part of the schema
        if schema.field_with_name(field).is_err() {
            continue;
        }
        let sql_where = if !sql_where.is_empty() && !keyword.is_empty() {
            format!("{sql_where} AND {field} ILIKE '%{keyword}%'")
        } else if !keyword.is_empty() {
            format!("WHERE {field} ILIKE '%{keyword}%'")
        } else {
            sql_where.clone()
        };

        let distinct_prefix;
        let count_fn;
        let actual_stream_type;

        if use_distinct_stream {
            distinct_prefix = format!("{}_{}_", DISTINCT_STREAM_PREFIX, stream_type.as_str());
            // if we are using distinct stream, we have already partially aggregated
            // the counts, so we need to sum over that field
            count_fn = "SUM(count)";
            // distinct_values_* stream is metadata
            actual_stream_type = StreamType::Metadata;
        } else {
            distinct_prefix = "".to_owned();
            // for non-distinct fields, we need the actual count
            count_fn = "COUNT(*)";
            actual_stream_type = stream_type;
        }

        let sql = if no_count {
            format!(
                "SELECT histogram(_timestamp) AS zo_sql_time, \"{field}\" AS zo_sql_key FROM \"{distinct_prefix}{stream_name}\" {sql_where} GROUP BY zo_sql_time, zo_sql_key ORDER BY zo_sql_time ASC, zo_sql_key ASC"
            )
        } else {
            format!(
                "SELECT histogram(_timestamp) AS zo_sql_time, \"{field}\" AS zo_sql_key, {count_fn} AS zo_sql_num FROM \"{distinct_prefix}{stream_name}\" {sql_where} GROUP BY zo_sql_time, zo_sql_key ORDER BY zo_sql_time ASC, zo_sql_num DESC"
            )
        };
        let mut req = req.clone();
        req.query.sql = sql;

        let search_res = SearchService::cache::search(
            &trace_id,
            org_id,
            actual_stream_type,
            Some(user_id.to_string()),
            &req,
            "".to_string(),
        )
        .instrument(http_span)
        .await;
        let resp_search = match search_res {
            Ok(res) => res,
            Err(err) => {
                http_report_metrics(start, org_id, stream_type, stream_name, "500", "_values/v1");
                log::error!("search values error: {:?}", err);
                return Ok(match err {
                    errors::Error::ErrorCode(code) => match code {
                        errors::ErrorCodes::SearchCancelQuery(_) => HttpResponse::TooManyRequests()
                            .json(meta::http::HttpResponse::error_code_with_trace_id(
                                code,
                                Some(trace_id),
                            )),
                        _ => HttpResponse::InternalServerError().json(
                            meta::http::HttpResponse::error_code_with_trace_id(
                                code,
                                Some(trace_id),
                            ),
                        ),
                    },
                    _ => HttpResponse::InternalServerError().json(meta::http::HttpResponse::error(
                        StatusCode::INTERNAL_SERVER_ERROR.into(),
                        err.to_string(),
                    )),
                });
            }
        };
        query_results.push((field.to_string(), resp_search));
    }

    let mut resp = config::meta::search::Response::default();
    let mut hit_values: Vec<json::Value> = Vec::new();
    let mut work_group_set = Vec::with_capacity(query_results.len());
    for (key, ret) in query_results {
        let mut top_hits: HashMap<String, i64> = HashMap::default();
        for row in ret.hits {
            let key = row
                .get("zo_sql_key")
                .map(json::get_string_value)
                .unwrap_or("".to_string());
            let num = row
                .get("zo_sql_num")
                .map(|v| v.as_i64().unwrap_or(0))
                .unwrap_or(0);
            let key_num = top_hits.entry(key).or_insert(0);
            *key_num += num;
        }
        let mut top_hits = top_hits.into_iter().collect::<Vec<_>>();
        if no_count {
            top_hits.sort_by(|a, b| a.0.cmp(&b.0));
        } else {
            top_hits.sort_by(|a, b| b.1.cmp(&a.1));
        }
        let top_hits = top_hits
            .into_iter()
            .take(size as usize)
            .map(|(k, v)| {
                let mut item = json::Map::new();
                item.insert("zo_sql_key".to_string(), json::Value::String(k));
                item.insert("zo_sql_num".to_string(), json::Value::Number(v.into()));
                json::Value::Object(item)
            })
            .collect::<Vec<_>>();

        let mut field_value: json::Map<String, json::Value> = json::Map::new();
        field_value.insert("field".to_string(), json::Value::String(key));
        field_value.insert("values".to_string(), json::Value::Array(top_hits));
        hit_values.push(json::Value::Object(field_value));
        resp.scan_size = std::cmp::max(resp.scan_size, ret.scan_size);
        resp.scan_records = std::cmp::max(resp.scan_records, ret.scan_records);
        resp.cached_ratio = std::cmp::max(resp.cached_ratio, ret.cached_ratio);
        resp.result_cache_ratio = std::cmp::max(resp.result_cache_ratio, ret.result_cache_ratio);
        work_group_set.push(ret.work_group);
    }
    resp.total = fields.len();
    resp.hits = hit_values;
    resp.size = size;
    resp.took = start.elapsed().as_millis() as usize;

    let time = start.elapsed().as_secs_f64();
    http_report_metrics(start, org_id, stream_type, stream_name, "200", "_values/v1");

    let req_stats = RequestStats {
        records: resp.hits.len() as i64,
        response_time: time,
        size: resp.scan_size as f64,
        request_body: Some(req.query.sql),
        user_email: Some(user_id.to_string()),
        min_ts: Some(start_time),
        max_ts: Some(end_time),
        cached_ratio: Some(resp.cached_ratio),
        search_type: Some(SearchEventType::Values),
        trace_id: Some(trace_id),
        took_wait_in_queue: if resp.took_detail.is_some() {
            let resp_took = resp.took_detail.as_ref().unwrap();
            // Consider only the cluster wait queue duration
            Some(resp_took.cluster_wait_queue)
        } else {
            None
        },
        work_group: get_work_group(work_group_set),
        ..Default::default()
    };
    let num_fn = req.query.query_fn.is_some() as u16;
    report_request_usage_stats(
        req_stats,
        org_id,
        stream_name,
        stream_type,
        UsageType::SearchTopNValues,
        num_fn,
        started_at,
    )
    .await;

    Ok(HttpResponse::Ok().json(resp))
}

/// SearchStreamPartition
#[utoipa::path(
    context_path = "/api",
    tag = "Search",
    operation_id = "SearchPartition",
    security(
        ("Authorization"= [])
    ),
    params(
        ("org_id" = String, Path, description = "Organization name"),
    ),
    request_body(content = SearchRequest, description = "Search query", content_type = "application/json", example = json!({
        "sql": "select * from k8s ",
        "start_time": 1675182660872049i64,
        "end_time": 1675185660872049i64
    })),
    responses(
        (status = 200, description = "Success", content_type = "application/json", body = SearchResponse, example = json!({
            "took": 155,
            "file_num": 10,
            "original_size": 10240,
            "compressed_size": 1024,
            "partitions": [
                [1674213225158000i64, 1674213225158000i64],
                [1674213225158000i64, 1674213225158000i64],
            ]
        })),
        (status = 400, description = "Failure", content_type = "application/json", body = HttpResponse),
        (status = 500, description = "Failure", content_type = "application/json", body = HttpResponse),
    )
)]
#[post("/{org_id}/_search_partition")]
pub async fn search_partition(
    org_id: web::Path<String>,
    in_req: HttpRequest,
    body: web::Bytes,
) -> Result<HttpResponse, Error> {
    let start = std::time::Instant::now();
    let cfg = get_config();

    let http_span = if cfg.common.tracing_search_enabled {
        tracing::info_span!("/api/{org_id}/_search_partition", org_id = org_id.clone(),)
    } else {
        Span::none()
    };
    let trace_id = get_or_create_trace_id(in_req.headers(), &http_span);

    let org_id = org_id.into_inner();
    let user_id = in_req
        .headers()
        .get("user_id")
        .and_then(|v| v.to_str().ok())
        .unwrap_or("")
        .to_string();
    let query = web::Query::<HashMap<String, String>>::from_query(in_req.query_string()).unwrap();
    let stream_type = get_stream_type_from_request(&query).unwrap_or_default();

    let mut req: config::meta::search::SearchPartitionRequest = match json::from_slice(&body) {
        Ok(v) => v,
        Err(e) => return Ok(MetaHttpResponse::bad_request(e)),
    };
    if let Err(e) = req.decode() {
        return Ok(MetaHttpResponse::bad_request(e));
    }

    let search_res = SearchService::search_partition(
        &trace_id,
        &org_id,
        Some(&user_id),
        stream_type,
        &req,
        false,
    )
    .instrument(http_span)
    .await;

    // do search
    match search_res {
        Ok(res) => {
            http_report_metrics(start, &org_id, stream_type, "", "200", "_search_partition");
            Ok(HttpResponse::Ok().json(res))
        }
        Err(err) => {
            http_report_metrics(start, &org_id, stream_type, "", "500", "_search_partition");
            log::error!("search error: {:?}", err);
            Ok(match err {
                errors::Error::ErrorCode(code) => HttpResponse::InternalServerError().json(
                    meta::http::HttpResponse::error_code_with_trace_id(code, Some(trace_id)),
                ),
                _ => HttpResponse::InternalServerError().json(meta::http::HttpResponse::error(
                    StatusCode::INTERNAL_SERVER_ERROR.into(),
                    err.to_string(),
                )),
            })
        }
    }
}

/// Search History
#[utoipa::path(
    context_path = "/api",
    tag = "Search",
    operation_id = "SearchHistory",
    security(
        ("Authorization" = [])
    ),
    params(
        ("org_id" = String, Path, description = "Organization ID"),
    ),
    request_body(
        content = SearchHistoryRequest,
        description = "Search history request parameters",
        content_type = "application/json",
        example = json!({
            "stream_name": "default",
            "stream_type": "logs",
            "min_ts": 1632960000,
            "max_ts": 1633046400,
            "trace_id": "7f7898fd19424c47ba830a6fa9b25e1f",
            "size": 100
        })
    ),
    responses(
        (status = 200, description = "Success", content_type = "application/json", body = SearchResponse, example = json ! ({
            "took": 40,
            "took_detail": {
                "total": 0,
                "idx_took": 0,
                "wait_queue": 0,
                "cluster_total": 40,
                "cluster_wait_queue": 0
            },
            "hits": [
                {
                "cached_ratio": 0,
                "end_time": 15,
                "org_id": "default",
                "scan_records": 1,
                "scan_size": 7.0,
                "sql": "SELECT COUNT(*) from \"default\"",
                "start_time": 0,
                "stream_name": "default",
                "stream_type": "logs",
                "took": 0.056222333,
                "trace_id": "7f7898fd19424c47ba830a6fa9b25e1f",
                "function": ".",
                },
            ],
            "total": 3,
            "from": 0,
            "size": 20,
            "cached_ratio": 0,
            "scan_size": 0,
            "idx_scan_size": 0,
            "scan_records": 3,
            "trace_id": "2lsPBWjwZxUJ5ugvZ4jApESZEpk",
            "is_partial": false,
            "result_cache_ratio": 0
        })),
        (status = 400, description = "Bad Request - Invalid parameters or body", content_type = "application/json", body = HttpResponse),
        (status = 500, description = "Internal Server Error", content_type = "application/json", body = HttpResponse),
    )
)]
#[post("/{org_id}/_search_history")]
pub async fn search_history(
    org_id: web::Path<String>,
    in_req: HttpRequest,
    body: web::Bytes,
) -> Result<HttpResponse, Error> {
    let start = std::time::Instant::now();
    let started_at = Utc::now().timestamp_micros();
    let org_id = org_id.into_inner();
    let cfg = get_config();
    let http_span = if cfg.common.tracing_search_enabled {
        tracing::info_span!("/api/{org_id}/_search_history", org_id = org_id.clone())
    } else {
        Span::none()
    };
    let trace_id = get_or_create_trace_id(in_req.headers(), &http_span);
    let user_id = in_req
        .headers()
        .get("user_id")
        .map(|v| v.to_str().unwrap_or("").to_string());

    let mut req: config::meta::search::SearchHistoryRequest = match json::from_slice(&body) {
        Ok(v) => v,
        Err(e) => {
            return Ok(MetaHttpResponse::bad_request(e));
        }
    };
    // restrict history only to path org_id
    req.org_id = Some(org_id.clone());
    // restrict history only to requested user_id
    req.user_email = user_id.clone();

    // Search
    let stream_name = USAGE_STREAM;
    let search_query_req = match req.to_query_req(stream_name) {
        Ok(r) => r,
        Err(e) => {
            return Ok(MetaHttpResponse::bad_request(e));
        }
    };

    // increment query queue
    metrics::QUERY_PENDING_NUMS
        .with_label_values(&[&org_id])
        .inc();

    // handle search queue lock and timing
    #[cfg(not(feature = "enterprise"))]
    let locker = SearchService::QUEUE_LOCKER.clone();
    #[cfg(not(feature = "enterprise"))]
    let locker = locker.lock().await;
    #[cfg(not(feature = "enterprise"))]
    if !cfg.common.feature_query_queue_enabled {
        drop(locker);
    }
    #[cfg(not(feature = "enterprise"))]
    let took_wait = start.elapsed().as_millis() as usize;
    #[cfg(feature = "enterprise")]
    let took_wait = 0;

    log::info!(
        "http search history API wait in queue took: {} ms",
        took_wait
    );

    metrics::QUERY_PENDING_NUMS
        .with_label_values(&[&org_id])
        .dec();

    let history_org_id = &cfg.common.usage_org;
    let stream_type = StreamType::Logs;
    let search_res = SearchService::search(
        &trace_id,
        history_org_id,
        stream_type,
        user_id.clone(),
        &search_query_req,
    )
    .instrument(http_span)
    .await;

    let mut search_res = match search_res {
        Ok(res) => res,
        Err(err) => {
            http_report_metrics(
                start,
                &org_id,
                stream_type,
                stream_name,
                "500",
                "_search_history",
            );
            log::error!("[trace_id {}] Search history error : {:?}", trace_id, err);
            return Ok(match err {
                errors::Error::ErrorCode(code) => HttpResponse::InternalServerError().json(
                    meta::http::HttpResponse::error_code_with_trace_id(code, Some(trace_id)),
                ),
                _ => HttpResponse::InternalServerError().json(meta::http::HttpResponse::error(
                    StatusCode::INTERNAL_SERVER_ERROR.into(),
                    err.to_string(),
                )),
            });
        }
    };

    search_res.hits = search_res
        .hits
        .into_iter()
        .filter_map(|hit| match SearchHistoryHitResponse::try_from(hit) {
            Ok(response) => match serde_json::to_value(response) {
                Ok(json_value) => Some(json_value),
                Err(e) => {
                    log::error!("[trace_id {}] Serialization error: {:?}", trace_id, e);
                    None
                }
            },
            Err(e) => {
                log::error!("[trace_id {}] Deserialization error: {:?}", trace_id, e);
                None
            }
        })
        .collect::<Vec<_>>();

    search_res.trace_id = trace_id.clone();

    // report http metrics
    http_report_metrics(
        start,
        &org_id,
        stream_type,
        stream_name,
        "200",
        "_search_history",
    );

    // prepare usage metrics
    let time_taken = start.elapsed().as_secs_f64();
    let took_wait_in_queue = if search_res.took_detail.is_some() {
        let resp_took = search_res.took_detail.as_ref().unwrap();
        Some(resp_took.cluster_wait_queue)
    } else {
        None
    };
    let req_stats = RequestStats {
        records: search_res.hits.len() as i64,
        response_time: time_taken,
        size: search_res.scan_size as f64,
        request_body: Some(search_query_req.query.sql),
        user_email: user_id,
        min_ts: Some(req.start_time),
        max_ts: Some(req.end_time),
        cached_ratio: Some(search_res.cached_ratio),
        search_type: Some(SearchEventType::Other),
        trace_id: Some(trace_id),
        took_wait_in_queue,
        work_group: search_res.work_group.clone(),
        ..Default::default()
    };
    let num_fn = search_query_req.query.query_fn.is_some() as u16;
    report_request_usage_stats(
        req_stats,
        history_org_id,
        stream_name,
        StreamType::Logs,
        UsageType::SearchHistory,
        num_fn,
        started_at,
    )
    .await;

    Ok(HttpResponse::Ok().json(search_res))
}<|MERGE_RESOLUTION|>--- conflicted
+++ resolved
@@ -737,10 +737,7 @@
     let query = web::Query::<HashMap<String, String>>::from_query(in_req.query_string()).unwrap();
 
     let stream_type = get_stream_type_from_request(&query).unwrap_or_default();
-<<<<<<< HEAD
-=======
-
->>>>>>> 9dc3e35b
+
     let user_id = in_req
         .headers()
         .get("user_id")
