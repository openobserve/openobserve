// Copyright 2025 OpenObserve Inc.
//
// This program is free software: you can redistribute it and/or modify
// it under the terms of the GNU Affero General Public License as published by
// the Free Software Foundation, either version 3 of the License, or
// (at your option) any later version.
//
// This program is distributed in the hope that it will be useful
// but WITHOUT ANY WARRANTY; without even the implied warranty of
// MERCHANTABILITY or FITNESS FOR A PARTICULAR PURPOSE.  See the
// GNU Affero General Public License for more details.
//
// You should have received a copy of the GNU Affero General Public License
// along with this program.  If not, see <http://www.gnu.org/licenses/>.

use std::io::Error;

use actix_web::{HttpRequest, HttpResponse, get, post, web};
use arrow_schema::Schema;
use chrono::Utc;
use config::{
    DISTINCT_FIELDS, META_ORG_ID, TIMESTAMP_COL_NAME, get_config,
    meta::{
<<<<<<< HEAD
        search::{SearchEventType, SearchHistoryHitResponse, format_values_search_response},
=======
        search::{SearchEventType, SearchHistoryHitResponse, default_use_cache},
>>>>>>> 9f40388f
        self_reporting::usage::{RequestStats, USAGE_STREAM, UsageType},
        sql::resolve_stream_names,
        stream::StreamType,
    },
    utils::{base64, json, time::now_micros},
};
use error_utils::map_error_to_http_response;
use hashbrown::HashMap;
use tracing::{Instrument, Span};
#[cfg(feature = "enterprise")]
use utils::check_stream_permissions;

#[cfg(feature = "enterprise")]
use crate::service::search::sql::get_cipher_key_names;
use crate::{
    common::{
        meta::http::HttpResponse as MetaHttpResponse,
        utils::{
            functions,
            http::{
                get_or_create_trace_id, get_search_event_context_from_request,
                get_search_type_from_request, get_stream_type_from_request,
                get_use_cache_from_request, get_work_group,
            },
            stream::get_settings_max_query_range,
        },
    },
    service::{
        db::enrichment_table,
        metadata::distinct_values::DISTINCT_STREAM_PREFIX,
        search as SearchService,
        self_reporting::{http_report_metrics, report_request_usage_stats},
    },
};

pub(crate) mod around;
pub(crate) mod error_utils;
pub mod multi_streams;
pub mod query_manager;
pub mod saved_view;
pub mod search_inspector;
pub mod search_job;
pub mod search_stream;
pub(crate) mod utils;

async fn can_use_distinct_stream(
    org: &str,
    stream_name: &str,
    stream_type: StreamType,
    field: &str,
    query: &config::meta::search::Query,
    start_time: i64,
) -> bool {
    if !matches!(stream_type, StreamType::Logs | StreamType::Traces) {
        return false;
    }

    let stream_settings = infra::schema::get_settings(org, stream_name, stream_type)
        .await
        .unwrap_or_default();

    // all fields which are requested must be in the distinct stream
    let is_distinct_field = if DISTINCT_FIELDS.contains(&field.to_string()) {
        true
    } else if field == "count" {
        // count is reserved field from oo side, so if user has count field
        // in original stream, it won't actually be in the distinct stream, so
        // we need to fallback to normal search
        false
    } else {
        stream_settings
            .distinct_value_fields
            .iter()
            .any(|entry| entry.name == field && entry.added_ts <= start_time)
    };

    // all the fields used in the query sent must be in the distinct stream
    #[allow(deprecated)]
    let query_fields: Vec<String> = match crate::service::search::sql::Sql::new(
        &(query.clone().into()),
        org,
        stream_type,
        None,
    )
    .await
    {
        // if sql is invalid, we let it follow the original search and fail
        Err(_) => return false,
        Ok(sql) => {
            // check if sql contains any filters from which field cannot be inferred.
            // where clause can contain match_all and a valid field which is in distinct stream
            // but since there is match_all, we cannot infer the field from the where clause
            // so we need to return false
            if sql.match_items.is_some() {
                return false;
            }
            sql.columns.values().flatten().cloned().collect()
        }
    };

    let all_query_fields_distinct = query_fields.iter().all(|f| {
        if DISTINCT_FIELDS.contains(f) {
            return true;
        }
        if f == "count" {
            // count is reserved field from oo side, so if user has count field
            // in original stream, it won't actually be in the distinct stream, so
            // we need to fallback to normal search
            return false;
        }
        stream_settings
            .distinct_value_fields
            .iter()
            .any(|entry| entry.name == *f && entry.added_ts <= start_time)
    });

    is_distinct_field && all_query_fields_distinct
}

/// SearchStreamData
///
/// #{"ratelimit_module":"Search", "ratelimit_module_operation":"get"}#
#[utoipa::path(
    context_path = "/api",
    tag = "Search",
    operation_id = "SearchSQL",
    security(
        ("Authorization"= [])
    ),
    params(
        ("org_id" = String, Path, description = "Organization name"),
    ),
    request_body(content = SearchRequest, description = "Search query", content_type = "application/json", example = json!({
        "query": {
            "sql": "select * from k8s ",
            "start_time": 1675182660872049i64,
            "end_time": 1675185660872049i64,
            "from": 0,
            "size": 10
        }
    })),
    responses(
        (status = 200, description = "Success", content_type = "application/json", body = SearchResponse, example = json!({
            "took": 155,
            "hits": [
                {
                    "_p": "F",
                    "_timestamp": 1674213225158000i64,
                    "kubernetes": {
                        "container_hash": "dkr.ecr.us-west-2.amazonaws.com/openobserve@sha256:3dbbb0dc1eab2d5a3b3e4a75fd87d194e8095c92d7b2b62e7cdbd07020f54589",
                        "container_image": "dkr.ecr.us-west-2.amazonaws.com/openobserve:v0.0.3",
                        "container_name": "openobserve",
                        "docker_id": "eb0983bdb9ff9360d227e6a0b268fe3b24a0868c2c2d725a1516c11e88bf5789",
                        "host": "ip.us-east-2.compute.internal",
                        "namespace_name": "openobserve",
                        "pod_id": "35a0421f-9203-4d73-9663-9ff0ce26d409",
                        "pod_name": "openobserve-ingester-0"
                    },
                    "log": "[2023-01-20T11:13:45Z INFO  actix_web::middleware::logger] 10.2.80.192 \"POST /api/demo/_bulk HTTP/1.1\" 200 68",
                    "stream": "stderr"
                }
            ],
            "total": 27179431,
            "from": 0,
            "size": 1,
            "scan_size": 28943
        })),
        (status = 400, description = "Failure", content_type = "application/json", body = HttpResponse),
        (status = 500, description = "Failure", content_type = "application/json", body = HttpResponse),
    )
)]
#[post("/{org_id}/_search")]
pub async fn search(
    org_id: web::Path<String>,
    in_req: HttpRequest,
    body: web::Bytes,
) -> Result<HttpResponse, Error> {
    let start = std::time::Instant::now();
    let cfg = get_config();

    let org_id = org_id.into_inner();
    let mut range_error = String::new();
    let http_span = if cfg.common.tracing_search_enabled || cfg.common.tracing_enabled {
        tracing::info_span!("/api/{org_id}/_search", org_id = org_id.clone())
    } else {
        Span::none()
    };

    let trace_id = get_or_create_trace_id(in_req.headers(), &http_span);
    let user_id = in_req
        .headers()
        .get("user_id")
        .and_then(|v| v.to_str().ok())
        .unwrap_or("")
        .to_string();

    let query = web::Query::<HashMap<String, String>>::from_query(in_req.query_string()).unwrap();
    let stream_type = get_stream_type_from_request(&query).unwrap_or_default();

    // handle encoding for query and aggs
    let mut req: config::meta::search::Request = match json::from_slice(&body) {
        Ok(v) => v,
        Err(e) => return Ok(MetaHttpResponse::bad_request(e)),
    };
    if let Err(e) = req.decode() {
        return Ok(MetaHttpResponse::bad_request(e));
    }
    if let Ok(sql) = config::utils::query_select_utils::replace_o2_custom_patterns(&req.query.sql) {
        req.query.sql = sql;
    };
    req.use_cache = get_use_cache_from_request(&query);

    // set search event type
    if req.search_type.is_none() {
        req.search_type = match get_search_type_from_request(&query) {
            Ok(v) => v,
            Err(e) => return Ok(MetaHttpResponse::bad_request(e)),
        };
    };
    if req.search_event_context.is_none() {
        req.search_event_context = req
            .search_type
            .as_ref()
            .and_then(|event_type| get_search_event_context_from_request(event_type, &query));
    }

    // get stream name
    let stream_names = match resolve_stream_names(&req.query.sql) {
        Ok(v) => v.clone(),
        Err(e) => {
            return Ok(map_error_to_http_response(&(e.into()), Some(trace_id)));
        }
    };

    // get stream settings
    for stream_name in stream_names {
        if let Some(settings) =
            infra::schema::get_settings(&org_id, &stream_name, stream_type).await
        {
            let max_query_range =
                get_settings_max_query_range(settings.max_query_range, &org_id, Some(&user_id))
                    .await;
            if max_query_range > 0
                && (req.query.end_time - req.query.start_time) > max_query_range * 3600 * 1_000_000
            {
                req.query.start_time = req.query.end_time - max_query_range * 3600 * 1_000_000;
                range_error = format!(
                    "Query duration is modified due to query range restriction of {max_query_range} hours"
                );
            }
        }

        // Check permissions on stream
        #[cfg(feature = "enterprise")]
        if let Some(res) =
            check_stream_permissions(&stream_name, &org_id, &user_id, &stream_type).await
        {
            return Ok(res);
        }
    }

    #[cfg(feature = "enterprise")]
    {
        use actix_http::StatusCode;

        use crate::common::meta;
        let keys_used = match get_cipher_key_names(&req.query.sql) {
            Ok(v) => v,
            Err(e) => {
                return Ok(HttpResponse::BadRequest()
                    .json(meta::http::HttpResponse::error(StatusCode::BAD_REQUEST, e)));
            }
        };
        if !keys_used.is_empty() {
            log::info!("keys used : {:?}", keys_used);
        }
        for key in keys_used {
            // Check permissions on keys
            {
                use o2_openfga::meta::mapping::OFGA_MODELS;

                use crate::{
                    common::utils::auth::{AuthExtractor, is_root_user},
                    service::users::get_user,
                };

                if !is_root_user(&user_id) {
                    let user: config::meta::user::User =
                        get_user(Some(&org_id), &user_id).await.unwrap();

                    if !crate::handler::http::auth::validator::check_permissions(
                        &user_id,
                        AuthExtractor {
                            auth: "".to_string(),
                            method: "GET".to_string(),
                            o2_type: format!(
                                "{}:{}",
                                OFGA_MODELS
                                    .get("cipher_keys")
                                    .map_or("cipher_keys", |model| model.key),
                                key
                            ),
                            org_id: org_id.clone(),
                            bypass_check: false,
                            parent_id: "".to_string(),
                        },
                        user.role,
                        user.is_external,
                    )
                    .await
                    {
                        return Ok(MetaHttpResponse::forbidden("Unauthorized Access to key"));
                    }
                    // Check permissions on key ends
                }
            }
        }
    }

    // run search with cache
    let res = SearchService::cache::search(
        &trace_id,
        &org_id,
        stream_type,
        Some(user_id),
        &req,
        range_error,
        false,
    )
    .instrument(http_span)
    .await;
    match res {
        Ok(mut res) => {
            res.set_took(start.elapsed().as_millis() as usize);
            Ok(HttpResponse::Ok().json(res))
        }
        Err(err) => {
            let search_type = req
                .search_type
                .map(|t| t.to_string())
                .unwrap_or("".to_string());
            http_report_metrics(
                start,
                &org_id,
                stream_type,
                "500",
                "_search",
                &search_type,
                "",
            );
            log::error!("[trace_id {trace_id}] search error: {}", err);
            Ok(error_utils::map_error_to_http_response(
                &err,
                Some(trace_id),
            ))
        }
    }
}

/// SearchAround
///
/// #{"ratelimit_module":"Search", "ratelimit_module_operation":"get"}#
#[utoipa::path(
    context_path = "/api",
    tag = "Search",
    operation_id = "SearchAround",
    security(
        ("Authorization"= [])
    ),
    params(
        ("org_id" = String, Path, description = "Organization name"),
        ("stream_name" = String, Path, description = "stream_name name"),
        ("key" = i64, Query, description = "around key"),
        ("size" = i64, Query, description = "around size"),
        ("regions" = Option<String>, Query, description = "regions, split by comma"),
        ("timeout" = Option<i64>, Query, description = "timeout, seconds"),
    ),
    responses(
        (status = 200, description = "Success", content_type = "application/json", body = SearchResponse, example = json!({
            "took": 155,
            "hits": [
                {
                    "_p": "F",
                    "_timestamp": 1674213225158000i64,
                    "kubernetes": {
                        "container_hash": "dkr.ecr.us-west-2.amazonaws.com/openobserve@sha256:3dbbb0dc1eab2d5a3b3e4a75fd87d194e8095c92d7b2b62e7cdbd07020f54589",
                        "container_image": "dkr.ecr.us-west-2.amazonaws.com/openobserve:v0.0.3",
                        "container_name": "openobserve",
                        "docker_id": "eb0983bdb9ff9360d227e6a0b268fe3b24a0868c2c2d725a1516c11e88bf5789",
                        "host": "ip.us-east-2.compute.internal",
                        "namespace_name": "openobserve",
                        "pod_id": "35a0421f-9203-4d73-9663-9ff0ce26d409",
                        "pod_name": "openobserve-ingester-0"
                    },
                    "log": "[2023-01-20T11:13:45Z INFO  actix_web::middleware::logger] 10.2.80.192 \"POST /api/demo/_bulk HTTP/1.1\" 200 68",
                    "stream": "stderr"
                }
            ],
            "total": 10,
            "from": 0,
            "size": 10,
            "scan_size": 28943
        })),
        (status = 500, description = "Failure", content_type = "application/json", body = HttpResponse),
    )
)]
#[get("/{org_id}/{stream_name}/_around")]
pub async fn around_v1(
    path: web::Path<(String, String)>,
    in_req: HttpRequest,
) -> Result<HttpResponse, Error> {
    let start = std::time::Instant::now();

    let (org_id, stream_name) = path.into_inner();
    let http_span = if get_config().common.tracing_search_enabled {
        tracing::info_span!(
            "/api/{org_id}/{stream_name}/_around",
            org_id = org_id.clone(),
            stream_name = stream_name.clone()
        )
    } else {
        Span::none()
    };
    let trace_id = get_or_create_trace_id(in_req.headers(), &http_span);
    let user_id = in_req
        .headers()
        .get("user_id")
        .map(|v| v.to_str().unwrap_or("").to_string());

    let query = web::Query::<HashMap<String, String>>::from_query(in_req.query_string()).unwrap();

    let stream_type = get_stream_type_from_request(&query).unwrap_or_default();

    let ret = around::around(
        &trace_id,
        http_span,
        &org_id,
        &stream_name,
        stream_type,
        query,
        None,
        None,
        user_id,
    )
    .await;
    match ret {
        Ok(res) => Ok(HttpResponse::Ok().json(res)),
        Err(err) => {
            http_report_metrics(start, &org_id, stream_type, "500", "_around", "", "");
            log::error!("search around error: {:?}", err);
            Ok(error_utils::map_error_to_http_response(
                &err,
                Some(trace_id),
            ))
        }
    }
}

/// SearchAroundV2
///
/// #{"ratelimit_module":"Search", "ratelimit_module_operation":"get"}#
#[utoipa::path(
    context_path = "/api",
    tag = "Search",
    operation_id = "SearchAroundV2",
    security(
        ("Authorization"= [])
    ),
    params(
        ("org_id" = String, Path, description = "Organization name"),
        ("stream_name" = String, Path, description = "stream_name name"),
        ("size" = i64, Query, description = "around size"),
        ("regions" = Option<String>, Query, description = "regions, split by comma"),
        ("timeout" = Option<i64>, Query, description = "timeout, seconds"),
    ),
    request_body(content = String, description = "around record data", content_type = "application/json", example = json!({
        "_timestamp": 1675182660872049i64,
        "container_image": "dkr.ecr.us-west-2.amazonaws.com/openobserve:v0.0.3",
        "container_name": "openobserve",
        "docker_id": "eb0983bdb9ff9360d227e6a0b268fe3b24a0868c2c2d725a1516c11e88bf5789",
        "host": "ip.us-east-2.compute.internal",
        "namespace_name": "openobserve",
        "pod_id": "35a0421f-9203-4d73-9663-9ff0ce26d409",
        "pod_name": "openobserve-ingester-0"
    })),
    responses(
        (status = 200, description = "Success", content_type = "application/json", body = SearchResponse, example = json!({
            "took": 155,
            "hits": [
                {
                    "_p": "F",
                    "_timestamp": 1674213225158000i64,
                    "kubernetes": {
                        "container_hash": "dkr.ecr.us-west-2.amazonaws.com/openobserve@sha256:3dbbb0dc1eab2d5a3b3e4a75fd87d194e8095c92d7b2b62e7cdbd07020f54589",
                        "container_image": "dkr.ecr.us-west-2.amazonaws.com/openobserve:v0.0.3",
                        "container_name": "openobserve",
                        "docker_id": "eb0983bdb9ff9360d227e6a0b268fe3b24a0868c2c2d725a1516c11e88bf5789",
                        "host": "ip.us-east-2.compute.internal",
                        "namespace_name": "openobserve",
                        "pod_id": "35a0421f-9203-4d73-9663-9ff0ce26d409",
                        "pod_name": "openobserve-ingester-0"
                    },
                    "log": "[2023-01-20T11:13:45Z INFO  actix_web::middleware::logger] 10.2.80.192 \"POST /api/demo/_bulk HTTP/1.1\" 200 68",
                    "stream": "stderr"
                }
            ],
            "total": 10,
            "from": 0,
            "size": 10,
            "scan_size": 28943
        })),
        (status = 500, description = "Failure", content_type = "application/json", body = HttpResponse),
    )
)]
#[post("/{org_id}/{stream_name}/_around")]
pub async fn around_v2(
    path: web::Path<(String, String)>,
    in_req: HttpRequest,
    body: web::Bytes,
) -> Result<HttpResponse, Error> {
    let start = std::time::Instant::now();

    let (org_id, stream_name) = path.into_inner();
    let http_span = if get_config().common.tracing_search_enabled {
        tracing::info_span!(
            "/api/{org_id}/{stream_name}/_around",
            org_id = org_id.clone(),
            stream_name = stream_name.clone()
        )
    } else {
        Span::none()
    };
    let trace_id = get_or_create_trace_id(in_req.headers(), &http_span);
    let user_id = in_req
        .headers()
        .get("user_id")
        .map(|v| v.to_str().unwrap_or("").to_string());

    let query = web::Query::<HashMap<String, String>>::from_query(in_req.query_string()).unwrap();

    let stream_type = get_stream_type_from_request(&query).unwrap_or_default();

    let ret = around::around(
        &trace_id,
        http_span,
        &org_id,
        &stream_name,
        stream_type,
        query,
        None,
        Some(body),
        user_id,
    )
    .await;
    match ret {
        Ok(res) => Ok(HttpResponse::Ok().json(res)),
        Err(err) => {
            http_report_metrics(start, &org_id, stream_type, "500", "_around", "", "");
            log::error!("search around error: {:?}", err);
            Ok(error_utils::map_error_to_http_response(
                &err,
                Some(trace_id),
            ))
        }
    }
}

/// SearchTopNValues
///
/// #{"ratelimit_module":"Search", "ratelimit_module_operation":"get"}#
#[utoipa::path(
    context_path = "/api",
    tag = "Search",
    operation_id = "SearchValues",
    security(
        ("Authorization"= [])
    ),
    params(
        ("org_id" = String, Path, description = "Organization name"),
        ("stream_name" = String, Path, description = "stream_name name"),
        ("field" = String, Query, description = "field"),
        ("filter" = Option<String>, Query, description = "filter, eg: a=b"),
        ("keyword" = Option<String>, Query, description = "keyword, eg: abc"),
        ("size" = i64, Query, description = "size"), // topN
        ("start_time" = i64, Query, description = "start time"),
        ("end_time" = i64, Query, description = "end time"),
        ("regions" = Option<String>, Query, description = "regions, split by comma"),
        ("timeout" = Option<i64>, Query, description = "timeout, seconds"),
        ("no_count" = Option<bool>, Query, description = "no need count, true of false"),
    ),
    responses(
        (status = 200, description = "Success", content_type = "application/json", body = SearchResponse, example = json!({
            "took": 155,
            "values": [
                {
                    "field": "field1",
                    "values": ["value1", "value2"]
                }
            ]
        })),
        (status = 400, description = "Failure", content_type = "application/json", body = HttpResponse),
        (status = 500, description = "Failure", content_type = "application/json", body = HttpResponse),
    )
)]
#[get("/{org_id}/{stream_name}/_values")]
pub async fn values(
    path: web::Path<(String, String)>,
    in_req: HttpRequest,
) -> Result<HttpResponse, Error> {
    let (org_id, stream_name) = path.into_inner();
    let query = web::Query::<HashMap<String, String>>::from_query(in_req.query_string()).unwrap();

    let stream_type = get_stream_type_from_request(&query).unwrap_or_default();

    let user_id = in_req
        .headers()
        .get("user_id")
        .and_then(|v| v.to_str().ok())
        .unwrap_or("")
        .to_string();
    let http_span = if config::get_config().common.tracing_search_enabled {
        tracing::info_span!(
            "/api/{org_id}/{stream_name}/_values",
            org_id = org_id.clone(),
            stream_name = stream_name.clone()
        )
    } else {
        Span::none()
    };
    let trace_id = get_or_create_trace_id(in_req.headers(), &http_span);

    // originally there was v1 which would to a full stream search
    // and v2 which would do search on a distinct values stream iff
    // the queried fields configured accordingly.
    // Now we simply check if the fields in query are in the distinct stream or not,
    // and change the search stream to the distinct stream, so we don't need any separate
    // v2 fucntion.
    values_v1(
        &org_id,
        stream_type,
        &stream_name,
        &query,
        &user_id,
        trace_id,
        http_span,
    )
    .await
}

pub type FieldName = String;

/// Builds a search request per field
///
/// This function builds a search request per field based on the given request and parameters.
/// Search request can basically be of two types:
///     1. Search on distinct values stream
///     2. Search on original data stream
/// If the field is a distinct field, we will search of the distinct values stream.
/// Otherwise, we will search on the original data stream.
///
/// The `use_result_cache` parameter is used to determine the projection of the SQL query.
/// This flag will toggle the resultant requests between streaming aggregations and result cache.
/// By default, this function will produce an SQL which utilizes `Streaming Aggregations` to send
/// the results to the client. The SQL will be a simple aggregation query in case streaming
/// aggregations are used. If `use_result_cache` is set to true, the SQL projection will include a
/// histogram which will allow the use of result cache.
///
/// Another parameter is `no_count` which is used to determine if the count is needed or not.
/// `no_count` is used when only distinct values (sorted in alphabetical order) are needed but not
/// the frequency of the values. For example, Dashboards, where we show the values listed in
/// alphabetical order.
///
/// Since values request can contain multiple fields, we return a vector of requests.
/// Each request is a tuple of `Request`, `StreamType`, and `FieldName`.
/// The `Request` contains the SQL query, from, size, start_time, end_time, etc.
/// The `StreamType` is the type of the stream to search on.
/// The `FieldName` is the name of the field to search on.
#[tracing::instrument(name = "handler:search:build_search_request_per_field", skip_all)]
pub async fn build_search_request_per_field(
    req: &config::meta::search::ValuesRequest,
    org_id: &str,
    stream_type: StreamType,
    stream_name: &str,
) -> Result<(config::meta::search::Request, StreamType), Error> {
    let query_fn = req
        .vrl_fn
        .as_ref()
        .and_then(|v| base64::decode_url(v.as_ref()).ok())
        .map(|vrl| {
            if !vrl.trim().ends_with('.') {
                format!("{vrl} \n .")
            } else {
                vrl
            }
        });

    let regions = req.regions.clone();
    let clusters = req.clusters.clone();

    let schema = infra::schema::get(org_id, stream_name, stream_type)
        .await
        .unwrap_or(Schema::empty());

    let field = req.field.clone();
    if schema.field_with_name(&field).is_err() {
        return Err(Error::other("field not found"));
    }

    let no_count = req.no_count;

    let start_time = if stream_type.eq(&StreamType::EnrichmentTables) {
        enrichment_table::get_start_time(org_id, stream_name).await
    } else {
        req.start_time.unwrap_or(0)
    };

    if start_time == 0 {
        return Err(Error::other("start_time is empty"));
    }

    let end_time = if stream_type.eq(&StreamType::EnrichmentTables) {
        now_micros()
    } else {
        req.end_time.unwrap_or(0)
    };

    if end_time == 0 {
        return Err(Error::other("end_time is empty"));
    }

    let (start_time, end_time) = if start_time == end_time {
        (start_time - 1, end_time + 1)
    } else {
        (start_time, end_time)
    };

    let top_k = req.size.unwrap_or(get_config().limit.query_default_limit);

    let mut query = config::meta::search::Query {
        sql: base64::decode_url(&req.sql).unwrap_or_default(), /* Will be populated per field in
                                                                * the loop below */
        from: 0,
        size: req.size.unwrap_or(config::meta::sql::MAX_LIMIT),
        start_time,
        end_time,
        query_fn: query_fn.clone(),
        ..Default::default()
    };

    let (sql_where, can_use_distinct_stream) = match req.filter.as_ref() {
        None => {
            if !req.sql.is_empty() {
                query.uses_zo_fn = functions::get_all_transform_keys(org_id)
                    .await
                    .iter()
<<<<<<< HEAD
                    .any(|fn_name| query.sql.contains(&format!("{}(", fn_name)));

                let Ok(sql) = crate::service::search::sql::Sql::new(
                    &(query.clone().into()),
                    org_id,
                    stream_type,
                    None,
                )
                .await
                else {
                    return Err(Error::other("Failed to parse sql"));
                };

                let sql_where_from_query = if !sql.is_complex {
                    // pick up where clause from sql
                    match SearchService::sql::pickup_where(&query.sql, None) {
                        Ok(Some(v)) => format!("WHERE {}", v),
=======
                    .any(|fn_name| decoded_sql.contains(&format!("{fn_name}(")));

                // pick up where clause from sql
                let sql_where_from_query =
                    match SearchService::sql::pickup_where(&decoded_sql, None) {
                        Ok(Some(v)) => format!("WHERE {v}"),
>>>>>>> 9f40388f
                        Ok(None) => "".to_string(),
                        Err(e) => {
                            return Err(Error::other(e));
                        }
                    }
                } else {
                    // we don't need to pick up where clause from sql for complex queries
                    // this is the business logic for complex queries, since its hard to parse
                    // the where clause from the sql and make a filter out of it
                    "".to_string()
                };

                let can_use_distinct_stream = can_use_distinct_stream(
                    org_id,
                    stream_name,
                    stream_type,
                    &field,
                    &query,
                    start_time,
                )
                .await;
                (sql_where_from_query, can_use_distinct_stream)
            } else {
                ("".to_string(), false)
            }
        }
        Some(v) => {
            if v.is_empty() {
                ("".to_string(), false)
            } else {
                let columns = v.splitn(2, '=').collect::<Vec<_>>();
                if columns.len() < 2 {
                    return Err(Error::other("Invalid filter format"));
                }
                let vals = columns[1].split(',').collect::<Vec<_>>().join("','");
                let sql_where = format!("WHERE {} IN ('{vals}')", columns[0]);

                // Define the default_sql here
                let default_sql = format!("SELECT {TIMESTAMP_COL_NAME} FROM \"{stream_name}\"");

                query.sql = format!("{default_sql} {sql_where}");

                let can_use_distinct_stream = can_use_distinct_stream(
                    org_id,
                    stream_name,
                    stream_type,
                    &field,
                    &query,
                    start_time,
                )
                .await;

                (sql_where, can_use_distinct_stream)
            }
        }
    };

    let timeout = req.timeout.unwrap_or(0);

    let mut req = config::meta::search::Request {
        query,
        encoding: config::meta::search::RequestEncoding::Empty,
        regions,
        clusters,
        timeout,
        search_type: Some(SearchEventType::Values),
        search_event_context: None,
        use_cache: req.use_cache,
        local_mode: None,
    };

    let distinct_prefix = if can_use_distinct_stream {
        format!("{}_{}_", DISTINCT_STREAM_PREFIX, stream_type.as_str())
    } else {
        "".to_string()
    };

    let count_fn = if can_use_distinct_stream {
        "SUM(count)".to_string()
    } else {
        "COUNT(*)".to_string()
    };

    let actual_stream_type = if can_use_distinct_stream {
        StreamType::Metadata
    } else {
        stream_type
    };

    let sql = if no_count {
        // we use min(0) as a hack to do streaming aggregation but actually return 0,
        // essentially we are not counting the values
        format!(
            "SELECT \"{field}\" AS zo_sql_key, min(0) AS zo_sql_num FROM \"{distinct_prefix}{stream_name}\" {sql_where} GROUP BY zo_sql_key ORDER BY zo_sql_key ASC LIMIT {top_k}"
        )
    } else {
        format!(
            "SELECT \"{field}\" AS zo_sql_key, {count_fn} AS zo_sql_num FROM \"{distinct_prefix}{stream_name}\" {sql_where} GROUP BY zo_sql_key ORDER BY zo_sql_num DESC LIMIT {top_k}"
        )
    };

    req.query.sql = sql;
    Ok((req, actual_stream_type))
}

// If all fields requested in the query AND fields from the
// sql query in the query are stored in distinct stream,
// this will search on the distinct stream, otherwise
// just search on the original data
async fn values_v1(
    org_id: &str,
    stream_type: StreamType,
    stream_name: &str,
    query: &web::Query<HashMap<String, String>>,
    user_id: &str,
    trace_id: String,
    http_span: Span,
) -> Result<HttpResponse, Error> {
    let start = std::time::Instant::now();
    let started_at = Utc::now().timestamp_micros();

    let mut uses_fn = false;
    let field = match query.get("field") {
        Some(v) => v.to_string(),
        None => return Ok(MetaHttpResponse::bad_request("field is empty")),
    };
    let query_fn = query
        .get("query_fn")
        .and_then(|v| base64::decode_url(v.as_ref()).ok())
        .map(|vrl_function| {
            if !vrl_function.trim().ends_with('.') {
                format!("{vrl_function} \n .")
            } else {
                vrl_function
            }
        });

    let default_sql = format!("SELECT {TIMESTAMP_COL_NAME} FROM \"{stream_name}\"");
    let mut query_sql = match query.get("filter") {
        None => default_sql,
        Some(v) => {
            if v.is_empty() {
                default_sql
            } else {
                let columns = v.splitn(2, '=').collect::<Vec<_>>();
                if columns.len() < 2 {
                    return Ok(MetaHttpResponse::bad_request("Invalid filter format"));
                }
                let vals = columns[1].split(',').collect::<Vec<_>>().join("','");
                format!("{default_sql} WHERE {} IN ('{vals}')", columns[0])
            }
        }
    };
    if let Ok(sql) = config::utils::query_select_utils::replace_o2_custom_patterns(&query_sql) {
        query_sql = sql;
    }

    let keyword = match query.get("keyword") {
        None => "".to_string(),
        Some(v) => v.trim().to_string(),
    };
    let no_count = match query.get("no_count") {
        None => false,
        Some(v) => {
            let v = v.to_lowercase();
            v == "true" || v == "1"
        }
    };

    if let Some(v) = query.get("sql")
        && let Ok(sql) = base64::decode_url(v)
    {
        uses_fn = functions::get_all_transform_keys(org_id)
            .await
            .iter()
            .any(|fn_name| sql.contains(&format!("{fn_name}(")));
        query_sql = sql;
    };

    // pick up where clause from sql
    let where_str = match SearchService::sql::pickup_where(&query_sql, None) {
        Ok(v) => v.unwrap_or_default(),
        Err(e) => {
            return Err(Error::other(e));
        }
    };

    // EnrichmentTable need query without time range
    let start_time = if stream_type.eq(&StreamType::EnrichmentTables) {
        enrichment_table::get_start_time(org_id, stream_name).await
    } else {
        query
            .get("start_time")
            .map_or(0, |v| v.parse::<i64>().unwrap_or(0))
    };

    if start_time == 0 {
        return Ok(MetaHttpResponse::bad_request("start_time is empty"));
    }
    let end_time = if stream_type.eq(&StreamType::EnrichmentTables) {
        now_micros()
    } else {
        query
            .get("end_time")
            .map_or(0, |v| v.parse::<i64>().unwrap_or(0))
    };
    if end_time == 0 {
        return Ok(MetaHttpResponse::bad_request("end_time is empty"));
    }
    let (start_time, end_time) = if start_time == end_time {
        (start_time - 1, end_time + 1)
    } else {
        (start_time, end_time)
    };

    let regions = query.get("regions").map_or(vec![], |regions| {
        regions
            .split(',')
            .filter(|s| !s.is_empty())
            .map(|s| s.to_string())
            .collect::<Vec<_>>()
    });
    let clusters = query.get("clusters").map_or(vec![], |clusters| {
        clusters
            .split(',')
            .filter(|s| !s.is_empty())
            .map(|s| s.to_string())
            .collect::<Vec<_>>()
    });

    let timeout = query
        .get("timeout")
        .map_or(0, |v| v.parse::<i64>().unwrap_or(0));

    // search
    let req_query = config::meta::search::Query {
        sql: query_sql,
        from: 0,
        size: config::meta::sql::MAX_LIMIT,
        start_time,
        end_time,
        uses_zo_fn: uses_fn,
        query_fn: query_fn.clone(),
        ..Default::default()
    };
    // check if we can use the distinct stream for this query
    let use_distinct_stream = can_use_distinct_stream(
        org_id,
        stream_name,
        stream_type,
        &field,
        &req_query,
        start_time,
    )
    .await;

    let mut req = config::meta::search::Request {
        query: req_query,
        encoding: config::meta::search::RequestEncoding::Empty,
        regions,
        clusters,
        timeout,
        search_type: Some(SearchEventType::Values),
        search_event_context: None,
        use_cache: default_use_cache(),
        local_mode: None,
    };

    req.use_cache = get_use_cache_from_request(query);

    // skip fields which aren't part of the schema
    let schema = infra::schema::get(org_id, stream_name, stream_type)
        .await
        .unwrap_or(Schema::empty());

    let sql_where = if where_str.is_empty() {
        "".to_string()
    } else {
        format!("WHERE {where_str}")
    };

<<<<<<< HEAD
    let http_span = http_span.clone();
    // skip values for field which aren't part of the schema
    if schema.field_with_name(&field).is_err() {
        return Ok(MetaHttpResponse::bad_request(
            "field is not part of the schema",
        ));
=======
        let distinct_prefix;
        let count_fn;
        let actual_stream_type;

        if use_distinct_stream {
            distinct_prefix = format!("{}_{}_", DISTINCT_STREAM_PREFIX, stream_type.as_str());
            // if we are using distinct stream, we have already partially aggregated
            // the counts, so we need to sum over that field
            count_fn = "SUM(count)";
            // distinct_values_* stream is metadata
            actual_stream_type = StreamType::Metadata;
        } else {
            distinct_prefix = "".to_owned();
            // for non-distinct fields, we need the actual count
            count_fn = "COUNT(*)";
            actual_stream_type = stream_type;
        }

        let sql = if no_count {
            format!(
                "SELECT histogram(_timestamp) AS zo_sql_time, \"{field}\" AS zo_sql_key FROM \"{distinct_prefix}{stream_name}\" {sql_where} GROUP BY zo_sql_time, zo_sql_key ORDER BY zo_sql_time ASC, zo_sql_key ASC"
            )
        } else {
            format!(
                "SELECT histogram(_timestamp) AS zo_sql_time, \"{field}\" AS zo_sql_key, {count_fn} AS zo_sql_num FROM \"{distinct_prefix}{stream_name}\" {sql_where} GROUP BY zo_sql_time, zo_sql_key ORDER BY zo_sql_time ASC, zo_sql_num DESC"
            )
        };
        let mut req = req.clone();
        req.query.sql = sql;
        if let Ok(sql) =
            config::utils::query_select_utils::replace_o2_custom_patterns(&req.query.sql)
        {
            req.query.sql = sql;
        }

        let search_res = SearchService::cache::search(
            &trace_id,
            org_id,
            actual_stream_type,
            Some(user_id.to_string()),
            &req,
            "".to_string(),
            false,
        )
        .instrument(http_span)
        .await;
        let resp_search = match search_res {
            Ok(res) => res,
            Err(err) => {
                http_report_metrics(start, org_id, stream_type, "500", "_values/v1", "", "");
                log::error!("search values error: {:?}", err);
                return Ok(error_utils::map_error_to_http_response(
                    &err,
                    Some(trace_id),
                ));
            }
        };
        query_results.push((field.to_string(), resp_search));
>>>>>>> 9f40388f
    }

    let sql_where = if !sql_where.is_empty() && !keyword.is_empty() {
        format!("{sql_where} AND {field} ILIKE '%{keyword}%'")
    } else if !keyword.is_empty() {
        format!("WHERE {field} ILIKE '%{keyword}%'")
    } else {
        sql_where.clone()
    };

    let distinct_prefix;
    let count_fn;
    let actual_stream_type;

    if use_distinct_stream {
        distinct_prefix = format!("{}_{}_", DISTINCT_STREAM_PREFIX, stream_type.as_str());
        // if we are using distinct stream, we have already partially aggregated
        // the counts, so we need to sum over that field
        count_fn = "SUM(count)";
        // distinct_values_* stream is metadata
        actual_stream_type = StreamType::Metadata;
    } else {
        distinct_prefix = "".to_owned();
        // for non-distinct fields, we need the actual count
        count_fn = "COUNT(*)";
        actual_stream_type = stream_type;
    }

    // Get the size from query parameter for limiting results
    let top_k = query
        .get("size")
        .map_or(10, |v| v.parse::<i64>().unwrap_or(10));

    let sql = if no_count {
        format!(
            "SELECT \"{field}\" AS zo_sql_key, min(0) AS zo_sql_num FROM \"{distinct_prefix}{stream_name}\" {sql_where} GROUP BY zo_sql_key ORDER BY zo_sql_key ASC LIMIT {top_k}"
        )
    } else {
        format!(
            "SELECT \"{field}\" AS zo_sql_key, {count_fn} AS zo_sql_num FROM \"{distinct_prefix}{stream_name}\" {sql_where} GROUP BY zo_sql_key ORDER BY zo_sql_num DESC LIMIT {top_k}"
        )
    };
    let mut req = req.clone();
    req.query.sql = sql;

    let search_res = SearchService::cache::search(
        &trace_id,
        org_id,
        actual_stream_type,
        Some(user_id.to_string()),
        &req,
        "".to_string(),
    )
    .instrument(http_span)
    .await;
    let mut resp_search = match search_res {
        Ok(res) => res,
        Err(err) => {
            http_report_metrics(start, org_id, stream_type, "500", "_values/v1", "", "");
            log::error!("search values error: {:?}", err);
            return Ok(error_utils::map_error_to_http_response(
                &err,
                Some(trace_id),
            ));
        }
    };

    let mut work_group_set = Vec::with_capacity(1);
    format_values_search_response(&mut resp_search, &field);
    work_group_set.push(resp_search.work_group.clone());

    let time = start.elapsed().as_secs_f64();
    http_report_metrics(start, org_id, stream_type, "200", "_values/v1", "", "");

    let req_stats = RequestStats {
        records: resp_search.hits.len() as i64,
        response_time: time,
        size: resp_search.scan_size as f64,
        request_body: Some(req.query.sql),
        user_email: Some(user_id.to_string()),
        min_ts: Some(start_time),
        max_ts: Some(end_time),
        cached_ratio: Some(resp_search.cached_ratio),
        search_type: Some(SearchEventType::Values),
        trace_id: Some(trace_id),
        took_wait_in_queue: Some(resp_search.took_detail.wait_in_queue),
        work_group: get_work_group(work_group_set),
        ..Default::default()
    };
    let num_fn = req.query.query_fn.is_some() as u16;
    report_request_usage_stats(
        req_stats,
        org_id,
        stream_name,
        stream_type,
        UsageType::SearchTopNValues,
        num_fn,
        started_at,
    )
    .await;

    Ok(HttpResponse::Ok().json(resp_search))
}

/// SearchStreamPartition
///
/// #{"ratelimit_module":"Search", "ratelimit_module_operation":"get"}#
#[utoipa::path(
    context_path = "/api",
    tag = "Search",
    operation_id = "SearchPartition",
    security(
        ("Authorization"= [])
    ),
    params(
        ("org_id" = String, Path, description = "Organization name"),
    ),
    request_body(content = SearchRequest, description = "Search query", content_type = "application/json", example = json!({
        "sql": "select * from k8s ",
        "start_time": 1675182660872049i64,
        "end_time": 1675185660872049i64
    })),
    responses(
        (status = 200, description = "Success", content_type = "application/json", body = SearchResponse, example = json!({
            "took": 155,
            "file_num": 10,
            "original_size": 10240,
            "compressed_size": 1024,
            "partitions": [
                [1674213225158000i64, 1674213225158000i64],
                [1674213225158000i64, 1674213225158000i64],
            ]
        })),
        (status = 400, description = "Failure", content_type = "application/json", body = HttpResponse),
        (status = 500, description = "Failure", content_type = "application/json", body = HttpResponse),
    )
)]
#[post("/{org_id}/_search_partition")]
pub async fn search_partition(
    org_id: web::Path<String>,
    in_req: HttpRequest,
    body: web::Bytes,
) -> Result<HttpResponse, Error> {
    let start = std::time::Instant::now();
    let cfg = get_config();

    let http_span = if cfg.common.tracing_search_enabled {
        tracing::info_span!("/api/{org_id}/_search_partition", org_id = org_id.clone())
    } else {
        Span::none()
    };
    let trace_id = get_or_create_trace_id(in_req.headers(), &http_span);

    let org_id = org_id.into_inner();
    let user_id = in_req
        .headers()
        .get("user_id")
        .and_then(|v| v.to_str().ok())
        .unwrap_or("")
        .to_string();
    let query = web::Query::<HashMap<String, String>>::from_query(in_req.query_string()).unwrap();
    let stream_type = get_stream_type_from_request(&query).unwrap_or_default();

    let mut req: config::meta::search::SearchPartitionRequest = match json::from_slice(&body) {
        Ok(v) => v,
        Err(e) => return Ok(MetaHttpResponse::bad_request(e)),
    };
    if let Ok(sql) = config::utils::query_select_utils::replace_o2_custom_patterns(&req.sql) {
        req.sql = sql;
    }

    if let Err(e) = req.decode() {
        return Ok(MetaHttpResponse::bad_request(e));
    }

    let search_res = SearchService::search_partition(
        &trace_id,
        &org_id,
        Some(&user_id),
        stream_type,
        &req,
        false,
        true,
    )
    .instrument(http_span)
    .await;

    // do search
    match search_res {
        Ok(res) => {
            http_report_metrics(
                start,
                &org_id,
                stream_type,
                "200",
                "_search_partition",
                "",
                "",
            );
            Ok(HttpResponse::Ok().json(res))
        }
        Err(err) => {
            http_report_metrics(
                start,
                &org_id,
                stream_type,
                "500",
                "_search_partition",
                "",
                "",
            );
            log::error!("search error: {:?}", err);
            Ok(error_utils::map_error_to_http_response(
                &err,
                Some(trace_id),
            ))
        }
    }
}

/// Search History
///
/// #{"ratelimit_module":"Search", "ratelimit_module_operation":"get"}#
#[utoipa::path(
    context_path = "/api",
    tag = "Search",
    operation_id = "SearchHistory",
    security(
        ("Authorization" = [])
    ),
    params(
        ("org_id" = String, Path, description = "Organization ID"),
    ),
    request_body(
        content = SearchHistoryRequest,
        description = "Search history request parameters",
        content_type = "application/json",
        example = json!({
            "stream_name": "default",
            "stream_type": "logs",
            "min_ts": 1632960000,
            "max_ts": 1633046400,
            "trace_id": "7f7898fd19424c47ba830a6fa9b25e1f",
            "size": 100
        })
    ),
    responses(
        (status = 200, description = "Success", content_type = "application/json", body = SearchResponse, example = json ! ({
            "took": 40,
            "took_detail": {
                "total": 40,
                "idx_took": 0,
                "wait_in_queue": 0
            },
            "hits": [
                {
                "cached_ratio": 0,
                "end_time": 15,
                "org_id": "default",
                "scan_records": 1,
                "scan_size": 7.0,
                "sql": "SELECT COUNT(*) from \"default\"",
                "start_time": 0,
                "stream_name": "default",
                "stream_type": "logs",
                "took": 0.056222333,
                "trace_id": "7f7898fd19424c47ba830a6fa9b25e1f",
                "function": ".",
                },
            ],
            "total": 3,
            "from": 0,
            "size": 20,
            "cached_ratio": 0,
            "scan_size": 0,
            "idx_scan_size": 0,
            "scan_records": 3,
            "trace_id": "2lsPBWjwZxUJ5ugvZ4jApESZEpk",
            "is_partial": false,
            "result_cache_ratio": 0
        })),
        (status = 400, description = "Bad Request - Invalid parameters or body", content_type = "application/json", body = HttpResponse),
        (status = 500, description = "Internal Server Error", content_type = "application/json", body = HttpResponse),
    )
)]
#[post("/{org_id}/_search_history")]
pub async fn search_history(
    org_id: web::Path<String>,
    in_req: HttpRequest,
    body: web::Bytes,
) -> Result<HttpResponse, Error> {
    let start = std::time::Instant::now();
    let started_at = Utc::now().timestamp_micros();
    let org_id = org_id.into_inner();
    let cfg = get_config();
    let http_span = if cfg.common.tracing_search_enabled {
        tracing::info_span!("/api/{org_id}/_search_history", org_id = org_id.clone())
    } else {
        Span::none()
    };
    let trace_id = get_or_create_trace_id(in_req.headers(), &http_span);
    let user_id = in_req
        .headers()
        .get("user_id")
        .map(|v| v.to_str().unwrap_or("").to_string());

    let mut req: config::meta::search::SearchHistoryRequest = match json::from_slice(&body) {
        Ok(v) => v,
        Err(e) => {
            return Ok(MetaHttpResponse::bad_request(e));
        }
    };
    // restrict history only to path org_id
    req.org_id = Some(org_id.clone());
    // restrict history only to requested user_id
    req.user_email = user_id.clone();

    // Search
    let stream_name = USAGE_STREAM;
    let search_query_req = match req.to_query_req(stream_name) {
        Ok(r) => r,
        Err(e) => {
            return Ok(MetaHttpResponse::bad_request(e));
        }
    };

    let history_org_id = META_ORG_ID;
    let stream_type = StreamType::Logs;
    let search_res = SearchService::search(
        &trace_id,
        history_org_id,
        stream_type,
        user_id.clone(),
        &search_query_req,
    )
    .instrument(http_span)
    .await;

    let mut search_res = match search_res {
        Ok(res) => res,
        Err(err) => {
            http_report_metrics(
                start,
                &org_id,
                stream_type,
                "500",
                "_search_history",
                "",
                "",
            );
            log::error!("[trace_id {}] Search history error : {:?}", trace_id, err);
            return Ok(error_utils::map_error_to_http_response(
                &err,
                Some(trace_id),
            ));
        }
    };

    search_res.hits = search_res
        .hits
        .into_iter()
        .filter_map(|hit| match SearchHistoryHitResponse::try_from(hit) {
            Ok(response) => match serde_json::to_value(response) {
                Ok(json_value) => Some(json_value),
                Err(e) => {
                    log::error!("[trace_id {}] Serialization error: {:?}", trace_id, e);
                    None
                }
            },
            Err(e) => {
                log::error!("[trace_id {}] Deserialization error: {:?}", trace_id, e);
                None
            }
        })
        .collect::<Vec<_>>();

    search_res.trace_id = trace_id.clone();

    // report http metrics
    http_report_metrics(
        start,
        &org_id,
        stream_type,
        "200",
        "_search_history",
        "",
        "",
    );

    // prepare usage metrics
    let time_taken = start.elapsed().as_secs_f64();
    let took_wait_in_queue = Some(search_res.took_detail.wait_in_queue);
    let req_stats = RequestStats {
        records: search_res.hits.len() as i64,
        response_time: time_taken,
        size: search_res.scan_size as f64,
        request_body: Some(search_query_req.query.sql),
        user_email: user_id,
        min_ts: Some(req.start_time),
        max_ts: Some(req.end_time),
        cached_ratio: Some(search_res.cached_ratio),
        search_type: Some(SearchEventType::Other),
        trace_id: Some(trace_id),
        took_wait_in_queue,
        work_group: search_res.work_group.clone(),
        ..Default::default()
    };
    let num_fn = search_query_req.query.query_fn.is_some() as u16;
    report_request_usage_stats(
        req_stats,
        history_org_id,
        stream_name,
        StreamType::Logs,
        UsageType::SearchHistory,
        num_fn,
        started_at,
    )
    .await;

    Ok(HttpResponse::Ok().json(search_res))
}<|MERGE_RESOLUTION|>--- conflicted
+++ resolved
@@ -21,11 +21,8 @@
 use config::{
     DISTINCT_FIELDS, META_ORG_ID, TIMESTAMP_COL_NAME, get_config,
     meta::{
-<<<<<<< HEAD
-        search::{SearchEventType, SearchHistoryHitResponse, format_values_search_response},
-=======
-        search::{SearchEventType, SearchHistoryHitResponse, default_use_cache},
->>>>>>> 9f40388f
+        search::{SearchEventType, SearchHistoryHitResponse, format_values_search_response,
+        default_use_cache},
         self_reporting::usage::{RequestStats, USAGE_STREAM, UsageType},
         sql::resolve_stream_names,
         stream::StreamType,
@@ -781,8 +778,7 @@
                 query.uses_zo_fn = functions::get_all_transform_keys(org_id)
                     .await
                     .iter()
-<<<<<<< HEAD
-                    .any(|fn_name| query.sql.contains(&format!("{}(", fn_name)));
+                    .any(|fn_name| query.sql.contains(&format!("{fn_name}(")));
 
                 let Ok(sql) = crate::service::search::sql::Sql::new(
                     &(query.clone().into()),
@@ -798,15 +794,7 @@
                 let sql_where_from_query = if !sql.is_complex {
                     // pick up where clause from sql
                     match SearchService::sql::pickup_where(&query.sql, None) {
-                        Ok(Some(v)) => format!("WHERE {}", v),
-=======
-                    .any(|fn_name| decoded_sql.contains(&format!("{fn_name}(")));
-
-                // pick up where clause from sql
-                let sql_where_from_query =
-                    match SearchService::sql::pickup_where(&decoded_sql, None) {
                         Ok(Some(v)) => format!("WHERE {v}"),
->>>>>>> 9f40388f
                         Ok(None) => "".to_string(),
                         Err(e) => {
                             return Err(Error::other(e));
@@ -1088,73 +1076,12 @@
         format!("WHERE {where_str}")
     };
 
-<<<<<<< HEAD
     let http_span = http_span.clone();
     // skip values for field which aren't part of the schema
     if schema.field_with_name(&field).is_err() {
         return Ok(MetaHttpResponse::bad_request(
             "field is not part of the schema",
         ));
-=======
-        let distinct_prefix;
-        let count_fn;
-        let actual_stream_type;
-
-        if use_distinct_stream {
-            distinct_prefix = format!("{}_{}_", DISTINCT_STREAM_PREFIX, stream_type.as_str());
-            // if we are using distinct stream, we have already partially aggregated
-            // the counts, so we need to sum over that field
-            count_fn = "SUM(count)";
-            // distinct_values_* stream is metadata
-            actual_stream_type = StreamType::Metadata;
-        } else {
-            distinct_prefix = "".to_owned();
-            // for non-distinct fields, we need the actual count
-            count_fn = "COUNT(*)";
-            actual_stream_type = stream_type;
-        }
-
-        let sql = if no_count {
-            format!(
-                "SELECT histogram(_timestamp) AS zo_sql_time, \"{field}\" AS zo_sql_key FROM \"{distinct_prefix}{stream_name}\" {sql_where} GROUP BY zo_sql_time, zo_sql_key ORDER BY zo_sql_time ASC, zo_sql_key ASC"
-            )
-        } else {
-            format!(
-                "SELECT histogram(_timestamp) AS zo_sql_time, \"{field}\" AS zo_sql_key, {count_fn} AS zo_sql_num FROM \"{distinct_prefix}{stream_name}\" {sql_where} GROUP BY zo_sql_time, zo_sql_key ORDER BY zo_sql_time ASC, zo_sql_num DESC"
-            )
-        };
-        let mut req = req.clone();
-        req.query.sql = sql;
-        if let Ok(sql) =
-            config::utils::query_select_utils::replace_o2_custom_patterns(&req.query.sql)
-        {
-            req.query.sql = sql;
-        }
-
-        let search_res = SearchService::cache::search(
-            &trace_id,
-            org_id,
-            actual_stream_type,
-            Some(user_id.to_string()),
-            &req,
-            "".to_string(),
-            false,
-        )
-        .instrument(http_span)
-        .await;
-        let resp_search = match search_res {
-            Ok(res) => res,
-            Err(err) => {
-                http_report_metrics(start, org_id, stream_type, "500", "_values/v1", "", "");
-                log::error!("search values error: {:?}", err);
-                return Ok(error_utils::map_error_to_http_response(
-                    &err,
-                    Some(trace_id),
-                ));
-            }
-        };
-        query_results.push((field.to_string(), resp_search));
->>>>>>> 9f40388f
     }
 
     let sql_where = if !sql_where.is_empty() && !keyword.is_empty() {
