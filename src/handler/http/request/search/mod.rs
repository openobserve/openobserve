--- conflicted
+++ resolved
@@ -221,243 +221,10 @@
         // Check permissions on stream ends
     }
 
-<<<<<<< HEAD
+ 
     // run search with cache
     let res = SearchService::cache::search(
         &trace_id,
-=======
-    // Result caching check start
-    let mut origin_sql = req.query.sql.clone();
-    let is_aggregate = crate::service::search::cache::result_utils::is_aggregate_query(&origin_sql)
-        .unwrap_or_default();
-
-    let mut h = config::utils::hash::gxhash::new();
-    let hashed_query = h.sum64(&origin_sql);
-    let mut file_path = format!(
-        "{}/{}/{}/{}",
-        org_id, stream_type, stream_name, hashed_query
-    );
-
-    let mut should_exec_query = true;
-    let mut ext_took_wait = 0;
-
-    let mut c_resp: CachedQueryResponse = if use_cache && cfg.common.result_cache_enabled {
-        check_cache(
-            &rpc_req,
-            &mut req,
-            &mut origin_sql,
-            &parsed_sql,
-            &mut file_path,
-            is_aggregate,
-            &mut should_exec_query,
-            &trace_id,
-        )
-        .await
-    } else {
-        CachedQueryResponse::default()
-    };
-
-    // No cache data present, add delta for full query
-    if !c_resp.has_cached_data {
-        c_resp.deltas.push(QueryDelta {
-            delta_start_time: req.query.start_time,
-            delta_end_time: req.query.end_time,
-            delta_removed_hits: false,
-        })
-    } else {
-        log::info!(
-            "[trace_id {trace_id}]  query deltas are: {:?}",
-            c_resp.deltas
-        );
-        log::info!(
-            "[trace_id {trace_id}]  Query original start time: {}, end time : {}",
-            req.query.start_time,
-            req.query.end_time
-        );
-    }
-    // Result caching check ends
-    let mut results = Vec::new();
-    let mut res = if should_exec_query {
-        let mut query_fn = req.query.query_fn.and_then(|v| base64::decode_url(&v).ok());
-        if let Some(vrl_function) = &query_fn {
-            if !vrl_function.trim().ends_with('.') {
-                query_fn = Some(format!("{} \n .", vrl_function));
-            }
-        }
-        req.query.query_fn = query_fn;
-
-        for fn_name in functions::get_all_transform_keys(&org_id).await {
-            if req.query.sql.contains(&format!("{}(", fn_name)) {
-                req.query.uses_zo_fn = true;
-                break;
-            }
-        }
-
-        metrics::QUERY_PENDING_NUMS
-            .with_label_values(&[&org_id])
-            .inc();
-
-        // get a local search queue lock
-        #[cfg(not(feature = "enterprise"))]
-        let locker = SearchService::QUEUE_LOCKER.clone();
-        #[cfg(not(feature = "enterprise"))]
-        let locker = locker.lock().await;
-        #[cfg(not(feature = "enterprise"))]
-        if !cfg.common.feature_query_queue_enabled {
-            drop(locker);
-        }
-        #[cfg(not(feature = "enterprise"))]
-        let took_wait = start.elapsed().as_millis() as usize;
-        #[cfg(feature = "enterprise")]
-        let took_wait = 0;
-        ext_took_wait = took_wait;
-        log::info!("http search API wait in queue took: {} ms", took_wait);
-
-        metrics::QUERY_PENDING_NUMS
-            .with_label_values(&[&org_id])
-            .dec();
-
-        let mut tasks = Vec::new();
-
-        for (i, delta) in c_resp.deltas.into_iter().enumerate() {
-            let http_span_local = http_span.clone();
-            let mut req = req.clone();
-            let org_id = org_id.clone();
-            let trace_id = format!("{}-{:?}", trace_id.clone(), i);
-            let user_id = user_id.clone();
-
-            let task = tokio::task::spawn(async move {
-                let trace_id = trace_id.clone();
-                req.query.start_time = delta.delta_start_time;
-                req.query.end_time = delta.delta_end_time;
-                let cfg = get_config();
-
-                if cfg.common.result_cache_enabled
-                    && cfg.common.print_key_sql
-                    && c_resp.has_cached_data
-                {
-                    log::info!(
-                        "[trace_id {trace_id}]  Query new start time: {}, end time : {}",
-                        req.query.start_time,
-                        req.query.end_time
-                    );
-                }
-
-                SearchService::search(
-                    &trace_id,
-                    &org_id,
-                    stream_type,
-                    Some(user_id.to_string()),
-                    &req,
-                )
-                .instrument(http_span_local)
-                .await
-            })
-            .instrument(http_span.clone());
-            tasks.push(task);
-        }
-
-        for task in tasks {
-            match task.await {
-                Ok(res) => match res {
-                    Ok(res) => results.push(res),
-                    Err(err) => {
-                        report_metrics(start, &org_id, stream_type, "", "500", "_search");
-                        log::error!("search error: {:?}", err);
-                        return Ok(match err {
-                            errors::Error::ErrorCode(code) => match code {
-                                errors::ErrorCodes::SearchCancelQuery(_) => {
-                                    HttpResponse::TooManyRequests().json(
-                                        meta::http::HttpResponse::error_code_with_trace_id(
-                                            code,
-                                            Some(trace_id),
-                                        ),
-                                    )
-                                }
-                                _ => HttpResponse::InternalServerError().json(
-                                    meta::http::HttpResponse::error_code_with_trace_id(
-                                        code,
-                                        Some(trace_id),
-                                    ),
-                                ),
-                            },
-                            _ => HttpResponse::InternalServerError().json(
-                                meta::http::HttpResponse::error(
-                                    StatusCode::INTERNAL_SERVER_ERROR.into(),
-                                    err.to_string(),
-                                ),
-                            ),
-                        });
-                    }
-                },
-                Err(err) => {
-                    report_metrics(start, &org_id, stream_type, "", "500", "_search");
-                    log::error!("search error: {:?}", err);
-                    return Ok(HttpResponse::InternalServerError().json(
-                        meta::http::HttpResponse::error(
-                            StatusCode::INTERNAL_SERVER_ERROR.into(),
-                            err.to_string(),
-                        ),
-                    ));
-                }
-            }
-        }
-        if c_resp.has_cached_data {
-            merge_response(
-                &mut c_resp.cached_response,
-                &results,
-                &c_resp.ts_column,
-                c_resp.limit,
-                c_resp.is_descending,
-            );
-            c_resp.cached_response
-        } else {
-            results[0].clone()
-        }
-    } else {
-        c_resp.cached_response
-    };
-
-    // do search
-    let time = start.elapsed().as_secs_f64();
-    report_metrics(start, &org_id, stream_type, "", "200", "_search");
-    res.set_trace_id(trace_id.clone());
-    res.set_local_took(start.elapsed().as_millis() as usize, ext_took_wait);
-    if !range_error.is_empty() {
-        res.is_partial = true;
-        res.function_error = if res.function_error.is_empty() {
-            range_error
-        } else {
-            format!("{} \n {}", range_error, res.function_error)
-        };
-        res.new_start_time = Some(req.query.start_time);
-        res.new_end_time = Some(req.query.end_time);
-    }
-
-    let req_stats = RequestStats {
-        records: res.hits.len() as i64,
-        response_time: time,
-        size: res.scan_size as f64,
-        request_body: Some(req.query.sql),
-        user_email: Some(user_id.to_string()),
-        min_ts: Some(req.query.start_time),
-        max_ts: Some(req.query.end_time),
-        cached_ratio: Some(res.cached_ratio),
-        search_type,
-        trace_id: Some(trace_id.clone()),
-        took_wait_in_queue: if res.took_detail.is_some() {
-            let resp_took = res.took_detail.as_ref().unwrap();
-            // Consider only the cluster wait queue duration
-            Some(resp_took.cluster_wait_queue)
-        } else {
-            None
-        },
-        ..Default::default()
-    };
-    let num_fn = req.query.query_fn.is_some() as u16;
-    report_request_usage_stats(
-        req_stats,
->>>>>>> de38ba77
         &org_id,
         stream_type,
         stream_name,
@@ -1531,189 +1298,4 @@
             })
         }
     }
-<<<<<<< HEAD
-=======
-}
-
-// based on _timestamp of first record in config::meta::search::Response either add it in start
-// or end to cache response
-fn merge_response(
-    cache_response: &mut config::meta::search::Response,
-    search_response: &Vec<config::meta::search::Response>,
-    ts_column: &str,
-    limit: i64,
-    is_descending: bool,
-) {
-    if cache_response.hits.is_empty() && search_response.is_empty() {
-        return;
-    }
-
-    if cache_response.hits.is_empty()
-        && search_response.is_empty()
-        && search_response.first().unwrap().hits.is_empty()
-        && search_response.last().unwrap().hits.is_empty()
-    {
-        for res in search_response {
-            cache_response.total += res.total;
-            cache_response.scan_size += res.scan_size;
-            cache_response.took += res.took;
-        }
-        return;
-    }
-    let cache_hits_len = cache_response.hits.len();
-
-    let mut files_cache_ratio = 0;
-    let mut result_cache_len = 0;
-    let cache_ts = if cache_response.hits.is_empty() {
-        get_ts_value(
-            ts_column,
-            search_response.first().unwrap().hits.first().unwrap(),
-        )
-    } else {
-        get_ts_value(ts_column, cache_response.hits.first().unwrap())
-    };
-
-    for res in search_response {
-        cache_response.total += res.total;
-        cache_response.scan_size += res.scan_size;
-        cache_response.took += res.took;
-        files_cache_ratio += res.cached_ratio;
-
-        result_cache_len += res.total;
-
-        if res.hits.is_empty() {
-            continue;
-        }
-        let search_ts = get_ts_value(ts_column, res.hits.first().unwrap());
-        if search_ts < cache_ts && is_descending {
-            cache_response.hits.extend(res.hits.clone());
-        } else {
-            cache_response.hits = res
-                .hits
-                .iter()
-                .chain(cache_response.hits.iter())
-                .cloned()
-                .collect();
-        }
-    }
-    if is_descending {
-        cache_response
-            .hits
-            .sort_by_key(|b| std::cmp::Reverse(get_ts_value(ts_column, b)));
-    } else {
-        cache_response
-            .hits
-            .sort_by_key(|a| get_ts_value(ts_column, a));
-    }
-
-    if cache_response.hits.len() > limit as usize {
-        cache_response.hits.truncate(limit as usize);
-    }
-    cache_response.cached_ratio = files_cache_ratio / search_response.len();
-    log::info!(
-        "cache_response.hits.len: {}, Result cache len: {}",
-        cache_hits_len,
-        result_cache_len,
-    );
-    cache_response.result_cache_ratio =
-        (cache_hits_len as f64 * 100_f64 / (result_cache_len + cache_hits_len) as f64) as usize;
-}
-
-#[allow(clippy::too_many_arguments)]
-async fn write_results(
-    ts_column: &str,
-    req_query_start_time: i64,
-    req_query_end_time: i64,
-    res: &config::meta::search::Response,
-    file_path: String,
-    is_aggregate: bool,
-    trace_id: String,
-    is_descending: bool,
-) {
-    let last_rec_ts = get_ts_value(ts_column, res.hits.last().unwrap());
-    let first_rec_ts = get_ts_value(ts_column, res.hits.first().unwrap());
-
-    if (last_rec_ts - first_rec_ts).abs()
-        < get_config().common.result_cache_discard_duration * 1000 * 1000
-    {
-        return;
-    }
-
-    let largest_ts = cmp::max(first_rec_ts, last_rec_ts);
-
-    let cache_end_time = if largest_ts > 0 && largest_ts < req_query_end_time {
-        last_rec_ts
-    } else {
-        req_query_end_time
-    };
-    let file_name = format!(
-        "{}_{}_{}_{}.json",
-        req_query_start_time,
-        cache_end_time,
-        if is_aggregate { 1 } else { 0 },
-        if is_descending { 1 } else { 0 }
-    );
-
-    let res_cache = json::to_string(&res).unwrap();
-    let query_key = file_path.replace('/', "_");
-    tokio::spawn(async move {
-        let file_path_local = file_path.clone();
-
-        match SearchService::cache::cacher::cache_results_to_disk(
-            &trace_id,
-            &file_path_local,
-            &file_name,
-            res_cache,
-        )
-        .await
-        {
-            Ok(_) => {
-                let mut w = QUERY_RESULT_CACHE.write().await;
-                w.entry(query_key)
-                    .or_insert_with(Vec::new)
-                    .push(ResultCacheMeta {
-                        start_time: req_query_start_time,
-                        end_time: cache_end_time,
-                        is_aggregate,
-                        is_descending,
-                    });
-                drop(w);
-            }
-            Err(e) => {
-                log::error!("Cache results to disk failed: {:?}", e);
-            }
-        }
-    });
-}
-
-#[inline]
-fn report_metrics(
-    start: std::time::Instant,
-    org_id: &str,
-    stream_type: StreamType,
-    stream_name: &str,
-    code: &str,
-    uri: &str,
-) {
-    let time = start.elapsed().as_secs_f64();
-    let uri = format!("/api/org/{}", uri);
-    metrics::HTTP_RESPONSE_TIME
-        .with_label_values(&[
-            &uri,
-            code,
-            org_id,
-            stream_name,
-            stream_type.to_string().as_str(),
-        ])
-        .observe(time);
-    metrics::HTTP_INCOMING_REQUESTS
-        .with_label_values(&[
-            &uri,
-            code,
-            org_id,
-            stream_name,
-            stream_type.to_string().as_str(),
-        ])
-        .inc();
->>>>>>> de38ba77
 }