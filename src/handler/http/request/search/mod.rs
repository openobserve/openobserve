// Copyright 2025 OpenObserve Inc.
//
// This program is free software: you can redistribute it and/or modify
// it under the terms of the GNU Affero General Public License as published by
// the Free Software Foundation, either version 3 of the License, or
// (at your option) any later version.
//
// This program is distributed in the hope that it will be useful
// but WITHOUT ANY WARRANTY; without even the implied warranty of
// MERCHANTABILITY or FITNESS FOR A PARTICULAR PURPOSE.  See the
// GNU Affero General Public License for more details.
//
// You should have received a copy of the GNU Affero General Public License
// along with this program.  If not, see <http://www.gnu.org/licenses/>.

use std::{cmp::Reverse, collections::BinaryHeap, io::Error};

use actix_web::{HttpRequest, HttpResponse, get, post, web};
use arrow_schema::Schema;
use chrono::Utc;
use config::{
    DISTINCT_FIELDS, META_ORG_ID, TIMESTAMP_COL_NAME, get_config,
    meta::{
        search::{SearchEventType, SearchHistoryHitResponse, default_use_cache},
        self_reporting::usage::{RequestStats, USAGE_STREAM, UsageType},
        sql::resolve_stream_names,
        stream::StreamType,
    },
    utils::{base64, json, time::now_micros},
};
use error_utils::map_error_to_http_response;
use hashbrown::HashMap;
use tracing::{Instrument, Span};
#[cfg(feature = "enterprise")]
use utils::check_stream_permissions;

#[cfg(feature = "enterprise")]
use crate::service::search::sql::get_cipher_key_names;
use crate::{
    common::{
        meta::http::HttpResponse as MetaHttpResponse,
        utils::{
            functions,
            http::{
                get_or_create_trace_id, get_search_event_context_from_request,
                get_search_type_from_request, get_stream_type_from_request,
                get_use_cache_from_request, get_work_group,
            },
            stream::get_settings_max_query_range,
        },
    },
    service::{
        db::enrichment_table,
        metadata::distinct_values::DISTINCT_STREAM_PREFIX,
        search as SearchService,
        self_reporting::{http_report_metrics, report_request_usage_stats},
    },
};

pub(crate) mod around;
pub(crate) mod error_utils;
pub mod multi_streams;
pub mod query_manager;
pub mod saved_view;
pub mod search_inspector;
pub mod search_job;
pub mod search_stream;
pub(crate) mod utils;

async fn can_use_distinct_stream(
    org: &str,
    stream_name: &str,
    stream_type: StreamType,
    fields: &[String],
    query: &config::meta::search::Query,
    start_time: i64,
) -> bool {
    if !matches!(stream_type, StreamType::Logs | StreamType::Traces) {
        return false;
    }

    let stream_settings = infra::schema::get_settings(org, stream_name, stream_type)
        .await
        .unwrap_or_default();

    // all fields which are requested must be in the distinct stream
    let all_fields_distinct = fields.iter().all(|f| {
        if DISTINCT_FIELDS.contains(f) {
            return true;
        }
        if f == "count" {
            // count is reserved field from oo side, so if user has count field
            // in original stream, it won't actually be in the distinct stream, so
            // we need to fallback to normal search
            return false;
        }
        stream_settings
            .distinct_value_fields
            .iter()
            .any(|entry| entry.name == *f && entry.added_ts <= start_time)
    });

    // all the fields used in the query sent must be in the distinct stream
    #[allow(deprecated)]
    let query_fields: Vec<String> = match crate::service::search::sql::Sql::new(
        &(query.clone().into()),
        org,
        stream_type,
        None,
    )
    .await
    {
        // if sql is invalid, we let it follow the original search and fail
        Err(_) => return false,
        Ok(sql) => {
            // check if sql contains any filters from which field cannot be inferred.
            // where clause can contain match_all and a valid field which is in distinct stream
            // but since there is match_all, we cannot infer the field from the where clause
            // so we need to return false
            if sql.match_items.is_some() {
                return false;
            }
            sql.columns.values().flatten().cloned().collect()
        }
    };

    let all_query_fields_distinct = query_fields.iter().all(|f| {
        if DISTINCT_FIELDS.contains(f) {
            return true;
        }
        if f == "count" {
            // count is reserved field from oo side, so if user has count field
            // in original stream, it won't actually be in the distinct stream, so
            // we need to fallback to normal search
            return false;
        }
        stream_settings
            .distinct_value_fields
            .iter()
            .any(|entry| entry.name == *f && entry.added_ts <= start_time)
    });

    all_fields_distinct && all_query_fields_distinct
}

/// SearchStreamData
///
/// #{"ratelimit_module":"Search", "ratelimit_module_operation":"get"}#
#[utoipa::path(
    context_path = "/api",
    tag = "Search",
    operation_id = "SearchSQL",
    security(
        ("Authorization"= [])
    ),
    params(
        ("org_id" = String, Path, description = "Organization name"),
    ),
    request_body(content = SearchRequest, description = "Search query", content_type = "application/json", example = json!({
        "query": {
            "sql": "select * from k8s ",
            "start_time": 1675182660872049i64,
            "end_time": 1675185660872049i64,
            "from": 0,
            "size": 10
        }
    })),
    responses(
        (status = 200, description = "Success", content_type = "application/json", body = SearchResponse, example = json!({
            "took": 155,
            "hits": [
                {
                    "_p": "F",
                    "_timestamp": 1674213225158000i64,
                    "kubernetes": {
                        "container_hash": "dkr.ecr.us-west-2.amazonaws.com/openobserve@sha256:3dbbb0dc1eab2d5a3b3e4a75fd87d194e8095c92d7b2b62e7cdbd07020f54589",
                        "container_image": "dkr.ecr.us-west-2.amazonaws.com/openobserve:v0.0.3",
                        "container_name": "openobserve",
                        "docker_id": "eb0983bdb9ff9360d227e6a0b268fe3b24a0868c2c2d725a1516c11e88bf5789",
                        "host": "ip.us-east-2.compute.internal",
                        "namespace_name": "openobserve",
                        "pod_id": "35a0421f-9203-4d73-9663-9ff0ce26d409",
                        "pod_name": "openobserve-ingester-0"
                    },
                    "log": "[2023-01-20T11:13:45Z INFO  actix_web::middleware::logger] 10.2.80.192 \"POST /api/demo/_bulk HTTP/1.1\" 200 68",
                    "stream": "stderr"
                }
            ],
            "total": 27179431,
            "from": 0,
            "size": 1,
            "scan_size": 28943
        })),
        (status = 400, description = "Failure", content_type = "application/json", body = HttpResponse),
        (status = 500, description = "Failure", content_type = "application/json", body = HttpResponse),
    )
)]
#[post("/{org_id}/_search")]
pub async fn search(
    org_id: web::Path<String>,
    in_req: HttpRequest,
    body: web::Bytes,
) -> Result<HttpResponse, Error> {
    let start = std::time::Instant::now();
    let cfg = get_config();

    let org_id = org_id.into_inner();
    let mut range_error = String::new();
    let http_span = if cfg.common.tracing_search_enabled || cfg.common.tracing_enabled {
        tracing::info_span!("/api/{org_id}/_search", org_id = org_id.clone())
    } else {
        Span::none()
    };

    let trace_id = get_or_create_trace_id(in_req.headers(), &http_span);
    let user_id = in_req
        .headers()
        .get("user_id")
        .and_then(|v| v.to_str().ok())
        .unwrap_or("")
        .to_string();

    let query = web::Query::<HashMap<String, String>>::from_query(in_req.query_string()).unwrap();
    let stream_type = get_stream_type_from_request(&query).unwrap_or_default();

<<<<<<< HEAD
    // let use_cache = cfg.common.result_cache_enabled && get_use_cache_from_request(&query);
=======
>>>>>>> ab5c296f
    // handle encoding for query and aggs
    let mut req: config::meta::search::Request = match json::from_slice(&body) {
        Ok(v) => v,
        Err(e) => return Ok(MetaHttpResponse::bad_request(e)),
    };
    if let Err(e) = req.decode() {
        return Ok(MetaHttpResponse::bad_request(e));
    }
    if let Ok(sql) = config::utils::query_select_utils::replace_o2_custom_patterns(&req.query.sql) {
        req.query.sql = sql;
    };
<<<<<<< HEAD
=======

>>>>>>> ab5c296f
    req.use_cache = get_use_cache_from_request(&query);

    // set search event type
    if req.search_type.is_none() {
        req.search_type = match get_search_type_from_request(&query) {
            Ok(v) => v,
            Err(e) => return Ok(MetaHttpResponse::bad_request(e)),
        };
    };
    if req.search_event_context.is_none() {
        req.search_event_context = req
            .search_type
            .as_ref()
            .and_then(|event_type| get_search_event_context_from_request(event_type, &query));
    }

    // get stream name
    let stream_names = match resolve_stream_names(&req.query.sql) {
        Ok(v) => v.clone(),
        Err(e) => {
            return Ok(map_error_to_http_response(&(e.into()), Some(trace_id)));
        }
    };

    // get stream settings
    for stream_name in stream_names {
        if let Some(settings) =
            infra::schema::get_settings(&org_id, &stream_name, stream_type).await
        {
            let max_query_range =
                get_settings_max_query_range(settings.max_query_range, &org_id, Some(&user_id))
                    .await;
            if max_query_range > 0
                && (req.query.end_time - req.query.start_time) > max_query_range * 3600 * 1_000_000
            {
                req.query.start_time = req.query.end_time - max_query_range * 3600 * 1_000_000;
                range_error = format!(
                    "Query duration is modified due to query range restriction of {max_query_range} hours"
                );
            }
        }

        // Check permissions on stream
        #[cfg(feature = "enterprise")]
        if let Some(res) =
            check_stream_permissions(&stream_name, &org_id, &user_id, &stream_type).await
        {
            return Ok(res);
        }
    }

    #[cfg(feature = "enterprise")]
    {
        use actix_http::StatusCode;

        use crate::common::meta;
        let keys_used = match get_cipher_key_names(&req.query.sql) {
            Ok(v) => v,
            Err(e) => {
<<<<<<< HEAD
                return Ok(
                    HttpResponse::BadRequest().json(meta::http::HttpResponse::error(
                        StatusCode::BAD_REQUEST.into(),
                        e.to_string(),
                    )),
                );
=======
                return Ok(HttpResponse::BadRequest()
                    .json(meta::http::HttpResponse::error(StatusCode::BAD_REQUEST, e)));
>>>>>>> ab5c296f
            }
        };
        if !keys_used.is_empty() {
            log::info!("keys used : {:?}", keys_used);
        }
        for key in keys_used {
            // Check permissions on keys
            {
                use o2_openfga::meta::mapping::OFGA_MODELS;

<<<<<<< HEAD
                use crate::common::{
                    infra::config::USERS,
                    meta,
                    utils::auth::{AuthExtractor, is_root_user},
=======
                use crate::{
                    common::utils::auth::{AuthExtractor, is_root_user},
                    service::users::get_user,
>>>>>>> ab5c296f
                };

                if !is_root_user(&user_id) {
                    let user: config::meta::user::User =
                        get_user(Some(&org_id), &user_id).await.unwrap();

                    if !crate::handler::http::auth::validator::check_permissions(
                        &user_id,
                        AuthExtractor {
                            auth: "".to_string(),
                            method: "GET".to_string(),
                            o2_type: format!(
                                "{}:{}",
                                OFGA_MODELS
                                    .get("cipher_keys")
                                    .map_or("cipher_keys", |model| model.key),
                                key
                            ),
                            org_id: org_id.clone(),
                            bypass_check: false,
                            parent_id: "".to_string(),
                        },
                        user.role,
                        user.is_external,
                    )
                    .await
                    {
                        return Ok(MetaHttpResponse::forbidden("Unauthorized Access to key"));
                    }
                    // Check permissions on key ends
                }
            }
        }
    }

    // run search with cache
    let res = SearchService::cache::search(
        &trace_id,
        &org_id,
        stream_type,
        Some(user_id),
        &req,
        range_error,
        false,
    )
    .instrument(http_span)
    .await;
    match res {
        Ok(mut res) => {
            res.set_took(start.elapsed().as_millis() as usize);
            Ok(HttpResponse::Ok().json(res))
        }
        Err(err) => {
            let search_type = req
                .search_type
                .map(|t| t.to_string())
                .unwrap_or("".to_string());
            http_report_metrics(
                start,
                &org_id,
                stream_type,
                "500",
                "_search",
                &search_type,
                "",
            );
            log::error!("[trace_id {trace_id}] search error: {}", err);
            Ok(error_utils::map_error_to_http_response(
                &err,
                Some(trace_id),
            ))
        }
    }
}

/// SearchAround
///
/// #{"ratelimit_module":"Search", "ratelimit_module_operation":"get"}#
#[utoipa::path(
    context_path = "/api",
    tag = "Search",
    operation_id = "SearchAround",
    security(
        ("Authorization"= [])
    ),
    params(
        ("org_id" = String, Path, description = "Organization name"),
        ("stream_name" = String, Path, description = "stream_name name"),
        ("key" = i64, Query, description = "around key"),
        ("size" = i64, Query, description = "around size"),
        ("regions" = Option<String>, Query, description = "regions, split by comma"),
        ("timeout" = Option<i64>, Query, description = "timeout, seconds"),
    ),
    responses(
        (status = 200, description = "Success", content_type = "application/json", body = SearchResponse, example = json!({
            "took": 155,
            "hits": [
                {
                    "_p": "F",
                    "_timestamp": 1674213225158000i64,
                    "kubernetes": {
                        "container_hash": "dkr.ecr.us-west-2.amazonaws.com/openobserve@sha256:3dbbb0dc1eab2d5a3b3e4a75fd87d194e8095c92d7b2b62e7cdbd07020f54589",
                        "container_image": "dkr.ecr.us-west-2.amazonaws.com/openobserve:v0.0.3",
                        "container_name": "openobserve",
                        "docker_id": "eb0983bdb9ff9360d227e6a0b268fe3b24a0868c2c2d725a1516c11e88bf5789",
                        "host": "ip.us-east-2.compute.internal",
                        "namespace_name": "openobserve",
                        "pod_id": "35a0421f-9203-4d73-9663-9ff0ce26d409",
                        "pod_name": "openobserve-ingester-0"
                    },
                    "log": "[2023-01-20T11:13:45Z INFO  actix_web::middleware::logger] 10.2.80.192 \"POST /api/demo/_bulk HTTP/1.1\" 200 68",
                    "stream": "stderr"
                }
            ],
            "total": 10,
            "from": 0,
            "size": 10,
            "scan_size": 28943
        })),
        (status = 500, description = "Failure", content_type = "application/json", body = HttpResponse),
    )
)]
#[get("/{org_id}/{stream_name}/_around")]
pub async fn around_v1(
    path: web::Path<(String, String)>,
    in_req: HttpRequest,
) -> Result<HttpResponse, Error> {
    let start = std::time::Instant::now();

    let (org_id, stream_name) = path.into_inner();
    let http_span = if get_config().common.tracing_search_enabled {
        tracing::info_span!(
            "/api/{org_id}/{stream_name}/_around",
            org_id = org_id.clone(),
            stream_name = stream_name.clone()
        )
    } else {
        Span::none()
    };
    let trace_id = get_or_create_trace_id(in_req.headers(), &http_span);
    let user_id = in_req
        .headers()
        .get("user_id")
        .map(|v| v.to_str().unwrap_or("").to_string());

    let query = web::Query::<HashMap<String, String>>::from_query(in_req.query_string()).unwrap();

    let stream_type = get_stream_type_from_request(&query).unwrap_or_default();

    let ret = around::around(
        &trace_id,
        http_span,
        &org_id,
        &stream_name,
        stream_type,
        query,
        None,
        None,
        user_id,
    )
    .await;
    match ret {
        Ok(res) => Ok(HttpResponse::Ok().json(res)),
        Err(err) => {
            http_report_metrics(start, &org_id, stream_type, "500", "_around", "", "");
            log::error!("search around error: {:?}", err);
            Ok(error_utils::map_error_to_http_response(
                &err,
                Some(trace_id),
            ))
        }
    }
}

/// SearchAroundV2
///
/// #{"ratelimit_module":"Search", "ratelimit_module_operation":"get"}#
#[utoipa::path(
    context_path = "/api",
    tag = "Search",
    operation_id = "SearchAroundV2",
    security(
        ("Authorization"= [])
    ),
    params(
        ("org_id" = String, Path, description = "Organization name"),
        ("stream_name" = String, Path, description = "stream_name name"),
        ("size" = i64, Query, description = "around size"),
        ("regions" = Option<String>, Query, description = "regions, split by comma"),
        ("timeout" = Option<i64>, Query, description = "timeout, seconds"),
    ),
    request_body(content = String, description = "around record data", content_type = "application/json", example = json!({
        "_timestamp": 1675182660872049i64,
        "container_image": "dkr.ecr.us-west-2.amazonaws.com/openobserve:v0.0.3",
        "container_name": "openobserve",
        "docker_id": "eb0983bdb9ff9360d227e6a0b268fe3b24a0868c2c2d725a1516c11e88bf5789",
        "host": "ip.us-east-2.compute.internal",
        "namespace_name": "openobserve",
        "pod_id": "35a0421f-9203-4d73-9663-9ff0ce26d409",
        "pod_name": "openobserve-ingester-0"
    })),
    responses(
        (status = 200, description = "Success", content_type = "application/json", body = SearchResponse, example = json!({
            "took": 155,
            "hits": [
                {
                    "_p": "F",
                    "_timestamp": 1674213225158000i64,
                    "kubernetes": {
                        "container_hash": "dkr.ecr.us-west-2.amazonaws.com/openobserve@sha256:3dbbb0dc1eab2d5a3b3e4a75fd87d194e8095c92d7b2b62e7cdbd07020f54589",
                        "container_image": "dkr.ecr.us-west-2.amazonaws.com/openobserve:v0.0.3",
                        "container_name": "openobserve",
                        "docker_id": "eb0983bdb9ff9360d227e6a0b268fe3b24a0868c2c2d725a1516c11e88bf5789",
                        "host": "ip.us-east-2.compute.internal",
                        "namespace_name": "openobserve",
                        "pod_id": "35a0421f-9203-4d73-9663-9ff0ce26d409",
                        "pod_name": "openobserve-ingester-0"
                    },
                    "log": "[2023-01-20T11:13:45Z INFO  actix_web::middleware::logger] 10.2.80.192 \"POST /api/demo/_bulk HTTP/1.1\" 200 68",
                    "stream": "stderr"
                }
            ],
            "total": 10,
            "from": 0,
            "size": 10,
            "scan_size": 28943
        })),
        (status = 500, description = "Failure", content_type = "application/json", body = HttpResponse),
    )
)]
#[post("/{org_id}/{stream_name}/_around")]
pub async fn around_v2(
    path: web::Path<(String, String)>,
    in_req: HttpRequest,
    body: web::Bytes,
) -> Result<HttpResponse, Error> {
    let start = std::time::Instant::now();

    let (org_id, stream_name) = path.into_inner();
    let http_span = if get_config().common.tracing_search_enabled {
        tracing::info_span!(
            "/api/{org_id}/{stream_name}/_around",
            org_id = org_id.clone(),
            stream_name = stream_name.clone()
        )
    } else {
        Span::none()
    };
    let trace_id = get_or_create_trace_id(in_req.headers(), &http_span);
    let user_id = in_req
        .headers()
        .get("user_id")
        .map(|v| v.to_str().unwrap_or("").to_string());

    let query = web::Query::<HashMap<String, String>>::from_query(in_req.query_string()).unwrap();

    let stream_type = get_stream_type_from_request(&query).unwrap_or_default();

    let ret = around::around(
        &trace_id,
        http_span,
        &org_id,
        &stream_name,
        stream_type,
        query,
        None,
        Some(body),
        user_id,
    )
    .await;
    match ret {
        Ok(res) => Ok(HttpResponse::Ok().json(res)),
        Err(err) => {
            http_report_metrics(start, &org_id, stream_type, "500", "_around", "", "");
            log::error!("search around error: {:?}", err);
            Ok(error_utils::map_error_to_http_response(
                &err,
                Some(trace_id),
            ))
        }
    }
}

/// SearchTopNValues
///
/// #{"ratelimit_module":"Search", "ratelimit_module_operation":"get"}#
#[utoipa::path(
    context_path = "/api",
    tag = "Search",
    operation_id = "SearchValues",
    security(
        ("Authorization"= [])
    ),
    params(
        ("org_id" = String, Path, description = "Organization name"),
        ("stream_name" = String, Path, description = "stream_name name"),
        ("fields" = String, Query, description = "fields, split by comma"),
        ("filter" = Option<String>, Query, description = "filter, eg: a=b"),
        ("keyword" = Option<String>, Query, description = "keyword, eg: abc"),
        ("size" = i64, Query, description = "size"), // topN
        ("start_time" = i64, Query, description = "start time"),
        ("end_time" = i64, Query, description = "end time"),
        ("regions" = Option<String>, Query, description = "regions, split by comma"),
        ("timeout" = Option<i64>, Query, description = "timeout, seconds"),
        ("no_count" = Option<bool>, Query, description = "no need count, true of false"),
    ),
    responses(
        (status = 200, description = "Success", content_type = "application/json", body = SearchResponse, example = json!({
            "took": 155,
            "values": [
                {
                    "field": "field1",
                    "values": ["value1", "value2"]
                }
            ]
        })),
        (status = 400, description = "Failure", content_type = "application/json", body = HttpResponse),
        (status = 500, description = "Failure", content_type = "application/json", body = HttpResponse),
    )
)]
#[get("/{org_id}/{stream_name}/_values")]
pub async fn values(
    path: web::Path<(String, String)>,
    in_req: HttpRequest,
) -> Result<HttpResponse, Error> {
    let (org_id, stream_name) = path.into_inner();
    let query = web::Query::<HashMap<String, String>>::from_query(in_req.query_string()).unwrap();

    let stream_type = get_stream_type_from_request(&query).unwrap_or_default();

    let user_id = in_req
        .headers()
        .get("user_id")
        .and_then(|v| v.to_str().ok())
        .unwrap_or("")
        .to_string();
    let http_span = if config::get_config().common.tracing_search_enabled {
        tracing::info_span!(
            "/api/{org_id}/{stream_name}/_values",
            org_id = org_id.clone(),
            stream_name = stream_name.clone()
        )
    } else {
        Span::none()
    };
    let trace_id = get_or_create_trace_id(in_req.headers(), &http_span);

    // originally there was v1 which would to a full stream search
    // and v2 which would do search on a distinct values stream iff
    // the queried fields configured accordingly.
    // Now we simply check if the fields in query are in the distinct stream or not,
    // and change the search stream to the distinct stream, so we don't need any separate
    // v2 fucntion.
    values_v1(
        &org_id,
        stream_type,
        &stream_name,
        &query,
        &user_id,
        trace_id,
        http_span,
    )
    .await
}

pub type FieldName = String;

/// Builds a search request per field
///
/// This function builds a search request per field based on the given request and parameters.
/// Search request can basically be of two types:
///     1. Search on distinct values stream
///     2. Search on original data stream
/// If the field is a distinct field, we will search of the distinct values stream.
/// Otherwise, we will search on the original data stream.
///
/// The `use_result_cache` parameter is used to determine the projection of the SQL query.
/// This flag will toggle the resultant requests between streaming aggregations and result cache.
/// By default, this function will produce an SQL which utilizes `Streaming Aggregations` to send
/// the results to the client. The SQL will be a simple aggregation query in case streaming
/// aggregations are used. If `use_result_cache` is set to true, the SQL projection will include a
/// histogram which will allow the use of result cache.
///
/// Another parameter is `no_count` which is used to determine if the count is needed or not.
/// `no_count` is used when only distinct values (sorted in alphabetical order) are needed but not
/// the frequency of the values. For example, Dashboards, where we show the values listed in
/// alphabetical order.
///
/// Since values request can contain multiple fields, we return a vector of requests.
/// Each request is a tuple of `Request`, `StreamType`, and `FieldName`.
/// The `Request` contains the SQL query, from, size, start_time, end_time, etc.
/// The `StreamType` is the type of the stream to search on.
/// The `FieldName` is the name of the field to search on.
#[tracing::instrument(name = "handler:search:build_search_request_per_field", skip_all)]
pub async fn build_search_request_per_field(
    req: &config::meta::search::ValuesRequest,
    org_id: &str,
    stream_type: StreamType,
    stream_name: &str,
) -> Result<Vec<(config::meta::search::Request, StreamType, FieldName)>, Error> {
    let query_fn = req
        .vrl_fn
        .as_ref()
        .and_then(|v| base64::decode_url(v.as_ref()).ok())
        .map(|vrl| {
            if !vrl.trim().ends_with('.') {
                format!("{vrl} \n .")
            } else {
                vrl
            }
        });

    let regions = req.regions.clone();
    let clusters = req.clusters.clone();

    let schema = infra::schema::get(org_id, stream_name, stream_type)
        .await
        .unwrap_or(Schema::empty());
    let fields = req
        .fields
        .iter()
        .filter(|field| schema.field_with_name(field).is_ok())
        .cloned()
        .collect::<Vec<_>>();

    let no_count = req.no_count;

    let start_time = if stream_type.eq(&StreamType::EnrichmentTables) {
        enrichment_table::get_start_time(org_id, stream_name).await
    } else {
        req.start_time.unwrap_or(0)
    };

    if start_time == 0 {
        return Err(Error::other("start_time is empty"));
    }

    let end_time = if stream_type.eq(&StreamType::EnrichmentTables) {
        now_micros()
    } else {
        req.end_time.unwrap_or(0)
    };

    if end_time == 0 {
        return Err(Error::other("end_time is empty"));
    }

    let (start_time, end_time) = if start_time == end_time {
        (start_time - 1, end_time + 1)
    } else {
        (start_time, end_time)
    };

    let decoded_sql = base64::decode_url(&req.sql).unwrap_or_default();

    let mut query = config::meta::search::Query {
        sql: decoded_sql.clone(), // Will be populated per field in the loop below
        from: 0,
<<<<<<< HEAD
        size: req.size.unwrap_or(config::meta::sql::MAX_LIMIT),
=======
        size: config::meta::sql::MAX_LIMIT,
>>>>>>> ab5c296f
        start_time,
        end_time,
        query_fn: query_fn.clone(),
        ..Default::default()
    };

    let (sql_where, can_use_distinct_stream) = match req.filter.as_ref() {
        None => {
            if !decoded_sql.is_empty() {
                query.uses_zo_fn = functions::get_all_transform_keys(org_id)
                    .await
                    .iter()
<<<<<<< HEAD
                    .any(|fn_name| decoded_sql.contains(&format!("{}(", fn_name)));
=======
                    .any(|fn_name| decoded_sql.contains(&format!("{fn_name}(")));
>>>>>>> ab5c296f

                // pick up where clause from sql
                let sql_where_from_query =
                    match SearchService::sql::pickup_where(&decoded_sql, None) {
<<<<<<< HEAD
                        Ok(Some(v)) => format!("WHERE {}", v),
=======
                        Ok(Some(v)) => format!("WHERE {v}"),
>>>>>>> ab5c296f
                        Ok(None) => "".to_string(),
                        Err(e) => {
                            return Err(Error::other(e));
                        }
                    };
                let can_use_distinct_stream = can_use_distinct_stream(
                    org_id,
                    stream_name,
                    stream_type,
                    &fields,
                    &query,
                    start_time,
                )
                .await;
                (sql_where_from_query, can_use_distinct_stream)
            } else {
                ("".to_string(), false)
            }
        }
        Some(v) => {
            if v.is_empty() {
                ("".to_string(), false)
            } else {
                let columns = v.splitn(2, '=').collect::<Vec<_>>();
                if columns.len() < 2 {
                    return Err(Error::other("Invalid filter format"));
                }
                let vals = columns[1].split(',').collect::<Vec<_>>().join("','");
                let sql_where = format!("WHERE {} IN ('{vals}')", columns[0]);

                // Define the default_sql here
                let default_sql = format!("SELECT {TIMESTAMP_COL_NAME} FROM \"{stream_name}\"");

                query.sql = format!("{default_sql} {sql_where}");

                query.sql = format!("{} {}", default_sql, sql_where);

                let can_use_distinct_stream = can_use_distinct_stream(
                    org_id,
                    stream_name,
                    stream_type,
                    &fields,
                    &query,
                    start_time,
                )
                .await;

                (sql_where, can_use_distinct_stream)
            }
        }
    };

    let timeout = req.timeout.unwrap_or(0);

    let req = config::meta::search::Request {
        query,
        encoding: config::meta::search::RequestEncoding::Empty,
        regions,
        clusters,
        timeout,
        search_type: Some(SearchEventType::Values),
        search_event_context: None,
        use_cache: req.use_cache,
        local_mode: None,
    };

    let distinct_prefix = if can_use_distinct_stream {
        format!("{}_{}_", DISTINCT_STREAM_PREFIX, stream_type.as_str())
    } else {
        "".to_string()
    };

    let count_fn = if can_use_distinct_stream {
        "SUM(count)".to_string()
    } else {
        "COUNT(*)".to_string()
    };

    let actual_stream_type = if can_use_distinct_stream {
        StreamType::Metadata
    } else {
        stream_type
    };

    let mut requests = Vec::new();
    for field in fields {
        let sql = if no_count {
            // we use min(0) as a hack to do streaming aggregation but actually return 0,
            // essentially we are not counting the values
            format!(
                "SELECT \"{field}\" AS zo_sql_key, min(0) AS zo_sql_num FROM \"{distinct_prefix}{stream_name}\" {sql_where} GROUP BY zo_sql_key"
            )
        } else {
            format!(
                "SELECT \"{field}\" AS zo_sql_key, {count_fn} AS zo_sql_num FROM \"{distinct_prefix}{stream_name}\" {sql_where} GROUP BY zo_sql_key"
            )
        };

        let mut req = req.clone();
        req.query.sql = sql;
        requests.push((req, actual_stream_type, field));
    }

    Ok(requests)
}

// If all fields requested in the query AND fields from the
// sql query in the query are stored in distinct stream,
// this will search on the distinct stream, otherwise
// just search on the original data
async fn values_v1(
    org_id: &str,
    stream_type: StreamType,
    stream_name: &str,
    query: &web::Query<HashMap<String, String>>,
    user_id: &str,
    trace_id: String,
    http_span: Span,
) -> Result<HttpResponse, Error> {
    let start = std::time::Instant::now();
    let started_at = Utc::now().timestamp_micros();
<<<<<<< HEAD
    // let cfg = get_config();
=======
>>>>>>> ab5c296f

    let mut uses_fn = false;
    let fields = match query.get("fields") {
        Some(v) => v.split(',').map(|s| s.to_string()).collect::<Vec<_>>(),
        None => return Ok(MetaHttpResponse::bad_request("fields is empty")),
    };
    let query_fn = query
        .get("query_fn")
        .and_then(|v| base64::decode_url(v.as_ref()).ok())
        .map(|vrl_function| {
            if !vrl_function.trim().ends_with('.') {
                format!("{vrl_function} \n .")
            } else {
                vrl_function
            }
        });

    let default_sql = format!("SELECT {TIMESTAMP_COL_NAME} FROM \"{stream_name}\"");
    let mut query_sql = match query.get("filter") {
        None => default_sql,
        Some(v) => {
            if v.is_empty() {
                default_sql
            } else {
                let columns = v.splitn(2, '=').collect::<Vec<_>>();
                if columns.len() < 2 {
                    return Ok(MetaHttpResponse::bad_request("Invalid filter format"));
                }
                let vals = columns[1].split(',').collect::<Vec<_>>().join("','");
                format!("{default_sql} WHERE {} IN ('{vals}')", columns[0])
            }
        }
    };
    if let Ok(sql) = config::utils::query_select_utils::replace_o2_custom_patterns(&query_sql) {
        query_sql = sql;
    }

    let keyword = match query.get("keyword") {
        None => "".to_string(),
        Some(v) => v.trim().to_string(),
    };
    let no_count = match query.get("no_count") {
        None => false,
        Some(v) => {
            let v = v.to_lowercase();
            v == "true" || v == "1"
        }
    };

    if let Some(v) = query.get("sql")
        && let Ok(sql) = base64::decode_url(v)
    {
        uses_fn = functions::get_all_transform_keys(org_id)
            .await
            .iter()
            .any(|fn_name| sql.contains(&format!("{fn_name}(")));
        query_sql = sql;
    };

    // pick up where clause from sql
    let where_str = match SearchService::sql::pickup_where(&query_sql, None) {
        Ok(v) => v.unwrap_or_default(),
        Err(e) => {
            return Err(Error::other(e));
        }
    };

    // EnrichmentTable need query without time range
    let start_time = if stream_type.eq(&StreamType::EnrichmentTables) {
        enrichment_table::get_start_time(org_id, stream_name).await
    } else {
        query
            .get("start_time")
            .map_or(0, |v| v.parse::<i64>().unwrap_or(0))
    };

    if start_time == 0 {
        return Ok(MetaHttpResponse::bad_request("start_time is empty"));
    }
    let end_time = if stream_type.eq(&StreamType::EnrichmentTables) {
        now_micros()
    } else {
        query
            .get("end_time")
            .map_or(0, |v| v.parse::<i64>().unwrap_or(0))
    };
    if end_time == 0 {
        return Ok(MetaHttpResponse::bad_request("end_time is empty"));
    }
    let (start_time, end_time) = if start_time == end_time {
        (start_time - 1, end_time + 1)
    } else {
        (start_time, end_time)
    };

    let regions = query.get("regions").map_or(vec![], |regions| {
        regions
            .split(',')
            .filter(|s| !s.is_empty())
            .map(|s| s.to_string())
            .collect::<Vec<_>>()
    });
    let clusters = query.get("clusters").map_or(vec![], |clusters| {
        clusters
            .split(',')
            .filter(|s| !s.is_empty())
            .map(|s| s.to_string())
            .collect::<Vec<_>>()
    });

    let timeout = query
        .get("timeout")
        .map_or(0, |v| v.parse::<i64>().unwrap_or(0));

    // let use_cache = cfg.common.result_cache_enabled && get_use_cache_from_request(query);

    // search
    let req_query = config::meta::search::Query {
        sql: query_sql,
        from: 0,
        size: config::meta::sql::MAX_LIMIT,
        start_time,
        end_time,
        uses_zo_fn: uses_fn,
        query_fn: query_fn.clone(),
        ..Default::default()
    };
    // check if we can use the distinct stream for this query
    let use_distinct_stream = can_use_distinct_stream(
        org_id,
        stream_name,
        stream_type,
        &fields,
        &req_query,
        start_time,
    )
    .await;

<<<<<<< HEAD
    let req = config::meta::search::Request {
=======
    let mut req = config::meta::search::Request {
>>>>>>> ab5c296f
        query: req_query,
        encoding: config::meta::search::RequestEncoding::Empty,
        regions,
        clusters,
        timeout,
        search_type: Some(SearchEventType::Values),
        search_event_context: None,
<<<<<<< HEAD
        use_cache: get_use_cache_from_request(query),
=======
        use_cache: default_use_cache(),
>>>>>>> ab5c296f
        local_mode: None,
    };

    req.use_cache = get_use_cache_from_request(query);

    // skip fields which aren't part of the schema
    let schema = infra::schema::get(org_id, stream_name, stream_type)
        .await
        .unwrap_or(Schema::empty());

    let mut query_results = Vec::with_capacity(fields.len());
    let sql_where = if where_str.is_empty() {
        "".to_string()
    } else {
        format!("WHERE {where_str}")
    };
    for field in &fields {
        let http_span = http_span.clone();
        // skip values for field which aren't part of the schema
        if schema.field_with_name(field).is_err() {
            continue;
        }
        let sql_where = if !sql_where.is_empty() && !keyword.is_empty() {
            format!("{sql_where} AND {field} ILIKE '%{keyword}%'")
        } else if !keyword.is_empty() {
            format!("WHERE {field} ILIKE '%{keyword}%'")
        } else {
            sql_where.clone()
        };

        let distinct_prefix;
        let count_fn;
        let actual_stream_type;

        if use_distinct_stream {
            distinct_prefix = format!("{}_{}_", DISTINCT_STREAM_PREFIX, stream_type.as_str());
            // if we are using distinct stream, we have already partially aggregated
            // the counts, so we need to sum over that field
            count_fn = "SUM(count)";
            // distinct_values_* stream is metadata
            actual_stream_type = StreamType::Metadata;
        } else {
            distinct_prefix = "".to_owned();
            // for non-distinct fields, we need the actual count
            count_fn = "COUNT(*)";
            actual_stream_type = stream_type;
        }

        let sql = if no_count {
            format!(
                "SELECT histogram(_timestamp) AS zo_sql_time, \"{field}\" AS zo_sql_key FROM \"{distinct_prefix}{stream_name}\" {sql_where} GROUP BY zo_sql_time, zo_sql_key ORDER BY zo_sql_time ASC, zo_sql_key ASC"
            )
        } else {
            format!(
                "SELECT histogram(_timestamp) AS zo_sql_time, \"{field}\" AS zo_sql_key, {count_fn} AS zo_sql_num FROM \"{distinct_prefix}{stream_name}\" {sql_where} GROUP BY zo_sql_time, zo_sql_key ORDER BY zo_sql_time ASC, zo_sql_num DESC"
            )
        };
        let mut req = req.clone();
        req.query.sql = sql;
        if let Ok(sql) =
            config::utils::query_select_utils::replace_o2_custom_patterns(&req.query.sql)
        {
            req.query.sql = sql;
        }

        let search_res = SearchService::cache::search(
            &trace_id,
            org_id,
            actual_stream_type,
            Some(user_id.to_string()),
            &req,
            "".to_string(),
            false,
        )
        .instrument(http_span)
        .await;
        let resp_search = match search_res {
            Ok(res) => res,
            Err(err) => {
                http_report_metrics(start, org_id, stream_type, "500", "_values/v1", "", "");
                log::error!("search values error: {:?}", err);
                return Ok(error_utils::map_error_to_http_response(
                    &err,
                    Some(trace_id),
                ));
            }
        };
        query_results.push((field.to_string(), resp_search));
    }

    let mut resp = config::meta::search::Response::default();
    let mut hit_values: Vec<json::Value> = Vec::new();
    let mut work_group_set = Vec::with_capacity(query_results.len());

    // Get the size from query parameter for limiting results
    let size = query
        .get("size")
        .map_or(10, |v| v.parse::<i64>().unwrap_or(10));

    for (key, ret) in query_results {
        let mut top_hits: HashMap<String, i64> = HashMap::default();
        for row in ret.hits {
            let key = row
                .get("zo_sql_key")
                .map(json::get_string_value)
                .unwrap_or("".to_string());
            let num = row
                .get("zo_sql_num")
                .map(|v| v.as_i64().unwrap_or(0))
                .unwrap_or(0);
            let key_num = top_hits.entry(key).or_insert(0);
            *key_num += num;
        }

        // Use a min heap (BinaryHeap with Reverse) to find top k elements
        let mut min_heap: BinaryHeap<Reverse<(i64, String)>> =
            BinaryHeap::with_capacity(size as usize);

        if no_count {
            // For alphabetical sorting, collect all entries first
            let mut all_entries: Vec<_> = top_hits.into_iter().collect();
            all_entries.sort_by(|a, b| a.0.cmp(&b.0));
            all_entries.truncate(size as usize);

            let top_hits = all_entries
                .into_iter()
                .map(|(k, v)| {
                    let mut item = json::Map::new();
                    item.insert("zo_sql_key".to_string(), json::Value::String(k));
                    item.insert("zo_sql_num".to_string(), json::Value::Number(v.into()));
                    json::Value::Object(item)
                })
                .collect::<Vec<_>>();

            let mut field_value: json::Map<String, json::Value> = json::Map::new();
            field_value.insert("field".to_string(), json::Value::String(key));
            field_value.insert("values".to_string(), json::Value::Array(top_hits));
            hit_values.push(json::Value::Object(field_value));
        } else {
            // For value-based sorting, use a min heap to get top k elements
            for (k, v) in top_hits {
                if min_heap.len() < size as usize {
                    // If heap not full, just add
                    min_heap.push(Reverse((v, k)));
                } else if !min_heap.is_empty() && v > min_heap.peek().unwrap().0.0 {
                    // If current value is larger than smallest in heap, replace it
                    min_heap.pop();
                    min_heap.push(Reverse((v, k)));
                }
            }

            // Convert heap to vector and sort in descending order
            let mut top_elements: Vec<_> =
                min_heap.into_iter().map(|Reverse((v, k))| (k, v)).collect();
            top_elements.sort_by(|a, b| b.1.cmp(&a.1));

            let top_hits = top_elements
                .into_iter()
                .map(|(k, v)| {
                    let mut item = json::Map::new();
                    item.insert("zo_sql_key".to_string(), json::Value::String(k));
                    item.insert("zo_sql_num".to_string(), json::Value::Number(v.into()));
                    json::Value::Object(item)
                })
                .collect::<Vec<_>>();

            let mut field_value: json::Map<String, json::Value> = json::Map::new();
            field_value.insert("field".to_string(), json::Value::String(key));
            field_value.insert("values".to_string(), json::Value::Array(top_hits));
            hit_values.push(json::Value::Object(field_value));
        }

        resp.scan_size = std::cmp::max(resp.scan_size, ret.scan_size);
        resp.scan_records = std::cmp::max(resp.scan_records, ret.scan_records);
        resp.cached_ratio = std::cmp::max(resp.cached_ratio, ret.cached_ratio);
        resp.result_cache_ratio = std::cmp::max(resp.result_cache_ratio, ret.result_cache_ratio);
        work_group_set.push(ret.work_group);
    }
    resp.total = fields.len();
    resp.hits = hit_values;
    resp.size = size;
    resp.took = start.elapsed().as_millis() as usize;

    let time = start.elapsed().as_secs_f64();
    http_report_metrics(start, org_id, stream_type, "200", "_values/v1", "", "");

    let req_stats = RequestStats {
        records: resp.hits.len() as i64,
        response_time: time,
        size: resp.scan_size as f64,
        request_body: Some(req.query.sql),
        user_email: Some(user_id.to_string()),
        min_ts: Some(start_time),
        max_ts: Some(end_time),
        cached_ratio: Some(resp.cached_ratio),
        search_type: Some(SearchEventType::Values),
        trace_id: Some(trace_id),
        took_wait_in_queue: Some(resp.took_detail.wait_in_queue),
        work_group: get_work_group(work_group_set),
        ..Default::default()
    };
    let num_fn = req.query.query_fn.is_some() as u16;
    report_request_usage_stats(
        req_stats,
        org_id,
        stream_name,
        stream_type,
        UsageType::SearchTopNValues,
        num_fn,
        started_at,
    )
    .await;

    Ok(HttpResponse::Ok().json(resp))
}

/// SearchStreamPartition
///
/// #{"ratelimit_module":"Search", "ratelimit_module_operation":"get"}#
#[utoipa::path(
    context_path = "/api",
    tag = "Search",
    operation_id = "SearchPartition",
    security(
        ("Authorization"= [])
    ),
    params(
        ("org_id" = String, Path, description = "Organization name"),
    ),
    request_body(content = SearchRequest, description = "Search query", content_type = "application/json", example = json!({
        "sql": "select * from k8s ",
        "start_time": 1675182660872049i64,
        "end_time": 1675185660872049i64
    })),
    responses(
        (status = 200, description = "Success", content_type = "application/json", body = SearchResponse, example = json!({
            "took": 155,
            "file_num": 10,
            "original_size": 10240,
            "compressed_size": 1024,
            "partitions": [
                [1674213225158000i64, 1674213225158000i64],
                [1674213225158000i64, 1674213225158000i64],
            ]
        })),
        (status = 400, description = "Failure", content_type = "application/json", body = HttpResponse),
        (status = 500, description = "Failure", content_type = "application/json", body = HttpResponse),
    )
)]
#[post("/{org_id}/_search_partition")]
pub async fn search_partition(
    org_id: web::Path<String>,
    in_req: HttpRequest,
    body: web::Bytes,
) -> Result<HttpResponse, Error> {
    let start = std::time::Instant::now();
    let cfg = get_config();

    let http_span = if cfg.common.tracing_search_enabled {
        tracing::info_span!("/api/{org_id}/_search_partition", org_id = org_id.clone())
    } else {
        Span::none()
    };
    let trace_id = get_or_create_trace_id(in_req.headers(), &http_span);

    let org_id = org_id.into_inner();
    let user_id = in_req
        .headers()
        .get("user_id")
        .and_then(|v| v.to_str().ok())
        .unwrap_or("")
        .to_string();
    let query = web::Query::<HashMap<String, String>>::from_query(in_req.query_string()).unwrap();
    let stream_type = get_stream_type_from_request(&query).unwrap_or_default();

    let mut req: config::meta::search::SearchPartitionRequest = match json::from_slice(&body) {
        Ok(v) => v,
        Err(e) => return Ok(MetaHttpResponse::bad_request(e)),
    };
    if let Ok(sql) = config::utils::query_select_utils::replace_o2_custom_patterns(&req.sql) {
        req.sql = sql;
    }

    if let Err(e) = req.decode() {
        return Ok(MetaHttpResponse::bad_request(e));
    }

    let search_res = SearchService::search_partition(
        &trace_id,
        &org_id,
        Some(&user_id),
        stream_type,
        &req,
        false,
        true,
    )
    .instrument(http_span)
    .await;

    // do search
    match search_res {
        Ok(res) => {
            http_report_metrics(
                start,
                &org_id,
                stream_type,
                "200",
                "_search_partition",
                "",
                "",
            );
            Ok(HttpResponse::Ok().json(res))
        }
        Err(err) => {
            http_report_metrics(
                start,
                &org_id,
                stream_type,
                "500",
                "_search_partition",
                "",
                "",
            );
            log::error!("search error: {:?}", err);
            Ok(error_utils::map_error_to_http_response(
                &err,
                Some(trace_id),
            ))
        }
    }
}

/// Search History
///
/// #{"ratelimit_module":"Search", "ratelimit_module_operation":"get"}#
#[utoipa::path(
    context_path = "/api",
    tag = "Search",
    operation_id = "SearchHistory",
    security(
        ("Authorization" = [])
    ),
    params(
        ("org_id" = String, Path, description = "Organization ID"),
    ),
    request_body(
        content = SearchHistoryRequest,
        description = "Search history request parameters",
        content_type = "application/json",
        example = json!({
            "stream_name": "default",
            "stream_type": "logs",
            "min_ts": 1632960000,
            "max_ts": 1633046400,
            "trace_id": "7f7898fd19424c47ba830a6fa9b25e1f",
            "size": 100
        })
    ),
    responses(
        (status = 200, description = "Success", content_type = "application/json", body = SearchResponse, example = json ! ({
            "took": 40,
            "took_detail": {
                "total": 40,
                "idx_took": 0,
                "wait_in_queue": 0
            },
            "hits": [
                {
                "cached_ratio": 0,
                "end_time": 15,
                "org_id": "default",
                "scan_records": 1,
                "scan_size": 7.0,
                "sql": "SELECT COUNT(*) from \"default\"",
                "start_time": 0,
                "stream_name": "default",
                "stream_type": "logs",
                "took": 0.056222333,
                "trace_id": "7f7898fd19424c47ba830a6fa9b25e1f",
                "function": ".",
                },
            ],
            "total": 3,
            "from": 0,
            "size": 20,
            "cached_ratio": 0,
            "scan_size": 0,
            "idx_scan_size": 0,
            "scan_records": 3,
            "trace_id": "2lsPBWjwZxUJ5ugvZ4jApESZEpk",
            "is_partial": false,
            "result_cache_ratio": 0
        })),
        (status = 400, description = "Bad Request - Invalid parameters or body", content_type = "application/json", body = HttpResponse),
        (status = 500, description = "Internal Server Error", content_type = "application/json", body = HttpResponse),
    )
)]
#[post("/{org_id}/_search_history")]
pub async fn search_history(
    org_id: web::Path<String>,
    in_req: HttpRequest,
    body: web::Bytes,
) -> Result<HttpResponse, Error> {
    let start = std::time::Instant::now();
    let started_at = Utc::now().timestamp_micros();
    let org_id = org_id.into_inner();
    let cfg = get_config();
    let http_span = if cfg.common.tracing_search_enabled {
        tracing::info_span!("/api/{org_id}/_search_history", org_id = org_id.clone())
    } else {
        Span::none()
    };
    let trace_id = get_or_create_trace_id(in_req.headers(), &http_span);
    let user_id = in_req
        .headers()
        .get("user_id")
        .map(|v| v.to_str().unwrap_or("").to_string());

    let mut req: config::meta::search::SearchHistoryRequest = match json::from_slice(&body) {
        Ok(v) => v,
        Err(e) => {
            return Ok(MetaHttpResponse::bad_request(e));
        }
    };
    // restrict history only to path org_id
    req.org_id = Some(org_id.clone());
    // restrict history only to requested user_id
    req.user_email = user_id.clone();

    // Search
    let stream_name = USAGE_STREAM;
    let search_query_req = match req.to_query_req(stream_name) {
        Ok(r) => r,
        Err(e) => {
            return Ok(MetaHttpResponse::bad_request(e));
        }
    };

    let history_org_id = META_ORG_ID;
    let stream_type = StreamType::Logs;
    let search_res = SearchService::search(
        &trace_id,
        history_org_id,
        stream_type,
        user_id.clone(),
        &search_query_req,
    )
    .instrument(http_span)
    .await;

    let mut search_res = match search_res {
        Ok(res) => res,
        Err(err) => {
            http_report_metrics(
                start,
                &org_id,
                stream_type,
                "500",
                "_search_history",
                "",
                "",
            );
            log::error!("[trace_id {}] Search history error : {:?}", trace_id, err);
            return Ok(error_utils::map_error_to_http_response(
                &err,
                Some(trace_id),
            ));
        }
    };

    search_res.hits = search_res
        .hits
        .into_iter()
        .filter_map(|hit| match SearchHistoryHitResponse::try_from(hit) {
            Ok(response) => match serde_json::to_value(response) {
                Ok(json_value) => Some(json_value),
                Err(e) => {
                    log::error!("[trace_id {}] Serialization error: {:?}", trace_id, e);
                    None
                }
            },
            Err(e) => {
                log::error!("[trace_id {}] Deserialization error: {:?}", trace_id, e);
                None
            }
        })
        .collect::<Vec<_>>();

    search_res.trace_id = trace_id.clone();

    // report http metrics
    http_report_metrics(
        start,
        &org_id,
        stream_type,
        "200",
        "_search_history",
        "",
        "",
    );

    // prepare usage metrics
    let time_taken = start.elapsed().as_secs_f64();
    let took_wait_in_queue = Some(search_res.took_detail.wait_in_queue);
    let req_stats = RequestStats {
        records: search_res.hits.len() as i64,
        response_time: time_taken,
        size: search_res.scan_size as f64,
        request_body: Some(search_query_req.query.sql),
        user_email: user_id,
        min_ts: Some(req.start_time),
        max_ts: Some(req.end_time),
        cached_ratio: Some(search_res.cached_ratio),
        search_type: Some(SearchEventType::Other),
        trace_id: Some(trace_id),
        took_wait_in_queue,
        work_group: search_res.work_group.clone(),
        ..Default::default()
    };
    let num_fn = search_query_req.query.query_fn.is_some() as u16;
    report_request_usage_stats(
        req_stats,
        history_org_id,
        stream_name,
        StreamType::Logs,
        UsageType::SearchHistory,
        num_fn,
        started_at,
    )
    .await;

    Ok(HttpResponse::Ok().json(search_res))
}<|MERGE_RESOLUTION|>--- conflicted
+++ resolved
@@ -223,10 +223,6 @@
     let query = web::Query::<HashMap<String, String>>::from_query(in_req.query_string()).unwrap();
     let stream_type = get_stream_type_from_request(&query).unwrap_or_default();
 
-<<<<<<< HEAD
-    // let use_cache = cfg.common.result_cache_enabled && get_use_cache_from_request(&query);
-=======
->>>>>>> ab5c296f
     // handle encoding for query and aggs
     let mut req: config::meta::search::Request = match json::from_slice(&body) {
         Ok(v) => v,
@@ -238,10 +234,6 @@
     if let Ok(sql) = config::utils::query_select_utils::replace_o2_custom_patterns(&req.query.sql) {
         req.query.sql = sql;
     };
-<<<<<<< HEAD
-=======
-
->>>>>>> ab5c296f
     req.use_cache = get_use_cache_from_request(&query);
 
     // set search event type
@@ -301,17 +293,8 @@
         let keys_used = match get_cipher_key_names(&req.query.sql) {
             Ok(v) => v,
             Err(e) => {
-<<<<<<< HEAD
-                return Ok(
-                    HttpResponse::BadRequest().json(meta::http::HttpResponse::error(
-                        StatusCode::BAD_REQUEST.into(),
-                        e.to_string(),
-                    )),
-                );
-=======
                 return Ok(HttpResponse::BadRequest()
                     .json(meta::http::HttpResponse::error(StatusCode::BAD_REQUEST, e)));
->>>>>>> ab5c296f
             }
         };
         if !keys_used.is_empty() {
@@ -322,16 +305,9 @@
             {
                 use o2_openfga::meta::mapping::OFGA_MODELS;
 
-<<<<<<< HEAD
-                use crate::common::{
-                    infra::config::USERS,
-                    meta,
-                    utils::auth::{AuthExtractor, is_root_user},
-=======
                 use crate::{
                     common::utils::auth::{AuthExtractor, is_root_user},
                     service::users::get_user,
->>>>>>> ab5c296f
                 };
 
                 if !is_root_user(&user_id) {
@@ -790,11 +766,7 @@
     let mut query = config::meta::search::Query {
         sql: decoded_sql.clone(), // Will be populated per field in the loop below
         from: 0,
-<<<<<<< HEAD
         size: req.size.unwrap_or(config::meta::sql::MAX_LIMIT),
-=======
-        size: config::meta::sql::MAX_LIMIT,
->>>>>>> ab5c296f
         start_time,
         end_time,
         query_fn: query_fn.clone(),
@@ -807,20 +779,12 @@
                 query.uses_zo_fn = functions::get_all_transform_keys(org_id)
                     .await
                     .iter()
-<<<<<<< HEAD
-                    .any(|fn_name| decoded_sql.contains(&format!("{}(", fn_name)));
-=======
                     .any(|fn_name| decoded_sql.contains(&format!("{fn_name}(")));
->>>>>>> ab5c296f
 
                 // pick up where clause from sql
                 let sql_where_from_query =
                     match SearchService::sql::pickup_where(&decoded_sql, None) {
-<<<<<<< HEAD
-                        Ok(Some(v)) => format!("WHERE {}", v),
-=======
                         Ok(Some(v)) => format!("WHERE {v}"),
->>>>>>> ab5c296f
                         Ok(None) => "".to_string(),
                         Err(e) => {
                             return Err(Error::other(e));
@@ -942,10 +906,6 @@
 ) -> Result<HttpResponse, Error> {
     let start = std::time::Instant::now();
     let started_at = Utc::now().timestamp_micros();
-<<<<<<< HEAD
-    // let cfg = get_config();
-=======
->>>>>>> ab5c296f
 
     let mut uses_fn = false;
     let fields = match query.get("fields") {
@@ -1084,11 +1044,7 @@
     )
     .await;
 
-<<<<<<< HEAD
-    let req = config::meta::search::Request {
-=======
     let mut req = config::meta::search::Request {
->>>>>>> ab5c296f
         query: req_query,
         encoding: config::meta::search::RequestEncoding::Empty,
         regions,
@@ -1096,11 +1052,7 @@
         timeout,
         search_type: Some(SearchEventType::Values),
         search_event_context: None,
-<<<<<<< HEAD
-        use_cache: get_use_cache_from_request(query),
-=======
         use_cache: default_use_cache(),
->>>>>>> ab5c296f
         local_mode: None,
     };
 
