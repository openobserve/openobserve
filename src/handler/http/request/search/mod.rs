--- conflicted
+++ resolved
@@ -666,11 +666,7 @@
 /// This flag will toggle the resultant requests between streaming aggregations and result cache.
 /// By default, this function will produce an SQL which utilizes `Streaming Aggregations` to send
 /// the results to the client. The SQL will be a simple aggregation query in case streaming
-<<<<<<< HEAD
 /// aggregations are used. If `use_result_cache` is set to true, the SQL projectoin will include a
-=======
-/// aggregations are used. If `use_result_cache` is set to true, the SQL projection will include a
->>>>>>> c2b14cc8
 /// histogram which will allow the use of result cache.
 ///
 /// Another parameter is `no_count` which is used to determine if the count is needed or not.
