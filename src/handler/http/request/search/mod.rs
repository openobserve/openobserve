--- conflicted
+++ resolved
@@ -307,16 +307,13 @@
             {
                 use o2_openfga::meta::mapping::OFGA_MODELS;
 
-<<<<<<< HEAD
                 use crate::{
-                    common::utils::auth::{AuthExtractor, is_root_user},
+                    common::{
+                        infra::config::USERS,
+                        meta,
+                        utils::auth::{AuthExtractor, is_root_user},
+                    },
                     service::users::get_user,
-=======
-                use crate::common::{
-                    infra::config::USERS,
-                    meta,
-                    utils::auth::{AuthExtractor, is_root_user},
->>>>>>> e40ecdcd
                 };
 
                 if !is_root_user(&user_id) {
