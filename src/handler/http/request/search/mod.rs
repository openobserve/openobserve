// Copyright 2024 OpenObserve Inc.
//
// This program is free software: you can redistribute it and/or modify
// it under the terms of the GNU Affero General Public License as published by
// the Free Software Foundation, either version 3 of the License, or
// (at your option) any later version.
//
// This program is distributed in the hope that it will be useful
// but WITHOUT ANY WARRANTY; without even the implied warranty of
// MERCHANTABILITY or FITNESS FOR A PARTICULAR PURPOSE.  See the
// GNU Affero General Public License for more details.
//
// You should have received a copy of the GNU Affero General Public License
// along with this program.  If not, see <http://www.gnu.org/licenses/>.

use std::{collections::HashMap, io::Error};

use actix_web::{get, http::StatusCode, post, web, HttpRequest, HttpResponse};
use arrow_schema::Schema;
use chrono::{Duration, Utc};
use config::{
    get_config,
    meta::{
        search::{SearchEventType, SearchHistoryHitResponse},
        self_reporting::usage::{RequestStats, UsageType, USAGE_STREAM},
        sql::resolve_stream_names,
        stream::StreamType,
    },
    metrics,
    utils::{base64, json},
    DISTINCT_FIELDS,
};
use infra::{cache::stats, errors};
use tracing::{Instrument, Span};
#[cfg(feature = "enterprise")]
use utils::check_stream_permissions;

#[cfg(feature = "enterprise")]
use crate::service::search::sql::get_cipher_key_names;
use crate::{
    common::{
        meta::{self, http::HttpResponse as MetaHttpResponse},
        utils::{
            functions,
            http::{
                get_or_create_trace_id, get_search_event_context_from_request,
                get_search_type_from_request, get_stream_type_from_request,
                get_use_cache_from_request, get_work_group,
            },
            stream::get_settings_max_query_range,
        },
    },
    service::{
        metadata::distinct_values::DISTINCT_STREAM_PREFIX,
        search as SearchService,
        self_reporting::{http_report_metrics, report_request_usage_stats},
    },
};

#[cfg(feature = "enterprise")]
pub mod job;
pub mod multi_streams;
pub mod saved_view;
#[cfg(feature = "enterprise")]
pub mod search_job;
#[cfg(feature = "enterprise")]
pub(crate) mod utils;

async fn can_use_distinct_stream(
    org: &str,
    stream_name: &str,
    stream_type: StreamType,
    fields: &[String],
    query_sql: &str,
    start_time: i64,
) -> bool {
    if !matches!(stream_type, StreamType::Logs | StreamType::Traces) {
        return false;
    }

    let stream_settings = infra::schema::get_settings(org, stream_name, stream_type)
        .await
        .unwrap_or_default();

    // all fields which are requested must be in the distinct stream
    let all_fields_distinct = fields.iter().all(|f| {
        if DISTINCT_FIELDS.contains(f) {
            return true;
        }
        stream_settings
            .distinct_value_fields
            .iter()
            .any(|entry| entry.name == *f && entry.added_ts <= start_time)
    });

    // all the fields used in the query sent must be in the distinct stream
    let query_fields: Vec<_> = match config::meta::sql::Sql::new(query_sql) {
        // if sql is invalid, we let it follow the original search and fail
        Err(_) => return false,
        Ok(sql) => sql
            .fields
            .into_iter()
            .filter(|f| f != "_timestamp")// _timestamp is hardcoded in queries
            .collect(),
    };

    let all_query_fields_distinct = query_fields.iter().all(|f| {
        if DISTINCT_FIELDS.contains(f) {
            return true;
        }
        stream_settings
            .distinct_value_fields
            .iter()
            .any(|entry| entry.name == *f && entry.added_ts <= start_time)
    });

    all_fields_distinct && all_query_fields_distinct
}

/// SearchStreamData
#[utoipa::path(
    context_path = "/api",
    tag = "Search",
    operation_id = "SearchSQL",
    security(
        ("Authorization"= [])
    ),
    params(
        ("org_id" = String, Path, description = "Organization name"),
    ),
    request_body(content = SearchRequest, description = "Search query", content_type = "application/json", example = json!({
        "query": {
            "sql": "select * from k8s ",
            "start_time": 1675182660872049i64,
            "end_time": 1675185660872049i64,
            "from": 0,
            "size": 10
        }
    })),
    responses(
        (status = 200, description = "Success", content_type = "application/json", body = SearchResponse, example = json!({
            "took": 155,
            "hits": [
                {
                    "_p": "F",
                    "_timestamp": 1674213225158000i64,
                    "kubernetes": {
                        "container_hash": "dkr.ecr.us-west-2.amazonaws.com/openobserve@sha256:3dbbb0dc1eab2d5a3b3e4a75fd87d194e8095c92d7b2b62e7cdbd07020f54589",
                        "container_image": "dkr.ecr.us-west-2.amazonaws.com/openobserve:v0.0.3",
                        "container_name": "openobserve",
                        "docker_id": "eb0983bdb9ff9360d227e6a0b268fe3b24a0868c2c2d725a1516c11e88bf5789",
                        "host": "ip.us-east-2.compute.internal",
                        "namespace_name": "openobserve",
                        "pod_id": "35a0421f-9203-4d73-9663-9ff0ce26d409",
                        "pod_name": "openobserve-ingester-0"
                    },
                    "log": "[2023-01-20T11:13:45Z INFO  actix_web::middleware::logger] 10.2.80.192 \"POST /api/demo/_bulk HTTP/1.1\" 200 68",
                    "stream": "stderr"
                }
            ],
            "total": 27179431,
            "from": 0,
            "size": 1,
            "scan_size": 28943
        })),
        (status = 400, description = "Failure", content_type = "application/json", body = HttpResponse),
        (status = 500, description = "Failure", content_type = "application/json", body = HttpResponse),
    )
)]
#[post("/{org_id}/_search")]
pub async fn search(
    org_id: web::Path<String>,
    in_req: HttpRequest,
    body: web::Bytes,
) -> Result<HttpResponse, Error> {
    let start = std::time::Instant::now();
    let cfg = get_config();

    let org_id = org_id.into_inner();
    let mut range_error = String::new();
    let http_span = if cfg.common.tracing_search_enabled || cfg.common.tracing_enabled {
        tracing::info_span!("/api/{org_id}/_search", org_id = org_id.clone())
    } else {
        Span::none()
    };

    let trace_id = get_or_create_trace_id(in_req.headers(), &http_span);
    let user_id = in_req
        .headers()
        .get("user_id")
        .and_then(|v| v.to_str().ok())
        .unwrap_or("")
        .to_string();

    let query = web::Query::<HashMap<String, String>>::from_query(in_req.query_string()).unwrap();
    let stream_type = match get_stream_type_from_request(&query) {
        Ok(v) => v.unwrap_or(StreamType::Logs),
        Err(e) => return Ok(MetaHttpResponse::bad_request(e)),
    };

    let use_cache = cfg.common.result_cache_enabled && get_use_cache_from_request(&query);
    // handle encoding for query and aggs
    let mut req: config::meta::search::Request = match json::from_slice(&body) {
        Ok(v) => v,
        Err(e) => return Ok(MetaHttpResponse::bad_request(e)),
    };
    if let Err(e) = req.decode() {
        return Ok(MetaHttpResponse::bad_request(e));
    }
    req.use_cache = Some(use_cache);

    // set search event type
    if req.search_type.is_none() {
        req.search_type = match get_search_type_from_request(&query) {
            Ok(v) => v,
            Err(e) => return Ok(MetaHttpResponse::bad_request(e)),
        };
    };
    if req.search_event_context.is_none() {
        req.search_event_context = req
            .search_type
            .as_ref()
            .and_then(|event_type| get_search_event_context_from_request(event_type, &query));
    }

    // get stream name
    let stream_names = match resolve_stream_names(&req.query.sql) {
        Ok(v) => v.clone(),
        Err(e) => {
            return Ok(
                HttpResponse::InternalServerError().json(meta::http::HttpResponse::error(
                    StatusCode::INTERNAL_SERVER_ERROR.into(),
                    e.to_string(),
                )),
            );
        }
    };

    // get stream settings
    for stream_name in stream_names {
        if let Some(settings) =
            infra::schema::get_settings(&org_id, &stream_name, stream_type).await
        {
            let max_query_range =
                get_settings_max_query_range(settings.max_query_range, &org_id, Some(&user_id))
                    .await;
            if max_query_range > 0
                && (req.query.end_time - req.query.start_time) > max_query_range * 3600 * 1_000_000
            {
                req.query.start_time = req.query.end_time - max_query_range * 3600 * 1_000_000;
                range_error = format!(
                    "Query duration is modified due to query range restriction of {} hours",
                    max_query_range
                );
            }
        }

        // Check permissions on stream
        #[cfg(feature = "enterprise")]
        if let Some(res) =
            check_stream_permissions(&stream_name, &org_id, &user_id, &stream_type).await
        {
            return Ok(res);
        }
    }

    #[cfg(feature = "enterprise")]
    {
        let keys_used = match get_cipher_key_names(&req.query.sql) {
            Ok(v) => v,
            Err(e) => {
                return Ok(HttpResponse::InternalServerError().json(
                    meta::http::HttpResponse::error(
                        StatusCode::INTERNAL_SERVER_ERROR.into(),
                        e.to_string(),
                    ),
                ));
            }
        };
<<<<<<< HEAD
=======
        if !keys_used.is_empty() {
            log::info!("keys used : {:?}", keys_used);
        }
>>>>>>> af3af24e
        for key in keys_used {
            // Check permissions on keys
            {
                use o2_enterprise::enterprise::openfga::meta::mapping::OFGA_MODELS;

                use crate::common::{
                    infra::config::USERS,
                    utils::auth::{is_root_user, AuthExtractor},
                };

                if !is_root_user(&user_id) {
                    let user: meta::user::User =
                        USERS.get(&format!("{org_id}/{}", user_id)).unwrap().clone();

                    if !crate::handler::http::auth::validator::check_permissions(
                        &user_id,
                        AuthExtractor {
                            auth: "".to_string(),
                            method: "GET".to_string(),
                            o2_type: format!(
                                "{}:{}",
                                OFGA_MODELS
                                    .get("cipher_keys")
                                    .map_or("cipher_keys", |model| model.key),
                                key
                            ),
                            org_id: org_id.clone(),
                            bypass_check: false,
                            parent_id: "".to_string(),
                        },
                        user.role,
                        user.is_external,
                    )
                    .await
                    {
                        return Ok(MetaHttpResponse::forbidden("Unauthorized Access to key"));
                    }
                    // Check permissions on key ends
                }
            }
        }
    }

    // run search with cache
    let res = SearchService::cache::search(
        &trace_id,
        &org_id,
        stream_type,
        Some(user_id),
        &req,
        range_error,
    )
    .instrument(http_span)
    .await;
    match res {
        Ok(res) => Ok(HttpResponse::Ok().json(res)),
        Err(err) => {
            http_report_metrics(start, &org_id, stream_type, "", "500", "_search");
            log::error!("[trace_id {trace_id}] search error: {}", err);
            Ok(match err {
                errors::Error::ErrorCode(code) => match code {
                    errors::ErrorCodes::SearchCancelQuery(_) => HttpResponse::TooManyRequests()
                        .json(meta::http::HttpResponse::error_code_with_trace_id(
                            code,
                            Some(trace_id),
                        )),
                    _ => HttpResponse::InternalServerError().json(
                        meta::http::HttpResponse::error_code_with_trace_id(code, Some(trace_id)),
                    ),
                },
                _ => HttpResponse::InternalServerError().json(meta::http::HttpResponse::error(
                    StatusCode::INTERNAL_SERVER_ERROR.into(),
                    err.to_string(),
                )),
            })
        }
    }
}

/// SearchAround
#[utoipa::path(
    context_path = "/api",
    tag = "Search",
    operation_id = "SearchAround",
    security(
        ("Authorization"= [])
    ),
    params(
        ("org_id" = String, Path, description = "Organization name"),
        ("stream_name" = String, Path, description = "stream_name name"),
        ("key" = i64, Query, description = "around key"),
        ("size" = i64, Query, description = "around size"),
        ("regions" = Option<String>, Query, description = "regions, split by comma"),
        ("timeout" = Option<i64>, Query, description = "timeout, seconds"),
    ),
    responses(
        (status = 200, description = "Success", content_type = "application/json", body = SearchResponse, example = json!({
            "took": 155,
            "hits": [
                {
                    "_p": "F",
                    "_timestamp": 1674213225158000i64,
                    "kubernetes": {
                        "container_hash": "dkr.ecr.us-west-2.amazonaws.com/openobserve@sha256:3dbbb0dc1eab2d5a3b3e4a75fd87d194e8095c92d7b2b62e7cdbd07020f54589",
                        "container_image": "dkr.ecr.us-west-2.amazonaws.com/openobserve:v0.0.3",
                        "container_name": "openobserve",
                        "docker_id": "eb0983bdb9ff9360d227e6a0b268fe3b24a0868c2c2d725a1516c11e88bf5789",
                        "host": "ip.us-east-2.compute.internal",
                        "namespace_name": "openobserve",
                        "pod_id": "35a0421f-9203-4d73-9663-9ff0ce26d409",
                        "pod_name": "openobserve-ingester-0"
                    },
                    "log": "[2023-01-20T11:13:45Z INFO  actix_web::middleware::logger] 10.2.80.192 \"POST /api/demo/_bulk HTTP/1.1\" 200 68",
                    "stream": "stderr"
                }
            ],
            "total": 10,
            "from": 0,
            "size": 10,
            "scan_size": 28943
        })),
        (status = 500, description = "Failure", content_type = "application/json", body = HttpResponse),
    )
)]
#[get("/{org_id}/{stream_name}/_around")]
pub async fn around(
    path: web::Path<(String, String)>,
    in_req: HttpRequest,
) -> Result<HttpResponse, Error> {
    let start = std::time::Instant::now();
    let cfg = get_config();

    let started_at = Utc::now().timestamp_micros();
    let (org_id, stream_name) = path.into_inner();
    let http_span = if cfg.common.tracing_search_enabled {
        tracing::info_span!(
            "/api/{org_id}/{stream_name}/_around",
            org_id = org_id.clone(),
            stream_name = stream_name.clone()
        )
    } else {
        Span::none()
    };
    let trace_id = get_or_create_trace_id(in_req.headers(), &http_span);
    let user_id = in_req
        .headers()
        .get("user_id")
        .map(|v| v.to_str().unwrap_or("").to_string());

    let mut uses_fn = false;
    let query = web::Query::<HashMap<String, String>>::from_query(in_req.query_string()).unwrap();
    let stream_type = match get_stream_type_from_request(&query) {
        Ok(v) => v.unwrap_or(StreamType::Logs),
        Err(e) => return Ok(MetaHttpResponse::bad_request(e)),
    };

    let around_key = match query.get("key") {
        Some(v) => v.parse::<i64>().unwrap_or(0),
        None => return Ok(MetaHttpResponse::bad_request("around key is empty")),
    };
    let mut query_fn = query
        .get("query_fn")
        .and_then(|v| base64::decode_url(v).ok());
    if let Some(vrl_function) = &query_fn {
        if !vrl_function.trim().ends_with('.') {
            query_fn = Some(format!("{} \n .", vrl_function));
        }
    }

    let default_sql = format!("SELECT * FROM \"{}\" ", stream_name);
    let around_sql = match query.get("sql") {
        None => default_sql,
        Some(v) => match base64::decode_url(v) {
            Err(_) => default_sql,
            Ok(sql) => {
                uses_fn = functions::get_all_transform_keys(&org_id)
                    .await
                    .iter()
                    .any(|fn_name| sql.contains(&format!("{}(", fn_name)));
                if uses_fn {
                    sql
                } else {
                    default_sql
                }
            }
        },
    };

    let around_size = query
        .get("size")
        .map_or(10, |v| v.parse::<i64>().unwrap_or(10));

    let regions = query.get("regions").map_or(vec![], |regions| {
        regions
            .split(',')
            .filter(|s| !s.is_empty())
            .map(|s| s.to_string())
            .collect::<Vec<_>>()
    });
    let clusters = query.get("clusters").map_or(vec![], |clusters| {
        clusters
            .split(',')
            .filter(|s| !s.is_empty())
            .map(|s| s.to_string())
            .collect::<Vec<_>>()
    });

    metrics::QUERY_PENDING_NUMS
        .with_label_values(&[&org_id])
        .inc();
    // get a local search queue lock
    #[cfg(not(feature = "enterprise"))]
    let locker = SearchService::QUEUE_LOCKER.clone();
    #[cfg(not(feature = "enterprise"))]
    let locker = locker.lock().await;
    #[cfg(not(feature = "enterprise"))]
    if !cfg.common.feature_query_queue_enabled {
        drop(locker);
    }
    #[cfg(not(feature = "enterprise"))]
    let took_wait = start.elapsed().as_millis() as usize;
    #[cfg(feature = "enterprise")]
    let took_wait = 0;
    log::info!(
        "http search around API wait in queue took: {} ms",
        took_wait
    );
    metrics::QUERY_PENDING_NUMS
        .with_label_values(&[&org_id])
        .dec();

    let timeout = query
        .get("timeout")
        .map_or(0, |v| v.parse::<i64>().unwrap_or(0));
    let around_start_time = around_key
        - Duration::try_seconds(900)
            .unwrap()
            .num_microseconds()
            .unwrap();
    let around_end_time = around_key
        + Duration::try_seconds(900)
            .unwrap()
            .num_microseconds()
            .unwrap();

    // search forward
    let req = config::meta::search::Request {
        query: config::meta::search::Query {
            sql: around_sql.clone(),
            from: 0,
            size: around_size / 2,
            start_time: around_start_time,
            end_time: around_key,
            sort_by: Some(format!("{} DESC", cfg.common.column_timestamp)),
            quick_mode: false,
            query_type: "".to_string(),
            track_total_hits: false,
            uses_zo_fn: uses_fn,
            query_fn: query_fn.clone(),
            skip_wal: false,
            streaming_output: false,
            streaming_id: None,
        },
        encoding: config::meta::search::RequestEncoding::Empty,
        regions: regions.clone(),
        clusters: clusters.clone(),
        timeout,
        search_type: Some(SearchEventType::UI),
        search_event_context: None,
        use_cache: None,
    };
    let search_res = SearchService::search(&trace_id, &org_id, stream_type, user_id.clone(), &req)
        .instrument(http_span.clone())
        .await;

    let resp_forward = match search_res {
        Ok(res) => res,
        Err(err) => {
            http_report_metrics(start, &org_id, stream_type, &stream_name, "500", "_around");
            log::error!("search around error: {:?}", err);
            return Ok(match err {
                errors::Error::ErrorCode(code) => match code {
                    errors::ErrorCodes::SearchCancelQuery(_) => HttpResponse::TooManyRequests()
                        .json(meta::http::HttpResponse::error_code_with_trace_id(
                            code,
                            Some(trace_id),
                        )),
                    _ => HttpResponse::InternalServerError().json(
                        meta::http::HttpResponse::error_code_with_trace_id(code, Some(trace_id)),
                    ),
                },
                _ => HttpResponse::InternalServerError().json(meta::http::HttpResponse::error(
                    StatusCode::INTERNAL_SERVER_ERROR.into(),
                    err.to_string(),
                )),
            });
        }
    };

    // search backward
    let req = config::meta::search::Request {
        query: config::meta::search::Query {
            sql: around_sql.clone(),
            from: 0,
            size: around_size / 2,
            start_time: around_key,
            end_time: around_end_time,
            sort_by: Some(format!("{} ASC", cfg.common.column_timestamp)),
            quick_mode: false,
            query_type: "".to_string(),
            track_total_hits: false,
            uses_zo_fn: uses_fn,
            query_fn: query_fn.clone(),
            skip_wal: false,
            streaming_output: false,
            streaming_id: None,
        },
        encoding: config::meta::search::RequestEncoding::Empty,
        regions,
        clusters,
        timeout,
        search_type: Some(SearchEventType::UI),
        search_event_context: None,
        use_cache: None,
    };
    let search_res = SearchService::search(&trace_id, &org_id, stream_type, user_id.clone(), &req)
        .instrument(http_span)
        .await;

    let resp_backward = match search_res {
        Ok(res) => res,
        Err(err) => {
            http_report_metrics(start, &org_id, stream_type, &stream_name, "500", "_around");
            log::error!("search around error: {:?}", err);
            return Ok(match err {
                errors::Error::ErrorCode(code) => match code {
                    errors::ErrorCodes::SearchCancelQuery(_) => HttpResponse::TooManyRequests()
                        .json(meta::http::HttpResponse::error_code_with_trace_id(
                            code,
                            Some(trace_id),
                        )),
                    _ => HttpResponse::InternalServerError().json(
                        meta::http::HttpResponse::error_code_with_trace_id(code, Some(trace_id)),
                    ),
                },
                _ => HttpResponse::InternalServerError().json(meta::http::HttpResponse::error(
                    StatusCode::INTERNAL_SERVER_ERROR.into(),
                    err.to_string(),
                )),
            });
        }
    };

    // merge
    let mut resp = config::meta::search::Response::default();
    let hits_num = resp_backward.hits.len();
    for i in 0..hits_num {
        resp.hits
            .push(resp_backward.hits[hits_num - 1 - i].to_owned());
    }
    let hits_num = resp_forward.hits.len();
    for i in 0..hits_num {
        resp.hits.push(resp_forward.hits[i].to_owned());
    }
    resp.total = resp.hits.len();
    resp.size = around_size;
    resp.scan_size = resp_forward.scan_size + resp_backward.scan_size;
    resp.took = resp_forward.took + resp_backward.took;
    resp.cached_ratio = (resp_forward.cached_ratio + resp_backward.cached_ratio) / 2;

    let time = start.elapsed().as_secs_f64();
    http_report_metrics(start, &org_id, stream_type, &stream_name, "200", "_around");

    let req_stats = RequestStats {
        records: resp.hits.len() as i64,
        response_time: time,
        size: resp.scan_size as f64,
        request_body: Some(req.query.sql),
        user_email: user_id,
        min_ts: Some(around_start_time),
        max_ts: Some(around_end_time),
        cached_ratio: Some(resp.cached_ratio),
        trace_id: Some(trace_id),
        took_wait_in_queue: match (
            resp_forward.took_detail.as_ref(),
            resp_backward.took_detail.as_ref(),
        ) {
            (Some(forward_took), Some(backward_took)) => {
                Some(forward_took.cluster_wait_queue + backward_took.cluster_wait_queue)
            }
            (Some(forward_took), None) => Some(forward_took.cluster_wait_queue),
            (None, Some(backward_took)) => Some(backward_took.cluster_wait_queue),
            _ => None,
        },
        work_group: get_work_group(vec![
            resp_forward.work_group.clone(),
            resp_backward.work_group.clone(),
        ]),
        ..Default::default()
    };
    let num_fn = req.query.query_fn.is_some() as u16;
    report_request_usage_stats(
        req_stats,
        &org_id,
        &stream_name,
        StreamType::Logs,
        UsageType::SearchAround,
        num_fn,
        started_at,
    )
    .await;

    Ok(HttpResponse::Ok().json(resp))
}

/// SearchTopNValues
#[utoipa::path(
    context_path = "/api",
    tag = "Search",
    operation_id = "SearchValues",
    security(
        ("Authorization"= [])
    ),
    params(
        ("org_id" = String, Path, description = "Organization name"),
        ("stream_name" = String, Path, description = "stream_name name"),
        ("fields" = String, Query, description = "fields, split by comma"),
        ("filter" = Option<String>, Query, description = "filter, eg: a=b"),
        ("keyword" = Option<String>, Query, description = "keyword, eg: abc"),
        ("size" = i64, Query, description = "size"), // topN
        ("start_time" = i64, Query, description = "start time"),
        ("end_time" = i64, Query, description = "end time"),
        ("regions" = Option<String>, Query, description = "regions, split by comma"),
        ("timeout" = Option<i64>, Query, description = "timeout, seconds"),
        ("no_count" = Option<bool>, Query, description = "no need count, true of false"),
    ),
    responses(
        (status = 200, description = "Success", content_type = "application/json", body = SearchResponse, example = json!({
            "took": 155,
            "values": [
                {
                    "field": "field1",
                    "values": ["value1", "value2"]
                }
            ]
        })),
        (status = 400, description = "Failure", content_type = "application/json", body = HttpResponse),
        (status = 500, description = "Failure", content_type = "application/json", body = HttpResponse),
    )
)]
#[get("/{org_id}/{stream_name}/_values")]
pub async fn values(
    path: web::Path<(String, String)>,
    in_req: HttpRequest,
) -> Result<HttpResponse, Error> {
    let (org_id, stream_name) = path.into_inner();
    let query = web::Query::<HashMap<String, String>>::from_query(in_req.query_string()).unwrap();

    let stream_type = match get_stream_type_from_request(&query) {
        Ok(v) => v.unwrap_or(StreamType::Logs),
        Err(e) => return Ok(meta::http::HttpResponse::bad_request(e)),
    };

    let user_id = in_req
        .headers()
        .get("user_id")
        .and_then(|v| v.to_str().ok())
        .unwrap_or("")
        .to_string();
    let http_span = if config::get_config().common.tracing_search_enabled {
        tracing::info_span!(
            "/api/{org_id}/{stream_name}/_values",
            org_id = org_id.clone(),
            stream_name = stream_name.clone()
        )
    } else {
        Span::none()
    };
    let trace_id = get_or_create_trace_id(in_req.headers(), &http_span);

    // originally there was v1 which would to a full stream search
    // and v2 which would do search on a distinct values stream iff
    // the queried fields configured accordingly.
    // Now we simply check if the fields in query are in the distinct stream or not,
    // and change the search stream to the distinct stream, so we don't need any separate
    // v2 fucntion.
    values_v1(
        &org_id,
        stream_type,
        &stream_name,
        &query,
        &user_id,
        trace_id,
        http_span,
    )
    .await
}

// If all fields requested in the query AND fields from the
// sql query in the query are stored in distinct stream,
// this will search on the distinct stream, otherwise
// just search on the original data
async fn values_v1(
    org_id: &str,
    stream_type: StreamType,
    stream_name: &str,
    query: &web::Query<HashMap<String, String>>,
    user_id: &str,
    trace_id: String,
    http_span: Span,
) -> Result<HttpResponse, Error> {
    let start = std::time::Instant::now();
    let started_at = Utc::now().timestamp_micros();
    let cfg = get_config();

    let mut uses_fn = false;
    let fields = match query.get("fields") {
        Some(v) => v.split(',').map(|s| s.to_string()).collect::<Vec<_>>(),
        None => return Ok(MetaHttpResponse::bad_request("fields is empty")),
    };
    let mut query_fn = query
        .get("query_fn")
        .and_then(|v| base64::decode_url(v).ok());
    if let Some(vrl_function) = &query_fn {
        if !vrl_function.trim().ends_with('.') {
            query_fn = Some(format!("{} \n .", vrl_function));
        }
    }

    let default_sql = format!(
        "SELECT {} FROM \"{stream_name}\"",
        cfg.common.column_timestamp
    );
    let mut query_sql = match query.get("filter") {
        None => default_sql,
        Some(v) => {
            if v.is_empty() {
                default_sql
            } else {
                let columns = v.splitn(2, '=').collect::<Vec<_>>();
                if columns.len() < 2 {
                    return Ok(MetaHttpResponse::bad_request("Invalid filter format"));
                }
                let vals = columns[1].split(',').collect::<Vec<_>>().join("','");
                format!("{} WHERE {} IN ('{}')", default_sql, columns[0], vals)
            }
        }
    };

    let keyword = match query.get("keyword") {
        None => "".to_string(),
        Some(v) => v.trim().to_string(),
    };
    let no_count = match query.get("no_count") {
        None => false,
        Some(v) => {
            let v = v.to_lowercase();
            v == "true" || v == "1"
        }
    };

    if let Some(v) = query.get("sql") {
        if let Ok(sql) = base64::decode_url(v) {
            uses_fn = functions::get_all_transform_keys(org_id)
                .await
                .iter()
                .any(|fn_name| sql.contains(&format!("{}(", fn_name)));
            query_sql = sql;
        }
    };

    // pick up where clause from sql
    let where_str = match SearchService::sql::pickup_where(&query_sql, None) {
        Ok(v) => v.unwrap_or_default(),
        Err(e) => {
            return Err(Error::other(e));
        }
    };

    let size = query
        .get("size")
        .map_or(10, |v| v.parse::<i64>().unwrap_or(10));
    // If this is a enrichment table, we need to get the start_time and end_time from the stats
    let stats = if stream_type.eq(&StreamType::EnrichmentTables) {
        Some(stats::get_stream_stats(org_id, stream_name, stream_type))
    } else {
        None
    };
    let start_time = if stream_type.eq(&StreamType::EnrichmentTables) {
        stats.as_ref().unwrap().doc_time_min
    } else {
        query
            .get("start_time")
            .map_or(0, |v| v.parse::<i64>().unwrap_or(0))
    };

    if start_time == 0 {
        return Ok(MetaHttpResponse::bad_request("start_time is empty"));
    }
    let end_time = if stream_type.eq(&StreamType::EnrichmentTables) {
        stats.as_ref().unwrap().doc_time_max
    } else {
        query
            .get("end_time")
            .map_or(0, |v| v.parse::<i64>().unwrap_or(0))
    };
    if end_time == 0 {
        return Ok(MetaHttpResponse::bad_request("end_time is empty"));
    }
    let (start_time, end_time) = if start_time == end_time {
        (start_time - 1, end_time + 1)
    } else {
        (start_time, end_time)
    };

    // check if we can use the distinct stream for this query
    let use_distinct_stream = can_use_distinct_stream(
        org_id,
        stream_name,
        stream_type,
        &fields,
        &query_sql,
        start_time,
    )
    .await;

    let regions = query.get("regions").map_or(vec![], |regions| {
        regions
            .split(',')
            .filter(|s| !s.is_empty())
            .map(|s| s.to_string())
            .collect::<Vec<_>>()
    });
    let clusters = query.get("clusters").map_or(vec![], |clusters| {
        clusters
            .split(',')
            .filter(|s| !s.is_empty())
            .map(|s| s.to_string())
            .collect::<Vec<_>>()
    });

    let timeout = query
        .get("timeout")
        .map_or(0, |v| v.parse::<i64>().unwrap_or(0));

    // search
    let use_cache = cfg.common.result_cache_enabled && get_use_cache_from_request(query);
    let req = config::meta::search::Request {
        query: config::meta::search::Query {
            sql: query_sql,
            from: 0,
            size: config::meta::sql::MAX_LIMIT,
            start_time,
            end_time,
            uses_zo_fn: uses_fn,
            query_fn: query_fn.clone(),
            ..Default::default()
        },
        encoding: config::meta::search::RequestEncoding::Empty,
        regions,
        clusters,
        timeout,
        search_type: Some(SearchEventType::Values),
        search_event_context: None,
        use_cache: Some(use_cache),
    };

    // skip fields which aren't part of the schema
    let schema = infra::schema::get(org_id, stream_name, stream_type)
        .await
        .unwrap_or(Schema::empty());

    let mut query_results = Vec::with_capacity(fields.len());
    let sql_where = if where_str.is_empty() {
        "".to_string()
    } else {
        format!("WHERE {}", where_str)
    };
    for field in &fields {
        let http_span = http_span.clone();
        // skip values for field which aren't part of the schema
        if schema.field_with_name(field).is_err() {
            continue;
        }
        let sql_where = if !sql_where.is_empty() && !keyword.is_empty() {
            format!("{sql_where} AND {field} ILIKE '%{keyword}%'")
        } else if !keyword.is_empty() {
            format!("WHERE {field} ILIKE '%{keyword}%'")
        } else {
            sql_where.clone()
        };

        let distinct_prefix;
        let count_fn;
        let actual_stream_type;

        if use_distinct_stream {
            distinct_prefix = format!("{}_{}_", DISTINCT_STREAM_PREFIX, stream_type.as_str());
            // if we are using distinct stream, we have already partially aggregated
            // the counts, so we need to sum over that field
            count_fn = "SUM(count)";
            // distinct_values_* stream is metadata
            actual_stream_type = StreamType::Metadata;
        } else {
            distinct_prefix = "".to_owned();
            // for non-distinct fields, we need the actual count
            count_fn = "COUNT(*)";
            actual_stream_type = stream_type;
        }

        let sql = if no_count {
            format!(
                "SELECT histogram(_timestamp) AS zo_sql_time, {field} AS zo_sql_key FROM \"{distinct_prefix}{stream_name}\" {sql_where} GROUP BY zo_sql_time, zo_sql_key ORDER BY zo_sql_time ASC, zo_sql_key ASC"
            )
        } else {
            format!(
                "SELECT histogram(_timestamp) AS zo_sql_time, {field} AS zo_sql_key, {count_fn} AS zo_sql_num FROM \"{distinct_prefix}{stream_name}\" {sql_where} GROUP BY zo_sql_time, zo_sql_key ORDER BY zo_sql_time ASC, zo_sql_num DESC"
            )
        };
        let mut req = req.clone();
        req.query.sql = sql;

        let search_res = SearchService::cache::search(
            &trace_id,
            org_id,
            actual_stream_type,
            Some(user_id.to_string()),
            &req,
            "".to_string(),
        )
        .instrument(http_span)
        .await;
        let resp_search = match search_res {
            Ok(res) => res,
            Err(err) => {
                http_report_metrics(start, org_id, stream_type, stream_name, "500", "_values/v1");
                log::error!("search values error: {:?}", err);
                return Ok(match err {
                    errors::Error::ErrorCode(code) => match code {
                        errors::ErrorCodes::SearchCancelQuery(_) => HttpResponse::TooManyRequests()
                            .json(meta::http::HttpResponse::error_code_with_trace_id(
                                code,
                                Some(trace_id),
                            )),
                        _ => HttpResponse::InternalServerError().json(
                            meta::http::HttpResponse::error_code_with_trace_id(
                                code,
                                Some(trace_id),
                            ),
                        ),
                    },
                    _ => HttpResponse::InternalServerError().json(meta::http::HttpResponse::error(
                        StatusCode::INTERNAL_SERVER_ERROR.into(),
                        err.to_string(),
                    )),
                });
            }
        };
        query_results.push((field.to_string(), resp_search));
    }

    let mut resp = config::meta::search::Response::default();
    let mut hit_values: Vec<json::Value> = Vec::new();
    let mut work_group_set = Vec::with_capacity(query_results.len());
    for (key, ret) in query_results {
        let mut top_hits: HashMap<String, i64> = HashMap::default();
        for row in ret.hits {
            let key = row
                .get("zo_sql_key")
                .map(json::get_string_value)
                .unwrap_or("".to_string());
            let num = row
                .get("zo_sql_num")
                .map(|v| v.as_i64().unwrap_or(0))
                .unwrap_or(0);
            let key_num = top_hits.entry(key).or_insert(0);
            *key_num += num;
        }
        let mut top_hits = top_hits.into_iter().collect::<Vec<_>>();
        if no_count {
            top_hits.sort_by(|a, b| a.0.cmp(&b.0));
        } else {
            top_hits.sort_by(|a, b| b.1.cmp(&a.1));
        }
        let top_hits = top_hits
            .into_iter()
            .take(size as usize)
            .map(|(k, v)| {
                let mut item = json::Map::new();
                item.insert("zo_sql_key".to_string(), json::Value::String(k));
                item.insert("zo_sql_num".to_string(), json::Value::Number(v.into()));
                json::Value::Object(item)
            })
            .collect::<Vec<_>>();

        let mut field_value: json::Map<String, json::Value> = json::Map::new();
        field_value.insert("field".to_string(), json::Value::String(key));
        field_value.insert("values".to_string(), json::Value::Array(top_hits));
        hit_values.push(json::Value::Object(field_value));
        resp.scan_size = std::cmp::max(resp.scan_size, ret.scan_size);
        resp.scan_records = std::cmp::max(resp.scan_records, ret.scan_records);
        resp.cached_ratio = std::cmp::max(resp.cached_ratio, ret.cached_ratio);
        resp.result_cache_ratio = std::cmp::max(resp.result_cache_ratio, ret.result_cache_ratio);
        work_group_set.push(ret.work_group);
    }
    resp.total = fields.len();
    resp.hits = hit_values;
    resp.size = size;
    resp.took = start.elapsed().as_millis() as usize;

    let time = start.elapsed().as_secs_f64();
    http_report_metrics(start, org_id, stream_type, stream_name, "200", "_values/v1");

    let req_stats = RequestStats {
        records: resp.hits.len() as i64,
        response_time: time,
        size: resp.scan_size as f64,
        request_body: Some(req.query.sql),
        user_email: Some(user_id.to_string()),
        min_ts: Some(start_time),
        max_ts: Some(end_time),
        cached_ratio: Some(resp.cached_ratio),
        search_type: Some(SearchEventType::Values),
        trace_id: Some(trace_id),
        took_wait_in_queue: if resp.took_detail.is_some() {
            let resp_took = resp.took_detail.as_ref().unwrap();
            // Consider only the cluster wait queue duration
            Some(resp_took.cluster_wait_queue)
        } else {
            None
        },
        work_group: get_work_group(work_group_set),
        ..Default::default()
    };
    let num_fn = req.query.query_fn.is_some() as u16;
    report_request_usage_stats(
        req_stats,
        org_id,
        stream_name,
        stream_type,
        UsageType::SearchTopNValues,
        num_fn,
        started_at,
    )
    .await;

    Ok(HttpResponse::Ok().json(resp))
}

/// SearchStreamPartition
#[utoipa::path(
    context_path = "/api",
    tag = "Search",
    operation_id = "SearchPartition",
    security(
        ("Authorization"= [])
    ),
    params(
        ("org_id" = String, Path, description = "Organization name"),
    ),
    request_body(content = SearchRequest, description = "Search query", content_type = "application/json", example = json!({
        "sql": "select * from k8s ",
        "start_time": 1675182660872049i64,
        "end_time": 1675185660872049i64
    })),
    responses(
        (status = 200, description = "Success", content_type = "application/json", body = SearchResponse, example = json!({
            "took": 155,
            "file_num": 10,
            "original_size": 10240,
            "compressed_size": 1024,
            "partitions": [
                [1674213225158000i64, 1674213225158000i64],
                [1674213225158000i64, 1674213225158000i64],
            ]
        })),
        (status = 400, description = "Failure", content_type = "application/json", body = HttpResponse),
        (status = 500, description = "Failure", content_type = "application/json", body = HttpResponse),
    )
)]
#[post("/{org_id}/_search_partition")]
pub async fn search_partition(
    org_id: web::Path<String>,
    in_req: HttpRequest,
    body: web::Bytes,
) -> Result<HttpResponse, Error> {
    let start = std::time::Instant::now();
    let cfg = get_config();

    let http_span = if cfg.common.tracing_search_enabled {
        tracing::info_span!("/api/{org_id}/_search_partition", org_id = org_id.clone(),)
    } else {
        Span::none()
    };
    let trace_id = get_or_create_trace_id(in_req.headers(), &http_span);

    let org_id = org_id.into_inner();
    let user_id = in_req
        .headers()
        .get("user_id")
        .and_then(|v| v.to_str().ok())
        .unwrap_or("")
        .to_string();
    let query = web::Query::<HashMap<String, String>>::from_query(in_req.query_string()).unwrap();
    let stream_type = match get_stream_type_from_request(&query) {
        Ok(v) => v.unwrap_or(StreamType::Logs),
        Err(e) => return Ok(MetaHttpResponse::bad_request(e)),
    };

    let mut req: config::meta::search::SearchPartitionRequest = match json::from_slice(&body) {
        Ok(v) => v,
        Err(e) => return Ok(MetaHttpResponse::bad_request(e)),
    };
    if let Err(e) = req.decode() {
        return Ok(MetaHttpResponse::bad_request(e));
    }

    let search_res = SearchService::search_partition(
        &trace_id,
        &org_id,
        Some(&user_id),
        stream_type,
        &req,
        false,
    )
    .instrument(http_span)
    .await;

    // do search
    match search_res {
        Ok(res) => {
            http_report_metrics(start, &org_id, stream_type, "", "200", "_search_partition");
            Ok(HttpResponse::Ok().json(res))
        }
        Err(err) => {
            http_report_metrics(start, &org_id, stream_type, "", "500", "_search_partition");
            log::error!("search error: {:?}", err);
            Ok(match err {
                errors::Error::ErrorCode(code) => HttpResponse::InternalServerError().json(
                    meta::http::HttpResponse::error_code_with_trace_id(code, Some(trace_id)),
                ),
                _ => HttpResponse::InternalServerError().json(meta::http::HttpResponse::error(
                    StatusCode::INTERNAL_SERVER_ERROR.into(),
                    err.to_string(),
                )),
            })
        }
    }
}

/// Search History
#[utoipa::path(
    context_path = "/api",
    tag = "Search",
    operation_id = "SearchHistory",
    security(
        ("Authorization" = [])
    ),
    params(
        ("org_id" = String, Path, description = "Organization ID"),
    ),
    request_body(
        content = SearchHistoryRequest,
        description = "Search history request parameters",
        content_type = "application/json",
        example = json!({
            "stream_name": "default",
            "stream_type": "logs",
            "min_ts": 1632960000,
            "max_ts": 1633046400,
            "trace_id": "7f7898fd19424c47ba830a6fa9b25e1f",
            "size": 100
        })
    ),
    responses(
        (status = 200, description = "Success", content_type = "application/json", body = SearchResponse, example = json ! ({
            "took": 40,
            "took_detail": {
                "total": 0,
                "idx_took": 0,
                "wait_queue": 0,
                "cluster_total": 40,
                "cluster_wait_queue": 0
            },
            "hits": [
                {
                "cached_ratio": 0,
                "end_time": 15,
                "org_id": "default",
                "scan_records": 1,
                "scan_size": 7.0,
                "sql": "SELECT COUNT(*) from \"default\"",
                "start_time": 0,
                "stream_name": "default",
                "stream_type": "logs",
                "took": 0.056222333,
                "trace_id": "7f7898fd19424c47ba830a6fa9b25e1f",
                "function": ".",
                },
            ],
            "total": 3,
            "from": 0,
            "size": 20,
            "cached_ratio": 0,
            "scan_size": 0,
            "idx_scan_size": 0,
            "scan_records": 3,
            "trace_id": "2lsPBWjwZxUJ5ugvZ4jApESZEpk",
            "is_partial": false,
            "result_cache_ratio": 0
        })),
        (status = 400, description = "Bad Request - Invalid parameters or body", content_type = "application/json", body = HttpResponse),
        (status = 500, description = "Internal Server Error", content_type = "application/json", body = HttpResponse),
    )
)]
#[post("/{org_id}/_search_history")]
pub async fn search_history(
    org_id: web::Path<String>,
    in_req: HttpRequest,
    body: web::Bytes,
) -> Result<HttpResponse, Error> {
    let start = std::time::Instant::now();
    let started_at = Utc::now().timestamp_micros();
    let org_id = org_id.into_inner();
    let cfg = get_config();
    let http_span = if cfg.common.tracing_search_enabled {
        tracing::info_span!("/api/{org_id}/_search_history", org_id = org_id.clone())
    } else {
        Span::none()
    };
    let trace_id = get_or_create_trace_id(in_req.headers(), &http_span);
    let user_id = in_req
        .headers()
        .get("user_id")
        .map(|v| v.to_str().unwrap_or("").to_string());

    let mut req: config::meta::search::SearchHistoryRequest = match json::from_slice(&body) {
        Ok(v) => v,
        Err(e) => {
            return Ok(MetaHttpResponse::bad_request(e));
        }
    };
    // restrict history only to path org_id
    req.org_id = Some(org_id.clone());
    // restrict history only to requested user_id
    req.user_email = user_id.clone();

    // Search
    let stream_name = USAGE_STREAM;
    let search_query_req = match req.to_query_req(stream_name, &cfg.common.column_timestamp) {
        Ok(r) => r,
        Err(e) => {
            return Ok(MetaHttpResponse::bad_request(e));
        }
    };

    // increment query queue
    metrics::QUERY_PENDING_NUMS
        .with_label_values(&[&org_id])
        .inc();

    // handle search queue lock and timing
    #[cfg(not(feature = "enterprise"))]
    let locker = SearchService::QUEUE_LOCKER.clone();
    #[cfg(not(feature = "enterprise"))]
    let locker = locker.lock().await;
    #[cfg(not(feature = "enterprise"))]
    if !cfg.common.feature_query_queue_enabled {
        drop(locker);
    }
    #[cfg(not(feature = "enterprise"))]
    let took_wait = start.elapsed().as_millis() as usize;
    #[cfg(feature = "enterprise")]
    let took_wait = 0;

    log::info!(
        "http search history API wait in queue took: {} ms",
        took_wait
    );

    metrics::QUERY_PENDING_NUMS
        .with_label_values(&[&org_id])
        .dec();

    let history_org_id = &cfg.common.usage_org;
    let stream_type = StreamType::Logs;
    let search_res = SearchService::search(
        &trace_id,
        history_org_id,
        stream_type,
        user_id.clone(),
        &search_query_req,
    )
    .instrument(http_span)
    .await;

    let mut search_res = match search_res {
        Ok(res) => res,
        Err(err) => {
            http_report_metrics(
                start,
                &org_id,
                stream_type,
                stream_name,
                "500",
                "_search_history",
            );
            log::error!("[trace_id {}] Search history error : {:?}", trace_id, err);
            return Ok(match err {
                errors::Error::ErrorCode(code) => HttpResponse::InternalServerError().json(
                    meta::http::HttpResponse::error_code_with_trace_id(code, Some(trace_id)),
                ),
                _ => HttpResponse::InternalServerError().json(meta::http::HttpResponse::error(
                    StatusCode::INTERNAL_SERVER_ERROR.into(),
                    err.to_string(),
                )),
            });
        }
    };

    search_res.hits = search_res
        .hits
        .into_iter()
        .filter_map(|hit| match SearchHistoryHitResponse::try_from(hit) {
            Ok(response) => match serde_json::to_value(response) {
                Ok(json_value) => Some(json_value),
                Err(e) => {
                    log::error!("[trace_id {}] Serialization error: {:?}", trace_id, e);
                    None
                }
            },
            Err(e) => {
                log::error!("[trace_id {}] Deserialization error: {:?}", trace_id, e);
                None
            }
        })
        .collect::<Vec<_>>();

    search_res.trace_id = trace_id.clone();

    // report http metrics
    http_report_metrics(
        start,
        &org_id,
        stream_type,
        stream_name,
        "200",
        "_search_history",
    );

    // prepare usage metrics
    let time_taken = start.elapsed().as_secs_f64();
    let took_wait_in_queue = if search_res.took_detail.is_some() {
        let resp_took = search_res.took_detail.as_ref().unwrap();
        Some(resp_took.cluster_wait_queue)
    } else {
        None
    };
    let req_stats = RequestStats {
        records: search_res.hits.len() as i64,
        response_time: time_taken,
        size: search_res.scan_size as f64,
        request_body: Some(search_query_req.query.sql),
        user_email: user_id,
        min_ts: Some(req.start_time),
        max_ts: Some(req.end_time),
        cached_ratio: Some(search_res.cached_ratio),
        search_type: Some(SearchEventType::Other),
        trace_id: Some(trace_id),
        took_wait_in_queue,
        work_group: search_res.work_group.clone(),
        ..Default::default()
    };
    let num_fn = search_query_req.query.query_fn.is_some() as u16;
    report_request_usage_stats(
        req_stats,
        history_org_id,
        stream_name,
        StreamType::Logs,
        UsageType::SearchHistory,
        num_fn,
        started_at,
    )
    .await;

    Ok(HttpResponse::Ok().json(search_res))
}<|MERGE_RESOLUTION|>--- conflicted
+++ resolved
@@ -277,12 +277,9 @@
                 ));
             }
         };
-<<<<<<< HEAD
-=======
         if !keys_used.is_empty() {
             log::info!("keys used : {:?}", keys_used);
         }
->>>>>>> af3af24e
         for key in keys_used {
             // Check permissions on keys
             {
