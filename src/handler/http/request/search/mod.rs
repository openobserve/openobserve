// Copyright 2025 OpenObserve Inc.
//
// This program is free software: you can redistribute it and/or modify
// it under the terms of the GNU Affero General Public License as published by
// the Free Software Foundation, either version 3 of the License, or
// (at your option) any later version.
//
// This program is distributed in the hope that it will be useful
// but WITHOUT ANY WARRANTY; without even the implied warranty of
// MERCHANTABILITY or FITNESS FOR A PARTICULAR PURPOSE.  See the
// GNU Affero General Public License for more details.
//
// You should have received a copy of the GNU Affero General Public License
// along with this program.  If not, see <http://www.gnu.org/licenses/>.

use std::io::Error;

use actix_web::{HttpRequest, HttpResponse, get, post, web};
use arrow_schema::Schema;
use chrono::Utc;
use config::{
    DISTINCT_FIELDS, META_ORG_ID, TIMESTAMP_COL_NAME, get_config,
    meta::{
        search::{ResultSchemaResponse, SearchEventType, SearchHistoryHitResponse},
        self_reporting::usage::{RequestStats, USAGE_STREAM, UsageType},
        sql::resolve_stream_names,
        stream::StreamType,
    },
    utils::{base64, json, time::now_micros},
};
use error_utils::map_error_to_http_response;
use hashbrown::HashMap;
use tracing::{Instrument, Span};
#[cfg(feature = "enterprise")]
use utils::check_stream_permissions;

#[cfg(feature = "enterprise")]
use crate::service::search::sql::get_cipher_key_names;
use crate::{
    common::{
        meta::http::HttpResponse as MetaHttpResponse,
        utils::{
            functions,
            http::{
                get_is_ui_histogram_from_request, get_or_create_trace_id,
                get_search_event_context_from_request, get_search_type_from_request,
                get_stream_type_from_request, get_use_cache_from_request, get_work_group,
            },
            stream::get_settings_max_query_range,
        },
    },
    service::{
        db::enrichment_table,
        metadata::distinct_values::DISTINCT_STREAM_PREFIX,
        search::{self as SearchService, datafusion::plan::projections::get_result_schema},
        self_reporting::{http_report_metrics, report_request_usage_stats},
    },
};

pub(crate) mod around;
pub(crate) mod error_utils;
pub mod multi_streams;
pub mod query_manager;
pub mod saved_view;
pub mod search_inspector;
pub mod search_job;
pub mod search_stream;
pub(crate) mod utils;

async fn can_use_distinct_stream(
    org: &str,
    stream_name: &str,
    stream_type: StreamType,
    fields: &[String],
    query: &config::meta::search::Query,
    start_time: i64,
) -> bool {
    if !matches!(stream_type, StreamType::Logs | StreamType::Traces) {
        return false;
    }

    let stream_settings = infra::schema::get_settings(org, stream_name, stream_type)
        .await
        .unwrap_or_default();

    // all fields which are requested must be in the distinct stream
    let all_fields_distinct = fields.iter().all(|f| {
        if DISTINCT_FIELDS.contains(f) {
            return true;
        }
        if f == "count" {
            // count is reserved field from oo side, so if user has count field
            // in original stream, it won't actually be in the distinct stream, so
            // we need to fallback to normal search
            return false;
        }
        stream_settings
            .distinct_value_fields
            .iter()
            .any(|entry| entry.name == *f && entry.added_ts <= start_time)
    });

    // all the fields used in the query sent must be in the distinct stream
    #[allow(deprecated)]
    let query_fields: Vec<String> = match crate::service::search::sql::Sql::new(
        &(query.clone().into()),
        org,
        stream_type,
        None,
    )
    .await
    {
        // if sql is invalid, we let it follow the original search and fail
        Err(_) => return false,
        Ok(sql) => {
            // check if sql contains any filters from which field cannot be inferred.
            // where clause can contain match_all and a valid field which is in distinct stream
            // but since there is match_all, we cannot infer the field from the where clause
            // so we need to return false
            if sql.match_items.is_some() {
                return false;
            }
            sql.columns.values().flatten().cloned().collect()
        }
    };

    let all_query_fields_distinct = query_fields.iter().all(|f| {
        if DISTINCT_FIELDS.contains(f) {
            return true;
        }
        if f == "count" {
            // count is reserved field from oo side, so if user has count field
            // in original stream, it won't actually be in the distinct stream, so
            // we need to fallback to normal search
            return false;
        }
        stream_settings
            .distinct_value_fields
            .iter()
            .any(|entry| entry.name == *f && entry.added_ts <= start_time)
    });

    all_fields_distinct && all_query_fields_distinct
}

/// SearchStreamData
///
/// #{"ratelimit_module":"Search", "ratelimit_module_operation":"get"}#
#[utoipa::path(
    context_path = "/api",
    tag = "Search",
    operation_id = "SearchSQL",
    security(
        ("Authorization"= [])
    ),
    params(
        ("org_id" = String, Path, description = "Organization name"),
        ("is_ui_histogram" = bool, Query, description = "Whether to return histogram data for UI"),
    ),
    request_body(content = SearchRequest, description = "Search query", content_type = "application/json", example = json!({
        "query": {
            "sql": "select * from k8s ",
            "start_time": 1675182660872049i64,
            "end_time": 1675185660872049i64,
            "from": 0,
            "size": 10
        }
    })),
    responses(
        (status = 200, description = "Success", content_type = "application/json", body = SearchResponse, example = json!({
            "took": 155,
            "hits": [
                {
                    "_p": "F",
                    "_timestamp": 1674213225158000i64,
                    "kubernetes": {
                        "container_hash": "dkr.ecr.us-west-2.amazonaws.com/openobserve@sha256:3dbbb0dc1eab2d5a3b3e4a75fd87d194e8095c92d7b2b62e7cdbd07020f54589",
                        "container_image": "dkr.ecr.us-west-2.amazonaws.com/openobserve:v0.0.3",
                        "container_name": "openobserve",
                        "docker_id": "eb0983bdb9ff9360d227e6a0b268fe3b24a0868c2c2d725a1516c11e88bf5789",
                        "host": "ip.us-east-2.compute.internal",
                        "namespace_name": "openobserve",
                        "pod_id": "35a0421f-9203-4d73-9663-9ff0ce26d409",
                        "pod_name": "openobserve-ingester-0"
                    },
                    "log": "[2023-01-20T11:13:45Z INFO  actix_web::middleware::logger] 10.2.80.192 \"POST /api/demo/_bulk HTTP/1.1\" 200 68",
                    "stream": "stderr"
                }
            ],
            "total": 27179431,
            "from": 0,
            "size": 1,
            "scan_size": 28943
        })),
        (status = 400, description = "Failure", content_type = "application/json", body = HttpResponse),
        (status = 500, description = "Failure", content_type = "application/json", body = HttpResponse),
    )
)]
#[post("/{org_id}/_search")]
pub async fn search(
    org_id: web::Path<String>,
    in_req: HttpRequest,
    body: web::Bytes,
) -> Result<HttpResponse, Error> {
    let start = std::time::Instant::now();
    let cfg = get_config();

    let org_id = org_id.into_inner();
    let mut range_error = String::new();
    let http_span = if cfg.common.tracing_search_enabled || cfg.common.tracing_enabled {
        tracing::info_span!("/api/{org_id}/_search", org_id = org_id.clone())
    } else {
        Span::none()
    };

    let trace_id = get_or_create_trace_id(in_req.headers(), &http_span);
    let user_id = in_req
        .headers()
        .get("user_id")
        .and_then(|v| v.to_str().ok())
        .unwrap_or("")
        .to_string();

    let query = web::Query::<HashMap<String, String>>::from_query(in_req.query_string()).unwrap();
    let stream_type = get_stream_type_from_request(&query).unwrap_or_default();
    let is_ui_histogram = get_is_ui_histogram_from_request(&query);

    // let use_cache = cfg.common.result_cache_enabled && get_use_cache_from_request(&query);
    // handle encoding for query and aggs
    let mut req: config::meta::search::Request = match json::from_slice(&body) {
        Ok(v) => v,
        Err(e) => return Ok(MetaHttpResponse::bad_request(e)),
    };
    if let Err(e) = req.decode() {
        return Ok(MetaHttpResponse::bad_request(e));
    }
    if let Ok(sql) = config::utils::query_select_utils::replace_o2_custom_patterns(&req.query.sql) {
        req.query.sql = sql;
    };
    req.use_cache = get_use_cache_from_request(&query);

    // get stream name
    let stream_names = match resolve_stream_names(&req.query.sql) {
        Ok(v) => v.clone(),
        Err(e) => {
            return Ok(map_error_to_http_response(&(e.into()), Some(trace_id)));
        }
    };

    // Handle histogram data for UI
    let mut converted_histogram_query: Option<String> = None;
    if is_ui_histogram {
        // Convert the original query to a histogram query
        match crate::service::search::sql::histogram::convert_to_histogram_query(
            &req.query.sql,
            &stream_names,
        ) {
            Ok(histogram_query) => {
                req.query.sql = histogram_query;
                converted_histogram_query = Some(req.query.sql.clone());
            }
            Err(e) => {
                return Ok(map_error_to_http_response(&(e), Some(trace_id)));
            }
        }
    }

    // set search event type
    if req.search_type.is_none() {
        req.search_type = match get_search_type_from_request(&query) {
            Ok(v) => v,
            Err(e) => return Ok(MetaHttpResponse::bad_request(e)),
        };
    };
    if req.search_event_context.is_none() {
        req.search_event_context = req
            .search_type
            .as_ref()
            .and_then(|event_type| get_search_event_context_from_request(event_type, &query));
    }

    // get stream settings
    for stream_name in stream_names {
        if let Some(settings) =
            infra::schema::get_settings(&org_id, &stream_name, stream_type).await
        {
            let max_query_range =
                get_settings_max_query_range(settings.max_query_range, &org_id, Some(&user_id))
                    .await;
            if max_query_range > 0
                && (req.query.end_time - req.query.start_time) > max_query_range * 3600 * 1_000_000
            {
                req.query.start_time = req.query.end_time - max_query_range * 3600 * 1_000_000;
                range_error = format!(
                    "Query duration is modified due to query range restriction of {} hours",
                    max_query_range
                );
            }
        }

        // Check permissions on stream
        #[cfg(feature = "enterprise")]
        if let Some(res) =
            check_stream_permissions(&stream_name, &org_id, &user_id, &stream_type).await
        {
            return Ok(res);
        }
    }

    #[cfg(feature = "enterprise")]
    {
        use actix_http::StatusCode;

        use crate::common::meta;
        let keys_used = match get_cipher_key_names(&req.query.sql) {
            Ok(v) => v,
            Err(e) => {
                return Ok(
                    HttpResponse::BadRequest().json(meta::http::HttpResponse::error(
                        StatusCode::BAD_REQUEST.into(),
                        e.to_string(),
                    )),
                );
            }
        };
        if !keys_used.is_empty() {
            log::info!("keys used : {:?}", keys_used);
        }
        for key in keys_used {
            // Check permissions on keys
            {
                use o2_openfga::meta::mapping::OFGA_MODELS;

                use crate::common::{
                    infra::config::USERS,
                    meta,
                    utils::auth::{AuthExtractor, is_root_user},
                };

                if !is_root_user(&user_id) {
                    let user: meta::user::User =
                        USERS.get(&format!("{org_id}/{}", user_id)).unwrap().clone();

                    if !crate::handler::http::auth::validator::check_permissions(
                        &user_id,
                        AuthExtractor {
                            auth: "".to_string(),
                            method: "GET".to_string(),
                            o2_type: format!(
                                "{}:{}",
                                OFGA_MODELS
                                    .get("cipher_keys")
                                    .map_or("cipher_keys", |model| model.key),
                                key
                            ),
                            org_id: org_id.clone(),
                            bypass_check: false,
                            parent_id: "".to_string(),
                        },
                        user.role,
                        user.is_external,
                    )
                    .await
                    {
                        return Ok(MetaHttpResponse::forbidden("Unauthorized Access to key"));
                    }
                    // Check permissions on key ends
                }
            }
        }
    }

    // run search with cache
    let res = SearchService::cache::search(
        &trace_id,
        &org_id,
        stream_type,
        Some(user_id),
        &req,
        range_error,
        false,
    )
    .instrument(http_span)
    .await;
    match res {
        Ok(mut res) => {
            res.set_took(start.elapsed().as_millis() as usize);
            res.converted_histogram_query = converted_histogram_query;
            Ok(HttpResponse::Ok().json(res))
        }
        Err(err) => {
            let search_type = req
                .search_type
                .map(|t| t.to_string())
                .unwrap_or("".to_string());
            http_report_metrics(
                start,
                &org_id,
                stream_type,
                "500",
                "_search",
                &search_type,
                "",
            );
            log::error!("[trace_id {trace_id}] search error: {}", err);
            Ok(error_utils::map_error_to_http_response(
                &err,
                Some(trace_id),
            ))
        }
    }
}

/// SearchAround
///
/// #{"ratelimit_module":"Search", "ratelimit_module_operation":"get"}#
#[utoipa::path(
    context_path = "/api",
    tag = "Search",
    operation_id = "SearchAround",
    security(
        ("Authorization"= [])
    ),
    params(
        ("org_id" = String, Path, description = "Organization name"),
        ("stream_name" = String, Path, description = "stream_name name"),
        ("key" = i64, Query, description = "around key"),
        ("size" = i64, Query, description = "around size"),
        ("regions" = Option<String>, Query, description = "regions, split by comma"),
        ("timeout" = Option<i64>, Query, description = "timeout, seconds"),
    ),
    responses(
        (status = 200, description = "Success", content_type = "application/json", body = SearchResponse, example = json!({
            "took": 155,
            "hits": [
                {
                    "_p": "F",
                    "_timestamp": 1674213225158000i64,
                    "kubernetes": {
                        "container_hash": "dkr.ecr.us-west-2.amazonaws.com/openobserve@sha256:3dbbb0dc1eab2d5a3b3e4a75fd87d194e8095c92d7b2b62e7cdbd07020f54589",
                        "container_image": "dkr.ecr.us-west-2.amazonaws.com/openobserve:v0.0.3",
                        "container_name": "openobserve",
                        "docker_id": "eb0983bdb9ff9360d227e6a0b268fe3b24a0868c2c2d725a1516c11e88bf5789",
                        "host": "ip.us-east-2.compute.internal",
                        "namespace_name": "openobserve",
                        "pod_id": "35a0421f-9203-4d73-9663-9ff0ce26d409",
                        "pod_name": "openobserve-ingester-0"
                    },
                    "log": "[2023-01-20T11:13:45Z INFO  actix_web::middleware::logger] 10.2.80.192 \"POST /api/demo/_bulk HTTP/1.1\" 200 68",
                    "stream": "stderr"
                }
            ],
            "total": 10,
            "from": 0,
            "size": 10,
            "scan_size": 28943
        })),
        (status = 500, description = "Failure", content_type = "application/json", body = HttpResponse),
    )
)]
#[get("/{org_id}/{stream_name}/_around")]
pub async fn around_v1(
    path: web::Path<(String, String)>,
    in_req: HttpRequest,
) -> Result<HttpResponse, Error> {
    let start = std::time::Instant::now();

    let (org_id, stream_name) = path.into_inner();
    let http_span = if get_config().common.tracing_search_enabled {
        tracing::info_span!(
            "/api/{org_id}/{stream_name}/_around",
            org_id = org_id.clone(),
            stream_name = stream_name.clone()
        )
    } else {
        Span::none()
    };
    let trace_id = get_or_create_trace_id(in_req.headers(), &http_span);
    let user_id = in_req
        .headers()
        .get("user_id")
        .map(|v| v.to_str().unwrap_or("").to_string());

    let query = web::Query::<HashMap<String, String>>::from_query(in_req.query_string()).unwrap();

    let stream_type = get_stream_type_from_request(&query).unwrap_or_default();

    let ret = around::around(
        &trace_id,
        http_span,
        &org_id,
        &stream_name,
        stream_type,
        query,
        None,
        None,
        user_id,
    )
    .await;
    match ret {
        Ok(res) => Ok(HttpResponse::Ok().json(res)),
        Err(err) => {
            http_report_metrics(start, &org_id, stream_type, "500", "_around", "", "");
            log::error!("search around error: {:?}", err);
            Ok(error_utils::map_error_to_http_response(
                &err,
                Some(trace_id),
            ))
        }
    }
}

/// SearchAroundV2
///
/// #{"ratelimit_module":"Search", "ratelimit_module_operation":"get"}#
#[utoipa::path(
    context_path = "/api",
    tag = "Search",
    operation_id = "SearchAroundV2",
    security(
        ("Authorization"= [])
    ),
    params(
        ("org_id" = String, Path, description = "Organization name"),
        ("stream_name" = String, Path, description = "stream_name name"),
        ("size" = i64, Query, description = "around size"),
        ("regions" = Option<String>, Query, description = "regions, split by comma"),
        ("timeout" = Option<i64>, Query, description = "timeout, seconds"),
    ),
    request_body(content = String, description = "around record data", content_type = "application/json", example = json!({
        "_timestamp": 1675182660872049i64,
        "container_image": "dkr.ecr.us-west-2.amazonaws.com/openobserve:v0.0.3",
        "container_name": "openobserve",
        "docker_id": "eb0983bdb9ff9360d227e6a0b268fe3b24a0868c2c2d725a1516c11e88bf5789",
        "host": "ip.us-east-2.compute.internal",
        "namespace_name": "openobserve",
        "pod_id": "35a0421f-9203-4d73-9663-9ff0ce26d409",
        "pod_name": "openobserve-ingester-0"
    })),
    responses(
        (status = 200, description = "Success", content_type = "application/json", body = SearchResponse, example = json!({
            "took": 155,
            "hits": [
                {
                    "_p": "F",
                    "_timestamp": 1674213225158000i64,
                    "kubernetes": {
                        "container_hash": "dkr.ecr.us-west-2.amazonaws.com/openobserve@sha256:3dbbb0dc1eab2d5a3b3e4a75fd87d194e8095c92d7b2b62e7cdbd07020f54589",
                        "container_image": "dkr.ecr.us-west-2.amazonaws.com/openobserve:v0.0.3",
                        "container_name": "openobserve",
                        "docker_id": "eb0983bdb9ff9360d227e6a0b268fe3b24a0868c2c2d725a1516c11e88bf5789",
                        "host": "ip.us-east-2.compute.internal",
                        "namespace_name": "openobserve",
                        "pod_id": "35a0421f-9203-4d73-9663-9ff0ce26d409",
                        "pod_name": "openobserve-ingester-0"
                    },
                    "log": "[2023-01-20T11:13:45Z INFO  actix_web::middleware::logger] 10.2.80.192 \"POST /api/demo/_bulk HTTP/1.1\" 200 68",
                    "stream": "stderr"
                }
            ],
            "total": 10,
            "from": 0,
            "size": 10,
            "scan_size": 28943
        })),
        (status = 500, description = "Failure", content_type = "application/json", body = HttpResponse),
    )
)]
#[post("/{org_id}/{stream_name}/_around")]
pub async fn around_v2(
    path: web::Path<(String, String)>,
    in_req: HttpRequest,
    body: web::Bytes,
) -> Result<HttpResponse, Error> {
    let start = std::time::Instant::now();

    let (org_id, stream_name) = path.into_inner();
    let http_span = if get_config().common.tracing_search_enabled {
        tracing::info_span!(
            "/api/{org_id}/{stream_name}/_around",
            org_id = org_id.clone(),
            stream_name = stream_name.clone()
        )
    } else {
        Span::none()
    };
    let trace_id = get_or_create_trace_id(in_req.headers(), &http_span);
    let user_id = in_req
        .headers()
        .get("user_id")
        .map(|v| v.to_str().unwrap_or("").to_string());

    let query = web::Query::<HashMap<String, String>>::from_query(in_req.query_string()).unwrap();

    let stream_type = get_stream_type_from_request(&query).unwrap_or_default();

    let ret = around::around(
        &trace_id,
        http_span,
        &org_id,
        &stream_name,
        stream_type,
        query,
        None,
        Some(body),
        user_id,
    )
    .await;
    match ret {
        Ok(res) => Ok(HttpResponse::Ok().json(res)),
        Err(err) => {
            http_report_metrics(start, &org_id, stream_type, "500", "_around", "", "");
            log::error!("search around error: {:?}", err);
            Ok(error_utils::map_error_to_http_response(
                &err,
                Some(trace_id),
            ))
        }
    }
}

/// SearchTopNValues
///
/// #{"ratelimit_module":"Search", "ratelimit_module_operation":"get"}#
#[utoipa::path(
    context_path = "/api",
    tag = "Search",
    operation_id = "SearchValues",
    security(
        ("Authorization"= [])
    ),
    params(
        ("org_id" = String, Path, description = "Organization name"),
        ("stream_name" = String, Path, description = "stream_name name"),
        ("fields" = String, Query, description = "fields, split by comma"),
        ("filter" = Option<String>, Query, description = "filter, eg: a=b"),
        ("keyword" = Option<String>, Query, description = "keyword, eg: abc"),
        ("size" = i64, Query, description = "size"), // topN
        ("start_time" = i64, Query, description = "start time"),
        ("end_time" = i64, Query, description = "end time"),
        ("regions" = Option<String>, Query, description = "regions, split by comma"),
        ("timeout" = Option<i64>, Query, description = "timeout, seconds"),
        ("no_count" = Option<bool>, Query, description = "no need count, true of false"),
    ),
    responses(
        (status = 200, description = "Success", content_type = "application/json", body = SearchResponse, example = json!({
            "took": 155,
            "values": [
                {
                    "field": "field1",
                    "values": ["value1", "value2"]
                }
            ]
        })),
        (status = 400, description = "Failure", content_type = "application/json", body = HttpResponse),
        (status = 500, description = "Failure", content_type = "application/json", body = HttpResponse),
    )
)]
#[get("/{org_id}/{stream_name}/_values")]
pub async fn values(
    path: web::Path<(String, String)>,
    in_req: HttpRequest,
) -> Result<HttpResponse, Error> {
    let (org_id, stream_name) = path.into_inner();
    let query = web::Query::<HashMap<String, String>>::from_query(in_req.query_string()).unwrap();

    let stream_type = get_stream_type_from_request(&query).unwrap_or_default();

    let user_id = in_req
        .headers()
        .get("user_id")
        .and_then(|v| v.to_str().ok())
        .unwrap_or("")
        .to_string();
    let http_span = if config::get_config().common.tracing_search_enabled {
        tracing::info_span!(
            "/api/{org_id}/{stream_name}/_values",
            org_id = org_id.clone(),
            stream_name = stream_name.clone()
        )
    } else {
        Span::none()
    };
    let trace_id = get_or_create_trace_id(in_req.headers(), &http_span);

    // originally there was v1 which would to a full stream search
    // and v2 which would do search on a distinct values stream iff
    // the queried fields configured accordingly.
    // Now we simply check if the fields in query are in the distinct stream or not,
    // and change the search stream to the distinct stream, so we don't need any separate
    // v2 fucntion.
    values_v1(
        &org_id,
        stream_type,
        &stream_name,
        &query,
        &user_id,
        trace_id,
        http_span,
    )
    .await
}

pub type FieldName = String;

/// Builds a search request per field
///
/// This function builds a search request per field based on the given request and parameters.
/// Search request can basically be of two types:
///     1. Search on distinct values stream
///     2. Search on original data stream
/// If the field is a distinct field, we will search of the distinct values stream.
/// Otherwise, we will search on the original data stream.
///
/// The `use_result_cache` parameter is used to determine the projection of the SQL query.
/// This flag will toggle the resultant requests between streaming aggregations and result cache.
/// By default, this function will produce an SQL which utilizes `Streaming Aggregations` to send
/// the results to the client. The SQL will be a simple aggregation query in case streaming
/// aggregations are used. If `use_result_cache` is set to true, the SQL projection will include a
/// histogram which will allow the use of result cache.
///
/// Another parameter is `no_count` which is used to determine if the count is needed or not.
/// `no_count` is used when only distinct values (sorted in alphabetical order) are needed but not
/// the frequency of the values. For example, Dashboards, where we show the values listed in
/// alphabetical order.
///
/// Since values request can contain multiple fields, we return a vector of requests.
/// Each request is a tuple of `Request`, `StreamType`, and `FieldName`.
/// The `Request` contains the SQL query, from, size, start_time, end_time, etc.
/// The `StreamType` is the type of the stream to search on.
/// The `FieldName` is the name of the field to search on.
#[tracing::instrument(name = "handler:search:build_search_request_per_field", skip_all)]
pub async fn build_search_request_per_field(
    req: &config::meta::search::ValuesRequest,
    org_id: &str,
    stream_type: StreamType,
    stream_name: &str,
    keyword: &str,
) -> Result<Vec<(config::meta::search::Request, StreamType, FieldName)>, Error> {
    let query_fn = req
        .vrl_fn
        .as_ref()
        .and_then(|v| base64::decode_url(v.as_ref()).ok())
        .map(|vrl| {
            if !vrl.trim().ends_with('.') {
                format!("{} \n .", vrl)
            } else {
                vrl
            }
        });

    let regions = req.regions.clone();
    let clusters = req.clusters.clone();

    let schema = infra::schema::get(org_id, stream_name, stream_type)
        .await
        .unwrap_or(Schema::empty());
    let fields = req
        .fields
        .iter()
        .filter(|field| schema.field_with_name(field).is_ok())
        .cloned()
        .collect::<Vec<_>>();

    let no_count = req.no_count;

    let start_time = if stream_type.eq(&StreamType::EnrichmentTables) {
        enrichment_table::get_start_time(org_id, stream_name).await
    } else {
        req.start_time.unwrap_or(0)
    };

    if start_time == 0 {
        return Err(Error::other("start_time is empty"));
    }

    let end_time = if stream_type.eq(&StreamType::EnrichmentTables) {
        now_micros()
    } else {
        req.end_time.unwrap_or(0)
    };

    if end_time == 0 {
        return Err(Error::other("end_time is empty"));
    }

    let (start_time, end_time) = if start_time == end_time {
        (start_time - 1, end_time + 1)
    } else {
        (start_time, end_time)
    };

    let decoded_sql = base64::decode_url(&req.sql).unwrap_or_default();

    let mut query = config::meta::search::Query {
        sql: decoded_sql.clone(), // Will be populated per field in the loop below
        from: 0,
<<<<<<< HEAD
        size: req.size.unwrap_or(config::meta::sql::MAX_LIMIT),
=======
        size: req.size.unwrap_or(10),
>>>>>>> 7c72f804
        start_time,
        end_time,
        query_fn: query_fn.clone(),
        ..Default::default()
    };

    let (sql_where, can_use_distinct_stream) = match req.filter.as_ref() {
        None => {
            if !decoded_sql.is_empty() {
                query.uses_zo_fn = functions::get_all_transform_keys(org_id)
                    .await
                    .iter()
                    .any(|fn_name| decoded_sql.contains(&format!("{}(", fn_name)));

                // pick up where clause from sql
                let sql_where_from_query = match SearchService::sql::pickup_where(&decoded_sql) {
<<<<<<< HEAD
                    Ok(Some(v)) => format!("WHERE {v}"),
=======
                    Ok(Some(v)) => format!("WHERE {}", v),
>>>>>>> 7c72f804
                    Ok(None) => "".to_string(),
                    Err(e) => {
                        return Err(Error::other(e));
                    }
                };
                let can_use_distinct_stream = can_use_distinct_stream(
                    org_id,
                    stream_name,
                    stream_type,
                    &fields,
                    &query,
                    start_time,
                )
                .await;
                (sql_where_from_query, can_use_distinct_stream)
            } else {
                ("".to_string(), false)
            }
        }
        Some(v) => {
            if v.is_empty() {
                ("".to_string(), false)
            } else {
                let columns = v.splitn(2, '=').collect::<Vec<_>>();
                if columns.len() < 2 {
                    return Err(Error::other("Invalid filter format"));
                }
                let vals = columns[1].split(',').collect::<Vec<_>>().join("','");
                let sql_where = format!("WHERE {} IN ('{}')", columns[0], vals);

                // Define the default_sql here
                let default_sql = format!("SELECT {} FROM \"{stream_name}\"", TIMESTAMP_COL_NAME);

                query.sql = format!("{} {}", default_sql, sql_where);

                let can_use_distinct_stream = can_use_distinct_stream(
                    org_id,
                    stream_name,
                    stream_type,
                    &fields,
                    &query,
                    start_time,
                )
                .await;

                (sql_where, can_use_distinct_stream)
            }
        }
    };

    let timeout = req.timeout.unwrap_or(0);

    let req = config::meta::search::Request {
        query,
        encoding: config::meta::search::RequestEncoding::Empty,
        regions,
        clusters,
        timeout,
        search_type: Some(SearchEventType::Values),
        search_event_context: None,
        use_cache: req.use_cache,
        local_mode: None,
    };

    let distinct_prefix = if can_use_distinct_stream {
        format!("{}_{}_", DISTINCT_STREAM_PREFIX, stream_type.as_str())
    } else {
        "".to_string()
    };

    let count_fn = if can_use_distinct_stream {
        "SUM(count)".to_string()
    } else {
        "COUNT(*)".to_string()
    };

    let actual_stream_type = if can_use_distinct_stream {
        StreamType::Metadata
    } else {
        stream_type
    };

    let size = req.query.size;
    let mut requests = Vec::new();
    for field in fields {
        let sql_where = if !sql_where.is_empty() && !keyword.is_empty() {
            format!("{sql_where} AND str_match_ignore_case({field}, '{keyword}')")
        } else if !keyword.is_empty() {
            format!("WHERE str_match_ignore_case({field}, '{keyword}')")
        } else {
            sql_where.clone()
        };
        let sql = if no_count {
            format!(
                "SELECT \"{field}\" AS zo_sql_key FROM \"{distinct_prefix}{stream_name}\" {sql_where} GROUP BY zo_sql_key order by zo_sql_key asc limit {size}"
            )
        } else {
            format!(
                "SELECT \"{field}\" AS zo_sql_key, {count_fn} AS zo_sql_num FROM \"{distinct_prefix}{stream_name}\" {sql_where} GROUP BY zo_sql_key order by zo_sql_num desc limit {size}"
            )
        };

        let mut req = req.clone();
        req.query.sql = sql;
        requests.push((req, actual_stream_type, field));
    }

    Ok(requests)
}

// If all fields requested in the query AND fields from the
// sql query in the query are stored in distinct stream,
// this will search on the distinct stream, otherwise
// just search on the original data
async fn values_v1(
    org_id: &str,
    stream_type: StreamType,
    stream_name: &str,
    query: &web::Query<HashMap<String, String>>,
    user_id: &str,
    trace_id: String,
    http_span: Span,
) -> Result<HttpResponse, Error> {
    let start = std::time::Instant::now();
    let started_at = Utc::now().timestamp_micros();
    // let cfg = get_config();

    let mut uses_fn = false;
    let fields = match query.get("fields") {
        Some(v) => v.split(',').map(|s| s.to_string()).collect::<Vec<_>>(),
        None => return Ok(MetaHttpResponse::bad_request("fields is empty")),
    };
    let query_fn = query
        .get("query_fn")
        .and_then(|v| base64::decode_url(v.as_ref()).ok())
        .map(|vrl_function| {
            if !vrl_function.trim().ends_with('.') {
                format!("{} \n .", vrl_function)
            } else {
                vrl_function
            }
        });

    let default_sql = format!("SELECT {} FROM \"{stream_name}\"", TIMESTAMP_COL_NAME);
    let mut query_sql = match query.get("filter") {
        None => default_sql,
        Some(v) => {
            if v.is_empty() {
                default_sql
            } else {
                let columns = v.splitn(2, '=').collect::<Vec<_>>();
                if columns.len() < 2 {
                    return Ok(MetaHttpResponse::bad_request("Invalid filter format"));
                }
                let vals = columns[1].split(',').collect::<Vec<_>>().join("','");
                format!("{} WHERE {} IN ('{}')", default_sql, columns[0], vals)
            }
        }
    };
    if let Ok(sql) = config::utils::query_select_utils::replace_o2_custom_patterns(&query_sql) {
        query_sql = sql;
    }

    let keyword = match query.get("keyword") {
        None => "".to_string(),
        Some(v) => v.trim().to_string(),
    };
    let no_count = match query.get("no_count") {
        None => false,
        Some(v) => {
            let v = v.to_lowercase();
            v == "true" || v == "1"
        }
    };

    if let Some(v) = query.get("sql") {
        if let Ok(sql) = base64::decode_url(v) {
            uses_fn = functions::get_all_transform_keys(org_id)
                .await
                .iter()
                .any(|fn_name| sql.contains(&format!("{}(", fn_name)));
            query_sql = sql;
        }
    };

    // pick up where clause from sql
    let where_str = match SearchService::sql::pickup_where(&query_sql) {
        Ok(v) => v.unwrap_or_default(),
        Err(e) => {
            return Err(Error::other(e));
        }
    };

    // EnrichmentTable need query without time range
    let start_time = if stream_type.eq(&StreamType::EnrichmentTables) {
        enrichment_table::get_start_time(org_id, stream_name).await
    } else {
        query
            .get("start_time")
            .map_or(0, |v| v.parse::<i64>().unwrap_or(0))
    };

    if start_time == 0 {
        return Ok(MetaHttpResponse::bad_request("start_time is empty"));
    }
    let end_time = if stream_type.eq(&StreamType::EnrichmentTables) {
        now_micros()
    } else {
        query
            .get("end_time")
            .map_or(0, |v| v.parse::<i64>().unwrap_or(0))
    };
    if end_time == 0 {
        return Ok(MetaHttpResponse::bad_request("end_time is empty"));
    }
    let (start_time, end_time) = if start_time == end_time {
        (start_time - 1, end_time + 1)
    } else {
        (start_time, end_time)
    };

    let regions = query.get("regions").map_or(vec![], |regions| {
        regions
            .split(',')
            .filter(|s| !s.is_empty())
            .map(|s| s.to_string())
            .collect::<Vec<_>>()
    });
    let clusters = query.get("clusters").map_or(vec![], |clusters| {
        clusters
            .split(',')
            .filter(|s| !s.is_empty())
            .map(|s| s.to_string())
            .collect::<Vec<_>>()
    });

    let timeout = query
        .get("timeout")
        .map_or(0, |v| v.parse::<i64>().unwrap_or(0));

    // let use_cache = cfg.common.result_cache_enabled && get_use_cache_from_request(query);

    // search
    let req_query = config::meta::search::Query {
        sql: query_sql,
        from: 0,
        size: query
            .get("size")
            .map_or(10, |v| v.parse::<i64>().unwrap_or(10)),
        start_time,
        end_time,
        uses_zo_fn: uses_fn,
        query_fn: query_fn.clone(),
        ..Default::default()
    };
    // check if we can use the distinct stream for this query
    let use_distinct_stream = can_use_distinct_stream(
        org_id,
        stream_name,
        stream_type,
        &fields,
        &req_query,
        start_time,
    )
    .await;

    let req = config::meta::search::Request {
        query: req_query,
        encoding: config::meta::search::RequestEncoding::Empty,
        regions,
        clusters,
        timeout,
        search_type: Some(SearchEventType::Values),
        search_event_context: None,
        use_cache: get_use_cache_from_request(query),
        local_mode: None,
    };

    // Get the size from query parameter for limiting results
    let size = req.query.size;

    // skip fields which aren't part of the schema
    let schema = infra::schema::get(org_id, stream_name, stream_type)
        .await
        .unwrap_or(Schema::empty());

    let mut query_results = Vec::with_capacity(fields.len());
    let sql_where = if where_str.is_empty() {
        "".to_string()
    } else {
        format!("WHERE {}", where_str)
    };
    for field in &fields {
        let http_span = http_span.clone();
        // skip values for field which aren't part of the schema
        if schema.field_with_name(field).is_err() {
            continue;
        }
        let sql_where = if !sql_where.is_empty() && !keyword.is_empty() {
            format!("{sql_where} AND str_match_ignore_case({field}, '{keyword}')")
        } else if !keyword.is_empty() {
            format!("WHERE str_match_ignore_case({field}, '{keyword}')")
        } else {
            sql_where.clone()
        };

        let distinct_prefix;
        let count_fn;
        let actual_stream_type;

        if use_distinct_stream {
            distinct_prefix = format!("{}_{}_", DISTINCT_STREAM_PREFIX, stream_type.as_str());
            // if we are using distinct stream, we have already partially aggregated
            // the counts, so we need to sum over that field
            count_fn = "SUM(count)";
            // distinct_values_* stream is metadata
            actual_stream_type = StreamType::Metadata;
        } else {
            distinct_prefix = "".to_owned();
            // for non-distinct fields, we need the actual count
            count_fn = "COUNT(*)";
            actual_stream_type = stream_type;
        }

        let sql = if no_count {
            format!(
                "SELECT \"{field}\" AS zo_sql_key FROM \"{distinct_prefix}{stream_name}\" {sql_where} GROUP BY zo_sql_key ORDER BY zo_sql_key ASC limit {size}"
            )
        } else {
            format!(
                "SELECT \"{field}\" AS zo_sql_key, {count_fn} AS zo_sql_num FROM \"{distinct_prefix}{stream_name}\" {sql_where} GROUP BY zo_sql_key ORDER BY zo_sql_num DESC limit {size}"
            )
        };
        let mut req = req.clone();
        req.query.sql = sql;
        if let Ok(sql) =
            config::utils::query_select_utils::replace_o2_custom_patterns(&req.query.sql)
        {
            req.query.sql = sql;
        }

        let search_res = SearchService::cache::search(
            &trace_id,
            org_id,
            actual_stream_type,
            Some(user_id.to_string()),
            &req,
            "".to_string(),
            false,
        )
        .instrument(http_span)
        .await;
        let resp_search = match search_res {
            Ok(res) => res,
            Err(err) => {
                http_report_metrics(start, org_id, stream_type, "500", "_values/v1", "", "");
                log::error!("search values error: {:?}", err);
                return Ok(error_utils::map_error_to_http_response(
                    &err,
                    Some(trace_id),
                ));
            }
        };
        query_results.push((field.to_string(), resp_search));
    }

    let mut resp = config::meta::search::Response::default();
    let mut hit_values: Vec<json::Value> = Vec::new();
    let mut work_group_set = Vec::with_capacity(query_results.len());

    for (key, ret) in query_results {
        let mut top_hits: Vec<(String, i64)> = Vec::with_capacity(size as usize);
        for row in ret.hits {
            let key = row
                .get("zo_sql_key")
                .map(json::get_string_value)
                .unwrap_or("".to_string());
            let num = row
                .get("zo_sql_num")
                .map(|v| v.as_i64().unwrap_or(0))
                .unwrap_or(0);
            top_hits.push((key, num));
        }

        let top_hits = top_hits
            .into_iter()
            .map(|(k, v)| {
                let mut item = json::Map::new();
                item.insert("zo_sql_key".to_string(), json::Value::String(k));
                item.insert("zo_sql_num".to_string(), json::Value::Number(v.into()));
                json::Value::Object(item)
            })
            .collect::<Vec<_>>();

        let mut field_value: json::Map<String, json::Value> = json::Map::new();
        field_value.insert("field".to_string(), json::Value::String(key));
        field_value.insert("values".to_string(), json::Value::Array(top_hits));
        hit_values.push(json::Value::Object(field_value));

        resp.scan_size = std::cmp::max(resp.scan_size, ret.scan_size);
        resp.scan_records = std::cmp::max(resp.scan_records, ret.scan_records);
        resp.cached_ratio = std::cmp::max(resp.cached_ratio, ret.cached_ratio);
        resp.result_cache_ratio = std::cmp::max(resp.result_cache_ratio, ret.result_cache_ratio);
        work_group_set.push(ret.work_group);
    }
    resp.total = fields.len();
    resp.hits = hit_values;
    resp.size = size;
    resp.took = start.elapsed().as_millis() as usize;

    let time = start.elapsed().as_secs_f64();
    http_report_metrics(start, org_id, stream_type, "200", "_values/v1", "", "");

    let req_stats = RequestStats {
        records: resp.hits.len() as i64,
        response_time: time,
        size: resp.scan_size as f64,
        scan_files: if resp.scan_files > 0 {
            Some(resp.scan_files as i64)
        } else {
            None
        },
        request_body: Some(req.query.sql),
        user_email: Some(user_id.to_string()),
        min_ts: Some(start_time),
        max_ts: Some(end_time),
        cached_ratio: Some(resp.cached_ratio),
        search_type: Some(SearchEventType::Values),
        trace_id: Some(trace_id),
        took_wait_in_queue: Some(resp.took_detail.wait_in_queue),
        work_group: get_work_group(work_group_set),
        ..Default::default()
    };
    let num_fn = req.query.query_fn.is_some() as u16;
    report_request_usage_stats(
        req_stats,
        org_id,
        stream_name,
        stream_type,
        UsageType::SearchTopNValues,
        num_fn,
        started_at,
    )
    .await;

    Ok(HttpResponse::Ok().json(resp))
}

/// SearchStreamPartition
///
/// #{"ratelimit_module":"Search", "ratelimit_module_operation":"get"}#
#[utoipa::path(
    context_path = "/api",
    tag = "Search",
    operation_id = "SearchPartition",
    security(
        ("Authorization"= [])
    ),
    params(
        ("org_id" = String, Path, description = "Organization name"),
    ),
    request_body(content = SearchRequest, description = "Search query", content_type = "application/json", example = json!({
        "sql": "select * from k8s ",
        "start_time": 1675182660872049i64,
        "end_time": 1675185660872049i64
    })),
    responses(
        (status = 200, description = "Success", content_type = "application/json", body = SearchResponse, example = json!({
            "took": 155,
            "file_num": 10,
            "original_size": 10240,
            "compressed_size": 1024,
            "partitions": [
                [1674213225158000i64, 1674213225158000i64],
                [1674213225158000i64, 1674213225158000i64],
            ]
        })),
        (status = 400, description = "Failure", content_type = "application/json", body = HttpResponse),
        (status = 500, description = "Failure", content_type = "application/json", body = HttpResponse),
    )
)]
#[post("/{org_id}/_search_partition")]
pub async fn search_partition(
    org_id: web::Path<String>,
    in_req: HttpRequest,
    body: web::Bytes,
) -> Result<HttpResponse, Error> {
    let start = std::time::Instant::now();
    let cfg = get_config();

    let http_span = if cfg.common.tracing_search_enabled {
        tracing::info_span!("/api/{org_id}/_search_partition", org_id = org_id.clone())
    } else {
        Span::none()
    };
    let trace_id = get_or_create_trace_id(in_req.headers(), &http_span);

    let org_id = org_id.into_inner();
    let user_id = in_req
        .headers()
        .get("user_id")
        .and_then(|v| v.to_str().ok())
        .unwrap_or("")
        .to_string();
    let query = web::Query::<HashMap<String, String>>::from_query(in_req.query_string()).unwrap();
    let stream_type = get_stream_type_from_request(&query).unwrap_or_default();
    let search_type = get_search_type_from_request(&query).map_or(SearchEventType::Other, |opt| {
        opt.unwrap_or(SearchEventType::Other)
    });

    let mut req: config::meta::search::SearchPartitionRequest = match json::from_slice(&body) {
        Ok(v) => v,
        Err(e) => return Ok(MetaHttpResponse::bad_request(e)),
    };
<<<<<<< HEAD
    if let Ok(sql) = config::utils::query_select_utils::replace_o2_custom_patterns(&req.sql) {
        req.sql = sql;
    }
=======
    req.search_type = Some(search_type);
>>>>>>> 7c72f804

    if let Err(e) = req.decode() {
        return Ok(MetaHttpResponse::bad_request(e));
    }

    let search_res = SearchService::search_partition(
        &trace_id,
        &org_id,
        Some(&user_id),
        stream_type,
        &req,
        false,
        true,
    )
    .instrument(http_span)
    .await;

    // do search
    match search_res {
        Ok(res) => {
            http_report_metrics(
                start,
                &org_id,
                stream_type,
                "200",
                "_search_partition",
                "",
                "",
            );
            Ok(HttpResponse::Ok().json(res))
        }
        Err(err) => {
            http_report_metrics(
                start,
                &org_id,
                stream_type,
                "500",
                "_search_partition",
                "",
                "",
            );
            log::error!("search error: {:?}", err);
            Ok(error_utils::map_error_to_http_response(
                &err,
                Some(trace_id),
            ))
        }
    }
}

/// Search History
///
/// #{"ratelimit_module":"Search", "ratelimit_module_operation":"get"}#
#[utoipa::path(
    context_path = "/api",
    tag = "Search",
    operation_id = "SearchHistory",
    security(
        ("Authorization" = [])
    ),
    params(
        ("org_id" = String, Path, description = "Organization ID"),
    ),
    request_body(
        content = SearchHistoryRequest,
        description = "Search history request parameters",
        content_type = "application/json",
        example = json!({
            "stream_name": "default",
            "stream_type": "logs",
            "min_ts": 1632960000,
            "max_ts": 1633046400,
            "trace_id": "7f7898fd19424c47ba830a6fa9b25e1f",
            "size": 100
        })
    ),
    responses(
        (status = 200, description = "Success", content_type = "application/json", body = SearchResponse, example = json ! ({
            "took": 40,
            "took_detail": {
                "total": 40,
                "idx_took": 0,
                "wait_in_queue": 0
            },
            "hits": [
                {
                "cached_ratio": 0,
                "end_time": 15,
                "org_id": "default",
                "scan_records": 1,
                "scan_size": 7.0,
                "sql": "SELECT COUNT(*) from \"default\"",
                "start_time": 0,
                "stream_name": "default",
                "stream_type": "logs",
                "took": 0.056222333,
                "trace_id": "7f7898fd19424c47ba830a6fa9b25e1f",
                "function": ".",
                },
            ],
            "total": 3,
            "from": 0,
            "size": 20,
            "cached_ratio": 0,
            "scan_size": 0,
            "idx_scan_size": 0,
            "scan_records": 3,
            "trace_id": "2lsPBWjwZxUJ5ugvZ4jApESZEpk",
            "is_partial": false,
            "result_cache_ratio": 0
        })),
        (status = 400, description = "Bad Request - Invalid parameters or body", content_type = "application/json", body = HttpResponse),
        (status = 500, description = "Internal Server Error", content_type = "application/json", body = HttpResponse),
    )
)]
#[post("/{org_id}/_search_history")]
pub async fn search_history(
    org_id: web::Path<String>,
    in_req: HttpRequest,
    body: web::Bytes,
) -> Result<HttpResponse, Error> {
    let start = std::time::Instant::now();
    let started_at = Utc::now().timestamp_micros();
    let org_id = org_id.into_inner();
    let cfg = get_config();
    let http_span = if cfg.common.tracing_search_enabled {
        tracing::info_span!("/api/{org_id}/_search_history", org_id = org_id.clone())
    } else {
        Span::none()
    };
    let trace_id = get_or_create_trace_id(in_req.headers(), &http_span);
    let user_id = in_req
        .headers()
        .get("user_id")
        .map(|v| v.to_str().unwrap_or("").to_string());

    let mut req: config::meta::search::SearchHistoryRequest = match json::from_slice(&body) {
        Ok(v) => v,
        Err(e) => {
            return Ok(MetaHttpResponse::bad_request(e));
        }
    };
    // restrict history only to path org_id
    req.org_id = Some(org_id.clone());
    // restrict history only to requested user_id
    req.user_email = user_id.clone();

    // Search
    let stream_name = USAGE_STREAM;
    let search_query_req = match req.to_query_req(stream_name) {
        Ok(r) => r,
        Err(e) => {
            return Ok(MetaHttpResponse::bad_request(e));
        }
    };

    let history_org_id = META_ORG_ID;
    let stream_type = StreamType::Logs;
    let search_res = SearchService::search(
        &trace_id,
        history_org_id,
        stream_type,
        user_id.clone(),
        &search_query_req,
    )
    .instrument(http_span)
    .await;

    let mut search_res = match search_res {
        Ok(res) => res,
        Err(err) => {
            http_report_metrics(
                start,
                &org_id,
                stream_type,
                "500",
                "_search_history",
                "",
                "",
            );
            log::error!("[trace_id {}] Search history error : {:?}", trace_id, err);
            return Ok(error_utils::map_error_to_http_response(
                &err,
                Some(trace_id),
            ));
        }
    };

    search_res.hits = search_res
        .hits
        .into_iter()
        .filter_map(|hit| match SearchHistoryHitResponse::try_from(hit) {
            Ok(response) => match serde_json::to_value(response) {
                Ok(json_value) => Some(json_value),
                Err(e) => {
                    log::error!("[trace_id {}] Serialization error: {:?}", trace_id, e);
                    None
                }
            },
            Err(e) => {
                log::error!("[trace_id {}] Deserialization error: {:?}", trace_id, e);
                None
            }
        })
        .collect::<Vec<_>>();

    search_res.trace_id = trace_id.clone();

    // report http metrics
    http_report_metrics(
        start,
        &org_id,
        stream_type,
        "200",
        "_search_history",
        "",
        "",
    );

    // prepare usage metrics
    let time_taken = start.elapsed().as_secs_f64();
    let took_wait_in_queue = Some(search_res.took_detail.wait_in_queue);
    let req_stats = RequestStats {
        records: search_res.hits.len() as i64,
        response_time: time_taken,
        size: search_res.scan_size as f64,
        request_body: Some(search_query_req.query.sql),
        user_email: user_id,
        min_ts: Some(req.start_time),
        max_ts: Some(req.end_time),
        cached_ratio: Some(search_res.cached_ratio),
        search_type: Some(SearchEventType::Other),
        trace_id: Some(trace_id),
        took_wait_in_queue,
        work_group: search_res.work_group.clone(),
        ..Default::default()
    };
    let num_fn = search_query_req.query.query_fn.is_some() as u16;
    report_request_usage_stats(
        req_stats,
        history_org_id,
        stream_name,
        StreamType::Logs,
        UsageType::SearchHistory,
        num_fn,
        started_at,
    )
    .await;

    Ok(HttpResponse::Ok().json(search_res))
}

/// GetResultSchema
#[utoipa::path(
    context_path = "/api",
    tag = "Search",
    operation_id = "ResultSchema",
    security(
        ("Authorization"= [])
    ),
    params(
        ("org_id" = String, Path, description = "Organization name"),
    ),
    request_body(content = SearchRequest, description = "Search query", content_type = "application/json", example = json!({
        "query": {
            "sql": "select k8s_namespace_name as ns, histogram(_timestamp) from k8s group by k8s_namespace_name, histogram(_timestamp)",
            "start_time": 1675182660872049i64,
            "end_time": 1675185660872049i64,
            "from": 0,
            "size": 10
        }
    })),
    responses(
        (status = 200, description = "Success", content_type = "application/json", body = SearchResponse, example = json!({
            "projections": ["ns","histogram(k8s._timestamp)"],
            "group_by": ["histogram(k8s._timestamp)"],
            "timeseries_field": "histogram(k8s._timestamp)",
        })),
        (status = 400, description = "Failure", content_type = "application/json", body = HttpResponse),
        (status = 500, description = "Failure", content_type = "application/json", body = HttpResponse),
    )
)]
#[post("/{org_id}/result_schema")]
pub async fn result_schema(
    org_id: web::Path<String>,
    in_req: HttpRequest,
    body: web::Bytes,
) -> Result<HttpResponse, Error> {
    let org_id = org_id.into_inner();

    let user_id = in_req
        .headers()
        .get("user_id")
        .and_then(|v| v.to_str().ok())
        .unwrap_or("")
        .to_string();

    let query = web::Query::<HashMap<String, String>>::from_query(in_req.query_string()).unwrap();
    let stream_type = get_stream_type_from_request(&query).unwrap_or_default();

    let use_cache = get_use_cache_from_request(&query);
    let is_streaming = {
        match query.get("is_streaming") {
            None => false,
            Some(v) => v.to_lowercase().as_str().parse::<bool>().unwrap_or(false),
        }
    };

    let mut req: config::meta::search::Request = match json::from_slice(&body) {
        Ok(v) => v,
        Err(e) => return Ok(MetaHttpResponse::bad_request(e)),
    };

    // set search event type
    if req.search_type.is_none() {
        req.search_type = match get_search_type_from_request(&query) {
            Ok(v) => v,
            Err(e) => return Ok(MetaHttpResponse::bad_request(e)),
        };
    };
    if req.search_event_context.is_none() {
        req.search_event_context = req
            .search_type
            .as_ref()
            .and_then(|event_type| get_search_event_context_from_request(event_type, &query));
    }

    // get stream name
    let stream_names = match resolve_stream_names(&req.query.sql) {
        Ok(v) => v.clone(),
        Err(e) => {
            return Ok(map_error_to_http_response(&(e.into()), None));
        }
    };

    // get stream settings
    for stream_name in stream_names {
        if let Some(settings) =
            infra::schema::get_settings(&org_id, &stream_name, stream_type).await
        {
            let max_query_range =
                get_settings_max_query_range(settings.max_query_range, &org_id, Some(&user_id))
                    .await;
            if max_query_range > 0
                && (req.query.end_time - req.query.start_time) > max_query_range * 3600 * 1_000_000
            {
                req.query.start_time = req.query.end_time - max_query_range * 3600 * 1_000_000;
            }
        }

        // Check permissions on stream
        #[cfg(feature = "enterprise")]
        if let Some(res) =
            check_stream_permissions(&stream_name, &org_id, &user_id, &stream_type).await
        {
            return Ok(res);
        }
    }

    #[cfg(feature = "enterprise")]
    {
        use actix_http::StatusCode;

        let keys_used = match get_cipher_key_names(&req.query.sql) {
            Ok(v) => v,
            Err(e) => {
                return Ok(HttpResponse::BadRequest().json(MetaHttpResponse::error(
                    StatusCode::BAD_REQUEST.into(),
                    e.to_string(),
                )));
            }
        };
        for key in keys_used {
            // Check permissions on keys
            {
                use o2_openfga::meta::mapping::OFGA_MODELS;

                use crate::common::{
                    infra::config::USERS,
                    meta,
                    utils::auth::{AuthExtractor, is_root_user},
                };

                if !is_root_user(&user_id) {
                    let user: meta::user::User =
                        USERS.get(&format!("{org_id}/{}", user_id)).unwrap().clone();

                    if !crate::handler::http::auth::validator::check_permissions(
                        &user_id,
                        AuthExtractor {
                            auth: "".to_string(),
                            method: "GET".to_string(),
                            o2_type: format!(
                                "{}:{}",
                                OFGA_MODELS
                                    .get("cipher_keys")
                                    .map_or("cipher_keys", |model| model.key),
                                key
                            ),
                            org_id: org_id.clone(),
                            bypass_check: false,
                            parent_id: "".to_string(),
                        },
                        user.role,
                        user.is_external,
                    )
                    .await
                    {
                        return Ok(MetaHttpResponse::forbidden("Unauthorized Access to key"));
                    }
                    // Check permissions on key ends
                }
            }
        }
    }

    let query: proto::cluster_rpc::SearchQuery = req.query.clone().into();
    let sql =
        match crate::service::search::sql::Sql::new(&query, &org_id, stream_type, req.search_type)
            .await
        {
            Ok(v) => v,
            Err(e) => {
                log::error!("Error parsing sql: {e}");
                return Ok(HttpResponse::BadRequest().json(MetaHttpResponse::error(
                    actix_web::http::StatusCode::BAD_REQUEST.into(),
                    e.to_string(),
                )));
            }
        };

    let res_schema = match get_result_schema(sql, is_streaming, use_cache).await {
        Ok(v) => v,
        Err(e) => {
            return Ok(HttpResponse::BadRequest().json(MetaHttpResponse::error(
                actix_web::http::StatusCode::BAD_REQUEST.into(),
                e.to_string(),
            )));
        }
    };

    Ok(HttpResponse::Ok().json(ResultSchemaResponse {
        projections: res_schema.projections.into_iter().collect(),
        group_by: res_schema.group_by.into_iter().collect(),
        timeseries_field: res_schema.timeseries,
    }))
}<|MERGE_RESOLUTION|>--- conflicted
+++ resolved
@@ -795,11 +795,7 @@
     let mut query = config::meta::search::Query {
         sql: decoded_sql.clone(), // Will be populated per field in the loop below
         from: 0,
-<<<<<<< HEAD
-        size: req.size.unwrap_or(config::meta::sql::MAX_LIMIT),
-=======
         size: req.size.unwrap_or(10),
->>>>>>> 7c72f804
         start_time,
         end_time,
         query_fn: query_fn.clone(),
@@ -816,11 +812,7 @@
 
                 // pick up where clause from sql
                 let sql_where_from_query = match SearchService::sql::pickup_where(&decoded_sql) {
-<<<<<<< HEAD
                     Ok(Some(v)) => format!("WHERE {v}"),
-=======
-                    Ok(Some(v)) => format!("WHERE {}", v),
->>>>>>> 7c72f804
                     Ok(None) => "".to_string(),
                     Err(e) => {
                         return Err(Error::other(e));
@@ -1335,13 +1327,10 @@
         Ok(v) => v,
         Err(e) => return Ok(MetaHttpResponse::bad_request(e)),
     };
-<<<<<<< HEAD
     if let Ok(sql) = config::utils::query_select_utils::replace_o2_custom_patterns(&req.sql) {
         req.sql = sql;
     }
-=======
     req.search_type = Some(search_type);
->>>>>>> 7c72f804
 
     if let Err(e) = req.decode() {
         return Ok(MetaHttpResponse::bad_request(e));
