// Copyright 2024 Zinc Labs Inc.
//
// This program is free software: you can redistribute it and/or modify
// it under the terms of the GNU Affero General Public License as published by
// the Free Software Foundation, either version 3 of the License, or
// (at your option) any later version.
//
// This program is distributed in the hope that it will be useful
// but WITHOUT ANY WARRANTY; without even the implied warranty of
// MERCHANTABILITY or FITNESS FOR A PARTICULAR PURPOSE.  See the
// GNU Affero General Public License for more details.
//
// You should have received a copy of the GNU Affero General Public License
// along with this program.  If not, see <http://www.gnu.org/licenses/>.

use std::{collections::HashMap, io::Error};

use actix_web::{get, http::StatusCode, post, web, HttpRequest, HttpResponse};
use chrono::Duration;
use config::{
    ider,
    meta::{
        stream::StreamType,
        usage::{RequestStats, UsageType},
    },
    metrics,
    utils::{base64, json},
    CONFIG, DISTINCT_FIELDS,
};
use infra::errors;
use opentelemetry::{global, trace::TraceContextExt};

use crate::{
    common::{
        infra::config::STREAM_SCHEMAS,
        meta::{self, http::HttpResponse as MetaHttpResponse},
        utils::{
            functions,
            http::{get_stream_type_from_request, RequestHeaderExtractor},
        },
    },
    service::{search as SearchService, usage::report_request_usage_stats},
};

pub mod job;
pub mod saved_view;

/// SearchStreamData
#[utoipa::path(
    context_path = "/api",
    tag = "Search",
    operation_id = "SearchSQL",
    security(
        ("Authorization"= [])
    ),
    params(
        ("org_id" = String, Path, description = "Organization name"),
    ),
    request_body(content = SearchRequest, description = "Search query", content_type = "application/json", example = json!({
        "query": {
            "sql": "select * from k8s ",
            "start_time": 1675182660872049i64,
            "end_time": 1675185660872049i64,
            "from": 0,
            "size": 10
        },
        "aggs": {
            "histogram": "select histogram(_timestamp, '30 second') AS zo_sql_key, count(*) AS zo_sql_num from query GROUP BY zo_sql_key ORDER BY zo_sql_key"
        }
    })),
    responses(
        (status = 200, description = "Success", content_type = "application/json", body = SearchResponse, example = json!({
            "took": 155,
            "hits": [
                {
                    "_p": "F",
                    "_timestamp": 1674213225158000i64,
                    "kubernetes": {
                        "container_hash": "dkr.ecr.us-west-2.amazonaws.com/openobserve@sha256:3dbbb0dc1eab2d5a3b3e4a75fd87d194e8095c92d7b2b62e7cdbd07020f54589",
                        "container_image": "dkr.ecr.us-west-2.amazonaws.com/openobserve:v0.0.3",
                        "container_name": "openobserve",
                        "docker_id": "eb0983bdb9ff9360d227e6a0b268fe3b24a0868c2c2d725a1516c11e88bf5789",
                        "host": "ip.us-east-2.compute.internal",
                        "namespace_name": "openobserve",
                        "pod_id": "35a0421f-9203-4d73-9663-9ff0ce26d409",
                        "pod_name": "openobserve-ingester-0"
                    },
                    "log": "[2023-01-20T11:13:45Z INFO  actix_web::middleware::logger] 10.2.80.192 \"POST /api/demo/_bulk HTTP/1.1\" 200 68",
                    "stream": "stderr"
                }
            ],
            "aggs": {
                "agg1": [
                    {
                        "key": "2023-01-15 14:00:00",
                        "num": 345940
                    },
                    {
                        "key": "2023-01-15 19:00:00",
                        "num": 384026
                    }
                ]
            },
            "total": 27179431,
            "from": 0,
            "size": 1,
            "scan_size": 28943
        })),
        (status = 400, description = "Failure", content_type = "application/json", body = HttpResponse),
        (status = 500, description = "Failure", content_type = "application/json", body = HttpResponse),
    )
)]
#[post("/{org_id}/_search")]
pub async fn search(
    org_id: web::Path<String>,
    in_req: HttpRequest,
    body: web::Bytes,
) -> Result<HttpResponse, Error> {
    let start = std::time::Instant::now();

    let trace_id = if CONFIG.common.tracing_enabled {
        let ctx = global::get_text_map_propagator(|propagator| {
            propagator.extract(&RequestHeaderExtractor::new(in_req.headers()))
        });
        ctx.span().span_context().trace_id().to_string()
    } else {
        ider::uuid()
    };

    let org_id = org_id.into_inner();
    let query = web::Query::<HashMap<String, String>>::from_query(in_req.query_string()).unwrap();
    let stream_type = match get_stream_type_from_request(&query) {
        Ok(v) => v.unwrap_or(StreamType::Logs),
        Err(e) => return Ok(MetaHttpResponse::bad_request(e)),
    };

    // handle encoding for query and aggs
    let mut req: config::meta::search::Request = match json::from_slice(&body) {
        Ok(v) => v,
        Err(e) => return Ok(MetaHttpResponse::bad_request(e)),
    };
    if let Err(e) = req.decode() {
        return Ok(MetaHttpResponse::bad_request(e));
    }

    let user_id = in_req.headers().get("user_id").unwrap();
    let mut rpc_req: proto::cluster_rpc::SearchRequest = req.to_owned().into();
    rpc_req.org_id = org_id.to_string();
    rpc_req.stream_type = stream_type.to_string();
    let stream_name = match config::meta::sql::Sql::new(&req.query.sql) {
        Ok(v) => v.source.to_string(),
        Err(e) => {
            return Ok(
                HttpResponse::InternalServerError().json(meta::http::HttpResponse::error(
                    StatusCode::INTERNAL_SERVER_ERROR.into(),
                    e.to_string(),
                )),
            );
        }
    };

    // Check permissions on stream
    #[cfg(feature = "enterprise")]
    {
        use crate::common::{
            infra::config::USERS,
            utils::auth::{is_root_user, AuthExtractor},
        };

        if !is_root_user(user_id.to_str().unwrap()) {
            let user: meta::user::User = USERS
                .get(&format!("{org_id}/{}", user_id.to_str().unwrap()))
                .unwrap()
                .clone();

            if user.is_external
                && !crate::handler::http::auth::validator::check_permissions(
                    user_id.to_str().unwrap(),
                    AuthExtractor {
                        auth: "".to_string(),
                        method: "GET".to_string(),
                        o2_type: format!("{}:{}", stream_type, stream_name),
                        org_id: org_id.clone(),
                        bypass_check: false,
                        parent_id: "".to_string(),
                    },
                    Some(user.role),
                )
                .await
            {
                return Ok(MetaHttpResponse::forbidden("Unauthorized Access"));
            }
        }
        // Check permissions on stream ends
    }

    let mut query_fn = req.query.query_fn.and_then(|v| base64::decode_url(&v).ok());

    if let Some(vrl_function) = &query_fn {
        if !vrl_function.trim().ends_with('.') {
            query_fn = Some(format!("{} \n .", vrl_function));
        }
    }
    req.query.query_fn = query_fn;

    for fn_name in functions::get_all_transform_keys(&org_id).await {
        if req.query.sql.contains(&format!("{}(", fn_name)) {
            req.query.uses_zo_fn = true;
            break;
        }
    }

    // get a local search queue lock
    #[cfg(not(feature = "enterprise"))]
    let locker = SearchService::QUEUE_LOCKER.clone();
    #[cfg(not(feature = "enterprise"))]
    let locker = locker.lock().await;
    #[cfg(not(feature = "enterprise"))]
    if !CONFIG.common.feature_query_queue_enabled {
        drop(locker);
    }
    #[cfg(not(feature = "enterprise"))]
    let took_wait = start.elapsed().as_millis() as usize;
    #[cfg(feature = "enterprise")]
    let took_wait = 0;

    // do search
    match SearchService::search(
        &trace_id,
        &org_id,
        stream_type,
        Some(user_id.to_str().unwrap().to_string()),
        &req,
    )
    .await
    {
        Ok(mut res) => {
            let time = start.elapsed().as_secs_f64();
            metrics::HTTP_RESPONSE_TIME
                .with_label_values(&[
                    "/api/org/_search",
                    "200",
                    &org_id,
                    "",
                    stream_type.to_string().as_str(),
                ])
                .observe(time);
            metrics::HTTP_INCOMING_REQUESTS
                .with_label_values(&[
                    "/api/org/_search",
                    "200",
                    &org_id,
                    "",
                    stream_type.to_string().as_str(),
                ])
                .inc();
            res.set_trace_id(trace_id);
            res.set_local_took(start.elapsed().as_millis() as usize, took_wait);

            let req_stats = RequestStats {
                records: res.hits.len() as i64,
                response_time: time,
                size: res.scan_size as f64,
                request_body: Some(req.query.sql),
                user_email: Some(user_id.to_str().unwrap().to_string()),
                min_ts: Some(req.query.start_time),
                max_ts: Some(req.query.end_time),
                ..Default::default()
            };
            let num_fn = req.query.query_fn.is_some() as u16;
            report_request_usage_stats(
                req_stats,
                &org_id,
                &stream_name,
                StreamType::Logs,
                UsageType::Search,
                num_fn,
            )
            .await;
            Ok(HttpResponse::Ok().json(res))
        }
        Err(err) => {
            let time = start.elapsed().as_secs_f64();
            metrics::HTTP_RESPONSE_TIME
                .with_label_values(&[
                    "/api/org/_search",
                    "500",
                    &org_id,
                    "",
                    stream_type.to_string().as_str(),
                ])
                .observe(time);
            metrics::HTTP_INCOMING_REQUESTS
                .with_label_values(&[
                    "/api/org/_search",
                    "500",
                    &org_id,
                    "",
                    stream_type.to_string().as_str(),
                ])
                .inc();
            log::error!("search error: {:?}", err);
            Ok(match err {
<<<<<<< HEAD
                errors::Error::ErrorCode(code) => HttpResponse::InternalServerError().json(
                    meta::http::HttpResponse::error_code_with_trace_id(code, Some(trace_id)),
                ),
=======
                errors::Error::ErrorCode(code) => match code {
                    errors::ErrorCodes::SearchCancelQuery(_) => HttpResponse::TooManyRequests()
                        .json(meta::http::HttpResponse::error_code_with_session_id(
                            code,
                            Some(session_id),
                        )),
                    _ => HttpResponse::InternalServerError().json(
                        meta::http::HttpResponse::error_code_with_session_id(
                            code,
                            Some(session_id),
                        ),
                    ),
                },
>>>>>>> b8e17900
                _ => HttpResponse::InternalServerError().json(meta::http::HttpResponse::error(
                    StatusCode::INTERNAL_SERVER_ERROR.into(),
                    err.to_string(),
                )),
            })
        }
    }
}

/// SearchAround
#[utoipa::path(
    context_path = "/api",
    tag = "Search",
    operation_id = "SearchAround",
    security(
        ("Authorization"= [])
    ),
    params(
        ("org_id" = String, Path, description = "Organization name"),
        ("stream_name" = String, Path, description = "stream_name name"),
        ("key" = i64, Query, description = "around key"),
        ("size" = i64, Query, description = "around size"),
        ("timeout" = Option<i64>, Query, description = "timeout, seconds"),
    ),
    responses(
        (status = 200, description = "Success", content_type = "application/json", body = SearchResponse, example = json!({
            "took": 155,
            "hits": [
                {
                    "_p": "F",
                    "_timestamp": 1674213225158000i64,
                    "kubernetes": {
                        "container_hash": "dkr.ecr.us-west-2.amazonaws.com/openobserve@sha256:3dbbb0dc1eab2d5a3b3e4a75fd87d194e8095c92d7b2b62e7cdbd07020f54589",
                        "container_image": "dkr.ecr.us-west-2.amazonaws.com/openobserve:v0.0.3",
                        "container_name": "openobserve",
                        "docker_id": "eb0983bdb9ff9360d227e6a0b268fe3b24a0868c2c2d725a1516c11e88bf5789",
                        "host": "ip.us-east-2.compute.internal",
                        "namespace_name": "openobserve",
                        "pod_id": "35a0421f-9203-4d73-9663-9ff0ce26d409",
                        "pod_name": "openobserve-ingester-0"
                    },
                    "log": "[2023-01-20T11:13:45Z INFO  actix_web::middleware::logger] 10.2.80.192 \"POST /api/demo/_bulk HTTP/1.1\" 200 68",
                    "stream": "stderr"
                }
            ],
            "total": 10,
            "from": 0,
            "size": 10,
            "scan_size": 28943
        })),
        (status = 500, description = "Failure", content_type = "application/json", body = HttpResponse),
    )
)]
#[get("/{org_id}/{stream_name}/_around")]
pub async fn around(
    path: web::Path<(String, String)>,
    in_req: HttpRequest,
) -> Result<HttpResponse, Error> {
    let start = std::time::Instant::now();

    let trace_id = if CONFIG.common.tracing_enabled {
        let ctx = global::get_text_map_propagator(|propagator| {
            propagator.extract(&RequestHeaderExtractor::new(in_req.headers()))
        });
        ctx.span().span_context().trace_id().to_string()
    } else {
        ider::uuid()
    };

    let mut uses_fn = false;
    let (org_id, stream_name) = path.into_inner();
    let query = web::Query::<HashMap<String, String>>::from_query(in_req.query_string()).unwrap();
    let stream_type = match get_stream_type_from_request(&query) {
        Ok(v) => v.unwrap_or(StreamType::Logs),
        Err(e) => return Ok(MetaHttpResponse::bad_request(e)),
    };

    let around_key = match query.get("key") {
        Some(v) => v.parse::<i64>().unwrap_or(0),
        None => return Ok(MetaHttpResponse::bad_request("around key is empty")),
    };
    let query_fn = query
        .get("query_fn")
        .and_then(|v| base64::decode_url(v).ok());

    let default_sql = format!("SELECT * FROM \"{}\" ", stream_name);
    let around_sql = match query.get("sql") {
        None => default_sql,
        Some(v) => match base64::decode_url(v) {
            Err(_) => default_sql,
            Ok(v) => {
                uses_fn = functions::get_all_transform_keys(&org_id)
                    .await
                    .iter()
                    .any(|fn_name| v.contains(&format!("{}(", fn_name)));
                if uses_fn { v } else { default_sql }
            }
        },
    };

    let around_size = query
        .get("size")
        .map_or(10, |v| v.parse::<usize>().unwrap_or(10));

    // get a local search queue lock
    let locker = SearchService::QUEUE_LOCKER.clone();
    let _locker = locker.lock().await;

    // We don't need query_context now
    // let query_context = if uses_fn {
    //     Some(around_sql.clone())
    // } else {
    //     None
    // };
    let query_context: Option<String> = None;

    let timeout = query
        .get("timeout")
        .map_or(0, |v| v.parse::<i64>().unwrap_or(0));
    let around_start_time = around_key
        - Duration::try_seconds(900)
            .unwrap()
            .num_microseconds()
            .unwrap();
    let around_end_time = around_key
        + Duration::try_seconds(900)
            .unwrap()
            .num_microseconds()
            .unwrap();

    // search forward
    let req = config::meta::search::Request {
        query: config::meta::search::Query {
            sql: around_sql.clone(),
            from: 0,
            size: around_size / 2,
            start_time: around_start_time,
            end_time: around_key,
            sort_by: Some(format!("{} DESC", CONFIG.common.column_timestamp)),
            sql_mode: "".to_string(),
            quick_mode: false,
            query_type: "".to_string(),
            track_total_hits: false,
            query_context: query_context.clone(),
            uses_zo_fn: uses_fn,
            query_fn: query_fn.clone(),
        },
        aggs: HashMap::new(),
        encoding: config::meta::search::RequestEncoding::Empty,
        timeout,
    };
    let user_id = in_req
        .headers()
        .get("user_id")
        .unwrap()
        .to_str()
        .ok()
        .map(|v| v.to_string());
    let resp_forward =
        match SearchService::search(&trace_id, &org_id, stream_type, user_id.clone(), &req).await {
            Ok(res) => res,
            Err(err) => {
                let time = start.elapsed().as_secs_f64();
                metrics::HTTP_RESPONSE_TIME
                    .with_label_values(&[
                        "/api/org/_around",
                        "500",
                        &org_id,
                        &stream_name,
                        stream_type.to_string().as_str(),
                    ])
                    .observe(time);
                metrics::HTTP_INCOMING_REQUESTS
                    .with_label_values(&[
                        "/api/org/_around",
                        "500",
                        &org_id,
                        &stream_name,
                        stream_type.to_string().as_str(),
                    ])
                    .inc();
                log::error!("search around error: {:?}", err);
                return Ok(match err {
<<<<<<< HEAD
                    errors::Error::ErrorCode(code) => HttpResponse::InternalServerError().json(
                        meta::http::HttpResponse::error_code_with_trace_id(code, Some(trace_id)),
                    ),
=======
                    errors::Error::ErrorCode(code) => match code {
                        errors::ErrorCodes::SearchCancelQuery(_) => HttpResponse::TooManyRequests()
                            .json(meta::http::HttpResponse::error_code_with_session_id(
                                code,
                                Some(session_id),
                            )),
                        _ => HttpResponse::InternalServerError().json(
                            meta::http::HttpResponse::error_code_with_session_id(
                                code,
                                Some(session_id),
                            ),
                        ),
                    },
>>>>>>> b8e17900
                    _ => HttpResponse::InternalServerError().json(meta::http::HttpResponse::error(
                        StatusCode::INTERNAL_SERVER_ERROR.into(),
                        err.to_string(),
                    )),
                });
            }
        };

    // search backward
    let req = config::meta::search::Request {
        query: config::meta::search::Query {
            sql: around_sql.clone(),
            from: 0,
            size: around_size / 2,
            start_time: around_key,
            end_time: around_end_time,
            sort_by: Some(format!("{} ASC", CONFIG.common.column_timestamp)),
            sql_mode: "".to_string(),
            quick_mode: false,
            query_type: "".to_string(),
            track_total_hits: false,
            query_context,
            uses_zo_fn: uses_fn,
            query_fn: query_fn.clone(),
        },
        aggs: HashMap::new(),
        encoding: config::meta::search::RequestEncoding::Empty,
        timeout,
    };
    let resp_backward =
        match SearchService::search(&trace_id, &org_id, stream_type, user_id, &req).await {
            Ok(res) => res,
            Err(err) => {
                let time = start.elapsed().as_secs_f64();
                metrics::HTTP_RESPONSE_TIME
                    .with_label_values(&[
                        "/api/org/_around",
                        "500",
                        &org_id,
                        &stream_name,
                        stream_type.to_string().as_str(),
                    ])
                    .observe(time);
                metrics::HTTP_INCOMING_REQUESTS
                    .with_label_values(&[
                        "/api/org/_around",
                        "500",
                        &org_id,
                        &stream_name,
                        stream_type.to_string().as_str(),
                    ])
                    .inc();
                log::error!("search around error: {:?}", err);
                return Ok(match err {
<<<<<<< HEAD
                    errors::Error::ErrorCode(code) => HttpResponse::InternalServerError().json(
                        meta::http::HttpResponse::error_code_with_trace_id(code, Some(trace_id)),
                    ),
=======
                    errors::Error::ErrorCode(code) => match code {
                        errors::ErrorCodes::SearchCancelQuery(_) => HttpResponse::TooManyRequests()
                            .json(meta::http::HttpResponse::error_code_with_session_id(
                                code,
                                Some(session_id),
                            )),
                        _ => HttpResponse::InternalServerError().json(
                            meta::http::HttpResponse::error_code_with_session_id(
                                code,
                                Some(session_id),
                            ),
                        ),
                    },
>>>>>>> b8e17900
                    _ => HttpResponse::InternalServerError().json(meta::http::HttpResponse::error(
                        StatusCode::INTERNAL_SERVER_ERROR.into(),
                        err.to_string(),
                    )),
                });
            }
        };

    // merge
    let mut resp = config::meta::search::Response::default();
    let hits_num = resp_backward.hits.len();
    for i in 0..hits_num {
        resp.hits
            .push(resp_backward.hits[hits_num - 1 - i].to_owned());
    }
    let hits_num = resp_forward.hits.len();
    for i in 0..hits_num {
        resp.hits.push(resp_forward.hits[i].to_owned());
    }
    resp.total = resp.hits.len();
    resp.size = around_size;
    resp.scan_size = resp_forward.scan_size + resp_backward.scan_size;
    resp.took = resp_forward.took + resp_backward.took;

    let time = start.elapsed().as_secs_f64();
    metrics::HTTP_RESPONSE_TIME
        .with_label_values(&[
            "/api/org/_around",
            "200",
            &org_id,
            &stream_name,
            stream_type.to_string().as_str(),
        ])
        .observe(time);
    metrics::HTTP_INCOMING_REQUESTS
        .with_label_values(&[
            "/api/org/_around",
            "200",
            &org_id,
            &stream_name,
            stream_type.to_string().as_str(),
        ])
        .inc();

    let user_id = match in_req.headers().get("user_id") {
        Some(v) => v.to_str().unwrap(),
        None => "",
    };
    let req_stats = RequestStats {
        records: resp.hits.len() as i64,
        response_time: time,
        size: resp.scan_size as f64,
        request_body: Some(req.query.sql),
        user_email: Some(user_id.to_string()),
        min_ts: Some(around_start_time),
        max_ts: Some(around_end_time),
        ..Default::default()
    };
    let num_fn = req.query.query_fn.is_some() as u16;
    report_request_usage_stats(
        req_stats,
        &org_id,
        &stream_name,
        StreamType::Logs,
        UsageType::SearchAround,
        num_fn,
    )
    .await;

    Ok(HttpResponse::Ok().json(resp))
}

/// SearchTopNValues
#[utoipa::path(
    context_path = "/api",
    tag = "Search",
    operation_id = "SearchValues",
    security(
        ("Authorization"= [])
    ),
    params(
        ("org_id" = String, Path, description = "Organization name"),
        ("stream_name" = String, Path, description = "stream_name name"),
        ("fields" = String, Query, description = "fields, split by comma"),
        ("filter" = Option<String>, Query, description = "filter, eg: a=b"),
        ("keyword" = Option<String>, Query, description = "keyword, eg: abc"),
        ("size" = i64, Query, description = "size"), // topN
        ("start_time" = i64, Query, description = "start time"),
        ("end_time" = i64, Query, description = "end time"),
        ("timeout" = Option<i64>, Query, description = "timeout, seconds"),
    ),
    responses(
        (status = 200, description = "Success", content_type = "application/json", body = SearchResponse, example = json!({
            "took": 155,
            "values": [
                {
                    "field": "field1",
                    "values": ["value1", "value2"]
                }
            ]
        })),
        (status = 400, description = "Failure", content_type = "application/json", body = HttpResponse),
        (status = 500, description = "Failure", content_type = "application/json", body = HttpResponse),
    )
)]
#[get("/{org_id}/{stream_name}/_values")]
pub async fn values(
    path: web::Path<(String, String)>,
    in_req: HttpRequest,
) -> Result<HttpResponse, Error> {
    let (org_id, stream_name) = path.into_inner();
    let query = web::Query::<HashMap<String, String>>::from_query(in_req.query_string()).unwrap();
    let stream_type = match get_stream_type_from_request(&query) {
        Ok(v) => v.unwrap_or(StreamType::Logs),
        Err(e) => return Ok(meta::http::HttpResponse::bad_request(e)),
    };

    let fields = match query.get("fields") {
        Some(v) => v.split(',').map(|s| s.to_string()).collect::<Vec<_>>(),
        None => return Ok(MetaHttpResponse::bad_request("fields is empty")),
    };

    let query_context = match query.get("sql") {
        None => "".to_string(),
        Some(v) => base64::decode_url(v).unwrap_or("".to_string()),
    };
    let user_id = match in_req.headers().get("user_id") {
        Some(v) => v.to_str().unwrap(),
        None => "",
    };
    let trace_id = if CONFIG.common.tracing_enabled {
        let ctx = global::get_text_map_propagator(|propagator| {
            propagator.extract(&RequestHeaderExtractor::new(in_req.headers()))
        });
        ctx.span().span_context().trace_id().to_string()
    } else {
        ider::uuid()
    };
    if fields.len() == 1
        && DISTINCT_FIELDS.contains(&fields[0])
        && !query_context.to_lowercase().contains(" where ")
    {
        if let Some(v) = query.get("filter") {
            if !v.is_empty() {
                let column = v.splitn(2, '=').collect::<Vec<_>>();
                if DISTINCT_FIELDS.contains(&column[0].to_string()) {
                    // has filter and the filter can be used to distinct_values
                    return values_v2(
                        &org_id,
                        stream_type,
                        &stream_name,
                        &fields[0],
                        Some((column[0], column[1])),
                        &query,
                        user_id,
                        trace_id,
                    )
                    .await;
                }
            } else {
                // no filter
                return values_v2(
                    &org_id,
                    stream_type,
                    &stream_name,
                    &fields[0],
                    None,
                    &query,
                    user_id,
                    trace_id,
                )
                .await;
            }
        } else {
            // no filter
            return values_v2(
                &org_id,
                stream_type,
                &stream_name,
                &fields[0],
                None,
                &query,
                user_id,
                trace_id,
            )
            .await;
        }
    }

    values_v1(
        &org_id,
        stream_type,
        &stream_name,
        &query,
        user_id,
        trace_id,
    )
    .await
}

/// search in original data
async fn values_v1(
    org_id: &str,
    stream_type: StreamType,
    stream_name: &str,
    query: &web::Query<HashMap<String, String>>,
    user_id: &str,
    trace_id: String,
) -> Result<HttpResponse, Error> {
    let start = std::time::Instant::now();

    let mut uses_fn = false;
    let fields = match query.get("fields") {
        Some(v) => v.split(',').map(|s| s.to_string()).collect::<Vec<_>>(),
        None => return Ok(MetaHttpResponse::bad_request("fields is empty")),
    };
    let mut query_fn = query
        .get("query_fn")
        .and_then(|v| base64::decode_url(v).ok());
    if let Some(vrl_function) = &query_fn {
        if !vrl_function.trim().ends_with('.') {
            query_fn = Some(format!("{} \n .", vrl_function));
        }
    }

    let default_sql = format!("SELECT * FROM \"{stream_name}\"");
    let mut query_sql = match query.get("filter") {
        None => default_sql,
        Some(v) => {
            if v.is_empty() {
                default_sql
            } else {
                format!("{} WHERE {v}", default_sql)
            }
        }
    };

    let mut query_context = match query.get("sql") {
        None => None,
        Some(v) => match base64::decode_url(v) {
            Err(_) => None,
            Ok(v) => {
                uses_fn = functions::get_all_transform_keys(org_id)
                    .await
                    .iter()
                    .any(|fn_name| v.contains(&format!("{}(", fn_name)));
                Some(v)
            }
        },
    };

    if query_context.is_some() {
        query_sql = query_context.clone().unwrap();
        // We don't need query_context now
        query_context = None;
    }

    let size = query
        .get("size")
        .map_or(10, |v| v.parse::<usize>().unwrap_or(10));
    let start_time = query
        .get("start_time")
        .map_or(0, |v| v.parse::<i64>().unwrap_or(0));
    if start_time == 0 {
        return Ok(MetaHttpResponse::bad_request("start_time is empty"));
    }
    let end_time = query
        .get("end_time")
        .map_or(0, |v| v.parse::<i64>().unwrap_or(0));
    if end_time == 0 {
        return Ok(MetaHttpResponse::bad_request("end_time is empty"));
    }

    let timeout = query
        .get("timeout")
        .map_or(0, |v| v.parse::<i64>().unwrap_or(0));

    // get a local search queue lock
    let locker = SearchService::QUEUE_LOCKER.clone();
    let _locker = locker.lock().await;

    // search
    let mut req = config::meta::search::Request {
        query: config::meta::search::Query {
            sql: query_sql,
            from: 0,
            size: 0,
            start_time,
            end_time,
            sort_by: None,
            sql_mode: "".to_string(),
            quick_mode: false,
            query_type: "".to_string(),
            track_total_hits: false,
            query_context,
            uses_zo_fn: uses_fn,
            query_fn: query_fn.clone(),
        },
        aggs: HashMap::new(),
        encoding: config::meta::search::RequestEncoding::Empty,
        timeout,
    };

    // skip fields which arent part of the schema
    let key = format!("{org_id}/{stream_type}/{stream_name}");
    let r = STREAM_SCHEMAS.read().await;
    let schema = if let Some(schema) = r.get(&key) {
        schema.last().unwrap().clone()
    } else {
        arrow_schema::Schema::empty()
    };
    drop(r);

    for field in &fields {
        // skip values for field which aren't part of the schema
        if schema.field_with_name(field).is_err() {
            continue;
        }
        req.aggs.insert(
                field.clone(),
                format!(
                    "SELECT {field} AS zo_sql_key, COUNT(*) AS zo_sql_num FROM query GROUP BY zo_sql_key ORDER BY zo_sql_num DESC LIMIT {size}"
                ),
            );
    }
    let resp_search = match SearchService::search(
        &trace_id,
        org_id,
        stream_type,
        Some(user_id.to_string()),
        &req,
    )
    .await
    {
        Ok(res) => res,
        Err(err) => {
            let time = start.elapsed().as_secs_f64();
            metrics::HTTP_RESPONSE_TIME
                .with_label_values(&[
                    "/api/org/_values/v1",
                    "500",
                    org_id,
                    stream_name,
                    stream_type.to_string().as_str(),
                ])
                .observe(time);
            metrics::HTTP_INCOMING_REQUESTS
                .with_label_values(&[
                    "/api/org/_values/v1",
                    "500",
                    org_id,
                    stream_name,
                    stream_type.to_string().as_str(),
                ])
                .inc();
            log::error!("search values error: {:?}", err);
            return Ok(match err {
<<<<<<< HEAD
                errors::Error::ErrorCode(code) => HttpResponse::InternalServerError().json(
                    meta::http::HttpResponse::error_code_with_trace_id(code, Some(trace_id)),
                ),
=======
                errors::Error::ErrorCode(code) => match code {
                    errors::ErrorCodes::SearchCancelQuery(_) => HttpResponse::TooManyRequests()
                        .json(meta::http::HttpResponse::error_code_with_session_id(
                            code,
                            Some(session_id),
                        )),
                    _ => HttpResponse::InternalServerError().json(
                        meta::http::HttpResponse::error_code_with_session_id(
                            code,
                            Some(session_id),
                        ),
                    ),
                },
>>>>>>> b8e17900
                _ => HttpResponse::InternalServerError().json(meta::http::HttpResponse::error(
                    StatusCode::INTERNAL_SERVER_ERROR.into(),
                    err.to_string(),
                )),
            });
        }
    };

    let mut resp = config::meta::search::Response::default();
    let mut hit_values: Vec<json::Value> = Vec::new();
    for (key, val) in resp_search.aggs {
        let mut field_value: json::Map<String, json::Value> = json::Map::new();
        field_value.insert("field".to_string(), json::Value::String(key));
        field_value.insert("values".to_string(), json::Value::Array(val));
        hit_values.push(json::Value::Object(field_value));
    }
    resp.total = fields.len();
    resp.hits = hit_values;
    resp.size = size;
    resp.scan_size = resp_search.scan_size;
    resp.took = start.elapsed().as_millis() as usize;

    let time = start.elapsed().as_secs_f64();
    metrics::HTTP_RESPONSE_TIME
        .with_label_values(&[
            "/api/org/_values/v1",
            "200",
            org_id,
            stream_name,
            stream_type.to_string().as_str(),
        ])
        .observe(time);
    metrics::HTTP_INCOMING_REQUESTS
        .with_label_values(&[
            "/api/org/_values/v1",
            "200",
            org_id,
            stream_name,
            stream_type.to_string().as_str(),
        ])
        .inc();

    let req_stats = RequestStats {
        records: resp.hits.len() as i64,
        response_time: time,
        size: resp.scan_size as f64,
        request_body: Some(req.query.sql),
        user_email: Some(user_id.to_string()),
        min_ts: Some(start_time),
        max_ts: Some(end_time),
        ..Default::default()
    };
    let num_fn = req.query.query_fn.is_some() as u16;
    report_request_usage_stats(
        req_stats,
        org_id,
        stream_name,
        StreamType::Logs,
        UsageType::SearchTopNValues,
        num_fn,
    )
    .await;

    Ok(HttpResponse::Ok().json(resp))
}

/// search in distinct data
#[allow(clippy::too_many_arguments)]
async fn values_v2(
    org_id: &str,
    stream_type: StreamType,
    stream_name: &str,
    field: &str,
    filter: Option<(&str, &str)>,
    query: &web::Query<HashMap<String, String>>,
    user_id: &str,
    trace_id: String,
) -> Result<HttpResponse, Error> {
    let start = std::time::Instant::now();

    let mut query_sql = format!(
        "SELECT field_value AS zo_sql_key, SUM(count) as zo_sql_num FROM distinct_values WHERE stream_type='{}' AND stream_name='{}' AND field_name='{}'",
        stream_type, stream_name, field
    );
    if let Some((key, val)) = filter {
        let val = val.split(',').collect::<Vec<_>>().join("','");
        query_sql = format!(
            "{} AND filter_name='{}' AND filter_value IN ('{}')",
            query_sql, key, val
        );
    }
    if let Some(val) = query.get("keyword") {
        let val = val.trim();
        if !val.is_empty() {
            query_sql = format!("{} AND field_value ILIKE '%{}%'", query_sql, val);
        }
    }

    let size = query
        .get("size")
        .map_or(10, |v| v.parse::<usize>().unwrap_or(10));
    let start_time = query
        .get("start_time")
        .map_or(0, |v| v.parse::<i64>().unwrap_or(0));
    if start_time == 0 {
        return Ok(MetaHttpResponse::bad_request("start_time is empty"));
    }
    let end_time = query
        .get("end_time")
        .map_or(0, |v| v.parse::<i64>().unwrap_or(0));
    if end_time == 0 {
        return Ok(MetaHttpResponse::bad_request("end_time is empty"));
    }

    let timeout = query
        .get("timeout")
        .map_or(0, |v| v.parse::<i64>().unwrap_or(0));

    // search
    let req = config::meta::search::Request {
        query: config::meta::search::Query {
            sql: format!("{query_sql} GROUP BY zo_sql_key ORDER BY zo_sql_num DESC LIMIT {size}"),
            from: 0,
            size: 0,
            start_time,
            end_time,
            sort_by: None,
            sql_mode: "full".to_string(),
            quick_mode: false,
            query_type: "".to_string(),
            track_total_hits: false,
            query_context: None,
            uses_zo_fn: false,
            query_fn: None,
        },
        aggs: HashMap::new(),
        encoding: config::meta::search::RequestEncoding::Empty,
        timeout,
    };
    let resp_search = match SearchService::search(
        &trace_id,
        org_id,
        StreamType::Metadata,
        Some(user_id.to_string()),
        &req,
    )
    .await
    {
        Ok(res) => res,
        Err(err) => {
            let time = start.elapsed().as_secs_f64();
            metrics::HTTP_RESPONSE_TIME
                .with_label_values(&[
                    "/api/org/_values/v2",
                    "500",
                    org_id,
                    stream_name,
                    stream_type.to_string().as_str(),
                ])
                .observe(time);
            metrics::HTTP_INCOMING_REQUESTS
                .with_label_values(&[
                    "/api/org/_values/v2",
                    "500",
                    org_id,
                    stream_name,
                    stream_type.to_string().as_str(),
                ])
                .inc();
            log::error!("search values error: {:?}", err);
            return Ok(match err {
<<<<<<< HEAD
                errors::Error::ErrorCode(code) => HttpResponse::InternalServerError().json(
                    meta::http::HttpResponse::error_code_with_trace_id(code, Some(trace_id)),
                ),
=======
                errors::Error::ErrorCode(code) => match code {
                    errors::ErrorCodes::SearchCancelQuery(_) => HttpResponse::TooManyRequests()
                        .json(meta::http::HttpResponse::error_code_with_session_id(
                            code,
                            Some(session_id),
                        )),
                    _ => HttpResponse::InternalServerError().json(
                        meta::http::HttpResponse::error_code_with_session_id(
                            code,
                            Some(session_id),
                        ),
                    ),
                },
>>>>>>> b8e17900
                _ => HttpResponse::InternalServerError().json(meta::http::HttpResponse::error(
                    StatusCode::INTERNAL_SERVER_ERROR.into(),
                    err.to_string(),
                )),
            });
        }
    };

    let mut resp = config::meta::search::Response::default();
    let mut hit_values: Vec<json::Value> = Vec::new();
    let mut field_value: json::Map<String, json::Value> = json::Map::new();
    field_value.insert("field".to_string(), json::Value::String(field.to_string()));
    field_value.insert("values".to_string(), json::Value::Array(resp_search.hits));
    hit_values.push(json::Value::Object(field_value));

    resp.total = 1;
    resp.hits = hit_values;
    resp.size = size;
    resp.scan_size = resp_search.scan_size;
    resp.took = start.elapsed().as_millis() as usize;

    let time = start.elapsed().as_secs_f64();
    metrics::HTTP_RESPONSE_TIME
        .with_label_values(&[
            "/api/org/_values/v2",
            "200",
            org_id,
            stream_name,
            stream_type.to_string().as_str(),
        ])
        .observe(time);
    metrics::HTTP_INCOMING_REQUESTS
        .with_label_values(&[
            "/api/org/_values/v2",
            "200",
            org_id,
            stream_name,
            stream_type.to_string().as_str(),
        ])
        .inc();

    let req_stats = RequestStats {
        records: resp.hits.len() as i64,
        response_time: time,
        size: resp.scan_size as f64,
        request_body: Some(req.query.sql),
        user_email: Some(user_id.to_string()),
        min_ts: Some(start_time),
        max_ts: Some(end_time),
        ..Default::default()
    };
    let num_fn = req.query.query_fn.is_some() as u16;
    report_request_usage_stats(
        req_stats,
        org_id,
        stream_name,
        StreamType::Logs,
        UsageType::SearchTopNValues,
        num_fn,
    )
    .await;

    Ok(HttpResponse::Ok().json(resp))
}

/// SearchStreamPartition
#[utoipa::path(
    context_path = "/api",
    tag = "Search",
    operation_id = "SearchPartition",
    security(
        ("Authorization"= [])
    ),
    params(
        ("org_id" = String, Path, description = "Organization name"),
    ),
    request_body(content = SearchRequest, description = "Search query", content_type = "application/json", example = json!({
        "sql": "select * from k8s ",
        "start_time": 1675182660872049i64,
        "end_time": 1675185660872049i64
    })),
    responses(
        (status = 200, description = "Success", content_type = "application/json", body = SearchResponse, example = json!({
            "took": 155,
            "file_num": 10,
            "original_size": 10240,
            "compressed_size": 1024,
            "partitions": [
                [1674213225158000i64, 1674213225158000i64],
                [1674213225158000i64, 1674213225158000i64],
            ]
        })),
        (status = 400, description = "Failure", content_type = "application/json", body = HttpResponse),
        (status = 500, description = "Failure", content_type = "application/json", body = HttpResponse),
    )
)]
#[post("/{org_id}/_search_partition")]
pub async fn search_partition(
    org_id: web::Path<String>,
    in_req: HttpRequest,
    body: web::Bytes,
) -> Result<HttpResponse, Error> {
    let start = std::time::Instant::now();

    let trace_id = if CONFIG.common.tracing_enabled {
        let ctx = global::get_text_map_propagator(|propagator| {
            propagator.extract(&RequestHeaderExtractor::new(in_req.headers()))
        });
        ctx.span().span_context().trace_id().to_string()
    } else {
        ider::uuid()
    };

    let org_id = org_id.into_inner();
    let query = web::Query::<HashMap<String, String>>::from_query(in_req.query_string()).unwrap();
    let stream_type = match get_stream_type_from_request(&query) {
        Ok(v) => v.unwrap_or(StreamType::Logs),
        Err(e) => return Ok(MetaHttpResponse::bad_request(e)),
    };

    let req: config::meta::search::SearchPartitionRequest = match json::from_slice(&body) {
        Ok(v) => v,
        Err(e) => return Ok(MetaHttpResponse::bad_request(e)),
    };

    // do search
    match SearchService::search_partition(&trace_id, &org_id, stream_type, &req).await {
        Ok(res) => {
            let time = start.elapsed().as_secs_f64();
            metrics::HTTP_RESPONSE_TIME
                .with_label_values(&[
                    "/api/org/_search_partition",
                    "200",
                    &org_id,
                    "",
                    stream_type.to_string().as_str(),
                ])
                .observe(time);
            metrics::HTTP_INCOMING_REQUESTS
                .with_label_values(&[
                    "/api/org/_search_partition",
                    "200",
                    &org_id,
                    "",
                    stream_type.to_string().as_str(),
                ])
                .inc();
            Ok(HttpResponse::Ok().json(res))
        }
        Err(err) => {
            let time = start.elapsed().as_secs_f64();
            metrics::HTTP_RESPONSE_TIME
                .with_label_values(&[
                    "/api/org/_search_partition",
                    "500",
                    &org_id,
                    "",
                    stream_type.to_string().as_str(),
                ])
                .observe(time);
            metrics::HTTP_INCOMING_REQUESTS
                .with_label_values(&[
                    "/api/org/_search_partition",
                    "500",
                    &org_id,
                    "",
                    stream_type.to_string().as_str(),
                ])
                .inc();
            log::error!("search error: {:?}", err);
            Ok(match err {
                errors::Error::ErrorCode(code) => HttpResponse::InternalServerError().json(
                    meta::http::HttpResponse::error_code_with_trace_id(code, Some(trace_id)),
                ),
                _ => HttpResponse::InternalServerError().json(meta::http::HttpResponse::error(
                    StatusCode::INTERNAL_SERVER_ERROR.into(),
                    err.to_string(),
                )),
            })
        }
    }
}<|MERGE_RESOLUTION|>--- conflicted
+++ resolved
@@ -301,25 +301,19 @@
                 .inc();
             log::error!("search error: {:?}", err);
             Ok(match err {
-<<<<<<< HEAD
-                errors::Error::ErrorCode(code) => HttpResponse::InternalServerError().json(
-                    meta::http::HttpResponse::error_code_with_trace_id(code, Some(trace_id)),
-                ),
-=======
                 errors::Error::ErrorCode(code) => match code {
                     errors::ErrorCodes::SearchCancelQuery(_) => HttpResponse::TooManyRequests()
-                        .json(meta::http::HttpResponse::error_code_with_session_id(
+                        .json(meta::http::HttpResponse::error_code_with_trace_id(
                             code,
-                            Some(session_id),
+                            Some(trace_id),
                         )),
                     _ => HttpResponse::InternalServerError().json(
-                        meta::http::HttpResponse::error_code_with_session_id(
+                        meta::http::HttpResponse::error_code_with_trace_id(
                             code,
-                            Some(session_id),
+                            Some(trace_id),
                         ),
                     ),
                 },
->>>>>>> b8e17900
                 _ => HttpResponse::InternalServerError().json(meta::http::HttpResponse::error(
                     StatusCode::INTERNAL_SERVER_ERROR.into(),
                     err.to_string(),
@@ -503,25 +497,19 @@
                     .inc();
                 log::error!("search around error: {:?}", err);
                 return Ok(match err {
-<<<<<<< HEAD
-                    errors::Error::ErrorCode(code) => HttpResponse::InternalServerError().json(
-                        meta::http::HttpResponse::error_code_with_trace_id(code, Some(trace_id)),
-                    ),
-=======
                     errors::Error::ErrorCode(code) => match code {
                         errors::ErrorCodes::SearchCancelQuery(_) => HttpResponse::TooManyRequests()
-                            .json(meta::http::HttpResponse::error_code_with_session_id(
+                            .json(meta::http::HttpResponse::error_code_with_trace_id(
                                 code,
-                                Some(session_id),
+                                Some(trace_id),
                             )),
                         _ => HttpResponse::InternalServerError().json(
-                            meta::http::HttpResponse::error_code_with_session_id(
+                            meta::http::HttpResponse::error_code_with_trace_id(
                                 code,
-                                Some(session_id),
+                                Some(trace_id),
                             ),
                         ),
                     },
->>>>>>> b8e17900
                     _ => HttpResponse::InternalServerError().json(meta::http::HttpResponse::error(
                         StatusCode::INTERNAL_SERVER_ERROR.into(),
                         err.to_string(),
@@ -576,25 +564,19 @@
                     .inc();
                 log::error!("search around error: {:?}", err);
                 return Ok(match err {
-<<<<<<< HEAD
-                    errors::Error::ErrorCode(code) => HttpResponse::InternalServerError().json(
-                        meta::http::HttpResponse::error_code_with_trace_id(code, Some(trace_id)),
-                    ),
-=======
                     errors::Error::ErrorCode(code) => match code {
                         errors::ErrorCodes::SearchCancelQuery(_) => HttpResponse::TooManyRequests()
-                            .json(meta::http::HttpResponse::error_code_with_session_id(
+                            .json(meta::http::HttpResponse::error_code_with_trace_id(
                                 code,
-                                Some(session_id),
+                                Some(trace_id),
                             )),
                         _ => HttpResponse::InternalServerError().json(
-                            meta::http::HttpResponse::error_code_with_session_id(
+                            meta::http::HttpResponse::error_code_with_trace_id(
                                 code,
-                                Some(session_id),
+                                Some(trace_id),
                             ),
                         ),
                     },
->>>>>>> b8e17900
                     _ => HttpResponse::InternalServerError().json(meta::http::HttpResponse::error(
                         StatusCode::INTERNAL_SERVER_ERROR.into(),
                         err.to_string(),
@@ -952,25 +934,19 @@
                 .inc();
             log::error!("search values error: {:?}", err);
             return Ok(match err {
-<<<<<<< HEAD
-                errors::Error::ErrorCode(code) => HttpResponse::InternalServerError().json(
-                    meta::http::HttpResponse::error_code_with_trace_id(code, Some(trace_id)),
-                ),
-=======
                 errors::Error::ErrorCode(code) => match code {
                     errors::ErrorCodes::SearchCancelQuery(_) => HttpResponse::TooManyRequests()
-                        .json(meta::http::HttpResponse::error_code_with_session_id(
+                        .json(meta::http::HttpResponse::error_code_with_trace_id(
                             code,
-                            Some(session_id),
+                            Some(trace_id),
                         )),
                     _ => HttpResponse::InternalServerError().json(
-                        meta::http::HttpResponse::error_code_with_session_id(
+                        meta::http::HttpResponse::error_code_with_trace_id(
                             code,
-                            Some(session_id),
+                            Some(trace_id),
                         ),
                     ),
                 },
->>>>>>> b8e17900
                 _ => HttpResponse::InternalServerError().json(meta::http::HttpResponse::error(
                     StatusCode::INTERNAL_SERVER_ERROR.into(),
                     err.to_string(),
@@ -1142,25 +1118,19 @@
                 .inc();
             log::error!("search values error: {:?}", err);
             return Ok(match err {
-<<<<<<< HEAD
-                errors::Error::ErrorCode(code) => HttpResponse::InternalServerError().json(
-                    meta::http::HttpResponse::error_code_with_trace_id(code, Some(trace_id)),
-                ),
-=======
                 errors::Error::ErrorCode(code) => match code {
                     errors::ErrorCodes::SearchCancelQuery(_) => HttpResponse::TooManyRequests()
-                        .json(meta::http::HttpResponse::error_code_with_session_id(
+                        .json(meta::http::HttpResponse::error_code_with_trace_id(
                             code,
-                            Some(session_id),
+                            Some(trace_id),
                         )),
                     _ => HttpResponse::InternalServerError().json(
-                        meta::http::HttpResponse::error_code_with_session_id(
+                        meta::http::HttpResponse::error_code_with_trace_id(
                             code,
-                            Some(session_id),
+                            Some(trace_id),
                         ),
                     ),
                 },
->>>>>>> b8e17900
                 _ => HttpResponse::InternalServerError().json(meta::http::HttpResponse::error(
                     StatusCode::INTERNAL_SERVER_ERROR.into(),
                     err.to_string(),
