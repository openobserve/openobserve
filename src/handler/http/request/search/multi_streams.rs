// Copyright 2025 OpenObserve Inc.
//
// This program is free software: you can redistribute it and/or modify
// it under the terms of the GNU Affero General Public License as published by
// the Free Software Foundation, either version 3 of the License, or
// (at your option) any later version.
//
// This program is distributed in the hope that it will be useful
// but WITHOUT ANY WARRANTY; without even the implied warranty of
// MERCHANTABILITY or FITNESS FOR A PARTICULAR PURPOSE.  See the
// GNU Affero General Public License for more details.
//
// You should have received a copy of the GNU Affero General Public License
// along with this program.  If not, see <http://www.gnu.org/licenses/>.

use std::io::Error;

use actix_web::{HttpRequest, HttpResponse, get, post, web};
use chrono::Utc;
use config::{
    TIMESTAMP_COL_NAME, get_config,
    meta::{
        function::{RESULT_ARRAY, VRLResultResolver},
        search::{self, PARTIAL_ERROR_RESPONSE_MESSAGE},
        self_reporting::usage::{RequestStats, UsageType},
        sql::resolve_stream_names,
        stream::StreamType,
    },
    metrics,
    utils::{base64, json},
};
use hashbrown::HashMap;
use infra::errors;
use tracing::{Instrument, Span};
#[cfg(feature = "cloud")]
use {crate::service::organization::is_org_in_free_trial_period, actix_web::http::StatusCode};

#[cfg(feature = "enterprise")]
use crate::service::search::sql::visitor::cipher_key::get_cipher_key_names;
use crate::{
    common::{
        meta::{self, http::HttpResponse as MetaHttpResponse},
        utils::{
            functions,
            http::{
                get_dashboard_info_from_request, get_enable_align_histogram_from_request,
                get_is_refresh_cache_from_request, get_or_create_trace_id,
                get_search_event_context_from_request, get_search_type_from_request,
                get_stream_type_from_request,
            },
            stream::get_settings_max_query_range,
        },
    },
    handler::http::request::search::error_utils::map_error_to_http_response,
    service::{search as SearchService, self_reporting::report_request_usage_stats},
};

/// SearchStreamData
#[utoipa::path(
    context_path = "/api",
    tag = "Search",
    operation_id = "SearchSQL",
<<<<<<< HEAD
    params(
        ("org_id" = String, Path, description = "Organization name"),
        ("is_refresh_cache" = bool, Query, description = "Indicates that the query should not use the cache for processing but also needs to refresh the cache once the query is completed"),

    ),
=======
    summary = "Search across multiple streams",
    description = "Executes SQL queries that can span across multiple data streams within the organization. This enables cross-stream analytics, joins, and aggregations to analyze data relationships and patterns across different log streams, metrics, or traces. The query engine automatically handles data from different streams and returns unified results.",
    params(("org_id" = String, Path, description = "Organization name")),
>>>>>>> 8af34956
    request_body(
        content = Object,
        description = "Search query",
        content_type = "application/json",
        example = json!({
        "query": {
            "sql": "select * from k8s ",
            "start_time": 1675182660872049i64,
            "end_time": 1675185660872049i64,
            "from": 0,
            "size": 10
        }
    })
    ),
    responses(
        (
            status = 200,
            description = "Success",
            content_type = "application/json",
            body = Object,
            example = json!({
            "took": 155,
            "hits": [
                {
                    "_p": "F",
                    "_timestamp": 1674213225158000i64,
                    "kubernetes": {
                        "container_hash": "dkr.ecr.us-west-2.amazonaws.com/openobserve@sha256:3dbbb0dc1eab2d5a3b3e4a75fd87d194e8095c92d7b2b62e7cdbd07020f54589",
                        "container_image": "dkr.ecr.us-west-2.amazonaws.com/openobserve:v0.0.3",
                        "container_name": "openobserve",
                        "docker_id": "eb0983bdb9ff9360d227e6a0b268fe3b24a0868c2c2d725a1516c11e88bf5789",
                        "host": "ip.us-east-2.compute.internal",
                        "namespace_name": "openobserve",
                        "pod_id": "35a0421f-9203-4d73-9663-9ff0ce26d409",
                        "pod_name": "openobserve-ingester-0"
                    },
                    "log": "[2023-01-20T11:13:45Z INFO  actix_web::middleware::logger] 10.2.80.192 \"POST /api/demo/_bulk HTTP/1.1\" 200 68",
                    "stream": "stderr"
                }
            ],
            "total": 27179431,
            "from": 0,
            "size": 1,
            "scan_size": 28943
        }),
        ),
        (
            status = 400,
            description = "Failure",
            content_type = "application/json",
            body = (),
        ),
        (
            status = 500,
            description = "Failure",
            content_type = "application/json",
            body = (),
        )
    )
)]
#[post("/{org_id}/_search_multi")]
pub async fn search_multi(
    org_id: web::Path<String>,
    in_req: HttpRequest,
    body: web::Bytes,
) -> Result<HttpResponse, Error> {
    let start = std::time::Instant::now();
    let cfg = get_config();

    let org_id = org_id.into_inner();
    let started_at = Utc::now().timestamp_micros();
    let http_span = if cfg.common.tracing_search_enabled {
        tracing::info_span!("/api/{org_id}/_search_multi", org_id = org_id.clone())
    } else {
        Span::none()
    };
    let trace_id = get_or_create_trace_id(in_req.headers(), &http_span);

    #[cfg(feature = "cloud")]
    {
        match is_org_in_free_trial_period(&org_id).await {
            Ok(false) => {
                return Ok(HttpResponse::Forbidden().json(MetaHttpResponse::error(
                    StatusCode::FORBIDDEN,
                    format!("org {org_id} has expired its trial period"),
                )));
            }
            Err(e) => {
                return Ok(HttpResponse::Forbidden().json(MetaHttpResponse::error(
                    StatusCode::FORBIDDEN,
                    e.to_string(),
                )));
            }
            _ => {}
        }
    }

    let query = web::Query::<HashMap<String, String>>::from_query(in_req.query_string()).unwrap();
    let stream_type = get_stream_type_from_request(&query).unwrap_or_default();
    let is_refresh_cache = get_is_refresh_cache_from_request(&query);

    let dashboard_info = get_dashboard_info_from_request(&query);

    let search_type = match get_search_type_from_request(&query) {
        Ok(v) => v,
        Err(e) => {
            return Ok(MetaHttpResponse::bad_request(e));
        }
    };
    let search_event_context = search_type
        .as_ref()
        .and_then(|event_type| get_search_event_context_from_request(event_type, &query));

    // handle encoding for query and aggs
    let mut multi_req: search::MultiStreamRequest = match json::from_slice(&body) {
        Ok(v) => v,
        Err(e) => {
            return Ok(MetaHttpResponse::bad_request(e));
        }
    };
    multi_req.is_refresh_cache = is_refresh_cache;

    let mut query_fn = multi_req
        .query_fn
        .as_ref()
        .and_then(|v| base64::decode_url(v).ok());

    if let Some(vrl_function) = &query_fn
        && !vrl_function.trim().ends_with('.')
    {
        query_fn = Some(format!("{vrl_function} \n ."));
    }

    let mut range_error = String::new();

    let user_id = in_req.headers().get("user_id").unwrap().to_str().unwrap();
    let mut queries = multi_req.to_query_req();
    let mut multi_res = search::Response::new(multi_req.from, multi_req.size);

    let per_query_resp = multi_req.per_query_response;

    // Before making any rpc requests, first check the sql expressions can be decoded correctly
    for req in queries.iter_mut() {
        if let Err(e) = req.decode() {
            return Ok(MetaHttpResponse::bad_request(e));
        }
    }
    let queries_len = queries.len();
    let mut vrl_stream_name = "".to_string();
    let mut sqls = vec![];

    for mut req in queries {
        sqls.push(req.query.sql.clone());
        let stream_name = match resolve_stream_names(&req.query.sql) {
            Ok(v) => v[0].clone(),
            Err(e) => {
                return Ok(map_error_to_http_response(&(e.into()), Some(trace_id)));
            }
        };
        vrl_stream_name = stream_name.clone();

        // get stream settings
        if let Some(settings) =
            infra::schema::get_settings(&org_id, &stream_name, stream_type).await
        {
            let max_query_range =
                get_settings_max_query_range(settings.max_query_range, &org_id, Some(user_id))
                    .await;
            if max_query_range > 0
                && (req.query.end_time - req.query.start_time) > max_query_range * 3600 * 1_000_000
            {
                req.query.start_time = req.query.end_time - max_query_range * 3600 * 1_000_000;
                range_error = format!(
                    "{} Query duration for stream {} is modified due to query range restriction of {} hours",
                    range_error, &stream_name, max_query_range
                );

                if multi_res.new_start_time.is_none() {
                    multi_res.new_start_time = Some(req.query.start_time);
                    multi_res.new_end_time = Some(req.query.end_time);
                }
            }
        }

        // Check permissions on stream
        #[cfg(feature = "enterprise")]
        {
            use o2_openfga::meta::mapping::OFGA_MODELS;

            use crate::{
                common::utils::auth::{AuthExtractor, is_root_user},
                service::users::get_user,
            };

            if !is_root_user(user_id) {
                let user: config::meta::user::User =
                    get_user(Some(&org_id), user_id).await.unwrap();
                let stream_type_str = stream_type.as_str();

                if !crate::handler::http::auth::validator::check_permissions(
                    user_id,
                    AuthExtractor {
                        auth: "".to_string(),
                        method: "GET".to_string(),
                        o2_type: format!(
                            "{}:{}",
                            OFGA_MODELS
                                .get(stream_type_str)
                                .map_or(stream_type_str, |model| model.key),
                            stream_name
                        ),
                        org_id: org_id.clone(),
                        bypass_check: false,
                        parent_id: "".to_string(),
                    },
                    user.role,
                    user.is_external,
                )
                .await
                {
                    return Ok(MetaHttpResponse::forbidden("Unauthorized Access"));
                }
            }

            let keys_used = match get_cipher_key_names(&req.query.sql) {
                Ok(v) => v,
                Err(e) => {
                    return Ok(map_error_to_http_response(&e, Some(trace_id)));
                }
            };
            if !keys_used.is_empty() {
                log::info!("keys used : {keys_used:?}");
            }
            // Check permissions on stream ends
            // Check permissions on keys
            for key in keys_used {
                if !is_root_user(user_id) {
                    let user: config::meta::user::User =
                        get_user(Some(&org_id), user_id).await.unwrap();

                    if !crate::handler::http::auth::validator::check_permissions(
                        user_id,
                        AuthExtractor {
                            auth: "".to_string(),
                            method: "GET".to_string(),
                            o2_type: format!(
                                "{}:{}",
                                OFGA_MODELS
                                    .get("cipher_keys")
                                    .map_or("cipher_keys", |model| model.key),
                                key
                            ),
                            org_id: org_id.clone(),
                            bypass_check: false,
                            parent_id: "".to_string(),
                        },
                        user.role,
                        user.is_external,
                    )
                    .await
                    {
                        return Ok(MetaHttpResponse::forbidden("Unauthorized Access to key"));
                    }
                    // Check permissions on key ends
                }
            }
        }

        if !per_query_resp {
            req.query.query_fn = query_fn.clone();
        }
        for fn_name in functions::get_all_transform_keys(&org_id).await {
            if req.query.sql.contains(&format!("{fn_name}(")) {
                req.query.uses_zo_fn = true;
                break;
            }
        }

        // add search type to request
        req.search_type = search_type;
        if let Ok(sql) =
            config::utils::query_select_utils::replace_o2_custom_patterns(&req.query.sql)
        {
            req.query.sql = sql;
        }

        let trace_id = trace_id.clone();
        // do search
        let search_res = SearchService::cache::search(
            &trace_id,
            &org_id,
            stream_type,
            Some(user_id.to_string()),
            &req,
            range_error.clone(),
            false,
            dashboard_info.clone(),
            // `is_multi_stream_search` is false here because search happens for every sql query in
            // the given array of queries
            false,
        )
        .instrument(http_span.clone())
        .await;

        match search_res {
            Ok(mut res) => {
                let time = start.elapsed().as_secs_f64();
                metrics::HTTP_RESPONSE_TIME
                    .with_label_values(&[
                        "/api/org/_search_multi",
                        "200",
                        &org_id,
                        stream_type.as_str(),
                        "",
                        "",
                    ])
                    .observe(time);
                metrics::HTTP_INCOMING_REQUESTS
                    .with_label_values(&[
                        "/api/org/_search_multi",
                        "200",
                        &org_id,
                        stream_type.as_str(),
                        "",
                        "",
                    ])
                    .inc();
                res.set_trace_id(trace_id);
                res.set_took(start.elapsed().as_millis() as usize);

                let req_stats = RequestStats {
                    records: res.hits.len() as i64,
                    response_time: time,
                    size: res.scan_size as f64,
                    request_body: Some(req.query.sql),
                    user_email: Some(user_id.to_string()),
                    min_ts: Some(req.query.start_time),
                    max_ts: Some(req.query.end_time),
                    cached_ratio: Some(res.cached_ratio),
                    search_type,
                    search_event_context: search_event_context.clone(),
                    trace_id: Some(res.trace_id.clone()),
                    took_wait_in_queue: Some(res.took_detail.wait_in_queue),
                    work_group: res.work_group,
                    ..Default::default()
                };
                let num_fn = req.query.query_fn.is_some() as u16;

                report_request_usage_stats(
                    req_stats,
                    &org_id,
                    &stream_name,
                    StreamType::Logs,
                    UsageType::Search,
                    num_fn,
                    started_at,
                )
                .await;

                multi_res.took += res.took;

                if res.total > multi_res.total {
                    multi_res.total = res.total;
                }
                multi_res.from = res.from;
                multi_res.size += res.size;
                multi_res.scan_files += res.scan_files;
                multi_res.scan_size += res.scan_size;
                multi_res.scan_records += res.scan_records;
                multi_res.columns.extend(res.columns);
                multi_res.response_type = res.response_type;
                multi_res.trace_id = res.trace_id;
                multi_res.cached_ratio = res.cached_ratio;

                if per_query_resp {
                    multi_res.hits.push(serde_json::Value::Array(res.hits));
                } else {
                    multi_res.hits.extend(res.hits);
                }

                if res.is_partial {
                    multi_res.is_partial = true;
                    multi_res.function_error = if res.function_error.is_empty() {
                        vec![PARTIAL_ERROR_RESPONSE_MESSAGE.to_string()]
                    } else {
                        vec![
                            PARTIAL_ERROR_RESPONSE_MESSAGE.to_string(),
                            res.function_error.join(", "),
                        ]
                    };
                }
                if multi_res.histogram_interval.is_none() && res.histogram_interval.is_some() {
                    multi_res.histogram_interval = res.histogram_interval;
                }
            }
            Err(err) => {
                let time = start.elapsed().as_secs_f64();
                metrics::HTTP_RESPONSE_TIME
                    .with_label_values(&[
                        "/api/org/_search_multi",
                        "500",
                        &org_id,
                        stream_type.as_str(),
                        "",
                        "",
                    ])
                    .observe(time);
                metrics::HTTP_INCOMING_REQUESTS
                    .with_label_values(&[
                        "/api/org/_search_multi",
                        "500",
                        &org_id,
                        stream_type.as_str(),
                        "",
                        "",
                    ])
                    .inc();

                log::error!("search error: {err:?}");
                multi_res.function_error =
                    vec![multi_res.function_error.join(", "), err.to_string()];
                if let errors::Error::ErrorCode(code) = err
                    && let errors::ErrorCodes::SearchCancelQuery(_) = code
                {
                    return Ok(HttpResponse::TooManyRequests().json(
                        meta::http::HttpResponse::error_code_with_trace_id(&code, Some(trace_id)),
                    ));
                }
            }
        }
    }

    let mut report_function_usage = false;
    multi_res.hits = if let Some(input_fn) = query_fn.as_ref()
        && per_query_resp
    {
        // compile vrl function & apply the same before returning the response
        let mut input_fn = input_fn.trim().to_string();

        let apply_over_hits = RESULT_ARRAY.is_match(&input_fn);
        if apply_over_hits {
            input_fn = RESULT_ARRAY.replace(&input_fn, "").to_string();
        }
        let mut runtime = crate::common::utils::functions::init_vrl_runtime();
        let program = match crate::service::ingestion::compile_vrl_function(&input_fn, &org_id) {
            Ok(program) => {
                let registry = program
                    .config
                    .get_custom::<vector_enrichment::TableRegistry>()
                    .unwrap();
                registry.finish_load();
                Some(program)
            }
            Err(err) => {
                log::error!("[trace_id {trace_id}] search->vrl: compile err: {err:?}");
                multi_res.function_error =
                    vec![multi_res.function_error.join(", "), err.to_string()];
                None
            }
        };
        match program {
            Some(program) => {
                report_function_usage = true;
                if apply_over_hits {
                    let (ret_val, _) = crate::service::ingestion::apply_vrl_fn(
                        &mut runtime,
                        &VRLResultResolver {
                            program: program.program.clone(),
                            fields: program.fields.clone(),
                        },
                        json::Value::Array(multi_res.hits),
                        &org_id,
                        &[vrl_stream_name.clone()],
                    );
                    ret_val
                        .as_array()
                        .unwrap()
                        .iter()
                        .filter_map(|v| {
                            if per_query_resp {
                                let flattened_array = v
                                    .as_array()
                                    .unwrap()
                                    .iter()
                                    .map(|item| {
                                        config::utils::flatten::flatten(item.clone()).unwrap()
                                    })
                                    .collect::<Vec<_>>();
                                Some(serde_json::Value::Array(flattened_array))
                            } else {
                                (!v.is_null())
                                    .then_some(config::utils::flatten::flatten(v.clone()).unwrap())
                            }
                        })
                        .collect()
                } else {
                    multi_res
                        .hits
                        .into_iter()
                        .filter_map(|hit| {
                            let (ret_val, _) = crate::service::ingestion::apply_vrl_fn(
                                &mut runtime,
                                &VRLResultResolver {
                                    program: program.program.clone(),
                                    fields: program.fields.clone(),
                                },
                                hit,
                                &org_id,
                                &[vrl_stream_name.clone()],
                            );
                            (!ret_val.is_null())
                                .then_some(config::utils::flatten::flatten(ret_val).unwrap())
                        })
                        .collect()
                }
            }
            None => multi_res.hits,
        }
    } else {
        multi_res.hits
    };

    if !range_error.is_empty() {
        multi_res.is_partial = true;
        multi_res.function_error = if multi_res.function_error.is_empty() {
            vec![range_error]
        } else {
            multi_res.function_error.push(range_error);
            multi_res.function_error
        };
    }

    let column_timestamp = TIMESTAMP_COL_NAME.to_string();
    multi_res.cached_ratio /= queries_len;
    multi_res.hits.sort_by(|a, b| {
        if a.get(&column_timestamp).is_none() || b.get(&column_timestamp).is_none() {
            return std::cmp::Ordering::Equal;
        }
        let a_ts = a.get(&column_timestamp).unwrap().as_i64().unwrap();
        let b_ts = b.get(&column_timestamp).unwrap().as_i64().unwrap();
        b_ts.cmp(&a_ts)
    });

    let time = start.elapsed().as_secs_f64();
    if report_function_usage {
        let req_stats = RequestStats {
            // For functions, records = records * num_function, in this case num_function = 1
            records: multi_res.total as i64,
            response_time: time,
            size: multi_res.scan_size as f64,
            request_body: Some(json::to_string(&sqls).unwrap()),
            user_email: None,
            min_ts: None,
            max_ts: None,
            cached_ratio: None,
            trace_id: None,
            search_type: multi_req.search_type,
            search_event_context: multi_req.search_event_context.clone(),
            ..Default::default()
        };
        report_request_usage_stats(
            req_stats,
            &org_id,
            &vrl_stream_name,
            stream_type,
            UsageType::Functions,
            0, // The request stats already contains function event
            started_at,
        )
        .await;
    }
    Ok(HttpResponse::Ok().json(multi_res))
}

/// SearchMultiStreamPartition
#[utoipa::path(
    context_path = "/api",
    tag = "Search",
    operation_id = "SearchPartitionMulti",
    summary = "Search partition data across multiple streams",
    description = "Executes search queries across partitioned data in multiple log streams",
    params(
        ("org_id" = String, Path, description = "Organization name"),
        ("enable_align_histogram" = bool, Query, description = "Enable align histogram"),
    ),
    request_body(
        content = Object,
        description = "Search query",
        content_type = "application/json",
        example = json!({
        "sql": "select * from k8s ",
        "start_time": 1675182660872049i64,
        "end_time": 1675185660872049i64
    })
    ),
    responses(
        (
            status = 200,
            description = "Success",
            content_type = "application/json",
            body = Object,
            example = json!({
            "took": 155,
            "file_num": 10,
            "original_size": 10240,
            "compressed_size": 1024,
            "partitions": [
                [1674213225158000i64, 1674213225158000i64],
                [1674213225158000i64, 1674213225158000i64],
            ]
        }),
        ),
        (
            status = 400,
            description = "Failure",
            content_type = "application/json",
            body = (),
        ),
        (
            status = 500,
            description = "Failure",
            content_type = "application/json",
            body = (),
        )
    )
)]
#[post("/{org_id}/_search_partition_multi")]
pub async fn _search_partition_multi(
    org_id: web::Path<String>,
    in_req: HttpRequest,
    body: web::Bytes,
) -> Result<HttpResponse, Error> {
    let start = std::time::Instant::now();
    let cfg = get_config();

    let http_span = if cfg.common.tracing_search_enabled {
        tracing::info_span!(
            "/api/{org_id}/_search_partition_multi",
            org_id = org_id.clone()
        )
    } else {
        Span::none()
    };
    let trace_id = get_or_create_trace_id(in_req.headers(), &http_span);

    let org_id = org_id.into_inner();
    let user_id = in_req
        .headers()
        .get("user_id")
        .and_then(|v| v.to_str().ok())
        .unwrap_or("")
        .to_string();
    let query = web::Query::<HashMap<String, String>>::from_query(in_req.query_string()).unwrap();
    let stream_type = get_stream_type_from_request(&query).unwrap_or_default();
    let enable_align_histogram = get_enable_align_histogram_from_request(&query);

    #[cfg(feature = "cloud")]
    {
        match is_org_in_free_trial_period(&org_id).await {
            Ok(false) => {
                return Ok(HttpResponse::Forbidden().json(MetaHttpResponse::error(
                    StatusCode::FORBIDDEN,
                    format!("org {org_id} has expired its trial period"),
                )));
            }
            Err(e) => {
                return Ok(HttpResponse::Forbidden().json(MetaHttpResponse::error(
                    StatusCode::FORBIDDEN,
                    e.to_string(),
                )));
            }
            _ => {}
        }
    }

    let req: search::MultiSearchPartitionRequest = match json::from_slice(&body) {
        Ok(v) => v,
        Err(e) => {
            return Ok(MetaHttpResponse::bad_request(e));
        }
    };

    let search_fut = SearchService::search_partition_multi(
        &trace_id,
        &org_id,
        &user_id,
        stream_type,
        &req,
        enable_align_histogram,
    );
    let search_res = if !cfg.common.tracing_enabled && cfg.common.tracing_search_enabled {
        search_fut.instrument(http_span).await
    } else {
        search_fut.await
    };
    // do search
    match search_res {
        Ok(res) => {
            let time = start.elapsed().as_secs_f64();
            metrics::HTTP_RESPONSE_TIME
                .with_label_values(&[
                    "/api/org/_search_partition_multi",
                    "200",
                    &org_id,
                    stream_type.as_str(),
                    "",
                    "",
                ])
                .observe(time);
            metrics::HTTP_INCOMING_REQUESTS
                .with_label_values(&[
                    "/api/org/_search_partition_multi",
                    "200",
                    &org_id,
                    stream_type.as_str(),
                    "",
                    "",
                ])
                .inc();
            Ok(HttpResponse::Ok().json(res))
        }
        Err(err) => {
            let time = start.elapsed().as_secs_f64();
            metrics::HTTP_RESPONSE_TIME
                .with_label_values(&[
                    "/api/org/_search_partition_multi",
                    "500",
                    &org_id,
                    stream_type.as_str(),
                    "",
                    "",
                ])
                .observe(time);
            metrics::HTTP_INCOMING_REQUESTS
                .with_label_values(&[
                    "/api/org/_search_partition_multi",
                    "500",
                    &org_id,
                    stream_type.as_str(),
                    "",
                    "",
                ])
                .inc();
            log::error!("search error: {err:?}");
            Ok(map_error_to_http_response(&err, Some(trace_id)))
        }
    }
}

/// SearchAround
#[utoipa::path(
    context_path = "/api",
    tag = "Search",
    operation_id = "SearchAroundMulti",
    summary = "Search around specific record across multiple streams",
    description = "Searches for log entries around a specific record across multiple data streams",
    security(
        ("Authorization"= [])
    ),
    params(
        ("org_id" = String, Path, description = "Organization name"),
        ("stream_names" = String, Path, description = "base64 encoded comma separated stream names"),
        ("key" = i64, Query, description = "around key"),
        ("size" = i64, Query, description = "around size"),
        ("timeout" = Option<i64>, Query, description = "timeout, seconds"),
    ),
    responses(
        (status = 200, description = "Success", content_type = "application/json", body = Object, example = json!({
            "took": 155,
            "hits": [
                {
                    "_p": "F",
                    "_timestamp": 1674213225158000i64,
                    "kubernetes": {
                        "container_hash": "dkr.ecr.us-west-2.amazonaws.com/openobserve@sha256:3dbbb0dc1eab2d5a3b3e4a75fd87d194e8095c92d7b2b62e7cdbd07020f54589",
                        "container_image": "dkr.ecr.us-west-2.amazonaws.com/openobserve:v0.0.3",
                        "container_name": "openobserve",
                        "docker_id": "eb0983bdb9ff9360d227e6a0b268fe3b24a0868c2c2d725a1516c11e88bf5789",
                        "host": "ip.us-east-2.compute.internal",
                        "namespace_name": "openobserve",
                        "pod_id": "35a0421f-9203-4d73-9663-9ff0ce26d409",
                        "pod_name": "openobserve-ingester-0"
                    },
                    "log": "[2023-01-20T11:13:45Z INFO  actix_web::middleware::logger] 10.2.80.192 \"POST /api/demo/_bulk HTTP/1.1\" 200 68",
                    "stream": "stderr"
                }
            ],
            "total": 10,
            "from": 0,
            "size": 10,
            "scan_size": 28943
        })),
        (status = 500, description = "Failure", content_type = "application/json", body = ()),
    )
)]
#[get("/{org_id}/{stream_names}/_around_multi")]
pub async fn around_multi(
    path: web::Path<(String, String)>,
    in_req: HttpRequest,
) -> Result<HttpResponse, Error> {
    let start = std::time::Instant::now();
    let cfg = get_config();

    let (org_id, stream_names) = path.into_inner();
    let http_span = if cfg.common.tracing_search_enabled {
        tracing::info_span!(
            "/api/{org_id}/{stream_names}/_around_multi",
            org_id = org_id.clone(),
            stream_names = stream_names.clone()
        )
    } else {
        Span::none()
    };
    let trace_id = get_or_create_trace_id(in_req.headers(), &http_span);
    let user_id = in_req
        .headers()
        .get("user_id")
        .map(|v| v.to_str().unwrap_or("").to_string());

    let query = web::Query::<HashMap<String, String>>::from_query(in_req.query_string()).unwrap();
    let stream_names = base64::decode_url(&stream_names)?;
    let stream_names = stream_names.split(',').collect::<Vec<&str>>();

    let mut around_sqls = stream_names
        .iter()
        .map(|name| format!("SELECT * FROM \"{name}\" "))
        .collect::<Vec<String>>();
    if let Some(v) = query.get("sql") {
        let sqls = v.split(',').collect::<Vec<&str>>();
        for (i, sql) in sqls.into_iter().enumerate() {
            if let Ok(sql) = base64::decode_url(sql) {
                around_sqls[i] = sql;
            }
        }
    }

    let around_size = query
        .get("size")
        .map_or(10, |v| v.parse::<i64>().unwrap_or(10));

    let stream_type = get_stream_type_from_request(&query).unwrap_or_default();

    let mut multi_resp = search::Response {
        size: around_size,
        ..Default::default()
    };
    for (i, stream_name) in stream_names.iter().enumerate() {
        let trace_id = format!("{trace_id}-{i}");
        let search_res = super::around::around(
            &trace_id,
            http_span.clone(),
            &org_id,
            stream_name,
            stream_type,
            query.clone(),
            Some(around_sqls[i].clone()),
            None,
            user_id.clone(),
        )
        .await;
        let resp = match search_res {
            Ok(res) => res,
            Err(err) => {
                let time = start.elapsed().as_secs_f64();
                metrics::HTTP_RESPONSE_TIME
                    .with_label_values(&[
                        "/api/org/_around_multi",
                        "500",
                        &org_id,
                        stream_type.as_str(),
                        "",
                        "",
                    ])
                    .observe(time);
                metrics::HTTP_INCOMING_REQUESTS
                    .with_label_values(&[
                        "/api/org/_around_multi",
                        "500",
                        &org_id,
                        stream_type.as_str(),
                        "",
                        "",
                    ])
                    .inc();
                log::error!("multi search around error: {err:?}");
                return Ok(map_error_to_http_response(&err, Some(trace_id)));
            }
        };

        multi_resp.hits.extend(resp.hits);
        multi_resp.total += resp.total;
        multi_resp.scan_size += resp.scan_size;
        multi_resp.took += resp.took;
        multi_resp.cached_ratio += resp.cached_ratio;
    }

    multi_resp.hits.sort_by(|a, b| {
        let a_ts = a.get("_timestamp").unwrap().as_i64().unwrap();
        let b_ts = b.get("_timestamp").unwrap().as_i64().unwrap();
        b_ts.cmp(&a_ts)
    });
    Ok(HttpResponse::Ok().json(multi_resp))
}

#[cfg(test)]
mod tests {

    use chrono::Utc;
    use config::meta::search::{MultiSearchPartitionRequest, MultiStreamRequest};

    #[test]
    fn test_multi_stream_request_structure() {
        let request = MultiStreamRequest {
            sql: vec![config::meta::search::SqlQuery {
                sql: "SELECT * FROM logs".to_string(),
                start_time: Some(Utc::now().timestamp_micros() - 3_600_000_000),
                end_time: Some(Utc::now().timestamp_micros()),
                query_fn: None,
                is_old_format: false,
            }],
            encoding: config::meta::search::RequestEncoding::Empty,
            timeout: 0,
            from: 0,
            size: 10,
            start_time: Utc::now().timestamp_micros() - 3_600_000_000,
            end_time: Utc::now().timestamp_micros(),
            sort_by: None,
            quick_mode: false,
            query_type: "".to_string(),
            track_total_hits: false,
            uses_zo_fn: false,
            query_fn: None,
            skip_wal: false,
            regions: vec![],
            clusters: vec![],
            search_type: None,
            search_event_context: None,
            index_type: "".to_string(),
            per_query_response: false,
        };

        assert!(!request.sql.is_empty());
        assert_eq!(request.size, 10);
        assert_eq!(request.from, 0);
    }

    #[test]
    fn test_multi_search_partition_request_structure() {
        let request = MultiSearchPartitionRequest {
            sql: vec!["SELECT * FROM logs".to_string()],
            start_time: Utc::now().timestamp_micros() - 3_600_000_000,
            end_time: Utc::now().timestamp_micros(),
            encoding: config::meta::search::RequestEncoding::Empty,
            regions: vec![],
            clusters: vec![],
            query_fn: None,
            streaming_output: false,
            histogram_interval: 0,
        };

        assert!(!request.sql.is_empty());
        assert_eq!(request.sql[0], "SELECT * FROM logs");
    }

    #[test]
    fn test_search_multi_invalid_time_range() {
        let request = MultiStreamRequest {
            sql: vec![config::meta::search::SqlQuery {
                sql: "SELECT * FROM logs".to_string(),
                start_time: Some(Utc::now().timestamp_micros()),
                end_time: Some(Utc::now().timestamp_micros() - 3_600_000_000),
                query_fn: None,
                is_old_format: false,
            }],
            encoding: config::meta::search::RequestEncoding::Empty,
            timeout: 0,
            from: 0,
            size: 10,
            start_time: Utc::now().timestamp_micros(),
            end_time: Utc::now().timestamp_micros() - 3_600_000_000,
            sort_by: None,
            quick_mode: false,
            query_type: "".to_string(),
            track_total_hits: false,
            uses_zo_fn: false,
            query_fn: None,
            skip_wal: false,
            regions: vec![],
            clusters: vec![],
            search_type: None,
            search_event_context: None,
            index_type: "".to_string(),
            per_query_response: false,
        };

        // Test that invalid time range is detected
        assert!(request.start_time > request.end_time);
    }

    #[test]
    fn test_search_multi_empty_queries() {
        let request = MultiStreamRequest {
            sql: vec![],
            encoding: config::meta::search::RequestEncoding::Empty,
            timeout: 0,
            from: 0,
            size: 10,
            start_time: Utc::now().timestamp_micros() - 3_600_000_000,
            end_time: Utc::now().timestamp_micros(),
            sort_by: None,
            quick_mode: false,
            query_type: "".to_string(),
            track_total_hits: false,
            uses_zo_fn: false,
            query_fn: None,
            skip_wal: false,
            regions: vec![],
            clusters: vec![],
            search_type: None,
            search_event_context: None,
            index_type: "".to_string(),
            per_query_response: false,
        };

        assert!(request.sql.is_empty());
    }

    #[test]
    fn test_search_multi_with_vrl_function() {
        let request = MultiStreamRequest {
            sql: vec![config::meta::search::SqlQuery {
                sql: "SELECT * FROM logs".to_string(),
                start_time: Some(Utc::now().timestamp_micros() - 3_600_000_000),
                end_time: Some(Utc::now().timestamp_micros()),
                query_fn: Some("base64_encoded_vrl_function".to_string()),
                is_old_format: false,
            }],
            encoding: config::meta::search::RequestEncoding::Empty,
            timeout: 0,
            from: 0,
            size: 10,
            start_time: Utc::now().timestamp_micros() - 3_600_000_000,
            end_time: Utc::now().timestamp_micros(),
            sort_by: None,
            quick_mode: false,
            query_type: "".to_string(),
            track_total_hits: false,
            uses_zo_fn: false,
            query_fn: Some("base64_encoded_vrl_function".to_string()),
            skip_wal: false,
            regions: vec![],
            clusters: vec![],
            search_type: None,
            search_event_context: None,
            index_type: "".to_string(),
            per_query_response: false,
        };

        assert!(request.query_fn.is_some());
        assert!(request.sql[0].query_fn.is_some());
    }

    #[test]
    fn test_search_multi_per_query_response() {
        let request = MultiStreamRequest {
            sql: vec![config::meta::search::SqlQuery {
                sql: "SELECT * FROM logs".to_string(),
                start_time: Some(Utc::now().timestamp_micros() - 3_600_000_000),
                end_time: Some(Utc::now().timestamp_micros()),
                query_fn: None,
                is_old_format: false,
            }],
            encoding: config::meta::search::RequestEncoding::Empty,
            timeout: 0,
            from: 0,
            size: 10,
            start_time: Utc::now().timestamp_micros() - 3_600_000_000,
            end_time: Utc::now().timestamp_micros(),
            sort_by: None,
            quick_mode: false,
            query_type: "".to_string(),
            track_total_hits: false,
            uses_zo_fn: false,
            query_fn: None,
            skip_wal: false,
            regions: vec![],
            clusters: vec![],
            search_type: None,
            search_event_context: None,
            index_type: "".to_string(),
            per_query_response: true,
        };

        assert!(request.per_query_response);
    }

    #[test]
    fn test_search_multi_with_multiple_queries() {
        let request = MultiStreamRequest {
            sql: vec![
                config::meta::search::SqlQuery {
                    sql: "SELECT * FROM logs".to_string(),
                    start_time: Some(Utc::now().timestamp_micros() - 3_600_000_000),
                    end_time: Some(Utc::now().timestamp_micros()),
                    query_fn: None,
                    is_old_format: false,
                },
                config::meta::search::SqlQuery {
                    sql: "SELECT * FROM metrics".to_string(),
                    start_time: Some(Utc::now().timestamp_micros() - 3_600_000_000),
                    end_time: Some(Utc::now().timestamp_micros()),
                    query_fn: None,
                    is_old_format: false,
                },
            ],
            encoding: config::meta::search::RequestEncoding::Empty,
            timeout: 0,
            from: 0,
            size: 10,
            start_time: Utc::now().timestamp_micros() - 3_600_000_000,
            end_time: Utc::now().timestamp_micros(),
            sort_by: None,
            quick_mode: false,
            query_type: "".to_string(),
            track_total_hits: false,
            uses_zo_fn: false,
            query_fn: None,
            skip_wal: false,
            regions: vec![],
            clusters: vec![],
            search_type: None,
            search_event_context: None,
            index_type: "".to_string(),
            per_query_response: false,
        };

        assert_eq!(request.sql.len(), 2);
        assert_eq!(request.sql[0].sql, "SELECT * FROM logs");
        assert_eq!(request.sql[1].sql, "SELECT * FROM metrics");
    }

    #[test]
    fn test_search_multi_large_size() {
        let request = MultiStreamRequest {
            sql: vec![config::meta::search::SqlQuery {
                sql: "SELECT * FROM logs".to_string(),
                start_time: Some(Utc::now().timestamp_micros() - 3_600_000_000),
                end_time: Some(Utc::now().timestamp_micros()),
                query_fn: None,
                is_old_format: false,
            }],
            encoding: config::meta::search::RequestEncoding::Empty,
            timeout: 0,
            from: 0,
            size: 10000,
            start_time: Utc::now().timestamp_micros() - 3_600_000_000,
            end_time: Utc::now().timestamp_micros(),
            sort_by: None,
            quick_mode: false,
            query_type: "".to_string(),
            track_total_hits: false,
            uses_zo_fn: false,
            query_fn: None,
            skip_wal: false,
            regions: vec![],
            clusters: vec![],
            search_type: None,
            search_event_context: None,
            index_type: "".to_string(),
            per_query_response: false,
        };

        assert_eq!(request.size, 10000);
    }

    #[test]
    fn test_base64_decode_url() {
        let encoded = "dGVzdF9zdHJlYW0="; // "test_stream" in base64
        let decoded = config::utils::base64::decode_url(encoded);
        assert!(decoded.is_ok());
        assert_eq!(decoded.unwrap(), "test_stream");
    }

    #[test]
    fn test_invalid_base64_decode_url() {
        let invalid = "invalid_base64!@#";
        let decoded = config::utils::base64::decode_url(invalid);
        assert!(decoded.is_err());
    }

    #[test]
    fn test_time_range_validation() {
        let start_time = Utc::now().timestamp_micros();
        let end_time = start_time + 3_600_000_000; // 1 hour later

        assert!(end_time > start_time);
        assert_eq!(end_time - start_time, 3_600_000_000);
    }

    #[test]
    fn test_stream_names_parsing() {
        let stream_names = "stream1,stream2,stream3";
        let parsed: Vec<&str> = stream_names.split(',').collect();

        assert_eq!(parsed.len(), 3);
        assert_eq!(parsed[0], "stream1");
        assert_eq!(parsed[1], "stream2");
        assert_eq!(parsed[2], "stream3");
    }
}<|MERGE_RESOLUTION|>--- conflicted
+++ resolved
@@ -60,17 +60,13 @@
     context_path = "/api",
     tag = "Search",
     operation_id = "SearchSQL",
-<<<<<<< HEAD
+    summary = "Search across multiple streams",
+    description = "Executes SQL queries that can span across multiple data streams within the organization. This enables cross-stream analytics, joins, and aggregations to analyze data relationships and patterns across different log streams, metrics, or traces. The query engine automatically handles data from different streams and returns unified results.",
     params(
         ("org_id" = String, Path, description = "Organization name"),
         ("is_refresh_cache" = bool, Query, description = "Indicates that the query should not use the cache for processing but also needs to refresh the cache once the query is completed"),
 
     ),
-=======
-    summary = "Search across multiple streams",
-    description = "Executes SQL queries that can span across multiple data streams within the organization. This enables cross-stream analytics, joins, and aggregations to analyze data relationships and patterns across different log streams, metrics, or traces. The query engine automatically handles data from different streams and returns unified results.",
-    params(("org_id" = String, Path, description = "Organization name")),
->>>>>>> 8af34956
     request_body(
         content = Object,
         description = "Search query",
