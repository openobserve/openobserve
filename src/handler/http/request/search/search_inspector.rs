// Copyright 2025 OpenObserve Inc.
//
// This program is free software: you can redistribute it and/or modify
// it under the terms of the GNU Affero General Public License as published by
// the Free Software Foundation, either version 3 of the License, or
// (at your option) any later version.
//
// This program is distributed in the hope that it will be useful
// but WITHOUT ANY WARRANTY; without even the implied warranty of
// MERCHANTABILITY or FITNESS FOR A PARTICULAR PURPOSE.  See the
// GNU Affero General Public License for more details.
//
// You should have received a copy of the GNU Affero General Public License
// along with this program.  If not, see <http://www.gnu.org/licenses/>.
use std::io::Error;

#[cfg(feature = "enterprise")]
use actix_http::StatusCode;
use actix_web::{HttpRequest, HttpResponse, get, web};
use config::{
    get_config,
    meta::{
        search::{Query, SearchEventType},
        stream::StreamType,
    },
};
use serde::{Deserialize, Serialize};
use serde_json;
use tracing::{Instrument, Span};

#[cfg(feature = "enterprise")]
use crate::handler::http::request::search::utils::check_stream_permissions;
#[cfg(feature = "enterprise")]
use crate::service::search::sql::get_cipher_key_names;
use crate::{
    common::{
        meta,
        utils::{
            http::{get_or_create_trace_id, get_use_cache_from_request},
            stream::get_settings_max_query_range,
        },
    },
    handler::http::request::search::error_utils,
    service::{
        search::inspector::{SearchInspectorFields, extract_search_inspector_fields},
        self_reporting::http_report_metrics,
    },
};

/// GetSearchProfile
///
/// #{"ratelimit_module":"Search", "ratelimit_module_operation":"get"}#
#[utoipa::path(
    context_path = "/api",
    tag = "Search",
    operation_id = "GetSearchProfile",
    security(
        ("Authorization"= [])
    ),
    params(
        ("org_id" = String, Path, description = "Organization name"),
        ("trace_id" = Option<String>, Query, description = "trace_id, eg: trace_id=684a4e5dac43429a86a0a2ef9adf62c2"),
        ("start_time" = i64, Query, description = "start time"),
        ("end_time" = i64, Query, description = "end time"),
    ),
    responses(
        (status = 200, description = "Success", content_type = "application/json", body = SearchResponse, example = json!({
          "sql": "SELECT count(*) FROM \"default\" WHERE match_all('m')",
          "start_time": "1744168877746000",
          "end_time": "1744773677746000",
          "total_duration": 2407,
          "events": [
            {
              "timestamp": "1744773679038683087",
              "node_role": [
                "Ingester"
              ],
              "node_name": "usertest-openobserve-ingester-0",
              "search_role": "follower",
              "region": "us-east-1",
              "cluster": "cluster-0",
              "duration": 0,
              "component": "wal:memtable load",
              "desc": "wal mem search load groups 1, files 6, scan_size 16.01 MB, compressed_size 16.85 MB"
            }]})),
        (status = 400, description = "Failure", content_type = "application/json", body = HttpResponse),
        (status = 500, description = "Failure", content_type = "application/json", body = HttpResponse),
    )
)]
#[get("/{org_id}/search/profile")]
pub async fn get_search_profile(
    path: web::Path<String>,
    in_req: HttpRequest,
) -> Result<HttpResponse, Error> {
    let start = std::time::Instant::now();
    let cfg = get_config();

    let (org_id, stream_name) = (path.into_inner(), "default".to_string());
    let mut range_error = String::new();
    let http_span = if cfg.common.tracing_search_enabled || cfg.common.tracing_enabled {
        tracing::info_span!(
            "/api/{org_id}/{stream_name}/search/profile",
            org_id = org_id.clone()
        )
    } else {
        Span::none()
    };

    let trace_id = get_or_create_trace_id(in_req.headers(), &http_span);
    let user_id = in_req
        .headers()
        .get("user_id")
        .and_then(|v| v.to_str().ok())
        .unwrap_or("")
        .to_string();

    let query =
        match web::Query::<hashbrown::HashMap<String, String>>::from_query(in_req.query_string()) {
            Ok(q) => q,
            Err(_) => {
                return Ok(meta::http::HttpResponse::bad_request(
                    "Invalid query parameters",
                ));
            }
        };
    let stream_type = StreamType::Traces;

    // Validate required parameters
    let (query_trace_id, start_time, end_time) = match (
        query.get("trace_id"),
        query.get("start_time"),
        query.get("end_time"),
    ) {
        (Some(query_trace_id), Some(start_time), Some(end_time)) => {
            if query_trace_id.is_empty() || start_time.is_empty() || end_time.is_empty() {
                return Ok(meta::http::HttpResponse::bad_request(
                    "trace_id/start_time/end_time cannot be empty",
                ));
            }
            let start_time = start_time.parse::<i64>().unwrap_or(0);
            let end_time = end_time.parse::<i64>().unwrap_or(0);
            if start_time == 0 || end_time == 0 {
                return Ok(meta::http::HttpResponse::bad_request(
                    "start_time/end_time must be valid i64",
                ));
            }
            (query_trace_id, start_time, end_time)
        }
        _ => {
            return Ok(meta::http::HttpResponse::bad_request(
                "trace_id/start_time/end_time is required",
            ));
        }
    };

<<<<<<< HEAD
    // let use_cache = cfg.common.result_cache_enabled && get_use_cache_from_request(&query);
=======
>>>>>>> ab5c296f
    // handle encoding for query and aggs
    let mut req: config::meta::search::Request = config::meta::search::Request {
        query: Query {
            sql: format!(
                "SELECT _timestamp, events FROM default WHERE trace_id = '{query_trace_id}' ORDER BY start_time"
            ),
            start_time,
            end_time,
            from: 0,
            size: 2500,
            ..Default::default()
        },
        search_type: Some(SearchEventType::UI),
        ..Default::default()
    };

    if let Err(e) = req.decode() {
        return Ok(meta::http::HttpResponse::bad_request(e));
    }
<<<<<<< HEAD
=======

>>>>>>> ab5c296f
    req.use_cache = get_use_cache_from_request(&query);

    // get stream settings
    if let Some(settings) = infra::schema::get_settings(&org_id, &stream_name, stream_type).await {
        let max_query_range =
            get_settings_max_query_range(settings.max_query_range, &org_id, Some(&user_id)).await;
        if max_query_range > 0
            && (req.query.end_time - req.query.start_time) > max_query_range * 3600 * 1_000_000
        {
            req.query.start_time = req.query.end_time - max_query_range * 3600 * 1_000_000;
            range_error = format!(
                "Query duration is modified due to query range restriction of {max_query_range} hours"
            );
        }
    }

    // Check permissions on stream
    #[cfg(feature = "enterprise")]
    if let Some(res) = check_stream_permissions(&stream_name, &org_id, &user_id, &stream_type).await
    {
        return Ok(res);
    }

    #[cfg(feature = "enterprise")]
    {
        let keys_used = match get_cipher_key_names(&req.query.sql) {
            Ok(v) => v,
            Err(e) => {
                return Ok(HttpResponse::BadRequest()
                    .json(meta::http::HttpResponse::error(StatusCode::BAD_REQUEST, e)));
            }
        };
        if !keys_used.is_empty() {
            log::info!("keys used : {:?}", keys_used);
        }
        for key in keys_used {
            // Check permissions on keys
            {
                use config::meta::user::DBUser;
                use o2_openfga::meta::mapping::OFGA_MODELS;

                use crate::common::{
                    infra::config::USERS,
                    utils::auth::{AuthExtractor, is_root_user},
                };

                if !is_root_user(&user_id) {
                    let user =
                        match USERS
                            .get(&format!("{org_id}/{user_id}"))
                            .and_then(|user_record| {
                                DBUser::from(&(user_record.clone())).get_user(org_id.clone())
                            }) {
                            Some(user) => user,
                            None => {
                                return Ok(meta::http::HttpResponse::forbidden("User not found"));
                            }
                        };

                    if !crate::handler::http::auth::validator::check_permissions(
                        &user_id,
                        AuthExtractor {
                            auth: "".to_string(),
                            method: "GET".to_string(),
                            o2_type: format!(
                                "{}:{}",
                                OFGA_MODELS
                                    .get("cipher_keys")
                                    .map_or("cipher_keys", |model| model.key),
                                key
                            ),
                            org_id: org_id.clone(),
                            bypass_check: false,
                            parent_id: "".to_string(),
                        },
                        user.role,
                        user.is_external,
                    )
                    .await
                    {
                        return Ok(crate::common::meta::http::HttpResponse::forbidden(
                            "Unauthorized Access to key",
                        ));
                    }
                    // Check permissions on key ends
                }
            }
        }
    }

    // run search with cache
    let res = crate::service::search::cache::search(
        &trace_id,
        &org_id,
        stream_type,
        Some(user_id),
        &req,
        range_error,
        false,
    )
    .instrument(http_span)
    .await;
    match res {
        Ok(res) => {
            let mut events = Vec::new();
            let mut si = SearchInspector {
                sql: "".to_string(),
                start_time: "".to_string(),
                end_time: "".to_string(),
                total_duration: 0,
                events: vec![],
            };

            for hit in res.hits {
                if let Some(events_str) = hit.get("events")
                    && let Ok(parsed_events) = serde_json::from_str::<Vec<SearchInspectorEvent>>(
                        events_str.as_str().unwrap_or("[]"),
                    )
                {
                    let mut inspectors = vec![];
                    let _: Vec<_> = parsed_events
                        .into_iter()
                        .map(|event| {
                            if let Some(mut fields) =
                                extract_search_inspector_fields(event.name.as_str())
                            {
                                if fields.component == Some("summary".to_string()) {
                                    si.sql = fields.sql.unwrap();
                                    let time_range = fields.time_range.unwrap_or_default();
                                    si.start_time = time_range.0;
                                    si.end_time = time_range.1;
                                    si.total_duration = fields.duration.unwrap_or_default();
                                } else {
                                    fields.timestamp = Some(event._timestamp.to_string());
                                    inspectors.push(fields);
                                }
                            }
                        })
                        .collect();

                    events.extend(inspectors);
                }
            }

            si.events = events;

            Ok(HttpResponse::Ok().json(si))
        }
        Err(err) => {
            let search_type = req
                .search_type
                .map(|t| t.to_string())
                .unwrap_or("".to_string());
            http_report_metrics(
                start,
                &org_id,
                stream_type,
                "500",
                "search/profile",
                &search_type,
                "",
            );
            log::error!("[trace_id {trace_id}] search error: {}", err);
            Ok(error_utils::map_error_to_http_response(
                &err,
                Some(trace_id),
            ))
        }
    }
}

#[derive(Debug, Serialize, Deserialize)]
pub struct SearchInspectorEvent {
    pub name: String,
    #[serde(skip_serializing_if = "Option::is_none")]
    pub inspector: Option<SearchInspectorFields>,
    pub _timestamp: i64,
    pub code_namespace: Option<String>,
    pub target: Option<String>,
    pub code_filepath: Option<String>,
    pub code_lineno: Option<String>,
    pub level: Option<String>,
}

#[derive(Debug, Serialize, Deserialize)]
pub struct SearchInspector {
    pub sql: String,
    pub start_time: String,
    pub end_time: String,
    pub total_duration: usize,
    pub events: Vec<SearchInspectorFields>,
}<|MERGE_RESOLUTION|>--- conflicted
+++ resolved
@@ -153,10 +153,6 @@
         }
     };
 
-<<<<<<< HEAD
-    // let use_cache = cfg.common.result_cache_enabled && get_use_cache_from_request(&query);
-=======
->>>>>>> ab5c296f
     // handle encoding for query and aggs
     let mut req: config::meta::search::Request = config::meta::search::Request {
         query: Query {
@@ -176,10 +172,6 @@
     if let Err(e) = req.decode() {
         return Ok(meta::http::HttpResponse::bad_request(e));
     }
-<<<<<<< HEAD
-=======
-
->>>>>>> ab5c296f
     req.use_cache = get_use_cache_from_request(&query);
 
     // get stream settings
