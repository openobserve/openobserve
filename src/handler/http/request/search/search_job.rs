// Copyright 2025 OpenObserve Inc.
//
// This program is free software: you can redistribute it and/or modify
// it under the terms of the GNU Affero General Public License as published by
// the Free Software Foundation, either version 3 of the License, or
// (at your option) any later version.
//
// This program is distributed in the hope that it will be useful
// but WITHOUT ANY WARRANTY; without even the implied warranty of
// MERCHANTABILITY or FITNESS FOR A PARTICULAR PURPOSE.  See the
// GNU Affero General Public License for more details.
//
// You should have received a copy of the GNU Affero General Public License
// along with this program.  If not, see <http://www.gnu.org/licenses/>.

use std::io::Error;

use actix_web::{HttpRequest, HttpResponse, delete, get, post, web};
#[cfg(feature = "enterprise")]
use {
    crate::handler::http::request::search::{
        query_manager::cancel_query_inner, utils::check_stream_permissions,
    },
    crate::service::search_jobs::{get_result, merge_response},
    crate::{
        common::{
            meta::http::HttpResponse as MetaHttpResponse,
            utils::http::{
                get_or_create_trace_id, get_search_event_context_from_request,
                get_stream_type_from_request, get_use_cache_from_request,
            },
        },
        service::db::search_job::{search_job_partitions::*, search_jobs::*},
    },
    actix_web::http::StatusCode,
    config::{
        get_config,
        meta::{
            search::{Request, Response, SearchEventType},
            sql::resolve_stream_names,
            stream::StreamType,
        },
        utils::json,
    },
    hashbrown::HashMap,
    infra::table::entity::search_jobs::Model as JobModel,
    tracing::Span,
};

#[cfg(feature = "enterprise")]
use crate::handler::http::request::search::error_utils::map_error_to_http_response;

// 1. submit
/// SearchSQL
///
/// #{"ratelimit_module":"Search Jobs", "ratelimit_module_operation":"create"}#
#[utoipa::path(
    context_path = "/api",
    tag = "Search Jobs",
    operation_id = "SearchSQL",
    security(
        ("Authorization"= [])
    ),
    params(
        ("org_id" = String, Path, description = "Organization name"),
    ),
    request_body(content = SearchRequest, description = "Search query", content_type = "application/json", example = json!({
        "query": {
            "sql": "select * from k8s ",
            "start_time": 1675182660872049i64,
            "end_time": 1675185660872049i64,
            "limit": 100,
            "offset": 0,
        }
    })),
    responses(
        (status = 200, description = "Search Job submitted successfully", body = MetaHttpResponse),
        (status = 400, description = "Bad Request", body = MetaHttpResponse),
        (status = 500, description = "Internal Server Error", body = MetaHttpResponse),
    )
)]
#[post("/{org_id}/search_jobs")]
pub async fn submit_job(
    org_id: web::Path<String>,
    in_req: HttpRequest,
    body: web::Bytes,
) -> Result<HttpResponse, Error> {
    #[cfg(feature = "enterprise")]
    {
        let cfg = get_config();

        let org_id = org_id.into_inner();
        let http_span = if cfg.common.tracing_search_enabled || cfg.common.tracing_enabled {
            tracing::info_span!("/api/{org_id}/_search", org_id = org_id.clone())
        } else {
            Span::none()
        };

        let trace_id = get_or_create_trace_id(in_req.headers(), &http_span);
        let user_id = in_req
            .headers()
            .get("user_id")
            .and_then(|v| v.to_str().ok())
            .unwrap_or("")
            .to_string();

        let query = match web::Query::<HashMap<String, String>>::from_query(in_req.query_string()) {
            Ok(q) => q,
            Err(e) => return Ok(MetaHttpResponse::bad_request(e)),
        };
        let stream_type = get_stream_type_from_request(&query).unwrap_or_default();

<<<<<<< HEAD
        // let use_cache = cfg.common.result_cache_enabled && get_use_cache_from_request(&query);
=======
>>>>>>> ab5c296f
        // handle encoding for query and aggs
        let mut req: config::meta::search::Request = match json::from_slice(&body) {
            Ok(v) => v,
            Err(e) => return Ok(MetaHttpResponse::bad_request(e)),
        };
        if let Err(e) = req.decode() {
            return Ok(MetaHttpResponse::bad_request(e));
        }

        if let Ok(sql) =
            config::utils::query_select_utils::replace_o2_custom_patterns(&req.query.sql)
        {
            req.query.sql = sql;
        };

        req.use_cache = get_use_cache_from_request(&query);

        // update timeout
        if req.timeout == 0 {
            req.timeout = cfg.limit.search_job_timeout;
        }

        // set search event type
        req.search_type = Some(SearchEventType::SearchJob);
        if req.search_event_context.is_none() {
            req.search_event_context = req
                .search_type
                .as_ref()
                .and_then(|event_type| get_search_event_context_from_request(event_type, &query));
        }

        // get stream name
        let stream_names = match resolve_stream_names(&req.query.sql) {
            Ok(v) => v.clone(),
            Err(e) => {
                return Ok(map_error_to_http_response(&e.into(), Some(trace_id)));
            }
        };

        // Check permissions on stream
        for stream_name in stream_names.iter() {
            if let Some(res) =
                check_stream_permissions(stream_name, &org_id, &user_id, &stream_type).await
            {
                return Ok(res);
            }
        }

        // add stream_names for rbac
        let stream_names = json::to_string(&stream_names).unwrap();

        // submit query to db
        let res = submit(
            &trace_id,
            &org_id,
            &user_id,
            stream_type.as_str(),
            &stream_names,
            &json::to_string(&req).unwrap(),
            req.query.start_time,
            req.query.end_time,
        )
        .await;

        match res {
            Ok(job_id) => Ok(MetaHttpResponse::ok(format!(
                "[Job_Id: {job_id}] Search Job submitted successfully."
            ))),
            Err(err) => {
                log::error!("[trace_id {trace_id}] sumbit query error: {}", err);
                Ok(MetaHttpResponse::internal_error(err.to_string()))
            }
        }
    }

    #[cfg(not(feature = "enterprise"))]
    {
        drop(org_id);
        drop(in_req);
        drop(body);
        Ok(HttpResponse::Forbidden().json("Not Supported"))
    }
}

// 2. status_all
/// ListSearchJobs
///
/// #{"ratelimit_module":"Search Jobs", "ratelimit_module_operation":"list"}#
#[utoipa::path(
    context_path = "/api",
    tag = "Search Jobs",
    operation_id = "ListSearchJobs",
    security(
        ("Authorization"= [])
    ),
    params(
        ("org_id" = String, Path, description = "Organization name")
    ),
    responses(
        (status = 200, description = "List of search jobs", body = Vec<JobModel>, example = json!([{
            "id": "abc123",
            "trace_id": "xyz789",
            "org_id": "default",
            "user_id": "user1",
            "stream_type": "logs",
            "stream_names": "[\"stream1\"]",
            "payload": "...",
            "start_time": 1675182660872049i64,
            "end_time": 1675185660872049i64,
            "created_at": 1675182660872049i64,
            "updated_at": 1675182660872049i64,
            "status": 1,
            "cluster": "cluster1",
            "result_path": "/path/to/result"
        }])),
        (status = 400, description = "Bad Request", body = MetaHttpResponse)
    )
)]
#[get("/{org_id}/search_jobs")]
pub async fn list_status(org_id: web::Path<String>) -> Result<HttpResponse, Error> {
    #[cfg(feature = "enterprise")]
    {
        let res = list_status_by_org_id(&org_id).await;
        let res = match res {
            Ok(res) => res,
            Err(e) => return Ok(MetaHttpResponse::bad_request(e)),
        };

        Ok(HttpResponse::Ok().json(res))
    }

    #[cfg(not(feature = "enterprise"))]
    {
        drop(org_id);
        Ok(HttpResponse::Forbidden().json("Not Supported"))
    }
}

// 3. status
/// GetSearchJobStatus
///
/// #{"ratelimit_module":"Search Jobs", "ratelimit_module_operation":"get"}#
#[utoipa::path(
    context_path = "/api",
    tag = "Search Jobs",
    operation_id = "GetSearchJobStatus",
    security(
        ("Authorization"= [])
    ),
    params(
        ("org_id" = String, Path, description = "Organization name"),
        ("job_id" = String, Path, description = "Search job ID")
    ),
    responses(
        (status = 200, description = "Search job status", body = JobModel, example = json!({
            "id": "abc123",
            "trace_id": "xyz789",
            "org_id": "default",
            "user_id": "user1",
            "stream_type": "logs",
            "stream_names": "[\"stream1\"]",
            "payload": "...",
            "start_time": 1675182660872049i64,
            "end_time": 1675185660872049i64,
            "created_at": 1675182660872049i64,
            "updated_at": 1675182660872049i64,
            "status": 1,
            "cluster": "cluster1",
            "result_path": "/path/to/result"
        })),
        (status = 400, description = "Bad Request", body = MetaHttpResponse)
    )
)]
#[get("/{org_id}/search_jobs/{job_id}/status")]
pub async fn get_status(
    path: web::Path<(String, String)>,
    in_req: HttpRequest,
) -> Result<HttpResponse, Error> {
    #[cfg(feature = "enterprise")]
    {
        let user_id = in_req
            .headers()
            .get("user_id")
            .and_then(|v| v.to_str().ok())
            .unwrap_or("")
            .to_string();

        let org_id = path.0.clone();
        let job_id = path.1.clone();
        let res = get(&job_id, &org_id).await;
        let model = match res {
            Ok(res) => res,
            Err(e) => return Ok(MetaHttpResponse::bad_request(e)),
        };

        // check permissions
        if let Some(res) = check_permissions(&model, &org_id, &user_id).await {
            return Ok(res);
        }
        Ok(HttpResponse::Ok().json(model))
    }

    #[cfg(not(feature = "enterprise"))]
    {
        drop(path);
        drop(in_req);
        Ok(HttpResponse::Forbidden().json("Not Supported"))
    }
}

// 4. cancel
/// CancelSearchJob
///
/// #{"ratelimit_module":"Search Jobs", "ratelimit_module_operation":"update"}#
#[utoipa::path(
    context_path = "/api",
    tag = "Search Jobs",
    operation_id = "CancelSearchJob",
    security(
        ("Authorization"= [])
    ),
    params(
        ("org_id" = String, Path, description = "Organization name"),
        ("job_id" = String, Path, description = "Search job ID")
    ),
    responses(
        (status = 200, description = "Search job cancelled successfully", body = MetaHttpResponse, example = json!({
            "code": 200,
            "message": "[Job_Id: abc123] Running Search Job cancelled successfully."
        })),
        (status = 400, description = "Bad Request", body = MetaHttpResponse)
    )
)]
#[post("/{org_id}/search_jobs/{job_id}/cancel")]
pub async fn cancel_job(
    path: web::Path<(String, String)>,
    in_req: HttpRequest,
) -> Result<HttpResponse, Error> {
    #[cfg(feature = "enterprise")]
    {
        let user_id = in_req
            .headers()
            .get("user_id")
            .and_then(|v| v.to_str().ok())
            .unwrap_or("")
            .to_string();

        let org_id = path.0.clone();
        let job_id = path.1.clone();
        match cancel_job_inner(&org_id, &job_id, &user_id).await {
            Ok(res) if res.status() != StatusCode::OK => Ok(res),
            Err(e) => Ok(MetaHttpResponse::bad_request(e)),
            Ok(_) => Ok(MetaHttpResponse::ok(format!(
                "[Job_Id: {job_id}] Running Search Job cancelled successfully."
            ))),
        }
    }

    #[cfg(not(feature = "enterprise"))]
    {
        drop(path);
        drop(in_req);
        Ok(HttpResponse::Forbidden().json("Not Supported"))
    }
}

// 5. get
/// GetSearchJobResult
///
/// #{"ratelimit_module":"Search Jobs", "ratelimit_module_operation":"get"}#
#[utoipa::path(
    context_path = "/api",
    tag = "Search Jobs",
    operation_id = "GetSearchJobResult",
    security(
        ("Authorization"= [])
    ),
    params(
        ("org_id" = String, Path, description = "Organization name"),
        ("job_id" = String, Path, description = "Search job ID"),
        ("from" = Option<i64>, Query, description = "Pagination start offset"),
        ("size" = Option<i64>, Query, description = "Number of results to return")
    ),
    responses(
        (status = 200, description = "Search job results", body = Response, example = json!({
            "took": 155,
            "hits": [],
            "total": 27179431,
            "from": 0,
            "size": 100
        })),
        (status = 400, description = "Bad Request", body = MetaHttpResponse),
        (status = 404, description = "Not Found", body = MetaHttpResponse)
    )
)]
#[get("/{org_id}/search_jobs/{job_id}/result")]
pub async fn get_job_result(
    path: web::Path<(String, String)>,
    req: web::Query<config::meta::search::PaginationQuery>,
    in_req: HttpRequest,
) -> Result<HttpResponse, Error> {
    #[cfg(feature = "enterprise")]
    {
        let user_id = in_req
            .headers()
            .get("user_id")
            .and_then(|v| v.to_str().ok())
            .unwrap_or("")
            .to_string();

        let from = req.from.unwrap_or(0);
        let size = req.size.unwrap_or(100);

        let org_id = path.0.clone();
        let job_id = path.1.clone();
        let res = get(&job_id, &org_id).await;
        let model = match res {
            Ok(res) => res,
            Err(e) => return Ok(MetaHttpResponse::bad_request(e)),
        };

        // check permissions
        if let Some(res) = check_permissions(&model, &org_id, &user_id).await {
            return Ok(res);
        }

        if let Some(msg) = model.error_message {
            Ok(MetaHttpResponse::ok(format!(
                "job_id: {job_id} error: {msg}",
            )))
        } else if model.status == 1 && model.partition_num != Some(1) {
            let response = get_partition_result(&model, from, size).await;
            Ok(response)
        } else if model.result_path.is_none() || model.cluster.is_none() {
            Ok(MetaHttpResponse::not_found(format!(
                "[Job_Id: {job_id}] don't have result_path or cluster"
            )))
        } else {
            let path = model.result_path.unwrap();
            let cluster = model.cluster.unwrap();
            let response = get_result(&path, &cluster, from, size).await;
            if let Err(e) = response {
                return Ok(MetaHttpResponse::internal_error(e));
            }
            Ok(HttpResponse::Ok().json(response.unwrap()))
        }
    }

    #[cfg(not(feature = "enterprise"))]
    {
        drop(path);
        let _ = req;
        drop(in_req);
        Ok(HttpResponse::Forbidden().json("Not Supported"))
    }
}

// 6. delete
/// DeleteSearchJob
///
/// #{"ratelimit_module":"Search Jobs", "ratelimit_module_operation":"delete"}#
#[utoipa::path(
    context_path = "/api",
    tag = "Search Jobs",
    operation_id = "DeleteSearchJob",
    security(
        ("Authorization"= [])
    ),
    params(
        ("org_id" = String, Path, description = "Organization name"),
        ("job_id" = String, Path, description = "Search job ID")
    ),
    responses(
        (status = 200, description = "Search job deleted successfully", body = MetaHttpResponse, example = json!({
            "code": 200,
            "message": "[Job_Id: abc123] Running Search Job deleted successfully."
        })),
        (status = 400, description = "Bad Request", body = MetaHttpResponse),
        (status = 404, description = "Not Found", body = MetaHttpResponse)
    )
)]
#[delete("/{org_id}/search_jobs/{job_id}")]
pub async fn delete_job(
    path: web::Path<(String, String)>,
    in_req: HttpRequest,
) -> Result<HttpResponse, Error> {
    #[cfg(feature = "enterprise")]
    {
        let user_id = in_req
            .headers()
            .get("user_id")
            .and_then(|v| v.to_str().ok())
            .unwrap_or("")
            .to_string();

        let org_id = path.0.clone();
        let job_id = path.1.clone();

        // 1. cancel the query
        match cancel_job_inner(&org_id, &job_id, &user_id).await {
            Ok(res)
                if res.status() != StatusCode::OK && res.status() != StatusCode::BAD_REQUEST =>
            {
                return Ok(res);
            }
            Err(e) => return Ok(MetaHttpResponse::bad_request(e)),
            _ => {}
        };

        // 2. make the job_id in search_job table delete
        match set_job_deleted(job_id.as_str()).await {
            Ok(true) => Ok(MetaHttpResponse::ok(format!(
                "[Job_Id: {job_id}] Running Search Job deleted successfully."
            ))),
            Ok(false) => Ok(MetaHttpResponse::not_found(format!(
                "[Job_Id: {job_id}] Search Job not found"
            ))),
            Err(e) => Ok(MetaHttpResponse::bad_request(e)),
        }
    }

    #[cfg(not(feature = "enterprise"))]
    {
        drop(path);
        drop(in_req);
        Ok(HttpResponse::Forbidden().json("Not Supported"))
    }
}

// 7. retry
/// RetrySearchJob
///
/// #{"ratelimit_module":"Search Jobs", "ratelimit_module_operation":"update"}#
#[utoipa::path(
    context_path = "/api",
    tag = "Search Jobs",
    operation_id = "RetrySearchJob",
    security(
        ("Authorization"= [])
    ),
    params(
        ("org_id" = String, Path, description = "Organization name"),
        ("job_id" = String, Path, description = "Search job ID")
    ),
    responses(
        (status = 200, description = "Search job retry initiated successfully", body = MetaHttpResponse, example = json!({
            "code": 200,
            "message": "[Job_Id: abc123] Search Job retry successfully."
        })),
        (status = 400, description = "Bad Request", body = MetaHttpResponse),
        (status = 403, description = "Forbidden - Job cannot be retried", body = MetaHttpResponse)
    )
)]
#[post("/{org_id}/search_jobs/{job_id}/retry")]
pub async fn retry_job(
    path: web::Path<(String, String)>,
    in_req: HttpRequest,
) -> Result<HttpResponse, Error> {
    #[cfg(feature = "enterprise")]
    {
        let user_id = in_req
            .headers()
            .get("user_id")
            .and_then(|v| v.to_str().ok())
            .unwrap_or("")
            .to_string();

        let org_id = path.0.clone();
        let job_id = path.1.clone();

        // 1. check the status of the job, only cancel, finish can be retry
        let status = get(&job_id, &org_id).await;
        let model = match status {
            Ok(v) => v,
            Err(e) => return Ok(MetaHttpResponse::bad_request(e)),
        };

        // check permissions
        if let Some(res) = check_permissions(&model, &org_id, &user_id).await {
            return Ok(res);
        }

        if model.status != 2 && model.status != 3 {
            return Ok(MetaHttpResponse::forbidden(format!(
                "[Job_Id: {job_id}] Only canceled, finished search job can be retry"
            )));
        }

        // 2. make the job_id as pending in search_job table
        let res = retry_search_job(&job_id).await;
        match res {
            Ok(_) => Ok(MetaHttpResponse::ok(format!(
                "[Job_Id: {job_id}] Search Job retry successfully."
            ))),
            Err(e) => Ok(MetaHttpResponse::bad_request(e)),
        }
    }

    #[cfg(not(feature = "enterprise"))]
    {
        drop(in_req);
        drop(path);
        Ok(HttpResponse::Forbidden().json("Not Supported"))
    }
}
#[cfg(feature = "enterprise")]
async fn cancel_job_inner(
    org_id: &str,
    job_id: &str,
    user_id: &str,
) -> Result<HttpResponse, Error> {
    // 1. use job_id to query the trace_id
    let job = get(job_id, org_id).await;
    if job.is_err() {
        return Ok(MetaHttpResponse::not_found(format!(
            "[Job_Id: {job_id}] Search Job not found"
        )));
    }
    let job = job.unwrap();

    // check permissions
    if let Some(res) = check_permissions(&job, org_id, user_id).await {
        return Ok(res);
    }

    // 2. use job_id to make search_job cancel
    let status = cancel_job_by_job_id(job_id).await;
    if let Err(e) = status {
        return Ok(MetaHttpResponse::bad_request(e));
    }

    // 3. use job_id to make background_partition_job cancel
    let status = status.unwrap();
    if status == 1
        && let Err(e) = cancel_partition_job(job_id).await
    {
        return Ok(MetaHttpResponse::bad_request(e));
    }

    // 4. use cancel query function to cancel the query
    cancel_query_inner(org_id, &[&job.trace_id]).await
}

#[cfg(feature = "enterprise")]
async fn get_partition_result(job: &JobModel, from: i64, size: i64) -> HttpResponse {
    let req: Result<Request, serde_json::Error> = json::from_str(&job.payload);
    if let Err(e) = req {
        return MetaHttpResponse::internal_error(e);
    }
    let req = req.unwrap();
    let limit = if req.query.size > 0 {
        req.query.size
    } else {
        config::get_config().limit.query_default_limit
    };
    let offset = req.query.from;
    let partition_jobs = get_partition_jobs(&job.id).await;
    if let Err(e) = partition_jobs {
        return MetaHttpResponse::internal_error(e);
    }
    let partition_jobs = partition_jobs.unwrap();
    let response = merge_response(partition_jobs, limit, offset).await;
    if let Err(e) = response {
        return MetaHttpResponse::internal_error(e);
    }
    let response = response.unwrap();
    apply_pagination(response, from, size)
}
#[cfg(feature = "enterprise")]
fn apply_pagination(response: Response, from: i64, size: i64) -> HttpResponse {
    let mut res = response;
    res.pagination(from, size);
    HttpResponse::Ok().json(res)
}

// check permissions
#[cfg(feature = "enterprise")]
async fn check_permissions(job: &JobModel, org_id: &str, user_id: &str) -> Option<HttpResponse> {
    let stream_type = StreamType::from(job.stream_type.as_str());
    let stream_names: Vec<String> = json::from_str(&job.stream_names).unwrap();
    for stream_name in stream_names.iter() {
        if let Some(res) =
            check_stream_permissions(stream_name, org_id, user_id, &stream_type).await
        {
            return Some(res);
        }
    }
    None
}<|MERGE_RESOLUTION|>--- conflicted
+++ resolved
@@ -110,10 +110,6 @@
         };
         let stream_type = get_stream_type_from_request(&query).unwrap_or_default();
 
-<<<<<<< HEAD
-        // let use_cache = cfg.common.result_cache_enabled && get_use_cache_from_request(&query);
-=======
->>>>>>> ab5c296f
         // handle encoding for query and aggs
         let mut req: config::meta::search::Request = match json::from_slice(&body) {
             Ok(v) => v,
