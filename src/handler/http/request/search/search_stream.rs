--- conflicted
+++ resolved
@@ -38,15 +38,12 @@
     common::{
         meta::http::HttpResponse as MetaHttpResponse,
         utils::http::{
-<<<<<<< HEAD
             get_fallback_order_by_col_from_request, get_or_create_trace_id,
             get_search_event_context_from_request, get_search_type_from_request,
             get_stream_type_from_request, get_use_cache_from_request,
-=======
             get_fallback_order_by_col_from_request, get_is_ui_histogram_from_request,
             get_or_create_trace_id, get_search_event_context_from_request,
             get_search_type_from_request, get_stream_type_from_request, get_use_cache_from_request,
->>>>>>> 7c72f804
         },
     },
     handler::http::request::search::{
@@ -187,51 +184,6 @@
         return http_response;
     }
 
-<<<<<<< HEAD
-    // Set use_cache from query params
-    req.use_cache = get_use_cache_from_request(&query);
-
-    // Set search type if not set
-    if req.search_type.is_none() {
-        req.search_type = match get_search_type_from_request(&query) {
-            Ok(v) => v,
-            Err(e) => {
-                #[cfg(feature = "enterprise")]
-                let error_message = e.to_string();
-
-                let http_response = map_error_to_http_response(&(e.into()), Some(trace_id.clone()));
-
-                // Add audit before closing
-                #[cfg(feature = "enterprise")]
-                {
-                    report_to_audit(
-                        user_id,
-                        org_id,
-                        trace_id,
-                        http_response.status().into(),
-                        Some(error_message),
-                        &in_req,
-                        body_bytes,
-                    )
-                    .await;
-                }
-                return http_response;
-            }
-        };
-    }
-
-    let fallback_order_by_col = get_fallback_order_by_col_from_request(&query);
-
-    // Set search event context if not set
-    if req.search_event_context.is_none() {
-        req.search_event_context = req
-            .search_type
-            .as_ref()
-            .and_then(|event_type| get_search_event_context_from_request(event_type, &query));
-    }
-
-=======
->>>>>>> 7c72f804
     // get stream name
     let stream_names = match resolve_stream_names(&req.query.sql) {
         Ok(v) => v.clone(),
@@ -290,15 +242,6 @@
             return http_response;
         }
     };
-<<<<<<< HEAD
-    // Hack for limit in query
-    if sql.limit != 0 {
-        req.query.size = sql.limit;
-    }
-
-    if let Some(interval) = sql.histogram_interval {
-        req.query.histogram_interval = interval;
-=======
     // Update histogram interval -- initial interval assignment
     // Need to calculate the histogram interval before converting the query to a histogram query
     // when `is_ui_histogram` is true. This is because if a query is already a histogram query
@@ -364,8 +307,7 @@
     }
 
     // Set use_cache from query params
-    let use_cache = cfg.common.result_cache_enabled && get_use_cache_from_request(&query);
-    req.use_cache = Some(use_cache);
+    req.use_cache = get_use_cache_from_request(&query);
 
     // Set search type if not set
     if req.search_type.is_none() {
@@ -428,7 +370,50 @@
             }
             return res;
         }
->>>>>>> 7c72f804
+    }
+
+    // create new sql query with histogram interval
+    let sql = match crate::service::search::sql::Sql::new(
+        &req.query.clone().into(),
+        &org_id,
+        stream_type,
+        req.search_type,
+    )
+    .await
+    {
+        Ok(v) => v,
+        Err(e) => {
+            log::error!("[trace_id: {}] Error parsing sql: {:?}", trace_id, e);
+
+            #[cfg(feature = "enterprise")]
+            let error_message = e.to_string();
+
+            let http_response = map_error_to_http_response(&e, Some(trace_id.clone()));
+
+            // Add audit before closing
+            #[cfg(feature = "enterprise")]
+            {
+                report_to_audit(
+                    user_id,
+                    org_id,
+                    trace_id,
+                    http_response.status().into(),
+                    Some(error_message),
+                    &in_req,
+                    body_bytes,
+                )
+                .await;
+            }
+            return http_response;
+        }
+    };
+    // Hack for limit in query
+    if sql.limit != 0 {
+        req.query.size = sql.limit;
+    }
+
+    if let Some(interval) = sql.histogram_interval {
+        req.query.histogram_interval = interval;
     }
 
     let req_order_by = sql.order_by.first().map(|v| v.1).unwrap_or_default();
@@ -619,10 +604,7 @@
 
     // Get query params
     let query = web::Query::<HashMap<String, String>>::from_query(in_req.query_string()).unwrap();
-<<<<<<< HEAD
     let mut stream_type = get_stream_type_from_request(&query).unwrap_or_default();
-=======
->>>>>>> 7c72f804
 
     #[cfg(feature = "enterprise")]
     let body_bytes = String::from_utf8_lossy(&body).to_string();
