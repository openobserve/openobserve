--- conflicted
+++ resolved
@@ -12,10 +12,7 @@
 //
 // You should have received a copy of the GNU Affero General Public License
 // along with this program.  If not, see <http://www.gnu.org/licenses/>.
-<<<<<<< HEAD
-=======
-
->>>>>>> 7f6cb505
+
 use std::io::Error;
 
 use actix_web::{get, http, post, web, HttpRequest, HttpResponse};
@@ -162,15 +159,8 @@
         if !is_root_user(user_email) {
             let stream_type_str = StreamType::Metrics.to_string();
             for name in visitor.name {
-<<<<<<< HEAD
                 let user: config::meta::user::User =
                     get_cached_user_org(org_id, user_email).unwrap();
-=======
-                let user: crate::common::meta::user::User = USERS
-                    .get(&format!("{org_id}/{}", user_email))
-                    .unwrap()
-                    .clone();
->>>>>>> 7f6cb505
                 if !crate::handler::http::auth::validator::check_permissions(
                     user_email,
                     AuthExtractor {
@@ -427,15 +417,8 @@
         if !is_root_user(user_email) {
             let stream_type_str = StreamType::Metrics.to_string();
             for name in visitor.name {
-<<<<<<< HEAD
                 let user: config::meta::user::User =
                     get_cached_user_org(org_id, user_email).unwrap();
-=======
-                let user: crate::common::meta::user::User = USERS
-                    .get(&format!("{org_id}/{}", user_email))
-                    .unwrap()
-                    .clone();
->>>>>>> 7f6cb505
                 if user.is_external
                     && !crate::handler::http::auth::validator::check_permissions(
                         user_email,
@@ -689,14 +672,7 @@
         let user_email = user_id.to_str().unwrap();
 
         if !is_root_user(user_email) {
-<<<<<<< HEAD
             let user: config::meta::user::User = get_cached_user_org(org_id, user_email).unwrap();
-=======
-            let user: crate::common::meta::user::User = USERS
-                .get(&format!("{org_id}/{}", user_email))
-                .unwrap()
-                .clone();
->>>>>>> 7f6cb505
             let stream_type_str = StreamType::Metrics.to_string();
             if user.is_external
                 && !crate::handler::http::auth::validator::check_permissions(
