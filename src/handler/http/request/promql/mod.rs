// Copyright 2025 OpenObserve Inc.
//
// This program is free software: you can redistribute it and/or modify
// it under the terms of the GNU Affero General Public License as published by
// the Free Software Foundation, either version 3 of the License, or
// (at your option) any later version.
//
// This program is distributed in the hope that it will be useful
// but WITHOUT ANY WARRANTY; without even the implied warranty of
// MERCHANTABILITY or FITNESS FOR A PARTICULAR PURPOSE.  See the
// GNU Affero General Public License for more details.
//
// You should have received a copy of the GNU Affero General Public License
// along with this program.  If not, see <http://www.gnu.org/licenses/>.

use std::io::Error;

use actix_web::{HttpRequest, HttpResponse, get, http, post, web};
use config::utils::time::{parse_milliseconds, parse_str_to_timestamp_micros};
use infra::errors;
use promql_parser::parser;
#[cfg(feature = "enterprise")]
use {config::meta::stream::StreamType, o2_openfga::meta::mapping::OFGA_MODELS};

use crate::{
    common::{meta::http::HttpResponse as MetaHttpResponse, utils::http::get_or_create_trace_id},
    service::{metrics, promql},
};

/// prometheus remote-write endpoint for metrics
#[utoipa::path(
    context_path = "/api",
    tag = "Metrics",
    operation_id = "PrometheusRemoteWrite",
        security(
        ("Authorization"= [])
    ),
    params(
        ("org_id" = String, Path, description = "Organization name"),
    ),
    request_body(content = String, description = "prometheus WriteRequest", content_type = "application/x-protobuf"),
    responses(
        (status = 200, description = "Success", content_type = "application/json", body = IngestionResponse, example = json!({"code": 200})),
        (status = 500, description = "Failure", content_type = "application/json", body = HttpResponse),
    )
)]
#[post("/{org_id}/prometheus/api/v1/write")]
pub async fn remote_write(
    org_id: web::Path<String>,
    req: HttpRequest,
    body: web::Bytes,
) -> Result<HttpResponse, Error> {
    let org_id = org_id.into_inner();
    let content_type = req.headers().get("Content-Type").unwrap().to_str().unwrap();
    if content_type == "application/x-protobuf" {
        Ok(match metrics::prom::remote_write(&org_id, body).await {
            Ok(_) => HttpResponse::Ok().into(),
            Err(e) => HttpResponse::BadRequest().json(MetaHttpResponse::error(
                http::StatusCode::BAD_REQUEST.into(),
                e.to_string(),
            )),
        })
    } else {
        Ok(HttpResponse::BadRequest().json(MetaHttpResponse::error(
            http::StatusCode::BAD_REQUEST.into(),
            "Bad Request".to_string(),
        )))
    }
}

/// prometheus instant queries
// refer: https://prometheus.io/docs/prometheus/latest/querying/api/#instant-queries
#[utoipa::path(
    context_path = "/api",
    tag = "Metrics",
    operation_id = "PrometheusQuery",
    security(
        ("Authorization"= [])
    ),
    params(
        ("org_id" = String, Path, description = "Organization name"),
        ("query" = String, Query, description = "Prometheus expression query string"),
        ("time" = Option<String>, Query, description = "<rfc3339 | unix_timestamp>: Evaluation timestamp. Optional"),
        ("timeout" = Option<String>, Query, description = "Evaluation timeout"),
    ),
    responses(
        (status = 200, description = "Success", content_type = "application/json", body = HttpResponse, example = json!({
            "status" : "success",
            "data" : {
               "resultType" : "vector",
               "result" : [
                  {
                     "metric" : {
                        "__name__" : "up",
                        "job" : "prometheus",
                        "instance" : "localhost:9090"
                     },
                     "value": [ 1435781451.781, "1" ]
                  },
                  {
                     "metric" : {
                        "__name__" : "up",
                        "job" : "node",
                        "instance" : "localhost:9100"
                     },
                     "value" : [ 1435781451.781, "0" ]
                  }
               ]
            }
        })),
        (status = 500, description = "Failure", content_type = "application/json", body = HttpResponse),
    )
)]
#[get("/{org_id}/prometheus/api/v1/query")]
pub async fn query_get(
    org_id: web::Path<String>,
    req: web::Query<config::meta::promql::RequestQuery>,
    in_req: HttpRequest,
) -> Result<HttpResponse, Error> {
    query(&org_id.into_inner(), req.into_inner(), in_req).await
}

#[post("/{org_id}/prometheus/api/v1/query")]
pub async fn query_post(
    org_id: web::Path<String>,
    req: web::Query<config::meta::promql::RequestQuery>,
    web::Form(form): web::Form<config::meta::promql::RequestQuery>,
    in_req: HttpRequest,
) -> Result<HttpResponse, Error> {
    let req = if form.query.is_some() {
        form
    } else {
        req.into_inner()
    };
    query(&org_id.into_inner(), req, in_req).await
}

async fn query(
    org_id: &str,
    req: config::meta::promql::RequestQuery,
    in_req: HttpRequest,
) -> Result<HttpResponse, Error> {
    let cfg = config::get_config();
    let http_span = if cfg.common.tracing_search_enabled || cfg.common.tracing_enabled {
        tracing::info_span!(
            "/api/{org_id}/prometheus/api/v1/query",
            org_id = org_id.to_string()
        )
    } else {
        tracing::Span::none()
    };
    let trace_id = get_or_create_trace_id(in_req.headers(), &http_span);

    let user_id = in_req.headers().get("user_id").unwrap();
    let user_email = user_id.to_str().unwrap();
    #[cfg(feature = "enterprise")]
    {
<<<<<<< HEAD
        use crate::{
            common::utils::auth::{is_root_user, AuthExtractor},
            service::db::org_users::get_cached_user_org,
=======
        use crate::common::{
            infra::config::USERS,
            utils::auth::{AuthExtractor, is_root_user},
>>>>>>> 5dd59cd4
        };

        let ast = parser::parse(&req.query.clone().unwrap()).unwrap();
        let mut visitor = promql::name_visitor::MetricNameVisitor::default();
        promql_parser::util::walk_expr(&mut visitor, &ast).unwrap();

        if !is_root_user(user_email) {
            let stream_type_str = StreamType::Metrics.as_str();
            for name in visitor.name {
                let user: config::meta::user::User =
                    get_cached_user_org(org_id, user_email).unwrap();
                if !crate::handler::http::auth::validator::check_permissions(
                    user_email,
                    AuthExtractor {
                        auth: "".to_string(),
                        method: "GET".to_string(),
                        o2_type: format!(
                            "{}:{}",
                            OFGA_MODELS
                                .get(stream_type_str)
                                .map_or(stream_type_str, |model| model.key),
                            name
                        ),
                        org_id: org_id.to_string(),
                        bypass_check: false,
                        parent_id: "".to_string(),
                    },
                    user.role,
                    user.is_external,
                )
                .await
                {
                    return Ok(MetaHttpResponse::forbidden("Unauthorized Access"));
                }
            }
        }
    }

    let start = match req.time {
        None => chrono::Utc::now().timestamp_micros(),
        Some(v) => match parse_str_to_timestamp_micros(&v) {
            Ok(v) => v,
            Err(e) => {
                log::error!("parse time error: {}", e);
                return Ok(HttpResponse::BadRequest().json(
                    promql::ApiFuncResponse::<()>::err_bad_data(e.to_string(), None),
                ));
            }
        },
    };
    let end = start;
    let timeout = search_timeout(req.timeout);

    let req = promql::MetricsQueryRequest {
        query: req.query.unwrap_or_default(),
        start,
        end,
        step: 300_000_000, // 5m
        query_exemplars: false,
        no_cache: None,
    };

    search(&trace_id, org_id, &req, user_email, timeout).await
}

/// prometheus range queries
// refer: https://prometheus.io/docs/prometheus/latest/querying/api/#range-queries
#[utoipa::path(
    context_path = "/api",
    tag = "Metrics",
    operation_id = "PrometheusRangeQuery",
    security(
        ("Authorization"= [])
    ),
    params(
        ("org_id" = String, Path, description = "Organization name"),
        ("query" = String, Query, description = "Prometheus expression query string"),
        ("start" = String, Query, description = "<rfc3339 | unix_timestamp>: Start timestamp, inclusive"),
        ("end" = String, Query, description = "<rfc3339 | unix_timestamp>: End timestamp, inclusive"),
        ("step" = Option<String>, Query, description = "Query resolution step width in duration format or float number of seconds"),
        ("timeout" = Option<String>, Query, description = "Evaluation timeout"),
    ),
    responses(
        (status = 200, description = "Success", content_type = "application/json", body = HttpResponse, example = json!({
            "status" : "success",
            "data" : {
               "resultType" : "matrix",
               "result" : [
                  {
                     "metric" : {
                        "__name__" : "up",
                        "job" : "prometheus",
                        "instance" : "localhost:9090"
                     },
                     "values" : [
                        [ 1435781430.781, "1" ],
                        [ 1435781445.781, "1" ],
                        [ 1435781460.781, "1" ]
                     ]
                  },
                  {
                     "metric" : {
                        "__name__" : "up",
                        "job" : "node",
                        "instance" : "localhost:9091"
                     },
                     "values" : [
                        [ 1435781430.781, "0" ],
                        [ 1435781445.781, "0" ],
                        [ 1435781460.781, "1" ]
                     ]
                  }
               ]
            }
        })),
        (status = 500, description = "Failure", content_type = "application/json", body = HttpResponse),
    )
)]
#[get("/{org_id}/prometheus/api/v1/query_range")]
pub async fn query_range_get(
    org_id: web::Path<String>,
    req: web::Query<config::meta::promql::RequestRangeQuery>,
    in_req: HttpRequest,
) -> Result<HttpResponse, Error> {
    query_range(&org_id.into_inner(), req.into_inner(), in_req, false).await
}

#[post("/{org_id}/prometheus/api/v1/query_range")]
pub async fn query_range_post(
    org_id: web::Path<String>,
    req: web::Query<config::meta::promql::RequestRangeQuery>,
    web::Form(form): web::Form<config::meta::promql::RequestRangeQuery>,
    in_req: HttpRequest,
) -> Result<HttpResponse, Error> {
    let req = if form.query.is_some() {
        form
    } else {
        req.into_inner()
    };
    query_range(&org_id.into_inner(), req, in_req, false).await
}

/// prometheus query exemplars
// refer: https://prometheus.io/docs/prometheus/latest/querying/api/#querying-exemplars
#[utoipa::path(
    context_path = "/api",
    tag = "Metrics",
    operation_id = "PrometheusQueryExemplars",
    security(
        ("Authorization"= [])
    ),
    params(
        ("org_id" = String, Path, description = "Organization name"),
        ("query" = String, Query, description = "Prometheus expression query string"),
        ("start" = String, Query, description = "<rfc3339 | unix_timestamp>: Start timestamp, inclusive"),
        ("end" = String, Query, description = "<rfc3339 | unix_timestamp>: End timestamp, inclusive"),
    ),
    responses(
        (status = 200, description = "Success", content_type = "application/json", body = HttpResponse, example = json!({
            "status": "success",
            "data": [
                {
                    "seriesLabels": {
                        "__name__": "test_exemplar_metric_total",
                        "instance": "localhost:8090",
                        "job": "prometheus",
                        "service": "bar"
                    },
                    "exemplars": [
                        {
                            "labels": {
                                "trace_id": "EpTxMJ40fUus7aGY"
                            },
                            "value": "6",
                            "timestamp": 1600096945.479
                        }
                    ]
                },
                {
                    "seriesLabels": {
                        "__name__": "test_exemplar_metric_total",
                        "instance": "localhost:8090",
                        "job": "prometheus",
                        "service": "foo"
                    },
                    "exemplars": [
                        {
                            "labels": {
                                "trace_id": "Olp9XHlq763ccsfa"
                            },
                            "value": "19",
                            "timestamp": 1600096955.479
                        },
                        {
                            "labels": {
                                "trace_id": "hCtjygkIHwAN9vs4"
                            },
                            "value": "20",
                            "timestamp": 1600096965.489
                        }
                    ]
                }
            ]
        })),
        (status = 500, description = "Failure", content_type = "application/json", body = HttpResponse),
    )
)]
#[get("/{org_id}/prometheus/api/v1/query_exemplars")]
pub async fn query_exemplars_get(
    org_id: web::Path<String>,
    req: web::Query<config::meta::promql::RequestRangeQuery>,
    in_req: HttpRequest,
) -> Result<HttpResponse, Error> {
    query_range(&org_id.into_inner(), req.into_inner(), in_req, true).await
}

#[post("/{org_id}/prometheus/api/v1/query_exemplars")]
pub async fn query_exemplars_post(
    org_id: web::Path<String>,
    req: web::Query<config::meta::promql::RequestRangeQuery>,
    web::Form(form): web::Form<config::meta::promql::RequestRangeQuery>,
    in_req: HttpRequest,
) -> Result<HttpResponse, Error> {
    let req = if form.query.is_some() {
        form
    } else {
        req.into_inner()
    };
    query_range(&org_id.into_inner(), req, in_req, true).await
}

async fn query_range(
    org_id: &str,
    req: config::meta::promql::RequestRangeQuery,
    in_req: HttpRequest,
    query_exemplars: bool,
) -> Result<HttpResponse, Error> {
    let cfg = config::get_config();
    let http_span = if cfg.common.tracing_search_enabled || cfg.common.tracing_enabled {
        tracing::info_span!(
            "/api/{org_id}/prometheus/api/v1/query_range",
            org_id = org_id.to_string()
        )
    } else {
        tracing::Span::none()
    };
    let trace_id = get_or_create_trace_id(in_req.headers(), &http_span);

    let user_id = in_req.headers().get("user_id").unwrap();
    let user_email = user_id.to_str().unwrap();
    #[cfg(feature = "enterprise")]
    {
<<<<<<< HEAD
        use crate::{
            common::utils::auth::{is_root_user, AuthExtractor},
            service::db::org_users::get_cached_user_org,
=======
        use crate::common::{
            infra::config::USERS,
            utils::auth::{AuthExtractor, is_root_user},
>>>>>>> 5dd59cd4
        };

        let ast = match parser::parse(&req.query.clone().unwrap_or_default()) {
            Ok(v) => v,
            Err(e) => {
                log::error!("[trace_id: {trace_id}] parse promql error: {}", e);
                return Ok(HttpResponse::BadRequest().json(
                    promql::ApiFuncResponse::<()>::err_bad_data(e.to_string(), Some(trace_id)),
                ));
            }
        };
        let mut visitor = promql::name_visitor::MetricNameVisitor::default();
        promql_parser::util::walk_expr(&mut visitor, &ast).unwrap();

        if !is_root_user(user_email) {
            let stream_type_str = StreamType::Metrics.as_str();
            for name in visitor.name {
                let user: config::meta::user::User =
                    get_cached_user_org(org_id, user_email).unwrap();
                if user.is_external
                    && !crate::handler::http::auth::validator::check_permissions(
                        user_email,
                        AuthExtractor {
                            auth: "".to_string(),
                            method: "GET".to_string(),
                            o2_type: format!(
                                "{}:{}",
                                OFGA_MODELS
                                    .get(stream_type_str)
                                    .map_or(stream_type_str, |model| model.key),
                                name
                            ),
                            org_id: org_id.to_string(),
                            bypass_check: false,
                            parent_id: "".to_string(),
                        },
                        user.role,
                        user.is_external,
                    )
                    .await
                {
                    return Ok(MetaHttpResponse::forbidden("Unauthorized Access"));
                }
            }
        }
    }

    let start = match req.start {
        None => chrono::Utc::now().timestamp_micros(),
        Some(v) => match parse_str_to_timestamp_micros(&v) {
            Ok(v) => v,
            Err(e) => {
                log::error!("parse time error: {}", e);
                return Ok(HttpResponse::BadRequest().json(
                    promql::ApiFuncResponse::<()>::err_bad_data(e.to_string(), Some(trace_id)),
                ));
            }
        },
    };
    let end = match req.end {
        None => chrono::Utc::now().timestamp_micros(),
        Some(v) => match parse_str_to_timestamp_micros(&v) {
            Ok(v) => v,
            Err(e) => {
                log::error!("parse time error: {}", e);
                return Ok(HttpResponse::BadRequest().json(
                    promql::ApiFuncResponse::<()>::err_bad_data(e.to_string(), Some(trace_id)),
                ));
            }
        },
    };
    let mut step = match req.step {
        None => 0,
        Some(v) => match parse_milliseconds(&v) {
            Ok(v) => (v * 1_000) as i64,
            Err(e) => {
                log::error!("parse time error: {}", e);
                return Ok(HttpResponse::BadRequest().json(
                    promql::ApiFuncResponse::<()>::err_bad_data(e.to_string(), Some(trace_id)),
                ));
            }
        },
    };
    if step == 0 {
        step = promql::round_step((end - start) / promql::MAX_DATA_POINTS);
    }
    if step < promql::micros(promql::MINIMAL_INTERVAL) {
        step = promql::micros(promql::MINIMAL_INTERVAL);
    }

    let timeout = search_timeout(req.timeout);

    let req = promql::MetricsQueryRequest {
        query: req.query.unwrap_or_default(),
        start,
        end,
        step,
        query_exemplars,
        no_cache: req.no_cache,
    };
    search(&trace_id, org_id, &req, user_email, timeout).await
}

/// prometheus query metric metadata
// refer: https://prometheus.io/docs/prometheus/latest/querying/api/#querying-metric-metadata
#[utoipa::path(
    context_path = "/api",
    tag = "Metrics",
    operation_id = "PrometheusMetadata",
    security(
        ("Authorization"= [])
    ),
    params(
        ("org_id" = String, Path, description = "Organization name"),
        ("limit" = String, Query, description = "Maximum number of metrics to return"),
        ("metric" = Option<String>, Query, description = "A metric name to filter metadata for. All metric metadata is retrieved if left empty"),
    ),
    responses(
        (status = 200, description = "Success", content_type = "application/json", body = HttpResponse, example = json!({
            "status": "success",
            "data": {
              "cortex_ring_tokens": [
                {
                  "type": "gauge",
                  "help": "Number of tokens in the ring",
                  "unit": ""
                }
              ],
              "http_requests_total": [
                {
                  "type": "counter",
                  "help": "Number of HTTP requests",
                  "unit": ""
                },
                {
                  "type": "counter",
                  "help": "Amount of HTTP requests",
                  "unit": ""
                }
              ]
            }
        })),
        (status = 500, description = "Failure", content_type = "application/json", body = HttpResponse),
    )
)]
#[get("/{org_id}/prometheus/api/v1/metadata")]
pub async fn metadata(
    org_id: web::Path<String>,
    req: web::Query<config::meta::promql::RequestMetadata>,
) -> Result<HttpResponse, Error> {
    Ok(
        match metrics::prom::get_metadata(&org_id, req.into_inner()).await {
            Ok(resp) => HttpResponse::Ok().json(promql::ApiFuncResponse::ok(resp, None)),
            Err(err) => {
                log::error!("get_metadata failed: {err}");
                HttpResponse::InternalServerError().json(
                    promql::ApiFuncResponse::<()>::err_internal(err.to_string(), None),
                )
            }
        },
    )
}

/// prometheus finding series by label matchers
// refer: https://prometheus.io/docs/prometheus/latest/querying/api/#finding-series-by-label-matchers
#[utoipa::path(
    context_path = "/api",
    tag = "Metrics",
    operation_id = "PrometheusSeries",
    security(
        ("Authorization"= [])
    ),
    params(
        ("org_id" = String, Path, description = "Organization name"),
        ("match[]" = String, Query, description = "<series_selector>: Series selector argument that selects the series to return"),
        ("start" = Option<String>, Query, description = "<rfc3339 | unix_timestamp>: Start timestamp"),
        ("end" = Option<String>, Query, description = "<rfc3339 | unix_timestamp>: End timestamp"),
    ),
    responses(
        (status = 200, description = "Success", content_type = "application/json", body = HttpResponse, example = json!({
            "status" : "success",
            "data" : [
               {
                  "__name__" : "up",
                  "job" : "prometheus",
                  "instance" : "localhost:9090"
               },
               {
                  "__name__" : "up",
                  "job" : "node",
                  "instance" : "localhost:9091"
               },
               {
                  "__name__" : "process_start_time_seconds",
                  "job" : "prometheus",
                  "instance" : "localhost:9090"
               }
            ]
        })),
        (status = 500, description = "Failure", content_type = "application/json", body = HttpResponse),
    )
)]
#[get("/{org_id}/prometheus/api/v1/series")]
pub async fn series_get(
    org_id: web::Path<String>,
    req: web::Query<config::meta::promql::RequestSeries>,
    _in_req: HttpRequest,
) -> Result<HttpResponse, Error> {
    series(&org_id, req.into_inner(), _in_req).await
}

#[post("/{org_id}/prometheus/api/v1/series")]
pub async fn series_post(
    org_id: web::Path<String>,
    req: web::Query<config::meta::promql::RequestSeries>,
    _in_req: HttpRequest,
    web::Form(form): web::Form<config::meta::promql::RequestSeries>,
) -> Result<HttpResponse, Error> {
    let req = if form.matcher.is_some() || form.start.is_some() || form.end.is_some() {
        form
    } else {
        req.into_inner()
    };
    series(&org_id, req, _in_req).await
}

async fn series(
    org_id: &str,
    req: config::meta::promql::RequestSeries,
    _in_req: HttpRequest,
) -> Result<HttpResponse, Error> {
    let config::meta::promql::RequestSeries {
        matcher,
        start,
        end,
    } = req;
    let (selector, start, end) = match validate_metadata_params(matcher, start, end) {
        Ok(v) => v,
        Err(e) => {
            return Ok(HttpResponse::BadRequest()
                .json(promql::ApiFuncResponse::<()>::err_bad_data(e, None)));
        }
    };

    #[cfg(feature = "enterprise")]
    {
<<<<<<< HEAD
        use crate::{
            common::utils::auth::{is_root_user, AuthExtractor},
            service::db::org_users::get_cached_user_org,
=======
        use crate::common::{
            infra::config::USERS,
            utils::auth::{AuthExtractor, is_root_user},
>>>>>>> 5dd59cd4
        };

        let metric_name = match selector
            .as_ref()
            .and_then(metrics::prom::try_into_metric_name)
        {
            Some(name) => name,
            None => "".to_string(),
        };

        let user_id = _in_req.headers().get("user_id").unwrap();
        let user_email = user_id.to_str().unwrap();

        if !is_root_user(user_email) {
            let user: config::meta::user::User = get_cached_user_org(org_id, user_email).unwrap();
            let stream_type_str = StreamType::Metrics.as_str();
            if user.is_external
                && !crate::handler::http::auth::validator::check_permissions(
                    user_email,
                    AuthExtractor {
                        auth: "".to_string(),
                        method: "GET".to_string(),
                        o2_type: format!(
                            "{}:{}",
                            OFGA_MODELS
                                .get(stream_type_str)
                                .map_or(stream_type_str, |model| model.key),
                            metric_name
                        ),
                        org_id: org_id.to_string(),
                        bypass_check: false,
                        parent_id: "".to_string(),
                    },
                    user.role,
                    user.is_external,
                )
                .await
            {
                return Ok(MetaHttpResponse::forbidden("Unauthorized Access"));
            }
        }
    }

    Ok(
        match metrics::prom::get_series(org_id, selector, start, end).await {
            Ok(resp) => HttpResponse::Ok().json(promql::ApiFuncResponse::ok(resp, None)),
            Err(err) => {
                log::error!("get_series failed: {err}");
                HttpResponse::InternalServerError().json(
                    promql::ApiFuncResponse::<()>::err_internal(err.to_string(), None),
                )
            }
        },
    )
}

/// prometheus getting label names
// refer: https://prometheus.io/docs/prometheus/latest/querying/api/#getting-label-names
#[utoipa::path(
    context_path = "/api",
    tag = "Metrics",
    operation_id = "PrometheusLabels",
    security(
        ("Authorization"= [])
    ),
    params(
        ("org_id" = String, Path, description = "Organization name"),
        ("match[]" = String, Query, description = "Series selector argument that selects the series from which to read the label names"),
        ("start" = Option<String>, Query, description = "<rfc3339 | unix_timestamp>: Start timestamp"),
        ("end" = Option<String>, Query, description = "<rfc3339 | unix_timestamp>: End timestamp"),
    ),
    responses(
        (status = 200, description = "Success", content_type = "application/json", body = HttpResponse, example = json!({
            "status": "success",
            "data": [
                "__name__",
                "call",
                "code",
                "config",
                "dialer_name",
                "endpoint",
                "event",
                "goversion",
                "handler",
                "instance",
                "interval",
                "job",
                "le",
                "listener_name",
                "name",
                "quantile",
                "reason",
                "role",
                "scrape_job",
                "slice",
                "version"
            ]
        })),
        (status = 500, description = "Failure", content_type = "application/json", body = HttpResponse),
    )
)]
#[get("/{org_id}/prometheus/api/v1/labels")]
pub async fn labels_get(
    org_id: web::Path<String>,
    req: web::Query<config::meta::promql::RequestLabels>,
) -> Result<HttpResponse, Error> {
    labels(&org_id, req.into_inner()).await
}

#[post("/{org_id}/prometheus/api/v1/labels")]
pub async fn labels_post(
    org_id: web::Path<String>,
    req: web::Query<config::meta::promql::RequestLabels>,
    web::Form(form): web::Form<config::meta::promql::RequestLabels>,
) -> Result<HttpResponse, Error> {
    let req = if form.matcher.is_some() || form.start.is_some() || form.end.is_some() {
        form
    } else {
        req.into_inner()
    };
    labels(&org_id, req).await
}

async fn labels(
    org_id: &str,
    req: config::meta::promql::RequestLabels,
) -> Result<HttpResponse, Error> {
    let config::meta::promql::RequestLabels {
        matcher,
        start,
        end,
    } = req;
    let (selector, start, end) = match validate_metadata_params(matcher, start, end) {
        Ok(v) => v,
        Err(e) => {
            return Ok(HttpResponse::BadRequest()
                .json(promql::ApiFuncResponse::<()>::err_bad_data(e, None)));
        }
    };
    Ok(
        match metrics::prom::get_labels(org_id, selector, start, end).await {
            Ok(resp) => HttpResponse::Ok().json(promql::ApiFuncResponse::ok(resp, None)),
            Err(err) => {
                log::error!("get_labels failed: {err}");
                HttpResponse::InternalServerError().json(
                    promql::ApiFuncResponse::<()>::err_internal(err.to_string(), None),
                )
            }
        },
    )
}

/// prometheus query label values
// refer: https://prometheus.io/docs/prometheus/latest/querying/api/#querying-label-values
#[utoipa::path(
    context_path = "/api",
    tag = "Metrics",
    operation_id = "PrometheusLabelValues",
    security(
        ("Authorization"= [])
    ),
    params(
        ("org_id" = String, Path, description = "Organization name"),
        ("label_name" = String, Path, description = "Label name"),
        ("match[]" = String, Query, description = "Series selector argument that selects the series from which to read the label values"),
        ("start" = Option<String>, Query, description = "<rfc3339 | unix_timestamp>: Start timestamp"),
        ("end" = Option<String>, Query, description = "<rfc3339 | unix_timestamp>: End timestamp"),
    ),
    responses(
        (status = 200, description = "Success", content_type = "application/json", body = HttpResponse, example = json!({
            "status" : "success",
            "data" : [
               "node",
               "prometheus"
            ]
        })),
        (status = 500, description = "Failure", content_type = "application/json", body = HttpResponse),
    )
)]
#[get("/{org_id}/prometheus/api/v1/label/{label_name}/values")]
pub async fn label_values(
    path: web::Path<(String, String)>,
    req: web::Query<config::meta::promql::RequestLabelValues>,
) -> Result<HttpResponse, Error> {
    let (org_id, label_name) = path.into_inner();
    let config::meta::promql::RequestLabelValues {
        matcher,
        start,
        end,
    } = req.into_inner();
    let (selector, start, end) = match validate_metadata_params(matcher, start, end) {
        Ok(v) => v,
        Err(e) => {
            return Ok(HttpResponse::BadRequest()
                .json(promql::ApiFuncResponse::<()>::err_bad_data(e, None)));
        }
    };
    Ok(
        match metrics::prom::get_label_values(&org_id, label_name, selector, start, end).await {
            Ok(resp) => HttpResponse::Ok().json(promql::ApiFuncResponse::ok(resp, None)),
            Err(err) => {
                log::error!("get_label_values failed: {err}");
                HttpResponse::InternalServerError().json(
                    promql::ApiFuncResponse::<()>::err_internal(err.to_string(), None),
                )
            }
        },
    )
}

fn validate_metadata_params(
    matcher: Option<String>,
    start: Option<String>,
    end: Option<String>,
) -> Result<(Option<parser::VectorSelector>, i64, i64), String> {
    let selector = match matcher {
        None => None,
        Some(matcher) => match parser::parse(&matcher) {
            Err(err) => {
                let err = format!("parse promql error: {err}");
                log::error!("{err}");
                return Err(err);
            }
            Ok(parser::Expr::VectorSelector(sel)) => {
                let err = if sel.name.is_none()
                    && sel
                        .matchers
                        .find_matchers(config::meta::promql::NAME_LABEL)
                        .is_empty()
                {
                    Some("match[] argument must start with a metric name, e.g. `match[]=up`")
                } else if sel.offset.is_some() {
                    Some("match[]: unexpected offset modifier")
                } else if sel.at.is_some() {
                    Some("match[]: unexpected @ modifier")
                } else {
                    None
                };
                if let Some(err) = err {
                    log::error!("{err}");
                    return Err(err.to_owned());
                }
                Some(sel)
            }
            Ok(_expr) => {
                let err = "vector selector expected";
                log::error!("{err}");
                return Err(err.to_owned());
            }
        },
    };
    let start = if start.is_none() || start.as_ref().unwrap().is_empty() {
        0
    } else {
        parse_str_to_timestamp_micros(&start.unwrap()).map_err(|e| e.to_string())?
    };
    let end = if end.is_none() || end.as_ref().unwrap().is_empty() {
        chrono::Utc::now().timestamp_micros()
    } else {
        parse_str_to_timestamp_micros(&end.unwrap()).map_err(|e| e.to_string())?
    };
    Ok((selector, start, end))
}

/// prometheus formatting query expressions
// refer: https://prometheus.io/docs/prometheus/latest/querying/api/#formatting-query-expressions
#[utoipa::path(
    context_path = "/api",
    tag = "Metrics",
    operation_id = "PrometheusFormatQuery",
    security(
        ("Authorization"= [])
    ),
    params(
        ("query" = String, Query, description = "Prometheus expression query string."),
    ),
    responses(
        (status = 200, description = "Success", content_type = "application/json", body = HttpResponse, example = json!({
            "status" : "success",
            "data" : "foo / bar"
        })),
        (status = 500, description = "Failure", content_type = "application/json", body = HttpResponse),
    )
)]
#[get("/{org_id}/prometheus/api/v1/format_query")]
pub async fn format_query_get(
    org_id: web::Path<String>,
    req: web::Query<config::meta::promql::RequestFormatQuery>,
    _in_req: HttpRequest,
) -> Result<HttpResponse, Error> {
    format_query(&org_id, &req.query, _in_req)
}

#[post("/{org_id}/prometheus/api/v1/format_query")]
pub async fn format_query_post(
    org_id: web::Path<String>,
    req: web::Query<config::meta::promql::RequestFormatQuery>,
    web::Form(form): web::Form<config::meta::promql::RequestFormatQuery>,
    _in_req: HttpRequest,
) -> Result<HttpResponse, Error> {
    let query = if !form.query.is_empty() {
        &form.query
    } else {
        &req.query
    };
    format_query(&org_id, query, _in_req)
}

fn format_query(_org_id: &str, query: &str, _in_req: HttpRequest) -> Result<HttpResponse, Error> {
    let expr = match promql_parser::parser::parse(query) {
        Ok(expr) => expr,
        Err(err) => {
            return Ok(HttpResponse::BadRequest()
                .json(promql::ApiFuncResponse::<()>::err_bad_data(err, None)));
        }
    };
    Ok(HttpResponse::Ok().json(promql::ApiFuncResponse::ok(expr.prettify(), None)))
}

fn search_timeout(timeout: Option<String>) -> i64 {
    match timeout {
        None => 0,
        Some(v) => match parse_milliseconds(&v) {
            Ok(v) => (v / 1000) as i64, // seconds
            Err(e) => {
                log::error!("parse timeout error: {}", e);
                0
            }
        },
    }
}

async fn search(
    trace_id: &str,
    org_id: &str,
    req: &promql::MetricsQueryRequest,
    user_email: &str,
    timeout: i64,
) -> Result<HttpResponse, Error> {
    match promql::search::search(trace_id, org_id, req, user_email, timeout).await {
        Ok(data) if !req.query_exemplars => {
            Ok(HttpResponse::Ok().json(promql::ApiFuncResponse::ok(
                promql::QueryResult {
                    result_type: data.get_type().to_string(),
                    result: data,
                },
                Some(trace_id.to_string()),
            )))
        }
        Ok(data) => Ok(HttpResponse::Ok().json(promql::ApiFuncResponse::ok(
            data,
            Some(trace_id.to_string()),
        ))),
        Err(err) => {
            let err = match err {
                errors::Error::ErrorCode(code) => code.get_error_detail(),
                _ => err.to_string(),
            };
            Ok(
                HttpResponse::BadRequest().json(promql::ApiFuncResponse::<()>::err_bad_data(
                    err,
                    Some(trace_id.to_string()),
                )),
            )
        }
    }
}<|MERGE_RESOLUTION|>--- conflicted
+++ resolved
@@ -155,15 +155,12 @@
     let user_email = user_id.to_str().unwrap();
     #[cfg(feature = "enterprise")]
     {
-<<<<<<< HEAD
         use crate::{
-            common::utils::auth::{is_root_user, AuthExtractor},
+            common::{
+                infra::USERS,
+                utils::auth::{AuthExtractor, is_root_user},
+            },
             service::db::org_users::get_cached_user_org,
-=======
-        use crate::common::{
-            infra::config::USERS,
-            utils::auth::{AuthExtractor, is_root_user},
->>>>>>> 5dd59cd4
         };
 
         let ast = parser::parse(&req.query.clone().unwrap()).unwrap();
@@ -416,15 +413,9 @@
     let user_email = user_id.to_str().unwrap();
     #[cfg(feature = "enterprise")]
     {
-<<<<<<< HEAD
-        use crate::{
-            common::utils::auth::{is_root_user, AuthExtractor},
-            service::db::org_users::get_cached_user_org,
-=======
         use crate::common::{
             infra::config::USERS,
             utils::auth::{AuthExtractor, is_root_user},
->>>>>>> 5dd59cd4
         };
 
         let ast = match parser::parse(&req.query.clone().unwrap_or_default()) {
@@ -671,15 +662,9 @@
 
     #[cfg(feature = "enterprise")]
     {
-<<<<<<< HEAD
-        use crate::{
-            common::utils::auth::{is_root_user, AuthExtractor},
-            service::db::org_users::get_cached_user_org,
-=======
         use crate::common::{
             infra::config::USERS,
             utils::auth::{AuthExtractor, is_root_user},
->>>>>>> 5dd59cd4
         };
 
         let metric_name = match selector
