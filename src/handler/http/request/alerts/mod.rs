// Copyright 2025 OpenObserve Inc.
//
// This program is free software: you can redistribute it and/or modify
// it under the terms of the GNU Affero General Public License as published by
// the Free Software Foundation, either version 3 of the License, or
// (at your option) any later version.
//
// This program is distributed in the hope that it will be useful
// but WITHOUT ANY WARRANTY; without even the implied warranty of
// MERCHANTABILITY or FITNESS FOR A PARTICULAR PURPOSE.  See the
// GNU Affero General Public License for more details.
//
// You should have received a copy of the GNU Affero General Public License
// along with this program.  If not, see <http://www.gnu.org/licenses/>.

use actix_web::{
    HttpRequest, HttpResponse, delete, get,
    http::StatusCode,
    patch, post, put,
    web::{self, Query},
};
use config::meta::{
    alerts::alert::Alert as MetaAlert,
    triggers::{Trigger, TriggerModule},
};
use hashbrown::HashMap;
use infra::db::{ORM_CLIENT, connect_to_orm};
use svix_ksuid::Ksuid;

#[cfg(feature = "enterprise")]
use crate::handler::http::request::search::utils::{
    check_resource_permissions, check_stream_permissions,
};
use crate::{
    common::{meta::http::HttpResponse as MetaHttpResponse, utils::auth::UserEmail},
    handler::http::{
        extractors::Headers,
        models::alerts::{
            requests::{
<<<<<<< HEAD
                AlertBulkDeleteRequest, AlertBulkEnableRequest, CreateAlertRequestBody,
                EnableAlertQuery, ListAlertsQuery, MoveAlertsRequestBody, UpdateAlertRequestBody,
            },
            responses::{
                AlertBulkDeleteResponse, AlertBulkEnableResponse, EnableAlertResponseBody,
                GetAlertResponseBody, ListAlertsResponseBody,
=======
                AlertBulkEnableRequest, CreateAlertRequestBody, EnableAlertQuery,
                GenerateSqlRequestBody, ListAlertsQuery, MoveAlertsRequestBody,
                UpdateAlertRequestBody,
            },
            responses::{
                AlertBulkEnableResponse, EnableAlertResponseBody, GenerateSqlMetadata,
                GenerateSqlResponseBody, GetAlertResponseBody, ListAlertsResponseBody,
>>>>>>> c9f7ead7
            },
        },
        request::dashboards::{get_folder, is_overwrite},
    },
    service::{
        alerts::{
            ConditionListExt,
            alert::{self, AlertError},
            build_sql,
        },
        db::scheduler,
    },
};

pub mod dedup_stats;
pub mod deduplication;
#[allow(deprecated)]
pub mod deprecated;
pub mod destinations;
pub mod history;
pub mod incidents;
pub mod templates;

impl From<AlertError> for HttpResponse {
    fn from(value: AlertError) -> Self {
        match &value {
            AlertError::InfraError(err) => MetaHttpResponse::internal_error(err),
            AlertError::CreateDefaultFolderError => MetaHttpResponse::internal_error(value),
            AlertError::AlertNameMissing => MetaHttpResponse::bad_request(value),
            AlertError::AlertNameOfgaUnsupported => MetaHttpResponse::bad_request(value),
            AlertError::AlertNameContainsForwardSlash => MetaHttpResponse::bad_request(value),
            AlertError::AlertDestinationMissing => MetaHttpResponse::bad_request(value),
            AlertError::CreateAlreadyExists => MetaHttpResponse::conflict(value),
            AlertError::CreateFolderNotFound => MetaHttpResponse::not_found(value),
            AlertError::MoveDestinationFolderNotFound => MetaHttpResponse::not_found(value),
            AlertError::AlertNotFound => MetaHttpResponse::not_found(value),
            AlertError::AlertDestinationNotFound { .. } => MetaHttpResponse::not_found(value),
            AlertError::StreamNotFound { .. } => MetaHttpResponse::not_found(value),
            AlertError::DecodeVrl(err) => MetaHttpResponse::bad_request(err),
            AlertError::ParseCron(err) => MetaHttpResponse::bad_request(err),
            AlertError::RealtimeMissingCustomQuery => MetaHttpResponse::bad_request(value),
            AlertError::SqlMissingQuery => MetaHttpResponse::bad_request(value),
            AlertError::SqlContainsSelectStar => MetaHttpResponse::bad_request(value),
            AlertError::PromqlMissingQuery => MetaHttpResponse::bad_request(value),
            AlertError::SendNotificationError { .. } => MetaHttpResponse::internal_error(value),
            AlertError::GetDestinationWithTemplateError(err) => {
                MetaHttpResponse::internal_error(err)
            }
            AlertError::PeriodExceedsMaxQueryRange { .. } => MetaHttpResponse::bad_request(value),
            AlertError::ResolveStreamNameError(_) => MetaHttpResponse::internal_error(value),
            AlertError::PermittedAlertsMissingUser => MetaHttpResponse::forbidden(""),
            AlertError::PermittedAlertsValidator(err) => MetaHttpResponse::forbidden(err),
            AlertError::NotSupportedAlertDestinationType(err) => MetaHttpResponse::forbidden(err),
            AlertError::PermissionDenied => MetaHttpResponse::forbidden("Unauthorized access"),
            AlertError::UserNotFound => MetaHttpResponse::forbidden("Unauthorized access"),
            AlertError::AlertIdMissing => MetaHttpResponse::bad_request(value),
        }
    }
}

/// CreateAlert
#[utoipa::path(
    context_path = "/api",
    tag = "Alerts",
    operation_id = "CreateAlert",
    summary = "Create new alert",
    description = "Creates a new alert with specified conditions, triggers, and notifications. Users can define custom queries, thresholds, and notification destinations to monitor their data and receive timely alerts when conditions are met.",
    security(
        ("Authorization"= [])
    ),
    params(
        ("org_id" = String, Path, description = "Organization name"),
        ("folder" = Option<String>, Query, description = "Folder ID (Required if alert folder is not the default folder)"),
      ),
    request_body(content = inline(CreateAlertRequestBody), description = "Alert data", content_type = "application/json"),
    responses(
        (status = 200, description = "Success", content_type = "application/json", body = Object),
        (status = 400, description = "Error",   content_type = "application/json", body = ()),
    ),
    extensions(
        ("x-o2-ratelimit" = json!({"module": "Alerts", "operation": "create"}))
    )
)]
#[post("/v2/{org_id}/alerts")]
pub async fn create_alert(
    path: web::Path<String>,
    req_body: web::Json<CreateAlertRequestBody>,
    Headers(user_email): Headers<UserEmail>,
    req: HttpRequest,
) -> HttpResponse {
    let org_id = path.into_inner();
    let req_body = req_body.into_inner();

    let query_str = req.query_string();
    let folder_id = get_folder(query_str);
    let overwrite = is_overwrite(query_str);
    let mut alert: MetaAlert = req_body.into();
    if alert.owner.clone().filter(|o| !o.is_empty()).is_none() {
        alert.owner = Some(user_email.user_id.clone());
    }
    alert.last_edited_by = Some(user_email.user_id);

    let client = ORM_CLIENT.get_or_init(connect_to_orm).await;
    match alert::create(client, &org_id, &folder_id, alert, overwrite).await {
        Ok(v) => MetaHttpResponse::json(
            MetaHttpResponse::message(StatusCode::OK, "Alert saved")
                .with_id(v.id.map(|id| id.to_string()).unwrap_or_default())
                .with_name(v.name),
        ),
        Err(e) => e.into(),
    }
}

/// GetAlert
#[utoipa::path(
    context_path = "/api",
    tag = "Alerts",
    operation_id = "GetAlert",
    summary = "Get alert details",
    description = "Retrieves detailed information about a specific alert including its configuration, conditions, triggers, notification settings, and current status. Useful for viewing and understanding existing alert setups.",
    security(
        ("Authorization"= [])
    ),
    params(
        ("org_id" = String, Path, description = "Organization name"),
        ("alert_id" = String, Path, description = "Alert ID"),
        ("folder" = Option<String>, Query, description = "Folder ID (Required if RBAC enabled)"),
      ),
    responses(
        (status = 200, description = "Success",  content_type = "application/json", body = inline(GetAlertResponseBody)),
        (status = 404, description = "NotFound", content_type = "application/json", body = ()),
    ),
    extensions(
        ("x-o2-ratelimit" = json!({"module": "Alerts", "operation": "get"}))
    )
)]
#[get("/v2/{org_id}/alerts/{alert_id}")]
async fn get_alert(path: web::Path<(String, Ksuid)>) -> HttpResponse {
    let (org_id, alert_id) = path.into_inner();

    let client = ORM_CLIENT.get_or_init(connect_to_orm).await;
    match alert::get_by_id(client, &org_id, alert_id).await {
        Ok((_, alert)) => {
            let key = alert.get_unique_key();
            let scheduled_job = scheduler::get(&org_id, TriggerModule::Alert, &key)
                .await
                .ok();
            let resp_body: GetAlertResponseBody = (alert, scheduled_job).into();
            MetaHttpResponse::json(resp_body)
        }
        Err(e) => e.into(),
    }
}

/// ExportAlert
#[utoipa::path(
    context_path = "/api",
    tag = "Alerts",
    operation_id = "ExportAlert",
    summary = "Export alert configuration",
    description = "Exports the complete configuration of a specific alert in a format suitable for backup, sharing, or importing into other environments. Includes all alert settings, conditions, and notification configurations.",
    security(
        ("Authorization"= [])
    ),
    params(
        ("org_id" = String, Path, description = "Organization name"),
        ("alert_id" = String, Path, description = "Alert ID"),
        ("folder" = Option<String>, Query, description = "Folder ID (Required if RBAC enabled)"),
      ),
    responses(
        (status = 200, description = "Success",  content_type = "application/json", body = inline(GetAlertResponseBody)),
        (status = 404, description = "NotFound", content_type = "application/json", body = ()),
    ),
    extensions(
        ("x-o2-ratelimit" = json!({"module": "Alerts", "operation": "get"}))
    )
)]
#[get("/v2/{org_id}/alerts/{alert_id}/export")]
pub async fn export_alert(path: web::Path<(String, Ksuid)>) -> HttpResponse {
    let (org_id, alert_id) = path.into_inner();

    let client = ORM_CLIENT.get_or_init(connect_to_orm).await;
    match alert::get_by_id(client, &org_id, alert_id).await {
        Ok((_, alert)) => {
            let key = alert.get_unique_key();
            let scheduled_job = scheduler::get(&org_id, TriggerModule::Alert, &key)
                .await
                .ok();
            let resp_body: GetAlertResponseBody = (alert, scheduled_job).into();
            MetaHttpResponse::json(resp_body)
        }
        Err(e) => e.into(),
    }
}

/// UpdateAlert
#[utoipa::path(
    context_path = "/api",
    tag = "Alerts",
    operation_id = "UpdateAlert",
    summary = "Update alert configuration",
    description = "Updates an existing alert's configuration including conditions, queries, thresholds, notification destinations, and scheduling. Allows users to modify alert behavior and settings as monitoring requirements change.",
    security(
        ("Authorization"= [])
    ),
    params(
        ("org_id" = String, Path, description = "Organization name"),
        ("alert_id" = String, Path, description = "Alert ID"),
        ("folder" = Option<String>, Query, description = "Folder ID (Required if RBAC enabled)"),
      ),
    request_body(content = inline(UpdateAlertRequestBody), description = "Alert data", content_type = "application/json"),
    responses(
        (status = 200, description = "Success", content_type = "application/json", body = Object),
        (status = 400, description = "Error",   content_type = "application/json", body = ()),
    ),
    extensions(
        ("x-o2-ratelimit" = json!({"module": "Alerts", "operation": "update"}))
    )
)]
#[put("/v2/{org_id}/alerts/{alert_id}")]
pub async fn update_alert(
    path: web::Path<(String, Ksuid)>,
    req_body: web::Json<UpdateAlertRequestBody>,
    Headers(user_email): Headers<UserEmail>,
) -> HttpResponse {
    let (org_id, alert_id) = path.into_inner();
    let req_body = req_body.into_inner();

    let mut alert: MetaAlert = req_body.into();
    alert.last_edited_by = Some(user_email.user_id);
    alert.id = Some(alert_id);

    let client = ORM_CLIENT.get_or_init(connect_to_orm).await;
    match alert::update(client, &org_id, None, alert).await {
        Ok(_) => MetaHttpResponse::ok("Alert Updated"),
        Err(e) => e.into(),
    }
}

/// DeleteAlert
#[utoipa::path(
    context_path = "/api",
    tag = "Alerts",
    operation_id = "DeleteAlert",
    summary = "Delete alert",
    description = "Permanently removes an alert and all its configurations including conditions, triggers, and notification settings. This action cannot be undone and will stop all monitoring and notifications for the deleted alert.",
    security(
        ("Authorization"= [])
    ),
    params(
        ("org_id" = String, Path, description = "Organization name"),
        ("alert_id" = String, Path, description = "Alert ID"),
        ("folder" = Option<String>, Query, description = "Folder ID (Required if RBAC enabled)"),
    ),
    responses(
        (status = 200, description = "Success", content_type = "application/json", body = Object),
        (status = 500, description = "Failure",  content_type = "application/json", body = ()),
    ),
    extensions(
        ("x-o2-ratelimit" = json!({"module": "Alerts", "operation": "delete"}))
    )
)]
#[delete("/v2/{org_id}/alerts/{alert_id}")]
async fn delete_alert(path: web::Path<(String, Ksuid)>) -> HttpResponse {
    let (org_id, alert_id) = path.into_inner();

    let client = ORM_CLIENT.get_or_init(connect_to_orm).await;
    match alert::delete_by_id(client, &org_id, alert_id).await {
        Ok(_) => MetaHttpResponse::ok("Alert deleted"),
        Err(e) => e.into(),
    }
}

/// DeleteAlertBulk
#[utoipa::path(
    context_path = "/api",
    tag = "Alerts",
    operation_id = "DeleteAlertBulk",
    summary = "Delete multiple alerts",
    description = "Permanently removes multiple alerts and all their configurations including conditions, triggers, and notification settings. This action cannot be undone and will stop all monitoring and notifications for the deleted alerts.",
    security(
        ("Authorization"= [])
    ),
    params(
        ("org_id" = String, Path, description = "Organization id"),
    ),
    request_body(content = AlertBulkDeleteRequest, description = "Alert ids", content_type = "application/json"),
    responses(
        (status = 200, description = "Success", content_type = "application/json", body = AlertBulkDeleteResponse),
        (status = 500, description = "Failure",  content_type = "application/json", body = ()),
    ),
    extensions(
        ("x-o2-ratelimit" = json!({"module": "Alerts", "operation": "delete"}))
    )
)]
#[delete("/v2/{org_id}/alerts/bulk")]
async fn delete_alert_bulk(
    path: web::Path<String>,
    Query(query): Query<HashMap<String, String>>,
    Headers(user_email): Headers<UserEmail>,
    req: web::Json<AlertBulkDeleteRequest>,
) -> HttpResponse {
    let org_id = path.into_inner();
    let req = req.into_inner();
    let _user_id = user_email.user_id;
    let folder_id = crate::common::utils::http::get_folder(&query);

    #[cfg(feature = "enterprise")]
    for id in &req.ids {
        if let Some(res) = check_resource_permissions(
            &org_id,
            &_user_id,
            "alerts",
            &id.to_string(),
            "DELETE",
            &folder_id,
        )
        .await
        {
            return res;
        }
    }

    let mut successful = Vec::with_capacity(req.ids.len());
    let mut unsuccessful = Vec::with_capacity(req.ids.len());
    let mut err = None;

    let client = ORM_CLIENT.get_or_init(connect_to_orm).await;
    for id in req.ids {
        match alert::delete_by_id(client, &org_id, id.clone()).await {
            Ok(_) => {
                successful.push(id);
            }
            Err(e) => {
                log::error!("error deleting alert {org_id}/{id} : {e}");
                unsuccessful.push(id);
                err = Some(e.to_string())
            }
        }
    }

    MetaHttpResponse::json(AlertBulkDeleteResponse {
        successful,
        unsuccessful,
        err,
    })
}

/// ListAlerts
#[utoipa::path(
    context_path = "/api",
    tag = "Alerts",
    operation_id = "ListAlerts",
    summary = "List organization alerts",
    description = "Retrieves a list of all alerts in the organization with filtering and pagination options. Shows alert summaries including names, status, folder organization, and basic configuration details for monitoring and management purposes.",
    security(
        ("Authorization"= [])
    ),
    params(
        ("org_id" = String, Path, description = "Organization name"),
        ListAlertsQuery,
      ),
    responses(
        (status = 200, description = "Success", content_type = "application/json", body = inline(ListAlertsResponseBody)),
    ),
    extensions(
        ("x-o2-ratelimit" = json!({"module": "Alerts", "operation": "list"}))
    )
)]
#[get("/v2/{org_id}/alerts")]
async fn list_alerts(
    path: web::Path<String>,
    req: HttpRequest,
    #[cfg(feature = "enterprise")] Headers(user_email): Headers<UserEmail>,
) -> HttpResponse {
    let org_id = path.into_inner();
    let Ok(query) = web::Query::<ListAlertsQuery>::from_query(req.query_string()) else {
        return MetaHttpResponse::bad_request("Error parsing query parameters");
    };
    let query = query.0;

    #[cfg(not(feature = "enterprise"))]
    let user_id = None;
    #[cfg(feature = "enterprise")]
    let user_id = Some(user_email.user_id.as_str());

    let client = ORM_CLIENT.get_or_init(connect_to_orm).await;
    let scheduled_jobs = scheduler::list_by_org(&org_id, Some(TriggerModule::Alert))
        .await
        .unwrap_or_default();
    let mut scheduled_jobs: HashMap<String, Trigger> = scheduled_jobs
        .into_iter()
        .map(|t| (t.module_key.clone(), t))
        .collect();
    let folders_and_alerts_scheduled_job =
        match alert::list_v2(client, user_id, query.into(&org_id)).await {
            Ok(f_a) => {
                let f_a: Vec<_> = f_a
                    .into_iter()
                    .map(|(folder, alert)| {
                        let key = alert.get_unique_key();
                        (folder, alert, scheduled_jobs.remove(&key))
                    })
                    .collect();
                f_a
            }
            Err(e) => return e.into(),
        };
    let Ok(resp_body) = ListAlertsResponseBody::try_from(folders_and_alerts_scheduled_job) else {
        return MetaHttpResponse::internal_error("");
    };
    MetaHttpResponse::json(resp_body)
}

/// EnableAlert
#[utoipa::path(
    context_path = "/api",
    tag = "Alerts",
    operation_id = "EnableAlert",
    summary = "Enable or disable alert",
    description = "Toggles the active status of an alert to enable or disable its monitoring and notification functionality. When disabled, the alert will stop evaluating conditions and sending notifications until re-enabled.",
    security(
        ("Authorization"= [])
    ),
    params(
        ("org_id" = String, Path, description = "Organization name"),
        ("alert_id" = String, Path, description = "Alert ID"),
        EnableAlertQuery,
    ),
    responses(
        (status = 200, description = "Success", content_type = "application/json", body = Object),
        (status = 404, description = "NotFound", content_type = "application/json", body = ()),
        (status = 500, description = "Failure",  content_type = "application/json", body = ()),
    ),
    extensions(
        ("x-o2-ratelimit" = json!({"module": "Alerts", "operation": "update"}))
    )
)]
#[patch("/v2/{org_id}/alerts/{alert_id}/enable")]
async fn enable_alert(path: web::Path<(String, Ksuid)>, req: HttpRequest) -> HttpResponse {
    let (org_id, alert_id) = path.into_inner();
    let Ok(query) = web::Query::<EnableAlertQuery>::from_query(req.query_string()) else {
        return MetaHttpResponse::bad_request("Error parsing query parameters");
    };
    let should_enable = query.0.value;

    let client = ORM_CLIENT.get_or_init(connect_to_orm).await;
    match alert::enable_by_id(client, &org_id, alert_id, should_enable).await {
        Ok(_) => {
            let resp_body = EnableAlertResponseBody {
                enabled: should_enable,
            };
            MetaHttpResponse::json(resp_body)
        }
        Err(e) => e.into(),
    }
}

/// EnableAlertBulk
#[utoipa::path(
    context_path = "/api",
    tag = "Alerts",
    operation_id = "EnableAlertBulk",
    summary = "Enable or disable alert in bulk",
    description = "Toggles the active status of alerts to enable or disable its monitoring and notification functionality in bulk. When disabled, the alert will stop evaluating conditions and sending notifications until re-enabled.",
    security(
        ("Authorization"= [])
    ),
    params(
        ("org_id" = String, Path, description = "Organization name"),
        EnableAlertQuery,
    ),
    request_body(content = inline(AlertBulkEnableRequest), description = "Alert id list", content_type = "application/json"),
    responses(
        (status = 200, description = "Success", content_type = "application/json", body = Object),
        (status = 404, description = "NotFound", content_type = "application/json", body = ()),
        (status = 500, description = "Failure",  content_type = "application/json", body = ()),
    ),
    extensions(
        ("x-o2-ratelimit" = json!({"module": "Alerts", "operation": "update"}))
    )
)]
#[post("/v2/{org_id}/alerts/bulk/enable")]
async fn enable_alert_bulk(
    path: web::Path<String>,
    web::Json(req): web::Json<AlertBulkEnableRequest>,
    in_req: HttpRequest,
    #[cfg(feature = "enterprise")] Headers(user_email): Headers<UserEmail>,
) -> HttpResponse {
    let org_id = path.into_inner();
    let Ok(query) = web::Query::<EnableAlertQuery>::from_query(in_req.query_string()) else {
        return MetaHttpResponse::bad_request("Error parsing query parameters");
    };
    let should_enable = query.0.value;

    #[cfg(feature = "enterprise")]
    {
        let user_id = &user_email.user_id;

        for id in &req.ids {
            if let Some(res) =
                check_resource_permissions(&org_id, user_id, "alerts", &id.to_string(), "PUT", "")
                    .await
            {
                return res;
            }
        }
    }

    let mut successful = Vec::with_capacity(req.ids.len());
    let mut unsuccessful = Vec::with_capacity(req.ids.len());
    let mut err = None;

    let client = ORM_CLIENT.get_or_init(connect_to_orm).await;
    for id in req.ids {
        match alert::enable_by_id(client, &org_id, id, should_enable).await {
            Ok(_) => {
                successful.push(id);
            }
            Err(e) => {
                log::error!("error in enabling alert {id} : {e}");
                unsuccessful.push(id);
                err = Some(e.to_string());
            }
        }
    }
    MetaHttpResponse::json(AlertBulkEnableResponse {
        successful,
        unsuccessful,
        err,
    })
}

/// TriggerAlert
#[utoipa::path(
    context_path = "/api",
    tag = "Alerts",
    operation_id = "TriggerAlert",
    summary = "Manually trigger alert",
    description = "Manually triggers an alert to test its functionality and notification delivery. Useful for testing alert configurations, verifying notification channels, and ensuring alerts work as expected before relying on them for monitoring.",
    security(
        ("Authorization"= [])
    ),
    params(
        ("org_id" = String, Path, description = "Organization name"),
        ("alert_id" = String, Path, description = "Alert ID"),
        ("folder" = Option<String>, Query, description = "Folder ID (Required if RBAC enabled)"),
    ),
    responses(
        (status = 200, description = "Success", content_type = "application/json", body = Object),
        (status = 404, description = "NotFound", content_type = "application/json", body = ()),
        (status = 500, description = "Failure",  content_type = "application/json", body = ()),
    ),
    extensions(
        ("x-o2-ratelimit" = json!({"module": "Alerts", "operation": "update"}))
    )
)]
#[patch("/v2/{org_id}/alerts/{alert_id}/trigger")]
async fn trigger_alert(path: web::Path<(String, Ksuid)>) -> HttpResponse {
    let (org_id, alert_id) = path.into_inner();

    let client = ORM_CLIENT.get_or_init(connect_to_orm).await;
    match alert::trigger_by_id(client, &org_id, alert_id).await {
        Ok(_) => MetaHttpResponse::ok("Alert triggered"),
        Err(e) => e.into(),
    }
}

/// MoveAlerts
#[utoipa::path(
    context_path = "/api",
    tag = "Alerts",
    operation_id = "MoveAlerts",
    summary = "Move alerts between folders",
    description = "Moves one or more alerts from their current folder to a specified destination folder. Helps organize alerts into logical groups and manage access permissions when using role-based access control.",
    security(
        ("Authorization"= [])
    ),
    params(
        ("org_id" = String, Path, description = "Organization name"),
        ("folder" = Option<String>, Query, description = "From Folder ID (Required if RBAC enabled)"),
    ),
    request_body(content = inline(MoveAlertsRequestBody), description = "Identifies alerts and the destination folder", content_type = "application/json"),
    responses(
        (status = 200, description = "Success", content_type = "application/json", body = Object),
        (status = 404, description = "NotFound", content_type = "application/json", body = ()),
        (status = 500, description = "Failure",  content_type = "application/json", body = ()),
    ),
    extensions(
        ("x-o2-ratelimit" = json!({"module": "Alerts", "operation": "update"}))
    )
)]
#[patch("/v2/{org_id}/alerts/move")]
async fn move_alerts(
    path: web::Path<String>,
    req_body: web::Json<MoveAlertsRequestBody>,
    Headers(user_email): Headers<UserEmail>,
) -> HttpResponse {
    let org_id = path.into_inner();
    let client = ORM_CLIENT.get_or_init(connect_to_orm).await;
    match alert::move_to_folder(
        client,
        &org_id,
        &req_body.alert_ids,
        &req_body.dst_folder_id,
        &user_email.user_id,
    )
    .await
    {
        Ok(_) => {
            let message = if req_body.alert_ids.len() == 1 {
                "Alert moved"
            } else {
                "Alerts moved"
            };
            MetaHttpResponse::ok(message)
        }
        Err(e) => e.into(),
    }
}

/// GenerateSql
#[utoipa::path(
    context_path = "/api",
    tag = "Alerts",
    operation_id = "GenerateSql",
    summary = "Generate SQL from alert query parameters",
    description = "Generates a SQL query string based on alert query parameters including stream, aggregations, and conditions. This endpoint is useful for testing alert queries and understanding the SQL that will be executed.",
    security(("Authorization"= [])),
    params(
        ("org_id" = String, Path, description = "Organization name"),
    ),
    request_body(
        content = inline(GenerateSqlRequestBody),
        description = "SQL generation parameters",
        content_type = "application/json"
    ),
    responses(
        (status = 200, description = "Success", content_type = "application/json", body = inline(GenerateSqlResponseBody)),
        (status = 400, description = "Bad request - invalid parameters", content_type = "application/json", body = Object),
        (status = 500, description = "Internal server error", content_type = "application/json", body = Object),
    ),
    extensions(
        ("x-o2-ratelimit" = json!({"module": "Alerts", "operation": "generate_sql"}))
    )
)]
#[post("/v2/{org_id}/alerts/generate_sql")]
pub async fn generate_sql(
    path: web::Path<String>,
    req_body: web::Json<GenerateSqlRequestBody>,
    #[cfg(feature = "enterprise")] Headers(user_email): Headers<UserEmail>,
    #[cfg(not(feature = "enterprise"))] Headers(_user_email): Headers<UserEmail>,
    _req: HttpRequest,
) -> HttpResponse {
    let org_id = path.into_inner();
    let req_body = req_body.into_inner();

    // Convert HTTP models to internal types
    let stream_type: config::meta::stream::StreamType = req_body.stream_type.into();
    let query_condition: config::meta::alerts::QueryCondition = req_body.query_condition.into();

    #[cfg(feature = "enterprise")]
    {
        // Check stream permissions for enterprise builds
        if let Some(response) = check_stream_permissions(
            &req_body.stream_name,
            &org_id,
            &user_email.user_id,
            &stream_type,
        )
        .await
        {
            return response;
        }
    }

    // Validate that the stream exists
    match infra::schema::get(&org_id, &req_body.stream_name, stream_type).await {
        Err(e) => {
            log::warn!(
                "Stream validation failed for org {} stream {} ({}): {}",
                org_id,
                req_body.stream_name,
                stream_type,
                e
            );
            return MetaHttpResponse::bad_request(format!(
                "Stream '{}' of type '{}' does not exist",
                req_body.stream_name, stream_type
            ));
        }
        Ok(schema) if schema.fields().is_empty() => {
            log::warn!(
                "Stream '{}' of type '{}' in org {} has no schema (does not exist)",
                req_body.stream_name,
                stream_type,
                org_id
            );
            return MetaHttpResponse::bad_request(format!(
                "Stream '{}' of type '{}' does not exist",
                req_body.stream_name, stream_type
            ));
        }
        Ok(_) => {
            // Stream exists and has a schema, continue
        }
    }

    // Extract conditions from query_condition or use default empty conditions
    let conditions = query_condition.conditions.clone().unwrap_or(
        config::meta::alerts::AlertConditionParams::V1(
            config::meta::alerts::ConditionList::LegacyConditions(vec![]),
        ),
    );

    // Call the existing build_sql function from service layer
    match build_sql(
        &org_id,
        &req_body.stream_name,
        stream_type,
        &query_condition,
        &conditions,
    )
    .await
    {
        Ok(sql) => {
            // Calculate metadata
            let has_agg = query_condition.aggregation.is_some();
            let has_conds = conditions.len().await > 0;
            let has_group = has_agg
                && query_condition
                    .aggregation
                    .as_ref()
                    .map(|a| a.group_by.is_some() && !a.group_by.as_ref().unwrap().is_empty())
                    .unwrap_or(false);

            let response = GenerateSqlResponseBody {
                sql,
                metadata: Some(GenerateSqlMetadata {
                    has_aggregation: has_agg,
                    has_conditions: has_conds,
                    has_group_by: has_group,
                }),
            };
            MetaHttpResponse::json(response)
        }
        Err(e) => {
            let error_msg = e.to_string();
            log::warn!(
                "Failed to generate SQL for org {} stream {}: {}",
                org_id,
                req_body.stream_name,
                error_msg
            );
            MetaHttpResponse::bad_request(format!("Failed to generate SQL: {}", error_msg))
        }
    }
}<|MERGE_RESOLUTION|>--- conflicted
+++ resolved
@@ -37,22 +37,14 @@
         extractors::Headers,
         models::alerts::{
             requests::{
-<<<<<<< HEAD
                 AlertBulkDeleteRequest, AlertBulkEnableRequest, CreateAlertRequestBody,
-                EnableAlertQuery, ListAlertsQuery, MoveAlertsRequestBody, UpdateAlertRequestBody,
+                EnableAlertQuery, GenerateSqlRequestBody, ListAlertsQuery, MoveAlertsRequestBody,
+                UpdateAlertRequestBody,
             },
             responses::{
                 AlertBulkDeleteResponse, AlertBulkEnableResponse, EnableAlertResponseBody,
-                GetAlertResponseBody, ListAlertsResponseBody,
-=======
-                AlertBulkEnableRequest, CreateAlertRequestBody, EnableAlertQuery,
-                GenerateSqlRequestBody, ListAlertsQuery, MoveAlertsRequestBody,
-                UpdateAlertRequestBody,
-            },
-            responses::{
-                AlertBulkEnableResponse, EnableAlertResponseBody, GenerateSqlMetadata,
-                GenerateSqlResponseBody, GetAlertResponseBody, ListAlertsResponseBody,
->>>>>>> c9f7ead7
+                GenerateSqlMetadata, GenerateSqlResponseBody, GetAlertResponseBody,
+                ListAlertsResponseBody,
             },
         },
         request::dashboards::{get_folder, is_overwrite},
