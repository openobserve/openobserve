// Copyright 2025 OpenObserve Inc.
//
// This program is free software: you can redistribute it and/or modify
// it under the terms of the GNU Affero General Public License as published by
// the Free Software Foundation, either version 3 of the License, or
// (at your option) any later version.
//
// This program is distributed in the hope that it will be useful
// but WITHOUT ANY WARRANTY; without even the implied warranty of
// MERCHANTABILITY or FITNESS FOR A PARTICULAR PURPOSE.  See the
// GNU Affero General Public License for more details.
//
// You should have received a copy of the GNU Affero General Public License
// along with this program.  If not, see <http://www.gnu.org/licenses/>.

<<<<<<< HEAD
use std::{
    cmp::Ordering,
    collections::HashMap,
    io::{Error, ErrorKind},
};
=======
use std::io::{Error, ErrorKind};
>>>>>>> 19f078bc

use actix_web::{
    HttpRequest, HttpResponse, Responder, delete, get, http, http::StatusCode, post, put, web,
};
use config::{
    meta::stream::{StreamSettings, StreamType, UpdateStreamSettings},
    utils::schema::format_stream_name,
};
use hashbrown::HashMap;

use crate::{
    common::{
        meta::{
            self,
            http::HttpResponse as MetaHttpResponse,
            stream::{ListStream, StreamDeleteFields},
        },
        utils::http::get_stream_type_from_request,
    },
    service::stream,
};

/// GetSchema
#[utoipa::path(
    context_path = "/api",
    tag = "Streams",
    operation_id = "StreamSchema",
    security(
        ("Authorization"= [])
    ),
    params(
        ("org_id" = String, Path, description = "Organization name"),
        ("stream_name" = String, Path, description = "Stream name"),
        ("type" = String, Query, description = "Stream type"),
        ("keyword" = String, Query, description = "Keyword"),
        ("offset" = u32, Query, description = "Offset"),
        ("limit" = u32, Query, description = "Limit"),
    ),
    responses(
        (status = 200, description = "Success", content_type = "application/json", body = Stream),
        (status = 400, description = "Failure", content_type = "application/json", body = HttpResponse),
    )
)]
#[get("/{org_id}/streams/{stream_name}/schema")]
async fn schema(
    path: web::Path<(String, String)>,
    req: HttpRequest,
) -> Result<HttpResponse, Error> {
    let (org_id, stream_name) = path.into_inner();
    let query = web::Query::<HashMap<String, String>>::from_query(req.query_string()).unwrap();
    let stream_type = get_stream_type_from_request(&query).unwrap_or_default();
    let schema = stream::get_stream(&org_id, &stream_name, stream_type).await;
    let Some(mut schema) = schema else {
        return Ok(HttpResponse::NotFound().json(MetaHttpResponse::error(
            StatusCode::NOT_FOUND.into(),
            "stream not found".to_string(),
        )));
    };
    if let Some(uds_fields) = schema.settings.defined_schema_fields.as_ref() {
        let mut schema_fields = schema
            .schema
            .iter()
            .map(|f| (&f.name, f))
            .collect::<HashMap<_, _>>();
        schema.uds_schema = Some(
            uds_fields
                .iter()
                .filter_map(|f| schema_fields.remove(f).map(|f| f.to_owned()))
                .collect::<Vec<_>>(),
        );
    }

    // filter by keyword
    if let Some(keyword) = query.get("keyword") {
        if !keyword.is_empty() {
            schema.schema.retain(|f| f.name.contains(keyword));
        }
    }

    // set total fields
    schema.total_fields = schema.schema.len();

    // Pagination
    let offset = query
        .get("offset")
        .and_then(|s| s.parse::<usize>().ok())
        .unwrap_or(0);
    let limit = query
        .get("limit")
        .and_then(|s| s.parse::<usize>().ok())
        .unwrap_or(0);
    if offset >= schema.schema.len() {
        schema.schema = vec![];
    } else if limit > 0 {
        let end = std::cmp::min(offset + limit, schema.schema.len());
        schema.schema = schema.schema[offset..end].to_vec();
    }

    Ok(HttpResponse::Ok().json(schema))
}

/// CreateStreamSettings
#[utoipa::path(
    context_path = "/api",
    tag = "Streams",
    operation_id = "StreamSettings",
    security(
        ("Authorization"= [])
    ),
    params(
        ("org_id" = String, Path, description = "Organization name"),
        ("stream_name" = String, Path, description = "Stream name"),
        ("type" = String, Query, description = "Stream type"),
    ),
    request_body(content = StreamSettings, description = "Stream settings", content_type = "application/json"),
    responses(
        (status = 200, description = "Success", content_type = "application/json", body = HttpResponse),
        (status = 400, description = "Failure", content_type = "application/json", body = HttpResponse),
    )
)]
#[post("/{org_id}/streams/{stream_name}/settings")]
async fn settings(
    path: web::Path<(String, String)>,
    settings: web::Json<StreamSettings>,
    req: HttpRequest,
) -> Result<HttpResponse, Error> {
    let (org_id, mut stream_name) = path.into_inner();
    if !config::get_config().common.skip_formatting_stream_name {
        stream_name = format_stream_name(&stream_name);
    }
    let query = web::Query::<HashMap<String, String>>::from_query(req.query_string()).unwrap();
    let stream_type = get_stream_type_from_request(&query).unwrap_or_default();
    if stream_type == StreamType::EnrichmentTables || stream_type == StreamType::Index {
        return Ok(
            HttpResponse::BadRequest().json(meta::http::HttpResponse::error(
                http::StatusCode::BAD_REQUEST.into(),
                format!("Stream type '{}' not allowed", stream_type),
            )),
        );
    }
    stream::save_stream_settings(&org_id, &stream_name, stream_type, settings.into_inner()).await
}

/// UpdateStreamSettings
#[utoipa::path(
    context_path = "/api",
    tag = "Streams",
    operation_id = "UpdateStreamSettings",
    security(
        ("Authorization"= [])
    ),
    params(
        ("org_id" = String, Path, description = "Organization name"),
        ("stream_name" = String, Path, description = "Stream name"),
        ("type" = String, Query, description = "Stream type"),
    ),
    request_body(content = UpdateStreamSettings, description = "Stream settings", content_type = "application/json"),
    responses(
        (status = 200, description = "Success", content_type = "application/json", body = HttpResponse),
        (status = 400, description = "Failure", content_type = "application/json", body = HttpResponse),
    )
)]
#[put("/{org_id}/streams/{stream_name}/settings")]
async fn update_settings(
    path: web::Path<(String, String)>,
    stream_settings: web::Json<UpdateStreamSettings>,
    req: HttpRequest,
) -> Result<HttpResponse, Error> {
    let cfg = config::get_config();
    let (org_id, mut stream_name) = path.into_inner();
    if !cfg.common.skip_formatting_stream_name {
        stream_name = format_stream_name(&stream_name);
    }
    let query = web::Query::<HashMap<String, String>>::from_query(req.query_string()).unwrap();
    let stream_type = get_stream_type_from_request(&query).unwrap_or_default();
    if stream_type == StreamType::EnrichmentTables || stream_type == StreamType::Index {
        return Ok(
            HttpResponse::BadRequest().json(meta::http::HttpResponse::error(
                http::StatusCode::BAD_REQUEST.into(),
                format!("Stream type '{}' not allowed", stream_type),
            )),
        );
    }
    let stream_settings: UpdateStreamSettings = stream_settings.into_inner();
    let main_stream_res =
        stream::update_stream_settings(&org_id, &stream_name, stream_type, stream_settings.clone())
            .await?;

    // sync the data retention to index stream
    if stream_type.is_basic_type() && stream_settings.data_retention.is_some() {
        #[allow(deprecated)]
        let index_stream_name =
            if cfg.common.inverted_index_old_format && stream_type == StreamType::Logs {
                stream_name.to_string()
            } else {
                format!("{}_{}", stream_name, stream_type)
            };
        if infra::schema::get(&org_id, &index_stream_name, StreamType::Index)
            .await
            .is_ok()
        {
            let index_stream_settings = UpdateStreamSettings {
                data_retention: stream_settings.data_retention,
                ..Default::default()
            };
            match stream::update_stream_settings(
                &org_id,
                &index_stream_name,
                StreamType::Index,
                index_stream_settings,
            )
            .await
            {
                Ok(_) => {
                    log::debug!(
                        "Data retention settings for {} synced to index stream {}",
                        stream_name,
                        index_stream_name
                    );
                }
                Err(e) => {
                    log::error!(
                        "Failed to sync data retention settings to index stream {}: {}",
                        index_stream_name,
                        e
                    );
                }
            }
        }
    }

    Ok(main_stream_res)
}

/// DeleteStreamFields
#[utoipa::path(
    context_path = "/api",
    tag = "Streams",
    operation_id = "StreamDeleteFields",
    security(
        ("Authorization"= [])
    ),
    params(
        ("org_id" = String, Path, description = "Organization name"),
        ("stream_name" = String, Path, description = "Stream name"),
        ("type" = String, Query, description = "Stream type"),
    ),
    request_body(content = StreamDeleteFields, description = "Stream delete fields", content_type = "application/json"),
    responses(
        (status = 200, description = "Success", content_type = "application/json", body = HttpResponse),
        (status = 400, description = "Failure", content_type = "application/json", body = HttpResponse),
    )
)]
#[put("/{org_id}/streams/{stream_name}/delete_fields")]
async fn delete_fields(
    path: web::Path<(String, String)>,
    fields: web::Json<StreamDeleteFields>,
    req: HttpRequest,
) -> Result<HttpResponse, Error> {
    let (org_id, stream_name) = path.into_inner();
    let query = web::Query::<HashMap<String, String>>::from_query(req.query_string()).unwrap();
    let stream_type = get_stream_type_from_request(&query);
    match stream::delete_fields(
        &org_id,
        &stream_name,
        stream_type,
        &fields.into_inner().fields,
    )
    .await
    {
        Ok(_) => Ok(HttpResponse::Ok().json(MetaHttpResponse::message(
            http::StatusCode::OK.into(),
            "fields deleted".to_string(),
        ))),
        Err(e) => Ok(HttpResponse::BadRequest().json(MetaHttpResponse::error(
            http::StatusCode::BAD_REQUEST.into(),
            e.to_string(),
        ))),
    }
}

/// DeleteStream
#[utoipa::path(
    context_path = "/api",
    tag = "Streams",
    operation_id = "StreamDelete",
    security(
        ("Authorization"= [])
    ),
    params(
        ("org_id" = String, Path, description = "Organization name"),
        ("stream_name" = String, Path, description = "Stream name"),
        ("type" = String, Query, description = "Stream type"),
    ),
    responses(
        (status = 200, description = "Success", content_type = "application/json", body = HttpResponse),
        (status = 400, description = "Failure", content_type = "application/json", body = HttpResponse),
    )
)]
#[delete("/{org_id}/streams/{stream_name}")]
async fn delete(
    path: web::Path<(String, String)>,
    req: HttpRequest,
) -> Result<HttpResponse, Error> {
    let (org_id, stream_name) = path.into_inner();
    let query = web::Query::<HashMap<String, String>>::from_query(req.query_string()).unwrap();
    let stream_type = get_stream_type_from_request(&query).unwrap_or_default();
    stream::delete_stream(&org_id, &stream_name, stream_type).await
}

/// ListStreams
#[utoipa::path(
    context_path = "/api",
    tag = "Streams",
    operation_id = "StreamList",
    security(
        ("Authorization"= [])
    ),
    params(
        ("org_id" = String, Path, description = "Organization name"),
        ("type" = String, Query, description = "Stream type"),
        ("keyword" = String, Query, description = "Keyword"),
        ("offset" = u32, Query, description = "Offset"),
        ("limit" = u32, Query, description = "Limit"),
        ("sort" = String, Query, description = "Sort"),
    ),
    responses(
        (status = 200, description = "Success", content_type = "application/json", body = ListStream),
        (status = 400, description = "Failure", content_type = "application/json", body = HttpResponse),
    )
)]
#[get("/{org_id}/streams")]
async fn list(org_id: web::Path<String>, req: HttpRequest) -> impl Responder {
    let query = web::Query::<HashMap<String, String>>::from_query(req.query_string()).unwrap();
    let stream_type = get_stream_type_from_request(&query);

    let fetch_schema = match query.get("fetchSchema") {
        Some(s) => match s.to_lowercase().as_str() {
            "true" => true,
            "false" => false,
            _ => {
                return Err(Error::new(
                    ErrorKind::Other,
                    " 'fetchSchema' query param with value 'true' or 'false' allowed",
                ));
            }
        },
        None => false,
    };
    let mut _stream_list_from_rbac = None;
    // Get List of allowed objects
    #[cfg(feature = "enterprise")]
    {
        use o2_openfga::meta::mapping::OFGA_MODELS;

        let user_id = req.headers().get("user_id").unwrap();
        if let Some(s_type) = &stream_type {
            let stream_type_str = s_type.to_string();
            match crate::handler::http::auth::validator::list_objects_for_user(
                &org_id,
                user_id.to_str().unwrap(),
                "GET",
                OFGA_MODELS
                    .get(stream_type_str.as_str())
                    .map_or(stream_type_str.as_str(), |model| model.key),
            )
            .await
            {
                Ok(stream_list) => {
                    _stream_list_from_rbac = stream_list;
                }
                Err(e) => {
                    return Ok(crate::common::meta::http::HttpResponse::forbidden(
                        e.to_string(),
                    ));
                }
            }
        }
        // Get List of allowed objects ends
    }

    let mut indices = stream::get_streams(
        org_id.as_str(),
        stream_type,
        fetch_schema,
        _stream_list_from_rbac,
    )
    .await;

    // filter by keyword
    if let Some(keyword) = query.get("keyword") {
        if !keyword.is_empty() {
            indices.retain(|s| s.name.contains(keyword));
        }
    }

    // sort by
    let mut sort = "name".to_string();
    if let Some(s) = query.get("sort") {
        let s = s.to_lowercase();
        if !s.is_empty() {
            sort = s;
        }
    }
    let asc = if let Some(asc) = query.get("asc") {
        asc.to_lowercase() == "true" || asc.to_lowercase() == "1"
    } else {
        true
    };
    indices.sort_by(|a, b| match (sort.as_str(), asc) {
        ("name", true) => a.name.cmp(&b.name),
        ("name", false) => b.name.cmp(&a.name),
        ("doc_num", true) => a.stats.doc_num.cmp(&b.stats.doc_num),
        ("doc_num", false) => b.stats.doc_num.cmp(&a.stats.doc_num),
        ("storage_size", true) => a
            .stats
            .storage_size
            .partial_cmp(&b.stats.storage_size)
            .unwrap_or(Ordering::Equal),
        ("storage_size", false) => b
            .stats
            .storage_size
            .partial_cmp(&a.stats.storage_size)
            .unwrap_or(Ordering::Equal),
        ("compressed_size", true) => a
            .stats
            .compressed_size
            .partial_cmp(&b.stats.compressed_size)
            .unwrap_or(Ordering::Equal),
        ("compressed_size", false) => b
            .stats
            .compressed_size
            .partial_cmp(&a.stats.compressed_size)
            .unwrap_or(Ordering::Equal),
        ("index_size", true) => a
            .stats
            .index_size
            .partial_cmp(&b.stats.index_size)
            .unwrap_or(Ordering::Equal),
        ("index_size", false) => b
            .stats
            .index_size
            .partial_cmp(&a.stats.index_size)
            .unwrap_or(Ordering::Equal),
        _ => a.name.cmp(&b.name),
    });

    // set total streams
    let total = indices.len();

    // Pagination
    let offset = query
        .get("offset")
        .and_then(|s| s.parse::<usize>().ok())
        .unwrap_or(0);
    let limit = query
        .get("limit")
        .and_then(|s| s.parse::<usize>().ok())
        .unwrap_or(0);
    if offset >= indices.len() {
        indices = vec![];
    } else if limit > 0 {
        let end = std::cmp::min(offset + limit, indices.len());
        indices = indices[offset..end].to_vec();
    }
    Ok(HttpResponse::Ok().json(ListStream {
        list: indices,
        total,
    }))
}

#[utoipa::path(
    context_path = "/api",
    tag = "Streams",
    operation_id = "StreamDeleteCache",
    security(
        ("Authorization"= [])
    ),
    params(
        ("org_id" = String, Path, description = "Organization name"),
        ("stream_name" = String, Path, description = "Stream name"),
        ("type" = String, Query, description = "Stream type"),
    ),
    responses(
        (status = 200, description = "Success", content_type = "application/json", body = HttpResponse),
        (status = 400, description = "Failure", content_type = "application/json", body = HttpResponse),
    )
)]
#[delete("/{org_id}/streams/{stream_name}/cache/results")]
async fn delete_stream_cache(
    path: web::Path<(String, String)>,
    req: HttpRequest,
) -> Result<HttpResponse, Error> {
    if !config::get_config().common.result_cache_enabled {
        return Ok(HttpResponse::BadRequest().json(MetaHttpResponse::error(
            http::StatusCode::BAD_REQUEST.into(),
            "Result Cache is disabled".to_string(),
        )));
    }
    let (org_id, stream_name) = path.into_inner();
    let query = web::Query::<HashMap<String, String>>::from_query(req.query_string()).unwrap();
    let stream_type = get_stream_type_from_request(&query).unwrap_or_default();
    let path = if stream_name.eq("_all") {
        org_id
    } else {
        format!("{}/{}/{}", org_id, stream_type, stream_name)
    };

    match crate::service::search::cluster::cacher::delete_cached_results(path).await {
        true => Ok(HttpResponse::Ok().json(MetaHttpResponse::message(
            http::StatusCode::OK.into(),
            "cache deleted".to_string(),
        ))),
        false => Ok(HttpResponse::BadRequest().json(MetaHttpResponse::error(
            http::StatusCode::BAD_REQUEST.into(),
            "Error deleting cache, please retry".to_string(),
        ))),
    }
}<|MERGE_RESOLUTION|>--- conflicted
+++ resolved
@@ -13,15 +13,11 @@
 // You should have received a copy of the GNU Affero General Public License
 // along with this program.  If not, see <http://www.gnu.org/licenses/>.
 
-<<<<<<< HEAD
 use std::{
     cmp::Ordering,
     collections::HashMap,
     io::{Error, ErrorKind},
 };
-=======
-use std::io::{Error, ErrorKind};
->>>>>>> 19f078bc
 
 use actix_web::{
     HttpRequest, HttpResponse, Responder, delete, get, http, http::StatusCode, post, put, web,
