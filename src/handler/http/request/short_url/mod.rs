// Copyright 2025 OpenObserve Inc.
//
// This program is free software: you can redistribute it and/or modify
// it under the terms of the GNU Affero General Public License as published by
// the Free Software Foundation, either version 3 of the License, or
// (at your option) any later version.
//
// This program is distributed in the hope that it will be useful
// but WITHOUT ANY WARRANTY; without even the implied warranty of
// MERCHANTABILITY or FITNESS FOR A PARTICULAR PURPOSE.  See the
// GNU Affero General Public License for more details.
//
// You should have received a copy of the GNU Affero General Public License
// along with this program.  If not, see <http://www.gnu.org/licenses/>.

use std::io::Error;

use actix_web::{HttpRequest, HttpResponse, get, post, web};
use config::meta::short_url::ShortenUrlResponse;
use serde::Deserialize;

use crate::{
    common::{
        meta::http::HttpResponse as MetaHttpResponse,
        utils::redirect_response::RedirectResponseBuilder,
    },
    handler::http::request::search::error_utils::map_error_to_http_response,
    service::short_url,
};

/// Shorten a URL
///
/// #{"ratelimit_module":"ShortUrl", "ratelimit_module_operation":"create"}#
#[utoipa::path(
    post,
    context_path = "/api",
    request_body(
        content = ShortenUrlRequest,
        description = "The original URL to shorten",
        content_type = "application/json",
        example = json!({
            "original_url": "https://example.com/some/long/url"
        })
    ),
    responses(
        (
            status = 200,
            description = "Shortened URL",
            body = ShortenUrlResponse,
            content_type = "application/json",
            example = json!({
                "short_url": "http://localhost:5080/short/ddbffcea3ad44292"
            })
        ),
        (status = 400, description = "Invalid request", content_type = "application/json")
    ),
    tag = "Short Url"
)]
#[post("/{org_id}/short")]
pub async fn shorten(org_id: web::Path<String>, body: web::Bytes) -> Result<HttpResponse, Error> {
    let req: config::meta::short_url::ShortenUrlRequest = match serde_json::from_slice(&body) {
        Ok(v) => v,
        Err(e) => return Ok(MetaHttpResponse::bad_request(e)),
    };

    match short_url::shorten(&org_id, &req.original_url).await {
        Ok(short_url) => {
            let response = ShortenUrlResponse {
                short_url: short_url.clone(),
            };

            Ok(HttpResponse::Ok().json(response))
        }
        Err(e) => {
<<<<<<< HEAD
            log::error!("Failed to shorten URL: {:?}", e);
=======
            log::error!("Failed to shorten URL: {e}");
>>>>>>> ab5c296f
            Ok(map_error_to_http_response(&e.into(), None))
        }
    }
}

#[derive(Deserialize)]
pub struct RetrieveQuery {
    #[serde(rename = "type")]
    pub type_param: Option<String>,
}

/// Retrieve the original URL from a short_id
///
/// #{"ratelimit_module":"ShortUrl", "ratelimit_module_operation":"get"}#
#[utoipa::path(
    get,
    context_path = "/short",
    params(
        ("short_id" = String, Path, description = "The short ID to retrieve the original URL", example = "ddbffcea3ad44292"),
        ("type" = Option<String>, Query, description = "Response type - if 'ui', returns JSON object instead of redirect", example = "ui")
    ),
    responses(
        (status = 302, description = "Redirect to original URL (if < 1024 chars) or /web/short_url/{short_id}", headers(
            ("Location" = String, description = "The original URL or /web/short_url/{short_id} to which the client is redirected")
        )),
        (status = 200, description = "JSON response when type=ui", body = String, content_type = "application/json"),
        (status = 404, description = "Short URL not found", content_type = "text/plain")
    ),
    tag = "Short Url"
)]
#[get("/{org_id}/short/{short_id}")]
pub async fn retrieve(
    req: HttpRequest,
    path: web::Path<(String, String)>,
    query: web::Query<RetrieveQuery>,
) -> Result<HttpResponse, Error> {
    log::info!(
        "short_url::retrieve handler called for path: {}",
        req.path()
    );
    let (org_id, short_id) = path.into_inner();
    let original_url = short_url::retrieve(&short_id).await;

    // Check if type=ui for JSON response
<<<<<<< HEAD
    if let Some(ref type_param) = query.type_param {
        if type_param == "ui" {
            if let Some(url) = original_url {
                return Ok(HttpResponse::Ok().json(url));
            } else {
                return Ok(HttpResponse::NotFound().finish());
            }
=======
    if let Some(ref type_param) = query.type_param
        && type_param == "ui"
    {
        if let Some(url) = original_url {
            return Ok(HttpResponse::Ok().json(url));
        } else {
            return Ok(HttpResponse::NotFound().finish());
>>>>>>> ab5c296f
        }
    }

    // Here we redirect the legacy short urls to the new short url
    // the redirection then will be handled by the frontend using this flow
    // TODO: Remove this once we are sure there is no more legacy short urls
    if original_url.is_some() {
        let redirect_url = short_url::construct_short_url(&org_id, &short_id);
        let redirect_http = RedirectResponseBuilder::new(&redirect_url)
            .build()
            .redirect_http();
        Ok(redirect_http)
    } else {
        let redirect = RedirectResponseBuilder::default().build();
        log::error!("Short URL not found, {}", &redirect);
        Ok(redirect.redirect_http())
    }
}<|MERGE_RESOLUTION|>--- conflicted
+++ resolved
@@ -72,11 +72,7 @@
             Ok(HttpResponse::Ok().json(response))
         }
         Err(e) => {
-<<<<<<< HEAD
-            log::error!("Failed to shorten URL: {:?}", e);
-=======
             log::error!("Failed to shorten URL: {e}");
->>>>>>> ab5c296f
             Ok(map_error_to_http_response(&e.into(), None))
         }
     }
@@ -121,15 +117,6 @@
     let original_url = short_url::retrieve(&short_id).await;
 
     // Check if type=ui for JSON response
-<<<<<<< HEAD
-    if let Some(ref type_param) = query.type_param {
-        if type_param == "ui" {
-            if let Some(url) = original_url {
-                return Ok(HttpResponse::Ok().json(url));
-            } else {
-                return Ok(HttpResponse::NotFound().finish());
-            }
-=======
     if let Some(ref type_param) = query.type_param
         && type_param == "ui"
     {
@@ -137,7 +124,6 @@
             return Ok(HttpResponse::Ok().json(url));
         } else {
             return Ok(HttpResponse::NotFound().finish());
->>>>>>> ab5c296f
         }
     }
 
