// Copyright 2025 OpenObserve Inc.
//
// This program is free software: you can redistribute it and/or modify
// it under the terms of the GNU Affero General Public License as published by
// the Free Software Foundation, either version 3 of the License, or
// (at your option) any later version.
//
// This program is distributed in the hope that it will be useful
// but WITHOUT ANY WARRANTY; without even the implied warranty of
// MERCHANTABILITY or FITNESS FOR A PARTICULAR PURPOSE.  See the
// GNU Affero General Public License for more details.
//
// You should have received a copy of the GNU Affero General Public License
// along with this program.  If not, see <http://www.gnu.org/licenses/>.

use std::io::Error;

use actix_web::{HttpRequest, HttpResponse, get, http, post, web};
<<<<<<< HEAD
use config::{TIMESTAMP_COL_NAME, get_config, meta::stream::StreamType, metrics, utils::json};
=======
use config::{
    TIMESTAMP_COL_NAME, get_config,
    meta::{search::default_use_cache, stream::StreamType},
    metrics,
    utils::json,
};
>>>>>>> ab5c296f
use hashbrown::HashMap;
use serde::Serialize;
use tracing::{Instrument, Span};

use crate::{
    common::{
        meta::{self, http::HttpResponse as MetaHttpResponse},
        utils::http::{get_or_create_trace_id, get_use_cache_from_request},
    },
    handler::http::request::{
        CONTENT_TYPE_JSON, CONTENT_TYPE_PROTO, search::error_utils::map_error_to_http_response,
    },
    service::{search as SearchService, traces},
};

/// TracesIngest
#[utoipa::path(
    context_path = "/api",
    tag = "Traces",
    operation_id = "PostTraces",
    security(
        ("Authorization"= [])
    ),
    request_body(content = String, description = "ExportTraceServiceRequest", content_type = "application/x-protobuf"),
    responses(
        (status = 200, description = "Success", content_type = "application/json", body = IngestionResponse, example = json!({"code": 200})),
        (status = 500, description = "Failure", content_type = "application/json", body = HttpResponse),
    )
)]
#[post("/{org_id}/traces")]
pub async fn traces_write(
    org_id: web::Path<String>,
    req: HttpRequest,
    body: web::Bytes,
) -> Result<HttpResponse, Error> {
    handle_req(org_id, req, body).await
}

#[post("/{org_id}/v1/traces")]
pub async fn otlp_traces_write(
    org_id: web::Path<String>,
    req: HttpRequest,
    body: web::Bytes,
) -> Result<HttpResponse, Error> {
    handle_req(org_id, req, body).await
}

async fn handle_req(
    org_id: web::Path<String>,
    req: HttpRequest,
    body: web::Bytes,
) -> Result<HttpResponse, Error> {
    let org_id = org_id.into_inner();
    let content_type = req.headers().get("Content-Type").unwrap().to_str().unwrap();
    let in_stream_name = req
        .headers()
        .get(&get_config().grpc.stream_header_key)
        .map(|header| header.to_str().unwrap());
    if content_type.eq(CONTENT_TYPE_PROTO) {
        traces::otlp_proto(&org_id, body, in_stream_name).await
    } else if content_type.starts_with(CONTENT_TYPE_JSON) {
        traces::otlp_json(&org_id, body, in_stream_name).await
    } else {
        Ok(
            HttpResponse::BadRequest().json(meta::http::HttpResponse::error(
                http::StatusCode::BAD_REQUEST,
                "Bad Request",
            )),
        )
    }
}

/// GetLatestTraces
///
/// #{"ratelimit_module":"Traces", "ratelimit_module_operation":"list"}#
#[utoipa::path(
    context_path = "/api",
    tag = "Traces",
    operation_id = "GetLatestTraces",
    security(
        ("Authorization"= [])
    ),
    params(
        ("org_id" = String, Path, description = "Organization name"),
        ("stream_name" = String, Path, description = "Stream name"),
        ("filter" = Option<String>, Query, description = "filter, eg: a=b AND c=d"),
        ("from" = i64, Query, description = "from"), // topN
        ("size" = i64, Query, description = "size"), // topN
        ("start_time" = i64, Query, description = "start time"),
        ("end_time" = i64, Query, description = "end time"),
        ("timeout" = Option<i64>, Query, description = "timeout, seconds"),
    ),
    responses(
        (status = 200, description = "Success", content_type = "application/json", body = SearchResponse, example = json!({
            "took": 155,
            "hits": [
                {
                    "trace_id": "12345678",
                    "spans": [1, 2],
                    "service_name": [{"job1": 1, "job2": 0}],
                    "first_event": {
                        "start_time": 1234567890,
                        "operation_name": "operation_name"
                    }
                }
            ]
        })),
        (status = 400, description = "Failure", content_type = "application/json", body = HttpResponse),
        (status = 500, description = "Failure", content_type = "application/json", body = HttpResponse),
    )
)]
#[get("/{org_id}/{stream_name}/traces/latest")]
pub async fn get_latest_traces(
    path: web::Path<(String, String)>,
    in_req: HttpRequest,
) -> Result<HttpResponse, Error> {
    let start = std::time::Instant::now();
    let cfg = get_config();

    let (org_id, stream_name) = path.into_inner();
    let http_span = if cfg.common.tracing_search_enabled {
        tracing::info_span!(
            "/api/{org_id}/{stream_name}/traces/latest",
            org_id = org_id.clone(),
            stream_name = stream_name.clone()
        )
    } else {
        Span::none()
    };
    let trace_id = get_or_create_trace_id(in_req.headers(), &http_span);
    let user_id = in_req
        .headers()
        .get("user_id")
        .and_then(|v| v.to_str().ok())
        .unwrap_or("")
        .to_string();
    let query = web::Query::<HashMap<String, String>>::from_query(in_req.query_string()).unwrap();

    // Check permissions on stream

    #[cfg(feature = "enterprise")]
    {
        use o2_openfga::meta::mapping::OFGA_MODELS;

        use crate::{
            common::utils::auth::{AuthExtractor, is_root_user},
            service::users::get_user,
        };
        let user_id = in_req.headers().get("user_id").unwrap();
        if !is_root_user(user_id.to_str().unwrap()) {
            let user: config::meta::user::User = get_user(Some(&org_id), user_id.to_str().unwrap())
                .await
                .unwrap();
            let stream_type_str = StreamType::Traces.as_str();

            if !crate::handler::http::auth::validator::check_permissions(
                user_id.to_str().unwrap(),
                AuthExtractor {
                    auth: "".to_string(),
                    method: "GET".to_string(),
                    o2_type: format!(
                        "{}:{}",
                        OFGA_MODELS
                            .get(stream_type_str)
                            .map_or(stream_type_str, |model| model.key),
                        stream_name
                    ),
                    org_id: org_id.clone(),
                    bypass_check: false,
                    parent_id: "".to_string(),
                },
                user.role,
                user.is_external,
            )
            .await
            {
                return Ok(MetaHttpResponse::forbidden("Unauthorized Access"));
            }
        }
        // Check permissions on stream ends
    }

    let filter = match query.get("filter") {
        Some(v) => v.to_string(),
        None => "".to_string(),
    };
    let from = query
        .get("from")
        .map_or(0, |v| v.parse::<i64>().unwrap_or(0));
    let size = query
        .get("size")
        .map_or(10, |v| v.parse::<i64>().unwrap_or(10));
    let mut start_time = query
        .get("start_time")
        .map_or(0, |v| v.parse::<i64>().unwrap_or(0));
    if start_time == 0 {
        return Ok(MetaHttpResponse::bad_request("start_time is empty"));
    }
    let mut end_time = query
        .get("end_time")
        .map_or(0, |v| v.parse::<i64>().unwrap_or(0));
    if end_time == 0 {
        return Ok(MetaHttpResponse::bad_request("end_time is empty"));
    }

    let max_query_range = crate::common::utils::stream::get_max_query_range(
        std::slice::from_ref(&stream_name),
        org_id.as_str(),
        &user_id,
        StreamType::Traces,
    )
    .await;
    let mut range_error = String::new();
    if max_query_range > 0 && (end_time - start_time) > max_query_range * 3600 * 1_000_000 {
        start_time = end_time - max_query_range * 3600 * 1_000_000;
        range_error = format!(
            "Query duration is modified due to query range restriction of {max_query_range} hours"
        );
    }

    let timeout = query
        .get("timeout")
        .map_or(0, |v| v.parse::<i64>().unwrap_or(0));

    // search
    let query_sql = format!(
        "SELECT trace_id, min({TIMESTAMP_COL_NAME}) as zo_sql_timestamp, min(start_time) as trace_start_time, max(end_time) as trace_end_time FROM {stream_name}"
    );
    let query_sql = if filter.is_empty() {
        format!("{query_sql} GROUP BY trace_id ORDER BY zo_sql_timestamp DESC")
    } else {
        format!("{query_sql} WHERE {filter} GROUP BY trace_id ORDER BY zo_sql_timestamp DESC")
    };
    let mut req = config::meta::search::Request {
        query: config::meta::search::Query {
            sql: query_sql.to_string(),
            from,
            size,
            start_time,
            end_time,
            quick_mode: false,
            query_type: "".to_string(),
            track_total_hits: false,
            uses_zo_fn: false,
            query_fn: None,
            action_id: None,
            skip_wal: false,
            streaming_output: false,
            streaming_id: None,
            histogram_interval: 0,
        },
        encoding: config::meta::search::RequestEncoding::Empty,
        regions: vec![],
        clusters: vec![],
        timeout,
        search_type: None,
        search_event_context: None,
<<<<<<< HEAD
        use_cache: get_use_cache_from_request(&query),
=======
        use_cache: default_use_cache(),
>>>>>>> ab5c296f
        local_mode: None,
    };

    req.use_cache = get_use_cache_from_request(&query);

    let stream_type = StreamType::Traces;
    let user_id = in_req
        .headers()
        .get("user_id")
        .unwrap()
        .to_str()
        .ok()
        .map(|v| v.to_string());

    let search_res = SearchService::cache::search(
        &trace_id,
        &org_id,
        stream_type,
        user_id.clone(),
        &req,
        "".to_string(),
        false,
    )
    .instrument(http_span.clone())
    .await;

    let resp_search = match search_res {
        Ok(res) => res,
        Err(err) => {
            let time = start.elapsed().as_secs_f64();
            metrics::HTTP_RESPONSE_TIME
                .with_label_values(&[
                    "/api/org/traces/latest",
                    "500",
                    &org_id,
                    stream_type.as_str(),
                    "",
                    "",
                ])
                .observe(time);
            metrics::HTTP_INCOMING_REQUESTS
                .with_label_values(&[
                    "/api/org/traces/latest",
                    "500",
                    &org_id,
                    stream_type.as_str(),
                    "",
                    "",
                ])
                .inc();
            log::error!("get traces latest data error: {:?}", err);
            return Ok(map_error_to_http_response(&err, Some(trace_id)));
        }
    };
    if resp_search.hits.is_empty() {
        return Ok(HttpResponse::Ok().json(resp_search));
    }

    let mut traces_data: HashMap<String, TraceResponseItem> =
        HashMap::with_capacity(resp_search.hits.len());
    for item in resp_search.hits {
        let trace_id = item.get("trace_id").unwrap().as_str().unwrap().to_string();
        let trace_start_time = json::get_int_value(item.get("trace_start_time").unwrap());
        let trace_end_time = json::get_int_value(item.get("trace_end_time").unwrap());
        // trace time is nanosecond, need to compare with microsecond
        if trace_start_time / 1000 < start_time {
            start_time = trace_start_time / 1000;
        }
        if trace_end_time / 1000 > end_time {
            end_time = trace_end_time / 1000;
        }
        traces_data.insert(
            trace_id.clone(),
            TraceResponseItem {
                trace_id,
                start_time: trace_start_time,
                end_time: trace_end_time,
                duration: 0,
                spans: [0, 0],
                service_name: Vec::new(),
                first_event: serde_json::Value::Null,
            },
        );
    }

    // query the detail of the traces
    let trace_ids = traces_data
        .values()
        .map(|v| v.trace_id.clone())
        .collect::<Vec<String>>()
        .join("','");
    let query_sql = format!(
        "SELECT {TIMESTAMP_COL_NAME}, trace_id, start_time, end_time, duration, service_name, operation_name, span_status FROM {stream_name} WHERE trace_id IN ('{trace_ids}') ORDER BY {TIMESTAMP_COL_NAME} ASC"
    );
    req.query.from = 0;
    req.query.size = 9999;
    req.query.sql = query_sql.to_string();
    req.query.start_time = start_time;
    req.query.end_time = end_time;
    let mut traces_service_name: HashMap<String, HashMap<String, u16>> = HashMap::new();

    loop {
        let search_res = SearchService::cache::search(
            &trace_id,
            &org_id,
            stream_type,
            user_id.clone(),
            &req,
            "".to_string(),
            false,
        )
        .instrument(http_span.clone())
        .await;

        let resp_search = match search_res {
            Ok(res) => res,
            Err(err) => {
                let time = start.elapsed().as_secs_f64();
                metrics::HTTP_RESPONSE_TIME
                    .with_label_values(&[
                        "/api/org/traces/latest",
                        "500",
                        &org_id,
                        stream_type.as_str(),
                        "",
                        "",
                    ])
                    .observe(time);
                metrics::HTTP_INCOMING_REQUESTS
                    .with_label_values(&[
                        "/api/org/traces/latest",
                        "500",
                        &org_id,
                        stream_type.as_str(),
                        "",
                        "",
                    ])
                    .inc();
                log::error!("get traces latest data error: {:?}", err);
                return Ok(map_error_to_http_response(&err, Some(trace_id)));
            }
        };

        let resp_size = resp_search.hits.len() as i64;
        for item in resp_search.hits {
            let trace_id = item.get("trace_id").unwrap().as_str().unwrap().to_string();
            let trace_start_time = json::get_int_value(item.get("start_time").unwrap());
            let trace_end_time = json::get_int_value(item.get("end_time").unwrap());
            let duration = json::get_int_value(item.get("duration").unwrap());
            let service_name = item
                .get("service_name")
                .unwrap()
                .as_str()
                .unwrap()
                .to_string();
            let span_status = item
                .get("span_status")
                .unwrap()
                .as_str()
                .unwrap()
                .to_string();
            let trace = traces_data.get_mut(&trace_id).unwrap();
            if trace.first_event.is_null() {
                trace.first_event = item.clone();
            }
            trace.spans[0] += 1;
            if span_status.eq("ERROR") {
                trace.spans[1] += 1;
            }
            if trace.duration < duration {
                trace.duration = duration;
            }
            if trace.start_time == 0 || trace.start_time > trace_start_time {
                trace.start_time = trace_start_time;
            }
            if trace.end_time < trace_end_time {
                trace.end_time = trace_end_time;
            }
            let service_name_map = traces_service_name.entry(trace_id.clone()).or_default();
            let count = service_name_map.entry(service_name.clone()).or_default();
            *count += 1;
        }
        if resp_size < req.query.size {
            break;
        }
        req.query.from += req.query.size;
    }

    // apply service_name to traces_data
    for (trace_id, service_name_map) in traces_service_name {
        let trace = traces_data.get_mut(&trace_id).unwrap();
        for (service_name, count) in service_name_map {
            trace.service_name.push(TraceServiceNameItem {
                service_name,
                count,
            });
        }
    }
    let mut traces_data = traces_data.values().collect::<Vec<&TraceResponseItem>>();
    traces_data.sort_by(|a, b| b.start_time.cmp(&a.start_time));

    let time = start.elapsed().as_secs_f64();
    metrics::HTTP_RESPONSE_TIME
        .with_label_values(&[
            "/api/org/traces/latest",
            "200",
            &org_id,
            stream_type.as_str(),
            "",
            "",
        ])
        .observe(time);
    metrics::HTTP_INCOMING_REQUESTS
        .with_label_values(&[
            "/api/org/traces/latest",
            "200",
            &org_id,
            stream_type.as_str(),
            "",
            "",
        ])
        .inc();

    let mut resp: HashMap<&str, json::Value> = HashMap::new();
    resp.insert("took", json::Value::from((time * 1000.0) as usize));
    resp.insert("total", json::Value::from(traces_data.len()));
    resp.insert("from", json::Value::from(from));
    resp.insert("size", json::Value::from(size));
    resp.insert("hits", json::to_value(traces_data).unwrap());
    resp.insert("trace_id", json::Value::from(trace_id));
    if !range_error.is_empty() {
        resp.insert("function_error", json::Value::String(range_error));
    }
    Ok(HttpResponse::Ok().json(resp))
}

#[derive(Debug, Serialize)]
struct TraceResponseItem {
    trace_id: String,
    start_time: i64,
    end_time: i64,
    duration: i64,
    spans: [u16; 2],
    service_name: Vec<TraceServiceNameItem>,
    first_event: serde_json::Value,
}

#[derive(Debug, Serialize)]
struct TraceServiceNameItem {
    service_name: String,
    count: u16,
}<|MERGE_RESOLUTION|>--- conflicted
+++ resolved
@@ -16,16 +16,12 @@
 use std::io::Error;
 
 use actix_web::{HttpRequest, HttpResponse, get, http, post, web};
-<<<<<<< HEAD
-use config::{TIMESTAMP_COL_NAME, get_config, meta::stream::StreamType, metrics, utils::json};
-=======
 use config::{
     TIMESTAMP_COL_NAME, get_config,
     meta::{search::default_use_cache, stream::StreamType},
     metrics,
     utils::json,
 };
->>>>>>> ab5c296f
 use hashbrown::HashMap;
 use serde::Serialize;
 use tracing::{Instrument, Span};
@@ -283,11 +279,7 @@
         timeout,
         search_type: None,
         search_event_context: None,
-<<<<<<< HEAD
-        use_cache: get_use_cache_from_request(&query),
-=======
         use_cache: default_use_cache(),
->>>>>>> ab5c296f
         local_mode: None,
     };
 
