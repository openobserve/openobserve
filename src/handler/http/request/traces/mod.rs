// Copyright 2024 OpenObserve Inc.
//
// This program is free software: you can redistribute it and/or modify
// it under the terms of the GNU Affero General Public License as published by
// the Free Software Foundation, either version 3 of the License, or
// (at your option) any later version.
//
// This program is distributed in the hope that it will be useful
// but WITHOUT ANY WARRANTY; without even the implied warranty of
// MERCHANTABILITY or FITNESS FOR A PARTICULAR PURPOSE.  See the
// GNU Affero General Public License for more details.
//
// You should have received a copy of the GNU Affero General Public License
// along with this program.  If not, see <http://www.gnu.org/licenses/>.

use std::{collections::HashMap, io::Error};

use actix_web::{get, http, post, web, HttpRequest, HttpResponse};
use config::{get_config, meta::stream::StreamType, metrics, utils::json};
use infra::errors;
use serde::Serialize;
use tracing::{Instrument, Span};

use crate::{
    common::{
        meta::{self, http::HttpResponse as MetaHttpResponse},
        utils::http::get_or_create_trace_id,
    },
    handler::http::request::{CONTENT_TYPE_JSON, CONTENT_TYPE_PROTO},
    service::{search as SearchService, traces},
};

/// TracesIngest
#[utoipa::path(
    context_path = "/api",
    tag = "Traces",
    operation_id = "PostTraces",
    security(
        ("Authorization"= [])
    ),
    request_body(content = String, description = "ExportTraceServiceRequest", content_type = "application/x-protobuf"),
    responses(
        (status = 200, description = "Success", content_type = "application/json", body = IngestionResponse, example = json!({"code": 200})),
        (status = 500, description = "Failure", content_type = "application/json", body = HttpResponse),
    )
)]
#[post("/{org_id}/traces")]
pub async fn traces_write(
    org_id: web::Path<String>,
    req: HttpRequest,
    body: web::Bytes,
) -> Result<HttpResponse, Error> {
    handle_req(org_id, req, body).await
}

#[post("/{org_id}/v1/traces")]
pub async fn otlp_traces_write(
    org_id: web::Path<String>,
    req: HttpRequest,
    body: web::Bytes,
) -> Result<HttpResponse, Error> {
    handle_req(org_id, req, body).await
}

async fn handle_req(
    org_id: web::Path<String>,
    req: HttpRequest,
    body: web::Bytes,
) -> Result<HttpResponse, Error> {
    let org_id = org_id.into_inner();
    let content_type = req.headers().get("Content-Type").unwrap().to_str().unwrap();
    let in_stream_name = req
        .headers()
        .get(&get_config().grpc.stream_header_key)
        .map(|header| header.to_str().unwrap());
    if content_type.eq(CONTENT_TYPE_PROTO) {
        traces::otlp_proto(&org_id, body, in_stream_name).await
    } else if content_type.starts_with(CONTENT_TYPE_JSON) {
        traces::otlp_json(&org_id, body, in_stream_name).await
    } else {
        Ok(
            HttpResponse::BadRequest().json(meta::http::HttpResponse::error(
                http::StatusCode::BAD_REQUEST.into(),
                "Bad Request".to_string(),
            )),
        )
    }
}

/// GetLatestTraces
#[utoipa::path(
    context_path = "/api",
    tag = "Traces",
    operation_id = "GetLatestTraces",
    security(
        ("Authorization"= [])
    ),
    params(
        ("org_id" = String, Path, description = "Organization name"),
        ("stream_name" = String, Path, description = "Stream name"),
        ("filter" = Option<String>, Query, description = "filter, eg: a=b AND c=d"),
        ("from" = i64, Query, description = "from"), // topN
        ("size" = i64, Query, description = "size"), // topN
        ("start_time" = i64, Query, description = "start time"),
        ("end_time" = i64, Query, description = "end time"),
        ("timeout" = Option<i64>, Query, description = "timeout, seconds"),
    ),
    responses(
        (status = 200, description = "Success", content_type = "application/json", body = SearchResponse, example = json!({
            "took": 155,
            "hits": [
                {
                    "trace_id": "12345678",
                    "spans": [1, 2],
                    "service_name": [{"job1": 1, "job2": 0}],
                    "first_event": {
                        "start_time": 1234567890,
                        "operation_name": "operation_name"
                    }
                }
            ]
        })),
        (status = 400, description = "Failure", content_type = "application/json", body = HttpResponse),
        (status = 500, description = "Failure", content_type = "application/json", body = HttpResponse),
    )
)]
#[get("/{org_id}/{stream_name}/traces/latest")]
pub async fn get_latest_traces(
    path: web::Path<(String, String)>,
    in_req: HttpRequest,
) -> Result<HttpResponse, Error> {
    let start = std::time::Instant::now();
    let cfg = get_config();

    let (org_id, stream_name) = path.into_inner();
    let http_span = if cfg.common.tracing_search_enabled {
        tracing::info_span!(
            "/api/{org_id}/{stream_name}/traces/latest",
            org_id = org_id.clone(),
            stream_name = stream_name.clone()
        )
    } else {
        Span::none()
    };
    let trace_id = get_or_create_trace_id(in_req.headers(), &http_span);
    let user_id = in_req
        .headers()
        .get("user_id")
        .and_then(|v| v.to_str().ok())
        .unwrap_or("")
        .to_string();
    let query = web::Query::<HashMap<String, String>>::from_query(in_req.query_string()).unwrap();

    // Check permissions on stream

    #[cfg(feature = "enterprise")]
    {
        use o2_enterprise::enterprise::openfga::meta::mapping::OFGA_MODELS;

        use crate::{
            common::utils::auth::{is_root_user, AuthExtractor},
            service::users::get_user,
        };
        let user_id = in_req.headers().get("user_id").unwrap();
        if !is_root_user(user_id.to_str().unwrap()) {
<<<<<<< HEAD
            let user: config::meta::user::User = get_user(Some(&org_id), user_id.to_str().unwrap())
                .await
                .unwrap();
            let stream_type_str = StreamType::Traces.to_string();
=======
            let user: meta::user::User = USERS
                .get(&format!("{org_id}/{}", user_id.to_str().unwrap()))
                .unwrap()
                .clone();
            let stream_type_str = StreamType::Traces.as_str();
>>>>>>> 0b682773

            if !crate::handler::http::auth::validator::check_permissions(
                user_id.to_str().unwrap(),
                AuthExtractor {
                    auth: "".to_string(),
                    method: "GET".to_string(),
                    o2_type: format!(
                        "{}:{}",
                        OFGA_MODELS
                            .get(stream_type_str)
                            .map_or(stream_type_str, |model| model.key),
                        stream_name
                    ),
                    org_id: org_id.clone(),
                    bypass_check: false,
                    parent_id: "".to_string(),
                },
                user.role,
                user.is_external,
            )
            .await
            {
                return Ok(MetaHttpResponse::forbidden("Unauthorized Access"));
            }
        }
        // Check permissions on stream ends
    }

    let filter = match query.get("filter") {
        Some(v) => v.to_string(),
        None => "".to_string(),
    };
    let from = query
        .get("from")
        .map_or(0, |v| v.parse::<i64>().unwrap_or(0));
    let size = query
        .get("size")
        .map_or(10, |v| v.parse::<i64>().unwrap_or(10));
    let mut start_time = query
        .get("start_time")
        .map_or(0, |v| v.parse::<i64>().unwrap_or(0));
    if start_time == 0 {
        return Ok(MetaHttpResponse::bad_request("start_time is empty"));
    }
    let mut end_time = query
        .get("end_time")
        .map_or(0, |v| v.parse::<i64>().unwrap_or(0));
    if end_time == 0 {
        return Ok(MetaHttpResponse::bad_request("end_time is empty"));
    }

    let max_query_range = crate::common::utils::stream::get_max_query_range(
        &[stream_name.clone()],
        org_id.as_str(),
        &user_id,
        StreamType::Traces,
    )
    .await;
    let mut range_error = String::new();
    if max_query_range > 0 && (end_time - start_time) > max_query_range * 3600 * 1_000_000 {
        start_time = end_time - max_query_range * 3600 * 1_000_000;
        range_error = format!(
            "Query duration is modified due to query range restriction of {} hours",
            max_query_range
        );
    }

    let timeout = query
        .get("timeout")
        .map_or(0, |v| v.parse::<i64>().unwrap_or(0));

    metrics::QUERY_PENDING_NUMS
        .with_label_values(&[&org_id])
        .inc();
    // get a local search queue lock
    #[cfg(not(feature = "enterprise"))]
    let locker = SearchService::QUEUE_LOCKER.clone();
    #[cfg(not(feature = "enterprise"))]
    let locker = locker.lock().await;
    #[cfg(not(feature = "enterprise"))]
    if !cfg.common.feature_query_queue_enabled {
        drop(locker);
    }
    #[cfg(not(feature = "enterprise"))]
    let took_wait = start.elapsed().as_millis() as usize;
    #[cfg(feature = "enterprise")]
    let took_wait = 0;
    log::info!(
        "http traces latest API wait in queue took: {} ms",
        took_wait
    );
    metrics::QUERY_PENDING_NUMS
        .with_label_values(&[&org_id])
        .dec();

    // search
    let query_sql = format!(
        "SELECT trace_id, min({}) as zo_sql_timestamp, min(start_time) as trace_start_time, max(end_time) as trace_end_time FROM {stream_name}",
        cfg.common.column_timestamp
    );
    let query_sql = if filter.is_empty() {
        format!("{query_sql} GROUP BY trace_id ORDER BY zo_sql_timestamp DESC")
    } else {
        format!("{query_sql} WHERE {filter} GROUP BY trace_id ORDER BY zo_sql_timestamp DESC")
    };
    let mut req = config::meta::search::Request {
        query: config::meta::search::Query {
            sql: query_sql.to_string(),
            from,
            size,
            start_time,
            end_time,
            sort_by: None,
            quick_mode: false,
            query_type: "".to_string(),
            track_total_hits: false,
            uses_zo_fn: false,
            query_fn: None,
            skip_wal: false,
            streaming_output: false,
            streaming_id: None,
        },
        encoding: config::meta::search::RequestEncoding::Empty,
        regions: vec![],
        clusters: vec![],
        timeout,
        search_type: None,
        search_event_context: None,
        use_cache: None,
    };
    let stream_type = StreamType::Traces;
    let user_id = in_req
        .headers()
        .get("user_id")
        .unwrap()
        .to_str()
        .ok()
        .map(|v| v.to_string());

    let search_res = SearchService::search(&trace_id, &org_id, stream_type, user_id.clone(), &req)
        .instrument(http_span.clone())
        .await;

    let resp_search = match search_res {
        Ok(res) => res,
        Err(err) => {
            let time = start.elapsed().as_secs_f64();
            metrics::HTTP_RESPONSE_TIME
                .with_label_values(&[
                    "/api/org/traces/latest",
                    "500",
                    &org_id,
                    "default",
                    stream_type.as_str(),
                ])
                .observe(time);
            metrics::HTTP_INCOMING_REQUESTS
                .with_label_values(&[
                    "/api/org/traces/latest",
                    "500",
                    &org_id,
                    "default",
                    stream_type.as_str(),
                ])
                .inc();
            log::error!("get traces latest data error: {:?}", err);
            return Ok(match err {
                errors::Error::ErrorCode(code) => match code {
                    errors::ErrorCodes::SearchCancelQuery(_) => HttpResponse::TooManyRequests()
                        .json(meta::http::HttpResponse::error_code(code)),
                    _ => HttpResponse::InternalServerError()
                        .json(meta::http::HttpResponse::error_code(code)),
                },
                _ => HttpResponse::InternalServerError().json(meta::http::HttpResponse::error(
                    http::StatusCode::INTERNAL_SERVER_ERROR.into(),
                    err.to_string(),
                )),
            });
        }
    };
    if resp_search.hits.is_empty() {
        return Ok(HttpResponse::Ok().json(resp_search));
    }

    let mut traces_data: HashMap<String, TraceResponseItem> =
        HashMap::with_capacity(resp_search.hits.len());
    for item in resp_search.hits {
        let trace_id = item.get("trace_id").unwrap().as_str().unwrap().to_string();
        let trace_start_time = json::get_int_value(item.get("trace_start_time").unwrap());
        let trace_end_time = json::get_int_value(item.get("trace_end_time").unwrap());
        // trace time is nanosecond, need to compare with microsecond
        if trace_start_time / 1000 < start_time {
            start_time = trace_start_time / 1000;
        }
        if trace_end_time / 1000 > end_time {
            end_time = trace_end_time / 1000;
        }
        traces_data.insert(
            trace_id.clone(),
            TraceResponseItem {
                trace_id,
                start_time: trace_start_time,
                end_time: trace_end_time,
                duration: 0,
                spans: [0, 0],
                service_name: Vec::new(),
                first_event: serde_json::Value::Null,
            },
        );
    }

    // query the detail of the traces
    let trace_ids = traces_data
        .values()
        .map(|v| v.trace_id.clone())
        .collect::<Vec<String>>()
        .join("','");
    let query_sql = format!(
        "SELECT {}, trace_id, start_time, end_time, duration, service_name, operation_name, span_status FROM {stream_name} WHERE trace_id IN ('{}') ORDER BY {} ASC",
        cfg.common.column_timestamp, trace_ids, cfg.common.column_timestamp,
    );
    req.query.from = 0;
    req.query.size = 9999;
    req.query.sql = query_sql.to_string();
    req.query.start_time = start_time;
    req.query.end_time = end_time;
    let mut traces_service_name: HashMap<String, HashMap<String, u16>> = HashMap::new();

    loop {
        let search_res =
            SearchService::search(&trace_id, &org_id, stream_type, user_id.clone(), &req)
                .instrument(http_span.clone())
                .await;

        let resp_search = match search_res {
            Ok(res) => res,
            Err(err) => {
                let time = start.elapsed().as_secs_f64();
                metrics::HTTP_RESPONSE_TIME
                    .with_label_values(&[
                        "/api/org/traces/latest",
                        "500",
                        &org_id,
                        &stream_name,
                        stream_type.as_str(),
                    ])
                    .observe(time);
                metrics::HTTP_INCOMING_REQUESTS
                    .with_label_values(&[
                        "/api/org/traces/latest",
                        "500",
                        &org_id,
                        &stream_name,
                        stream_type.as_str(),
                    ])
                    .inc();
                log::error!("get traces latest data error: {:?}", err);
                return Ok(match err {
                    errors::Error::ErrorCode(code) => match code {
                        errors::ErrorCodes::SearchCancelQuery(_) => HttpResponse::TooManyRequests()
                            .json(meta::http::HttpResponse::error_code(code)),
                        _ => HttpResponse::InternalServerError()
                            .json(meta::http::HttpResponse::error_code(code)),
                    },
                    _ => HttpResponse::InternalServerError().json(meta::http::HttpResponse::error(
                        http::StatusCode::INTERNAL_SERVER_ERROR.into(),
                        err.to_string(),
                    )),
                });
            }
        };

        let resp_size = resp_search.hits.len() as i64;
        for item in resp_search.hits {
            let trace_id = item.get("trace_id").unwrap().as_str().unwrap().to_string();
            let trace_start_time = json::get_int_value(item.get("start_time").unwrap());
            let trace_end_time = json::get_int_value(item.get("end_time").unwrap());
            let duration = json::get_int_value(item.get("duration").unwrap());
            let service_name = item
                .get("service_name")
                .unwrap()
                .as_str()
                .unwrap()
                .to_string();
            let span_status = item
                .get("span_status")
                .unwrap()
                .as_str()
                .unwrap()
                .to_string();
            let trace = traces_data.get_mut(&trace_id).unwrap();
            if trace.first_event.is_null() {
                trace.first_event = item.clone();
            }
            trace.spans[0] += 1;
            if span_status.eq("ERROR") {
                trace.spans[1] += 1;
            }
            if trace.duration < duration {
                trace.duration = duration;
            }
            if trace.start_time == 0 || trace.start_time > trace_start_time {
                trace.start_time = trace_start_time;
            }
            if trace.end_time < trace_end_time {
                trace.end_time = trace_end_time;
            }
            let service_name_map = traces_service_name.entry(trace_id.clone()).or_default();
            let count = service_name_map.entry(service_name.clone()).or_default();
            *count += 1;
        }
        if resp_size < req.query.size {
            break;
        }
        req.query.from += req.query.size;
    }

    // apply service_name to traces_data
    for (trace_id, service_name_map) in traces_service_name {
        let trace = traces_data.get_mut(&trace_id).unwrap();
        for (service_name, count) in service_name_map {
            trace.service_name.push(TraceServiceNameItem {
                service_name,
                count,
            });
        }
    }
    let mut traces_data = traces_data.values().collect::<Vec<&TraceResponseItem>>();
    traces_data.sort_by(|a, b| b.start_time.cmp(&a.start_time));

    let time = start.elapsed().as_secs_f64();
    metrics::HTTP_RESPONSE_TIME
        .with_label_values(&[
            "/api/org/traces/latest",
            "200",
            &org_id,
            &stream_name,
            stream_type.as_str(),
        ])
        .observe(time);
    metrics::HTTP_INCOMING_REQUESTS
        .with_label_values(&[
            "/api/org/traces/latest",
            "200",
            &org_id,
            &stream_name,
            stream_type.as_str(),
        ])
        .inc();

    let mut resp: HashMap<&str, json::Value> = HashMap::new();
    resp.insert("took", json::Value::from((time * 1000.0) as usize));
    resp.insert("total", json::Value::from(traces_data.len()));
    resp.insert("from", json::Value::from(from));
    resp.insert("size", json::Value::from(size));
    resp.insert("hits", json::to_value(traces_data).unwrap());
    resp.insert("trace_id", json::Value::from(trace_id));
    if !range_error.is_empty() {
        resp.insert("function_error", json::Value::String(range_error));
    }
    Ok(HttpResponse::Ok().json(resp))
}

#[derive(Debug, Serialize)]
struct TraceResponseItem {
    trace_id: String,
    start_time: i64,
    end_time: i64,
    duration: i64,
    spans: [u16; 2],
    service_name: Vec<TraceServiceNameItem>,
    first_event: serde_json::Value,
}

#[derive(Debug, Serialize)]
struct TraceServiceNameItem {
    service_name: String,
    count: u16,
}<|MERGE_RESOLUTION|>--- conflicted
+++ resolved
@@ -163,18 +163,10 @@
         };
         let user_id = in_req.headers().get("user_id").unwrap();
         if !is_root_user(user_id.to_str().unwrap()) {
-<<<<<<< HEAD
             let user: config::meta::user::User = get_user(Some(&org_id), user_id.to_str().unwrap())
                 .await
                 .unwrap();
-            let stream_type_str = StreamType::Traces.to_string();
-=======
-            let user: meta::user::User = USERS
-                .get(&format!("{org_id}/{}", user_id.to_str().unwrap()))
-                .unwrap()
-                .clone();
             let stream_type_str = StreamType::Traces.as_str();
->>>>>>> 0b682773
 
             if !crate::handler::http::auth::validator::check_permissions(
                 user_id.to_str().unwrap(),
