--- conflicted
+++ resolved
@@ -138,10 +138,7 @@
     streaming_enabled: bool,
     max_query_range: i64,
     histogram_enabled: bool,
-<<<<<<< HEAD
     dashboard_placeholder: String,
-=======
->>>>>>> 7c72f804
     ai_enabled: bool,
     dashboard_show_symbol_enabled: bool,
 }
@@ -349,10 +346,7 @@
         streaming_enabled: cfg.websocket.streaming_enabled,
         max_query_range: cfg.limit.default_max_query_range_days * 24,
         histogram_enabled: cfg.limit.histogram_enabled,
-<<<<<<< HEAD
         dashboard_placeholder: cfg.common.dashboard_placeholder.to_string(),
-=======
->>>>>>> 7c72f804
         ai_enabled,
         dashboard_show_symbol_enabled: cfg.common.dashboard_show_symbol_enabled,
     }))
