// Copyright 2025 OpenObserve Inc.
//
// This program is free software: you can redistribute it and/or modify
// it under the terms of the GNU Affero General Public License as published by
// the Free Software Foundation, either version 3 of the License, or
// (at your option) any later version.
//
// This program is distributed in the hope that it will be useful
// but WITHOUT ANY WARRANTY; without even the implied warranty of
// MERCHANTABILITY or FITNESS FOR A PARTICULAR PURPOSE.  See the
// GNU Affero General Public License for more details.
//
// You should have received a copy of the GNU Affero General Public License
// along with this program.  If not, see <http://www.gnu.org/licenses/>.

use std::{io::Error, sync::Arc};

use actix_web::{
    HttpRequest, HttpResponse, cookie,
    cookie::{Cookie, SameSite},
    get, head,
    http::header,
    post, put, web,
};
use arrow_schema::Schema;
use config::{
    Config, META_ORG_ID, QUICK_MODEL_FIELDS, SQL_FULL_TEXT_SEARCH_FIELDS,
    SQL_SECONDARY_INDEX_SEARCH_FIELDS, TIMESTAMP_COL_NAME,
    cluster::LOCAL_NODE,
    get_config, get_instance_id,
    meta::{
        cluster::{NodeStatus, Role, RoleGroup},
        function::ZoFunction,
        search::{HashFileRequest, HashFileResponse},
    },
    utils::{base64, json, schema_ext::SchemaExt},
};
use hashbrown::HashMap;
use infra::{
    cache, file_list,
    schema::{STREAM_SCHEMAS, STREAM_SCHEMAS_LATEST},
};
use serde::Serialize;
use utoipa::ToSchema;
#[cfg(feature = "enterprise")]
use {
    crate::common::utils::{auth::extract_auth_str, jwt::verify_decode_token},
    crate::handler::http::auth::{
        jwt::process_token,
        validator::{ID_TOKEN_HEADER, PKCE_STATE_ORG, get_user_email_from_auth_str},
    },
    crate::service::self_reporting::audit,
    config::{ider, utils::time::now_micros},
    o2_dex::{
        config::{get_config as get_dex_config, refresh_config as refresh_dex_config},
        service::auth::{exchange_code, get_dex_jwks, get_dex_login, refresh_token},
    },
    o2_enterprise::enterprise::common::{
        auditor::{AuditMessage, Protocol, ResponseMeta},
        config::{get_config as get_o2_config, refresh_config as refresh_o2_config},
        settings::{get_logo, get_logo_text},
    },
    o2_openfga::config::{
        get_config as get_openfga_config, refresh_config as refresh_openfga_config,
    },
};

use crate::{
    common::{
        infra::cluster,
        meta::{
            http::HttpResponse as MetaHttpResponse,
            user::{AuthTokens, AuthTokensExt},
        },
    },
    service::{
        db,
        search::{
            datafusion::{storage::file_statistics_cache, udf::DEFAULT_FUNCTIONS},
            grpc::tantivy_result_cache,
        },
    },
};

#[derive(Serialize, serde::Deserialize, ToSchema)]
pub struct HealthzResponse {
    status: String,
}

#[derive(Serialize)]
struct ConfigResponse<'a> {
    version: String,
    instance: String,
    commit_hash: String,
    build_date: String,
    build_type: String,
    default_fts_keys: Vec<String>,
    default_secondary_index_fields: Vec<String>,
    default_quick_mode_fields: Vec<String>,
    telemetry_enabled: bool,
    default_functions: Vec<ZoFunction<'a>>,
    sql_base64_enabled: bool,
    timestamp_column: String,
    data_retention_days: i64,
    extended_data_retention_days: i64,
    restricted_routes_on_empty_data: bool,
    sso_enabled: bool,
    native_login_enabled: bool,
    rbac_enabled: bool,
    super_cluster_enabled: bool,
    query_on_stream_selection: bool,
    show_stream_stats_doc_num: bool,
    custom_logo_text: String,
    custom_slack_url: String,
    custom_docs_url: String,
    rum: Rum,
    custom_logo_img: Option<String>,
    custom_hide_menus: String,
    custom_hide_self_logo: bool,
    meta_org: String,
    quick_mode_enabled: bool,
    user_defined_schemas_enabled: bool,
    user_defined_schema_max_fields: usize,
    all_fields_name: String,
    usage_enabled: bool,
    usage_publish_interval: i64,
    ingestion_url: String,
    #[cfg(feature = "enterprise")]
    streaming_aggregation_enabled: bool,
    min_auto_refresh_interval: u32,
    query_default_limit: i64,
    max_dashboard_series: usize,
    actions_enabled: bool,
    streaming_enabled: bool,
    histogram_enabled: bool,
    max_query_range: i64,
    ai_enabled: bool,
    dashboard_placeholder: String,
    dashboard_show_symbol_enabled: bool,
    ingest_flatten_level: u32,
<<<<<<< HEAD
    #[cfg(feature = "enterprise")]
    license_expiry: i64,
=======
    log_page_default_field_list: String,
>>>>>>> d40b6afc
}

#[derive(Serialize, serde::Deserialize)]
struct Rum {
    pub enabled: bool,
    pub client_token: String,
    pub application_id: String,
    pub site: String,
    pub service: String,
    pub env: String,
    pub version: String,
    pub organization_identifier: String,
    pub api_version: String,
    pub insecure_http: bool,
}

/// Healthz
#[utoipa::path(
    path = "/healthz",
    tag = "Meta",
    operation_id = "HealthCheck",
    summary = "System health check",
    description = "Performs a basic health check to verify that the OpenObserve service is running and responding to \
                   requests. Returns a simple status indicator that can be used by load balancers, monitoring systems, \
                   and orchestration platforms to determine service availability and readiness.",
    responses(
        (status = 200, description="Status OK", content_type = "application/json", body = HealthzResponse, example = json!({"status": "ok"}))
    )
)]
#[get("/healthz")]
pub async fn healthz() -> Result<HttpResponse, Error> {
    Ok(HttpResponse::Ok().json(HealthzResponse {
        status: "ok".to_string(),
    }))
}

/// Healthz HEAD
/// Vector pipeline healthcheck support
#[head("/healthz")]
pub async fn healthz_head() -> Result<HttpResponse, Error> {
    Ok(HttpResponse::Ok().finish())
}

/// Healthz of the node for scheduled status
#[utoipa::path(
    path = "/schedulez",
    tag = "Meta",
    operation_id = "SchedulerHealthCheck",
    summary = "Scheduler node health check",
    description = "Checks the health and scheduling availability of the current node. Returns success only if the node \
                   is both online and enabled for task scheduling. Used by cluster management systems to determine \
                   which nodes are available for workload distribution and background job processing.",
    responses(
        (status = 200, description="Status OK", content_type = "application/json", body = HealthzResponse, example = json!({"status": "ok"})),
        (status = 404, description="Status Not OK", content_type = "application/json", body = HealthzResponse, example = json!({"status": "not ok"})),
    )
)]
#[get("/schedulez")]
pub async fn schedulez() -> Result<HttpResponse, Error> {
    let node_id = LOCAL_NODE.uuid.clone();
    let Some(node) = cluster::get_node_by_uuid(&node_id).await else {
        return Ok(HttpResponse::NotFound().json(HealthzResponse {
            status: "not ok".to_string(),
        }));
    };
    Ok(if node.scheduled && node.status == NodeStatus::Online {
        HttpResponse::Ok().json(HealthzResponse {
            status: "ok".to_string(),
        })
    } else {
        HttpResponse::NotFound().json(HealthzResponse {
            status: "not ok".to_string(),
        })
    })
}

#[get("")]
pub async fn zo_config() -> Result<HttpResponse, Error> {
    #[cfg(feature = "enterprise")]
    let o2cfg = get_o2_config();
    #[cfg(feature = "enterprise")]
    let dex_cfg = get_dex_config();
    #[cfg(feature = "enterprise")]
    let openfga_cfg = get_openfga_config();
    #[cfg(feature = "enterprise")]
    let sso_enabled = dex_cfg.dex_enabled;
    #[cfg(not(feature = "enterprise"))]
    let sso_enabled = false;
    #[cfg(feature = "enterprise")]
    let native_login_enabled = dex_cfg.native_login_enabled;
    #[cfg(not(feature = "enterprise"))]
    let native_login_enabled = true;

    #[cfg(feature = "enterprise")]
    let rbac_enabled = openfga_cfg.enabled;
    #[cfg(not(feature = "enterprise"))]
    let rbac_enabled = false;

    #[cfg(feature = "enterprise")]
    let actions_enabled = o2cfg.actions.enabled;
    #[cfg(not(feature = "enterprise"))]
    let actions_enabled = false;

    #[cfg(feature = "enterprise")]
    let super_cluster_enabled = o2cfg.super_cluster.enabled;
    #[cfg(not(feature = "enterprise"))]
    let super_cluster_enabled = false;

    #[cfg(feature = "enterprise")]
    let custom_logo_text = match get_logo_text().await {
        Some(data) => data,
        None => o2cfg.common.custom_logo_text.clone(),
    };
    #[cfg(not(feature = "enterprise"))]
    let custom_logo_text = "".to_string();
    #[cfg(feature = "enterprise")]
    let custom_slack_url = &o2cfg.common.custom_slack_url;
    #[cfg(not(feature = "enterprise"))]
    let custom_slack_url = "";
    #[cfg(feature = "enterprise")]
    let custom_docs_url = &o2cfg.common.custom_docs_url;
    #[cfg(not(feature = "enterprise"))]
    let custom_docs_url = "";

    #[cfg(feature = "enterprise")]
    let logo = get_logo().await;

    #[cfg(not(feature = "enterprise"))]
    let logo = None;

    #[cfg(feature = "enterprise")]
    let custom_hide_menus = &o2cfg.common.custom_hide_menus;
    #[cfg(not(feature = "enterprise"))]
    let custom_hide_menus = "";

    #[cfg(feature = "enterprise")]
    let custom_hide_self_logo = o2cfg.common.custom_hide_self_logo;
    #[cfg(not(feature = "enterprise"))]
    let custom_hide_self_logo = false;

    #[cfg(feature = "enterprise")]
    let ai_enabled = o2cfg.ai.enabled;
    #[cfg(not(feature = "enterprise"))]
    let ai_enabled = false;

    #[cfg(all(feature = "cloud", not(feature = "enterprise")))]
    let build_type = "cloud";
    #[cfg(feature = "enterprise")]
    let build_type = "enterprise";
    #[cfg(not(any(feature = "cloud", feature = "enterprise")))]
    let build_type = "opensource";

    #[cfg(feature = "enterprise")]
    let expiry_time = o2_enterprise::enterprise::license::get_expiry_time().await;

    let cfg = get_config();
    Ok(HttpResponse::Ok().json(ConfigResponse {
        version: config::VERSION.to_string(),
        instance: get_instance_id(),
        commit_hash: config::COMMIT_HASH.to_string(),
        build_date: config::BUILD_DATE.to_string(),
        build_type: build_type.to_string(),
        telemetry_enabled: cfg.common.telemetry_enabled,
        default_fts_keys: SQL_FULL_TEXT_SEARCH_FIELDS
            .iter()
            .map(|s| s.to_string())
            .collect(),
        default_secondary_index_fields: SQL_SECONDARY_INDEX_SEARCH_FIELDS
            .iter()
            .map(|s| s.to_string())
            .collect(),
        default_quick_mode_fields: QUICK_MODEL_FIELDS.to_vec(),
        default_functions: DEFAULT_FUNCTIONS.to_vec(),
        sql_base64_enabled: cfg.common.ui_sql_base64_enabled,
        timestamp_column: TIMESTAMP_COL_NAME.to_string(),
        data_retention_days: cfg.compact.data_retention_days,
        extended_data_retention_days: cfg.compact.extended_data_retention_days,
        restricted_routes_on_empty_data: cfg.common.restricted_routes_on_empty_data,
        sso_enabled,
        native_login_enabled,
        rbac_enabled,
        super_cluster_enabled,
        query_on_stream_selection: cfg.common.query_on_stream_selection,
        show_stream_stats_doc_num: cfg.common.show_stream_dates_doc_num,
        custom_logo_text,
        custom_slack_url: custom_slack_url.to_string(),
        custom_docs_url: custom_docs_url.to_string(),
        custom_logo_img: logo,
        custom_hide_menus: custom_hide_menus.to_string(),
        custom_hide_self_logo,
        rum: Rum {
            enabled: cfg.rum.enabled,
            client_token: cfg.rum.client_token.to_string(),
            application_id: cfg.rum.application_id.to_string(),
            site: cfg.rum.site.to_string(),
            service: cfg.rum.service.to_string(),
            env: cfg.rum.env.to_string(),
            version: cfg.rum.version.to_string(),
            organization_identifier: cfg.rum.organization_identifier.to_string(),
            api_version: cfg.rum.api_version.to_string(),
            insecure_http: cfg.rum.insecure_http,
        },
        meta_org: META_ORG_ID.to_string(),
        quick_mode_enabled: cfg.limit.quick_mode_enabled,
        user_defined_schemas_enabled: cfg.common.allow_user_defined_schemas,
        user_defined_schema_max_fields: cfg.limit.user_defined_schema_max_fields,
        all_fields_name: cfg.common.column_all.to_string(),
        usage_enabled: true,
        usage_publish_interval: cfg.common.usage_publish_interval,
        ingestion_url: cfg.common.ingestion_url.to_string(),
        #[cfg(feature = "enterprise")]
        streaming_aggregation_enabled: cfg.common.feature_query_streaming_aggs,
        min_auto_refresh_interval: cfg.common.min_auto_refresh_interval,
        query_default_limit: cfg.limit.query_default_limit,
        max_dashboard_series: cfg.limit.max_dashboard_series,
        actions_enabled,
        streaming_enabled: cfg.http_streaming.streaming_enabled,
        histogram_enabled: cfg.limit.histogram_enabled,
        max_query_range: cfg.limit.default_max_query_range_days * 24,
        ai_enabled,
        dashboard_placeholder: cfg.common.dashboard_placeholder.to_string(),
        dashboard_show_symbol_enabled: cfg.common.dashboard_show_symbol_enabled,
        ingest_flatten_level: cfg.limit.ingest_flatten_level,
<<<<<<< HEAD
        #[cfg(feature = "enterprise")]
        license_expiry: expiry_time,
=======
        log_page_default_field_list: cfg.common.log_page_default_field_list.clone(),
>>>>>>> d40b6afc
    }))
}

#[get("/status")]
pub async fn cache_status() -> Result<HttpResponse, Error> {
    let cfg = get_config();
    let mut stats: HashMap<&str, json::Value> = HashMap::default();
    stats.insert("LOCAL_NODE_UUID", json::json!(LOCAL_NODE.uuid.clone()));
    stats.insert("LOCAL_NODE_NAME", json::json!(&cfg.common.instance_name));
    stats.insert("LOCAL_NODE_ROLE", json::json!(&cfg.common.node_role));

    let (stream_num, stream_schema_num, mem_size) = get_stream_schema_status().await;
    stats.insert("STREAM_SCHEMA", json::json!({"stream_num": stream_num,"stream_schema_num": stream_schema_num, "mem_size": mem_size}));

    let stream_num = cache::stats::get_stream_stats_len();
    let mem_size = cache::stats::get_stream_stats_in_memory_size();
    stats.insert(
        "STREAM_STATS",
        json::json!({"stream_num": stream_num, "mem_size": mem_size}),
    );

    let mem_file_num = cache::file_data::memory::len().await;
    let (mem_max_size, mem_cur_size) = cache::file_data::memory::stats().await;
    let disk_file_num = cache::file_data::disk::len(cache::file_data::disk::FileType::Data).await;
    let (disk_max_size, disk_cur_size) =
        cache::file_data::disk::stats(cache::file_data::disk::FileType::Data).await;
    let disk_result_file_num =
        cache::file_data::disk::len(cache::file_data::disk::FileType::Result).await;
    let (disk_result_max_size, disk_result_cur_size) =
        cache::file_data::disk::stats(cache::file_data::disk::FileType::Result).await;
    stats.insert(
        "FILE_DATA",
        json::json!({
            "memory":{"cache_files":mem_file_num, "cache_limit":mem_max_size,"cache_bytes": mem_cur_size},
            "disk":{"cache_files":disk_file_num, "cache_limit":disk_max_size,"cache_bytes": disk_cur_size},
            "results":{"cache_files":disk_result_file_num, "cache_limit":disk_result_max_size,"cache_bytes": disk_result_cur_size}
        }),
    );

    let file_list_num = file_list::len().await;
    let file_list_last_update_at = file_list::get_max_update_at().await.unwrap_or_default();
    let (last_check_updated_at, _) = db::compact::stats::get_offset().await;

    stats.insert(
        "FILE_LIST",
        json::json!({
            "num":file_list_num,
            "last_update_at": file_list_last_update_at,
            "last_check_updated_at": last_check_updated_at,
        }),
    );

    let last_file_list_offset = db::compact::file_list::get_offset().await.unwrap();
    stats.insert(
        "COMPACT",
        json::json!({"file_list_offset": last_file_list_offset}),
    );
    stats.insert(
        "DATAFUSION",
        json::json!({"file_stat_cache": {
            "file_num": file_statistics_cache::GLOBAL_CACHE.len(),
            "mem_size": file_statistics_cache::GLOBAL_CACHE.memory_size()
        }}),
    );
    stats.insert(
        "INVERTED_INDEX",
        json::json!({"result_cache": {
            "file_num": tantivy_result_cache::GLOBAL_CACHE.len(),
            "mem_size": tantivy_result_cache::GLOBAL_CACHE.memory_size()
        }}),
    );

    #[cfg(feature = "enterprise")]
    let (total_count, expired_count) = crate::service::search::cardinality::get_cache_stats().await;
    #[cfg(not(feature = "enterprise"))]
    let (total_count, expired_count) = (0, 0);
    stats.insert(
        "CARDINALITY",
        json::json!({"total_count": total_count, "expired_count": expired_count}),
    );

    Ok(HttpResponse::Ok().json(stats))
}

#[get("")]
pub async fn config_reload() -> Result<HttpResponse, Error> {
    if let Err(e) = config::refresh_config() {
        return Ok(
            HttpResponse::InternalServerError().json(serde_json::json!({"status": e.to_string()}))
        );
    }
    #[cfg(feature = "enterprise")]
    if let Err(e) = refresh_o2_config()
        .and_then(|_| refresh_dex_config())
        .and_then(|_| refresh_openfga_config())
    {
        return Ok(
            HttpResponse::InternalServerError().json(serde_json::json!({"status": e.to_string()}))
        );
    }
    let status = "successfully reloaded config";
    // Audit this event
    #[cfg(feature = "enterprise")]
    audit(AuditMessage {
        // Since this is not a protected route, there is no way to get the user email
        user_email: "".to_string(),
        org_id: "".to_string(),
        _timestamp: now_micros(),
        protocol: Protocol::Http,
        response_meta: ResponseMeta {
            http_method: "GET".to_string(),
            http_path: "/config/reload".to_string(),
            http_query_params: "".to_string(),
            http_body: "".to_string(),
            http_response_code: 200,
            error_msg: None,
            trace_id: None,
        },
    })
    .await;
    Ok(HttpResponse::Ok().json(serde_json::json!({"status": status})))
}

async fn get_stream_schema_status() -> (usize, usize, usize) {
    let mut stream_num = 0;
    let mut stream_schema_num = 0;
    let mut mem_size = std::mem::size_of::<HashMap<String, Vec<Schema>>>();
    let r = STREAM_SCHEMAS.read().await;
    for (key, val) in r.iter() {
        stream_num += 1;
        mem_size += std::mem::size_of::<Vec<Schema>>();
        mem_size += std::mem::size_of::<String>() + key.len();
        for schema in val.iter() {
            stream_schema_num += 1;
            mem_size += std::mem::size_of::<i64>();
            mem_size += schema.1.size();
        }
    }
    drop(r);
    let r = STREAM_SCHEMAS_LATEST.read().await;
    for (key, schema) in r.iter() {
        stream_num += 1;
        stream_schema_num += 1;
        mem_size += std::mem::size_of::<String>() + key.len();
        mem_size += schema.size();
    }
    drop(r);
    (stream_num, stream_schema_num, mem_size)
}

#[cfg(feature = "enterprise")]
#[get("/redirect")]
pub async fn redirect(req: HttpRequest) -> Result<HttpResponse, Error> {
    use config::meta::user::UserRole;

    use crate::common::meta::user::AuthTokens;

    let query = web::Query::<HashMap<String, String>>::from_query(req.query_string()).unwrap();
    let code = match query.get("code") {
        Some(code) => code,
        None => {
            return Err(Error::other("no code in request"));
        }
    };
    let mut audit_message = AuditMessage {
        user_email: "".to_string(),
        org_id: "".to_string(),
        _timestamp: now_micros(),
        protocol: Protocol::Http,
        response_meta: ResponseMeta {
            http_method: "GET".to_string(),
            http_path: "/config/redirect".to_string(),
            http_body: "".to_string(),
            http_query_params: req.query_string().to_string(),
            http_response_code: 302,
            error_msg: None,
            trace_id: None,
        },
    };

    match query.get("state") {
        Some(code) => match crate::service::kv::get(PKCE_STATE_ORG, code).await {
            Ok(_) => {
                let _ = crate::service::kv::delete(PKCE_STATE_ORG, code).await;
            }
            Err(_) => {
                // Bad Request
                audit_message.response_meta.http_response_code = 400;
                audit(audit_message).await;
                return Err(Error::other("invalid state in request"));
            }
        },

        None => {
            // Bad Request
            audit_message.response_meta.http_response_code = 400;
            audit(audit_message).await;
            return Err(Error::other("no state in request"));
        }
    };

    log::info!("entering exchange_code: {code}");

    match exchange_code(code).await {
        Ok(login_data) => {
            let login_url;
            let access_token = login_data.access_token;
            let keys = get_dex_jwks().await;
            let token_ver = verify_decode_token(
                &access_token,
                &keys,
                &get_dex_config().client_id,
                true,
                true,
            );
            let id_token;
            match token_ver {
                Ok(res) => {
                    // check for service accounts , do not to allow login
                    if let Some(db_user) = db::user::get_user_by_email(&res.0.user_email).await
                        && db_user
                            .organizations
                            .iter()
                            .any(|org| org.role.eq(&UserRole::ServiceAccount))
                    {
                        return Ok(HttpResponse::Unauthorized()
                            .json("Service accounts are not allowed to login".to_string()));
                    }

                    // Check if email is allowed by domain management system
                    #[cfg(feature = "enterprise")]
                    match o2_enterprise::enterprise::domain_management::is_email_allowed(
                        &res.0.user_email,
                    )
                    .await
                    {
                        Ok(allowed) => {
                            if !allowed {
                                audit_message.response_meta.http_response_code = 403;
                                audit_message._timestamp = now_micros();
                                audit(audit_message).await;
                                return Ok(
                                    HttpResponse::Unauthorized().json("Unauthorized".to_string())
                                );
                            }
                        }
                        Err(e) => {
                            log::error!("Failed to check domain management: {e}");
                            // Fail open - allow access if domain management check fails
                            // This prevents system lockouts due to configuration errors
                        }
                    }

                    audit_message.user_email = res.0.user_email.clone();
                    id_token = json::to_string(&json::json!({
                        "email": res.0.user_email,
                        "name": res.0.user_name,
                        "family_name": res.0.family_name,
                        "given_name": res.0.given_name,
                        "is_valid": res.0.is_valid,
                    }))
                    .unwrap();
                    let url_params = process_token(res).await.map(|(new_user, pending_invites)| {
                        format!("&new_user_login={new_user}&pending_invites={pending_invites}")
                    });
                    login_url = format!(
                        "{}#id_token={}.{}{}",
                        login_data.url,
                        ID_TOKEN_HEADER,
                        base64::encode(&id_token),
                        url_params.unwrap_or_default()
                    );
                }
                Err(e) => {
                    audit_message.response_meta.http_response_code = 400;
                    audit_message._timestamp = now_micros();
                    audit(audit_message).await;
                    return Ok(HttpResponse::Unauthorized().json(e.to_string()));
                }
            }

            // generate new UUID for access token & store token in DB
            let session_id = ider::uuid();

            if access_token.is_empty() {
                audit_message.response_meta.http_response_code = 400;
                audit_message._timestamp = now_micros();
                audit(audit_message).await;
                return Ok(HttpResponse::Unauthorized().json("access token is empty".to_string()));
            }

            // store session_id in cluster co-ordinator
            let _ = crate::service::session::set_session(&session_id, &access_token).await;

            let access_token = format!("session {session_id}");

            let tokens = json::to_string(&AuthTokens {
                access_token,
                refresh_token: login_data.refresh_token,
            })
            .unwrap();
            let cfg = get_config();
            let tokens = base64::encode(&tokens);
            let mut auth_cookie = Cookie::new("auth_tokens", tokens);
            auth_cookie.set_expires(
                cookie::time::OffsetDateTime::now_utc()
                    + cookie::time::Duration::seconds(cfg.auth.cookie_max_age),
            );
            auth_cookie.set_http_only(true);
            auth_cookie.set_secure(cfg.auth.cookie_secure_only);
            auth_cookie.set_path("/");
            if cfg.auth.cookie_same_site_lax {
                auth_cookie.set_same_site(SameSite::Lax);
            } else {
                auth_cookie.set_same_site(SameSite::None);
            }
            log::info!("Redirecting user after processing token");

            audit_message._timestamp = now_micros();
            audit(audit_message).await;
            Ok(HttpResponse::Found()
                .append_header((header::LOCATION, login_url))
                .cookie(auth_cookie)
                .finish())
        }
        Err(e) => {
            audit_message.response_meta.http_response_code = 400;
            audit_message._timestamp = now_micros();
            audit(audit_message).await;
            Ok(HttpResponse::Unauthorized().json(e.to_string()))
        }
    }
}

#[cfg(feature = "enterprise")]
#[get("/dex_login")]
pub async fn dex_login() -> Result<HttpResponse, Error> {
    use o2_dex::meta::auth::PreLoginData;

    let login_data: PreLoginData = get_dex_login();
    let state = login_data.state;
    let _ = crate::service::kv::set(PKCE_STATE_ORG, &state, state.to_owned().into()).await;

    Ok(HttpResponse::Ok().json(login_data.url))
}

#[cfg(feature = "enterprise")]
#[get("/dex_refresh")]
async fn refresh_token_with_dex(req: actix_web::HttpRequest) -> HttpResponse {
    let mut audit_message = AuditMessage {
        user_email: "".to_string(),
        org_id: "".to_string(),
        _timestamp: now_micros(),
        protocol: Protocol::Http,
        response_meta: ResponseMeta {
            http_method: "GET".to_string(),
            http_path: "/config/dex_refresh".to_string(),
            http_body: "".to_string(),
            http_query_params: req.query_string().to_string(),
            http_response_code: 302,
            error_msg: None,
            trace_id: None,
        },
    };
    let token = if let Some(cookie) = req.cookie("auth_tokens") {
        let decoded_cookie = config::utils::base64::decode(cookie.value()).unwrap_or_default();
        let auth_tokens: AuthTokens = json::from_str(&decoded_cookie).unwrap_or_default();

        // remove old session id from cluster co-ordinator

        let access_token = auth_tokens.access_token;
        if access_token.starts_with("session") {
            crate::service::session::remove_session(access_token.strip_prefix("session ").unwrap())
                .await;
        }

        auth_tokens.refresh_token
    } else {
        return HttpResponse::Unauthorized().finish();
    };

    // Exchange the refresh token for a new access token
    match refresh_token(&token).await {
        Ok((access_token, refresh_token)) => {
            // generate new UUID for access token & store token in DB
            let session_id = ider::uuid();

            if access_token.is_empty() {
                audit_message.response_meta.http_response_code = 400;
                audit_message._timestamp = now_micros();
                audit(audit_message).await;
                return HttpResponse::Unauthorized().json("access token is empty".to_string());
            }

            // store session_id in cluster co-ordinator
            let _ = crate::service::session::set_session(&session_id, &access_token).await;

            let access_token = format!("session {session_id}");

            let tokens = json::to_string(&AuthTokens {
                access_token,
                refresh_token,
            })
            .unwrap();
            let conf = get_config();
            let tokens = base64::encode(&tokens);
            let mut auth_cookie = Cookie::new("auth_tokens", tokens);
            auth_cookie.set_expires(
                cookie::time::OffsetDateTime::now_utc()
                    + cookie::time::Duration::seconds(conf.auth.cookie_max_age),
            );
            auth_cookie.set_http_only(true);
            auth_cookie.set_secure(conf.auth.cookie_secure_only);
            auth_cookie.set_path("/");
            if conf.auth.cookie_same_site_lax {
                auth_cookie.set_same_site(SameSite::Lax);
            } else {
                auth_cookie.set_same_site(SameSite::None);
            }

            HttpResponse::Ok().cookie(auth_cookie).finish()
        }
        Err(_) => {
            let conf = get_config();
            let tokens = json::to_string(&AuthTokens::default()).unwrap();
            let tokens = base64::encode(&tokens);
            let mut auth_cookie = Cookie::new("auth_tokens", tokens);
            auth_cookie.set_expires(
                cookie::time::OffsetDateTime::now_utc()
                    + cookie::time::Duration::seconds(conf.auth.cookie_max_age),
            );
            auth_cookie.set_http_only(true);
            auth_cookie.set_secure(conf.auth.cookie_secure_only);
            auth_cookie.set_path("/");
            if conf.auth.cookie_same_site_lax {
                auth_cookie.set_same_site(SameSite::Lax);
            } else {
                auth_cookie.set_same_site(SameSite::None);
            }

            HttpResponse::Unauthorized()
                .append_header((header::LOCATION, "/"))
                .cookie(auth_cookie)
                .finish()
        }
    }
}

fn prepare_empty_cookie<'a, T: Serialize + ?Sized>(
    cookie_name: &'a str,
    token_struct: &T,
    conf: &Arc<Config>,
) -> Cookie<'a> {
    let tokens = json::to_string(token_struct).unwrap();
    let tokens = base64::encode(&tokens);
    let mut auth_cookie = Cookie::new(cookie_name, tokens);
    auth_cookie.set_expires(
        cookie::time::OffsetDateTime::now_utc()
            + cookie::time::Duration::seconds(conf.auth.cookie_max_age),
    );
    auth_cookie.set_http_only(true);
    auth_cookie.set_secure(conf.auth.cookie_secure_only);
    auth_cookie.set_path("/");
    if conf.auth.cookie_same_site_lax {
        auth_cookie.set_same_site(SameSite::Lax);
    } else {
        auth_cookie.set_same_site(SameSite::None);
    }
    auth_cookie
}

#[get("/logout")]
async fn logout(req: actix_web::HttpRequest) -> HttpResponse {
    // remove the session
    let conf = get_config();

    #[cfg(feature = "enterprise")]
    let auth_str = extract_auth_str(&req);
    // Only get the user email from the auth_str, no need to check for permissions and others
    #[cfg(feature = "enterprise")]
    let user_email = get_user_email_from_auth_str(&auth_str).await;

    if let Some(cookie) = req.cookie("auth_tokens") {
        let val = config::utils::base64::decode_raw(cookie.value()).unwrap_or_default();
        let auth_tokens: AuthTokens =
            json::from_str(std::str::from_utf8(&val).unwrap_or_default()).unwrap_or_default();
        let access_token = auth_tokens.access_token;

        if access_token.starts_with("session") {
            crate::service::session::remove_session(access_token.strip_prefix("session ").unwrap())
                .await;
        }
    };
    let auth_cookie = prepare_empty_cookie("auth_tokens", &AuthTokens::default(), &conf);
    let auth_ext_cookie = prepare_empty_cookie("auth_ext", &AuthTokensExt::default(), &conf);

    #[cfg(feature = "enterprise")]
    if let Some(user_email) = user_email {
        audit(AuditMessage {
            user_email,
            org_id: "".to_string(),
            _timestamp: now_micros(),
            protocol: Protocol::Http,
            response_meta: ResponseMeta {
                http_method: "GET".to_string(),
                http_path: "/config/logout".to_string(),
                http_query_params: req.query_string().to_string(),
                http_body: "".to_string(),
                http_response_code: 200,
                error_msg: None,
                trace_id: None,
            },
        })
        .await;
    }

    HttpResponse::Ok()
        .append_header((header::LOCATION, "/"))
        .cookie(auth_cookie)
        .cookie(auth_ext_cookie)
        .finish()
}

#[put("/enable")]
async fn enable_node(req: HttpRequest) -> Result<HttpResponse, Error> {
    let node_id = LOCAL_NODE.uuid.clone();
    let Some(mut node) = cluster::get_node_by_uuid(&node_id).await else {
        return Ok(MetaHttpResponse::not_found("node not found"));
    };

    let query = web::Query::<HashMap<String, String>>::from_query(req.query_string()).unwrap();
    let enable = match query.get("value") {
        Some(v) => v.parse::<bool>().unwrap_or_default(),
        None => false,
    };
    node.scheduled = enable;
    if !node.scheduled {
        // release all the searching files
        crate::common::infra::wal::clean_lock_files();
    }
    match cluster::update_local_node(&node).await {
        Ok(_) => Ok(MetaHttpResponse::json(true)),
        Err(e) => Ok(MetaHttpResponse::internal_error(e)),
    }
}

#[put("/flush")]
async fn flush_node() -> Result<HttpResponse, Error> {
    if !LOCAL_NODE.is_ingester() {
        return Ok(MetaHttpResponse::not_found("local node is not an ingester"));
    };

    // release all the searching files
    crate::common::infra::wal::clean_lock_files();

    match ingester::flush_all().await {
        Ok(_) => Ok(MetaHttpResponse::json(true)),
        Err(e) => Ok(MetaHttpResponse::internal_error(e)),
    }
}

#[get("/list")]
async fn list_node() -> Result<HttpResponse, Error> {
    let nodes = cluster::get_cached_nodes(|_| true).await;
    Ok(MetaHttpResponse::json(nodes))
}

#[get("/metrics")]
async fn node_metrics() -> Result<HttpResponse, Error> {
    let metrics = config::utils::sysinfo::get_node_metrics();
    Ok(MetaHttpResponse::json(metrics))
}

#[post("/consistent_hash")]
async fn consistent_hash(body: web::Json<HashFileRequest>) -> Result<HttpResponse, Error> {
    let mut ret = HashFileResponse::default();
    for file in body.files.iter() {
        let mut nodes = HashMap::new();
        nodes.insert(
            "querier_interactive".to_string(),
            cluster::get_node_from_consistent_hash(
                file,
                &Role::Querier,
                Some(RoleGroup::Interactive),
            )
            .await
            .unwrap_or_default(),
        );
        nodes.insert(
            "querier_background".to_string(),
            cluster::get_node_from_consistent_hash(
                file,
                &Role::Querier,
                Some(RoleGroup::Background),
            )
            .await
            .unwrap_or_default(),
        );
        ret.files.insert(file.clone(), nodes);
    }
    Ok(MetaHttpResponse::json(ret))
}

#[get("/refresh_nodes_list")]
async fn refresh_nodes_list() -> Result<HttpResponse, Error> {
    match cluster::cache_node_list().await {
        Ok(node_ids) => Ok(MetaHttpResponse::json(node_ids)),
        Err(e) => {
            log::error!("[CLUSTER] refresh_node_list failed: {}", e);
            Ok(MetaHttpResponse::internal_error(e.to_string()))
        }
    }
}

#[get("/refresh_user_sessions")]
async fn refresh_user_sessions() -> Result<HttpResponse, Error> {
    let _ = db::session::cache().await.map_err(|e| {
        log::error!("[CLUSTER] refresh_user_sessions failed: {}", e);
        e
    });
    Ok(MetaHttpResponse::json("user sessions refreshed"))
}

#[cfg(test)]
mod tests {
    use serde_json;

    use super::*;

    #[test]
    fn test_healthz_response_different_status() {
        let response = HealthzResponse {
            status: "not ok".to_string(),
        };

        let json = serde_json::to_string(&response).unwrap();
        assert!(json.contains("\"status\":\"not ok\""));
    }

    #[test]
    fn test_healthz_response_empty_status() {
        let response = HealthzResponse {
            status: "".to_string(),
        };

        let json = serde_json::to_string(&response).unwrap();
        assert!(json.contains("\"status\":\"\""));
    }

    #[test]
    fn test_rum_serialization() {
        let rum = Rum {
            enabled: true,
            client_token: "test_token".to_string(),
            application_id: "test_app".to_string(),
            site: "test_site".to_string(),
            service: "test_service".to_string(),
            env: "test_env".to_string(),
            version: "1.0.0".to_string(),
            organization_identifier: "test_org".to_string(),
            api_version: "v1".to_string(),
            insecure_http: false,
        };

        let json = serde_json::to_string(&rum).unwrap();
        assert!(json.contains("\"enabled\":true"));
        assert!(json.contains("\"client_token\":\"test_token\""));
        assert!(json.contains("\"application_id\":\"test_app\""));
        assert!(json.contains("\"insecure_http\":false"));
    }

    #[test]
    fn test_rum_serialization_disabled() {
        let rum = Rum {
            enabled: false,
            client_token: "".to_string(),
            application_id: "".to_string(),
            site: "".to_string(),
            service: "".to_string(),
            env: "".to_string(),
            version: "".to_string(),
            organization_identifier: "".to_string(),
            api_version: "".to_string(),
            insecure_http: true,
        };

        let json = serde_json::to_string(&rum).unwrap();
        assert!(json.contains("\"enabled\":false"));
        assert!(json.contains("\"insecure_http\":true"));
    }

    #[test]
    fn test_rum_with_special_characters() {
        let rum = Rum {
            enabled: true,
            client_token: "token_with_special_chars!@#$%".to_string(),
            application_id: "app-id.with.dots".to_string(),
            site: "site with spaces".to_string(),
            service: "service/with/slashes".to_string(),
            env: "env_with_underscores".to_string(),
            version: "1.0.0-beta+build.1".to_string(),
            organization_identifier: "org-123-test".to_string(),
            api_version: "v2.1".to_string(),
            insecure_http: false,
        };

        let json = serde_json::to_string(&rum).unwrap();
        assert!(json.contains("token_with_special_chars!@#$%"));
        assert!(json.contains("app-id.with.dots"));
        assert!(json.contains("site with spaces"));
        assert!(json.contains("service/with/slashes"));
        assert!(json.contains("1.0.0-beta+build.1"));
    }

    #[test]
    fn test_healthz_response_structure() {
        // Test that we can create and serialize a HealthzResponse
        let response = HealthzResponse {
            status: "ok".to_string(),
        };

        let json = serde_json::to_string(&response).unwrap();
        assert!(json.contains("\"status\":\"ok\""));
    }

    #[test]
    fn test_prepare_empty_cookie_basic() {
        use std::sync::Arc;

        use serde::Serialize;

        #[derive(Serialize)]
        struct TestToken {
            value: String,
        }

        let test_token = TestToken {
            value: "test_value".to_string(),
        };

        let config = Arc::new(Config::default());
        let cookie = prepare_empty_cookie("test_cookie", &test_token, &config);

        assert_eq!(cookie.name(), "test_cookie");
        assert!(!cookie.value().is_empty());
        assert_eq!(cookie.path(), Some("/"));
        assert_eq!(cookie.http_only(), Some(true));
    }

    #[test]
    fn test_prepare_empty_cookie_security_settings() {
        use std::sync::Arc;

        use serde::Serialize;

        #[derive(Serialize)]
        struct EmptyToken {}

        let empty_token = EmptyToken {};
        let config = Arc::new(Config::default());
        let cookie = prepare_empty_cookie("auth_cookie", &empty_token, &config);

        assert_eq!(cookie.http_only(), Some(true));
        assert_eq!(cookie.path(), Some("/"));
        assert!(cookie.expires().is_some());
    }

    #[test]
    fn test_prepare_empty_cookie_different_names() {
        use std::sync::Arc;

        use serde::Serialize;

        #[derive(Serialize)]
        struct TestData {
            id: i32,
        }

        let test_data = TestData { id: 42 };
        let config = Arc::new(Config::default());

        let cookie1 = prepare_empty_cookie("cookie1", &test_data, &config);
        let cookie2 = prepare_empty_cookie("cookie2", &test_data, &config);

        assert_eq!(cookie1.name(), "cookie1");
        assert_eq!(cookie2.name(), "cookie2");
        assert_eq!(cookie1.value(), cookie2.value()); // Same data, same encoded value
    }

    #[tokio::test]
    async fn test_get_stream_schema_status_empty() {
        let (_stream_num, _stream_schema_num, mem_size) = get_stream_schema_status().await;

        // Should return some values, even if caches are empty
        assert!(mem_size > 0); // At least the size of empty HashMap
    }

    #[test]
    fn test_rum_deserialization() {
        let json = r#"{
            "enabled": true,
            "client_token": "token123",
            "application_id": "app123",
            "site": "site123",
            "service": "service123",
            "env": "prod",
            "version": "2.0.0",
            "organization_identifier": "org123",
            "api_version": "v2",
            "insecure_http": true
        }"#;

        let rum: Rum = serde_json::from_str(json).unwrap();
        assert!(rum.enabled);
        assert_eq!(rum.client_token, "token123");
        assert_eq!(rum.application_id, "app123");
        assert!(rum.insecure_http);
    }

    #[test]
    fn test_rum_round_trip_serialization() {
        let original = Rum {
            enabled: false,
            client_token: "round_trip_token".to_string(),
            application_id: "round_trip_app".to_string(),
            site: "round_trip_site".to_string(),
            service: "round_trip_service".to_string(),
            env: "staging".to_string(),
            version: "0.1.0".to_string(),
            organization_identifier: "round_trip_org".to_string(),
            api_version: "v1.5".to_string(),
            insecure_http: false,
        };

        let json = serde_json::to_string(&original).unwrap();
        let deserialized: Rum = serde_json::from_str(&json).unwrap();

        assert_eq!(original.enabled, deserialized.enabled);
        assert_eq!(original.client_token, deserialized.client_token);
        assert_eq!(original.application_id, deserialized.application_id);
        assert_eq!(original.site, deserialized.site);
        assert_eq!(original.service, deserialized.service);
        assert_eq!(original.env, deserialized.env);
        assert_eq!(original.version, deserialized.version);
        assert_eq!(
            original.organization_identifier,
            deserialized.organization_identifier
        );
        assert_eq!(original.api_version, deserialized.api_version);
        assert_eq!(original.insecure_http, deserialized.insecure_http);
    }

    #[test]
    fn test_healthz_response_round_trip_serialization() {
        let original = HealthzResponse {
            status: "healthy".to_string(),
        };

        let json = serde_json::to_string(&original).unwrap();
        let deserialized: HealthzResponse = serde_json::from_str(&json).unwrap();

        assert_eq!(original.status, deserialized.status);
    }

    #[test]
    fn test_prepare_empty_cookie_with_complex_data() {
        use std::sync::Arc;

        use serde::Serialize;

        #[derive(Serialize)]
        struct ComplexData {
            nested: NestedData,
            array: Vec<String>,
            flag: bool,
        }

        #[derive(Serialize)]
        struct NestedData {
            id: u64,
            name: String,
        }

        let complex_data = ComplexData {
            nested: NestedData {
                id: 12345,
                name: "test_nested".to_string(),
            },
            array: vec!["item1".to_string(), "item2".to_string()],
            flag: true,
        };

        let config = Arc::new(Config::default());
        let cookie = prepare_empty_cookie("complex_cookie", &complex_data, &config);

        assert_eq!(cookie.name(), "complex_cookie");
        assert!(!cookie.value().is_empty());

        // Verify the cookie value is base64 encoded JSON
        let decoded_str = base64::decode(cookie.value()).unwrap();
        let json_str = decoded_str;
        let parsed: serde_json::Value = serde_json::from_str(&json_str).unwrap();

        assert_eq!(parsed["nested"]["id"], 12345);
        assert_eq!(parsed["nested"]["name"], "test_nested");
        assert_eq!(parsed["flag"], true);
        assert_eq!(parsed["array"][0], "item1");
    }

    #[test]
    fn test_rum_with_unicode_characters() {
        let rum = Rum {
            enabled: true,
            client_token: "тестовый_токен".to_string(),
            application_id: "应用程序_id".to_string(),
            site: "サイト名".to_string(),
            service: "خدمة_اختبار".to_string(),
            env: "環境_test".to_string(),
            version: "1.0.0-α".to_string(),
            organization_identifier: "org_测试".to_string(),
            api_version: "v1.0-β".to_string(),
            insecure_http: false,
        };

        let json = serde_json::to_string(&rum).unwrap();
        let deserialized: Rum = serde_json::from_str(&json).unwrap();

        assert_eq!(rum.client_token, deserialized.client_token);
        assert_eq!(rum.application_id, deserialized.application_id);
        assert_eq!(rum.site, deserialized.site);
        assert_eq!(rum.version, deserialized.version);
    }

    #[test]
    fn test_healthz_response_with_long_status() {
        let long_status = "a".repeat(1000);
        let response = HealthzResponse {
            status: long_status.clone(),
        };

        let json = serde_json::to_string(&response).unwrap();
        let deserialized: HealthzResponse = serde_json::from_str(&json).unwrap();
        assert_eq!(deserialized.status, long_status);
    }

    #[test]
    fn test_rum_default_values() {
        let rum = Rum {
            enabled: false,
            client_token: String::new(),
            application_id: String::new(),
            site: String::new(),
            service: String::new(),
            env: String::new(),
            version: String::new(),
            organization_identifier: String::new(),
            api_version: String::new(),
            insecure_http: false,
        };

        let json = serde_json::to_string(&rum).unwrap();
        assert!(json.contains("\"enabled\":false"));
        assert!(json.contains("\"client_token\":\"\""));
        assert!(json.contains("\"insecure_http\":false"));
    }

    #[test]
    fn test_prepare_empty_cookie_with_empty_data() {
        use std::sync::Arc;

        use serde::Serialize;

        #[derive(Serialize)]
        struct EmptyStruct;

        let empty_data = EmptyStruct;
        let config = Arc::new(Config::default());
        let cookie = prepare_empty_cookie("empty_cookie", &empty_data, &config);

        assert_eq!(cookie.name(), "empty_cookie");
        assert!(!cookie.value().is_empty()); // Even empty struct gets base64 encoded

        // Verify it's valid base64 encoded JSON
        let decoded_str = base64::decode(cookie.value()).unwrap();
        let json_str = decoded_str;
        let parsed: serde_json::Value = serde_json::from_str(&json_str).unwrap();
        // Empty structs serialize as null in serde, not as objects
        assert!(parsed.is_null() || parsed.is_object());
    }

    #[test]
    fn test_prepare_empty_cookie_serialization_error_handling() {
        use std::sync::Arc;

        use serde::Serialize;

        #[derive(Serialize)]
        struct ValidData {
            value: String,
        }

        let valid_data = ValidData {
            value: "test".to_string(),
        };
        let config = Arc::new(Config::default());
        let cookie = prepare_empty_cookie("valid_cookie", &valid_data, &config);

        // Should not panic and should produce valid cookie
        assert_eq!(cookie.name(), "valid_cookie");
        assert!(!cookie.value().is_empty());
    }

    #[tokio::test]
    async fn test_get_stream_schema_status_returns_valid_data() {
        let (_stream_num, _stream_schema_num, mem_size) = get_stream_schema_status().await;

        // All values should be non-negative integers
        assert!(mem_size > 0); // Memory size should always be positive
    }

    #[test]
    fn test_rum_field_types() {
        let rum = Rum {
            enabled: true,
            client_token: "token".to_string(),
            application_id: "app".to_string(),
            site: "site".to_string(),
            service: "service".to_string(),
            env: "env".to_string(),
            version: "1.0".to_string(),
            organization_identifier: "org".to_string(),
            api_version: "v1".to_string(),
            insecure_http: false,
        };

        // Test that all boolean fields work correctly
        assert!(rum.enabled);
        assert!(!rum.insecure_http);

        // Test that all string fields are properly set
        assert!(!rum.client_token.is_empty());
        assert!(!rum.application_id.is_empty());
        assert!(!rum.site.is_empty());
        assert!(!rum.service.is_empty());
        assert!(!rum.env.is_empty());
        assert!(!rum.version.is_empty());
        assert!(!rum.organization_identifier.is_empty());
        assert!(!rum.api_version.is_empty());
    }
}<|MERGE_RESOLUTION|>--- conflicted
+++ resolved
@@ -138,12 +138,9 @@
     dashboard_placeholder: String,
     dashboard_show_symbol_enabled: bool,
     ingest_flatten_level: u32,
-<<<<<<< HEAD
     #[cfg(feature = "enterprise")]
     license_expiry: i64,
-=======
     log_page_default_field_list: String,
->>>>>>> d40b6afc
 }
 
 #[derive(Serialize, serde::Deserialize)]
@@ -367,12 +364,9 @@
         dashboard_placeholder: cfg.common.dashboard_placeholder.to_string(),
         dashboard_show_symbol_enabled: cfg.common.dashboard_show_symbol_enabled,
         ingest_flatten_level: cfg.limit.ingest_flatten_level,
-<<<<<<< HEAD
         #[cfg(feature = "enterprise")]
         license_expiry: expiry_time,
-=======
         log_page_default_field_list: cfg.common.log_page_default_field_list.clone(),
->>>>>>> d40b6afc
     }))
 }
 
