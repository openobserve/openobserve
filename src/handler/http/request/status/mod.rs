--- conflicted
+++ resolved
@@ -32,11 +32,7 @@
         function::ZoFunction,
         search::{HashFileRequest, HashFileResponse},
     },
-<<<<<<< HEAD
-    utils::{json, schema_ext::SchemaExt},
-=======
     utils::{base64, json, schema_ext::SchemaExt},
->>>>>>> ab5c296f
 };
 use hashbrown::HashMap;
 use infra::{
@@ -135,14 +131,9 @@
     max_dashboard_series: usize,
     actions_enabled: bool,
     streaming_enabled: bool,
-<<<<<<< HEAD
-    max_query_range: i64,
-    histogram_enabled: bool,
-=======
     histogram_enabled: bool,
     max_query_range: i64,
     ai_enabled: bool,
->>>>>>> ab5c296f
     dashboard_placeholder: String,
 }
 
@@ -336,24 +327,15 @@
         usage_publish_interval: cfg.common.usage_publish_interval,
         ingestion_url: cfg.common.ingestion_url.to_string(),
         #[cfg(feature = "enterprise")]
-<<<<<<< HEAD
         aggregation_cache_enabled: cfg.common.aggregation_cache_enabled,
-=======
-        aggregation_cache_enabled: cfg.disk_cache.aggregation_cache_enabled,
->>>>>>> ab5c296f
         min_auto_refresh_interval: cfg.common.min_auto_refresh_interval,
         query_default_limit: cfg.limit.query_default_limit,
         max_dashboard_series: cfg.limit.max_dashboard_series,
         actions_enabled,
         streaming_enabled: cfg.websocket.streaming_enabled,
-<<<<<<< HEAD
-        max_query_range: cfg.limit.default_max_query_range_days * 24,
-        histogram_enabled: cfg.limit.histogram_enabled,
-=======
         histogram_enabled: cfg.limit.histogram_enabled,
         max_query_range: cfg.limit.default_max_query_range_days * 24,
         ai_enabled,
->>>>>>> ab5c296f
         dashboard_placeholder: cfg.common.dashboard_placeholder.to_string(),
     }))
 }
@@ -380,13 +362,6 @@
 
     let mem_file_num = cache::file_data::memory::len().await;
     let (mem_max_size, mem_cur_size) = cache::file_data::memory::stats().await;
-<<<<<<< HEAD
-    let disk_file_num = cache::file_data::disk::len(FileType::Data).await;
-    let (disk_max_size, disk_cur_size) = cache::file_data::disk::stats(FileType::Data).await;
-    let disk_result_file_num = cache::file_data::disk::len(FileType::Result).await;
-    let (disk_result_max_size, disk_result_cur_size) =
-        cache::file_data::disk::stats(FileType::Result).await;
-=======
     let disk_file_num = cache::file_data::disk::len(cache::file_data::disk::FileType::Data).await;
     let (disk_max_size, disk_cur_size) =
         cache::file_data::disk::stats(cache::file_data::disk::FileType::Data).await;
@@ -394,7 +369,6 @@
         cache::file_data::disk::len(cache::file_data::disk::FileType::Result).await;
     let (disk_result_max_size, disk_result_cur_size) =
         cache::file_data::disk::stats(cache::file_data::disk::FileType::Result).await;
->>>>>>> ab5c296f
     stats.insert(
         "FILE_DATA",
         json::json!({
