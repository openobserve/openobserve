// Copyright 2025 OpenObserve Inc.
//
// This program is free software: you can redistribute it and/or modify
// it under the terms of the GNU Affero General Public License as published by
// the Free Software Foundation, either version 3 of the License, or
// (at your option) any later version.
//
// This program is distributed in the hope that it will be useful
// but WITHOUT ANY WARRANTY; without even the implied warranty of
// MERCHANTABILITY or FITNESS FOR A PARTICULAR PURPOSE.  See the
// GNU Affero General Public License for more details.
//
// You should have received a copy of the GNU Affero General Public License
// along with this program.  If not, see <http://www.gnu.org/licenses/>.

use std::time::Duration;

use actix_http::ws::{CloseCode, CloseReason};
use actix_ws::{AggregatedMessageStream, Session};
use config::{
    get_config,
<<<<<<< HEAD
    meta::websocket::{SearchEventReq, SearchResultType, ValuesEventReq},
=======
    meta::websocket::{SearchEventReq, SearchResultType},
    utils::time::now_micros,
>>>>>>> 0f864aab
};
use futures::StreamExt;
use infra::errors::{self, Error};
#[cfg(feature = "enterprise")]
use o2_enterprise::enterprise::common::{
    auditor::{AuditMessage, Protocol, WsMeta},
    infra::config::get_config as get_o2_config,
};
use rand::prelude::SliceRandom;
use tokio::sync::mpsc;

#[cfg(feature = "enterprise")]
use crate::common::infra::cluster::get_cached_online_router_nodes;
#[cfg(feature = "enterprise")]
use crate::service::{
    self_reporting::audit,
    websocket_events::{handle_cancel, search_registry_utils},
};
use crate::{
    common::{
        infra::config::WS_SEARCH_REGISTRY, utils::websocket::get_ping_interval_secs_with_jitter,
    },
    // router::http::ws_v2::types::StreamMessage,
    service::websocket_events::{
        WsClientEvents, WsServerEvents, handle_search_request, handle_values_request, search_registry_utils::SearchState,
        sessions_cache_utils,
    },
};

// Do not clone the session, instead use a reference to the session
pub struct WsSession {
    inner: Option<Session>,
    // Utc timestamp in microseconds
    last_activity_ts: i64,
    // Utc timestamp in microseconds
    created_ts: i64,
    // Utc timestamp in microseconds
    cookie_expiry: Option<i64>,
}

impl WsSession {
    pub fn new(inner: Session, cookie_expiry: Option<i64>) -> Self {
        let now = now_micros();
        Self {
            inner: Some(inner),
            last_activity_ts: now,
            created_ts: now,
            cookie_expiry,
        }
    }

    pub fn update_activity(&mut self) {
        self.last_activity_ts = now_micros();
    }

    pub fn is_expired(&self) -> bool {
        let cfg = get_config();
        let now = now_micros();
        let idle_timeout_micros = cfg.websocket.session_idle_timeout_secs * 1_000_000;
        let max_lifetime_micros = cfg.websocket.session_max_lifetime_secs * 1_000_000;

        // 1. if the session has been idle for too long
        // 2. if the session has exceeded the max lifetime
        (now - self.last_activity_ts) > idle_timeout_micros
            || (now - self.created_ts) > max_lifetime_micros
    }

    pub fn is_client_cookie_valid(&self) -> bool {
        let now = now_micros();
        self.cookie_expiry.is_none_or(|expiry| expiry > now)
    }

    /// Send a text message to the client
    pub async fn text(&mut self, msg: String) -> Result<(), actix_ws::Closed> {
        self.update_activity();
        if let Some(ref mut session) = self.inner {
            session.text(msg).await
        } else {
            Err(actix_ws::Closed)
        }
    }

    /// Close the session with a reason
    pub async fn close(&mut self, reason: Option<CloseReason>) -> Result<(), actix_ws::Closed> {
        self.update_activity();
        if let Some(session) = self.inner.take() {
            session.close(reason).await
        } else {
            Err(actix_ws::Closed)
        }
    }

    /// Send a pong response
    pub async fn pong(&mut self, payload: &[u8]) -> Result<(), actix_ws::Closed> {
        self.update_activity();
        if let Some(ref mut session) = self.inner {
            session.pong(payload).await
        } else {
            Err(actix_ws::Closed)
        }
    }

    /// Send a ping request
    pub async fn ping(&mut self, payload: &[u8]) -> Result<(), actix_ws::Closed> {
        self.update_activity();
        if let Some(ref mut session) = self.inner {
            session.ping(payload).await
        } else {
            Err(actix_ws::Closed)
        }
    }
}

pub async fn run(
    mut msg_stream: AggregatedMessageStream,
    user_id: String,
    req_id: String,
    path: String,
) {
    log::info!(
        "[WS_HANDLER]: Starting WebSocket session for req_id: {}, path: {}",
        req_id,
        path
    );

    let mut ping_interval = tokio::time::interval(Duration::from_secs(
        get_ping_interval_secs_with_jitter() as _,
    ));
    let mut close_reason: Option<CloseReason> = None;

    loop {
        tokio::select! {
            Some(msg) = msg_stream.next() => {
                // Update activity and check cookie_expiry on any message
                if let Some(session) = sessions_cache_utils::get_session(&req_id).await {
                    let mut session = session.write().await;
                    session.update_activity();
                    if !session.is_client_cookie_valid() {
                        log::error!("[WS_HANDLER]: Session cookie expired for req_id: {}", req_id);
                        drop(session);
                        break;
                    }
                    drop(session);
                }

                match msg {
                    Ok(actix_ws::AggregatedMessage::Ping(bytes)) => {
                        log::debug!(
                            "[WS_HANDLER]: Received ping from client for req_id: {}",
                            req_id
                        );
                        if let Some(session) = sessions_cache_utils::get_session(&req_id).await {
                            let mut session = session.write().await;
                            if let Err(e) = session.pong(&bytes).await {
                                log::error!(
                                    "[WS_HANDLER]: Failed to send pong to client for req_id: {}, error: {}",
                                    req_id,
                                    e
                                );
                                drop(session);
                                break;
                            }
                            drop(session);
                        } else {
                            log::error!("[WS_HANDLER]: Session not found for ping response");
                            break;
                        }
                    }
                    Ok(actix_ws::AggregatedMessage::Pong(_)) => {
                        log::debug!(
                            "[WS_HANDLER]: Received pong from client for req_id: {}",
                            req_id
                        );
                    }
                    Ok(actix_ws::AggregatedMessage::Text(msg)) => {
                        log::info!("[WS_HANDLER]: Request Id: {} Node Role: {} Received message: {}",
                            req_id,
                            get_config().common.node_role,
                            msg
                        );
                        handle_text_message(&user_id, &req_id, msg.to_string(), path.clone()).await;
                    }
                    Ok(actix_ws::AggregatedMessage::Close(reason)) => {
                        if let Some(reason) = reason.as_ref() {
                            match reason.code {
                                CloseCode::Normal | CloseCode::Error => {
                                    log::info!("[WS_HANDLER]: Request Id: {} Node Role: {} Closing connection with reason: {:?}",
                                        req_id,
                                        get_config().common.node_role,
                                        reason
                                    );
                                },
                                _ => {
                                    log::error!("[WS_HANDLER]: Request Id: {} Node Role: {} Abnormal closure with reason: {:?}",req_id,get_config().common.node_role,reason);
                                },
                            }
                        }
                        close_reason = reason;
                        break;
                    }
                    Err(e) => {
                        log::error!("[WS_HANDLER]: Error in handling message for req_id: {}, node: {}, error: {}", req_id, get_config().common.instance_name, e);
                        break;
                    }
                    _ => {
                        log::error!("[WS_HANDLER]: Error in handling message for req_id: {}, node: {}, error: {}", req_id, get_config().common.instance_name, "Unknown error");
                        break;
                    }
                }
            }
            // Heartbeat to keep the connection alive
            _ = ping_interval.tick() => {
                if let Some(session) = sessions_cache_utils::get_session(&req_id).await {
                    log::debug!(
                        "[WS_HANDLER]: Sending heartbeat ping to client for req_id: {}",
                        req_id
                    );
                    let mut session = session.write().await;
                    if let Err(e) = session.ping(&[]).await {
                        log::error!(
                            "[WS_HANDLER]: Failed to send ping to client for req_id: {}, error: {}. Connection will be closed.",
                            req_id,
                            e
                        );
                        drop(session);
                        break;
                    }
                    drop(session);
                } else {
                    log::warn!(
                        "[WS_HANDLER]: Session not found for req_id: {} during heartbeat. Connection will be closed.",
                        req_id
                    );
                    break;
                }
            }
        }
    }
    cleanup_and_close_session(&req_id, close_reason).await;
}

/// Resolves user ID based on the execution mode and request data
/// 
/// # Parameters
/// * `default_user_id` - Default user ID from the HTTP request
/// * `user_id_from_event` - Optional user ID from the event
/// 
/// # Returns
/// * `Option<String>` - Resolved user ID if successful, None otherwise
#[cfg(feature = "enterprise")]
async fn resolve_enterprise_user_id(
    default_user_id: &str,
    user_id_from_event: Option<&String>,
) -> Option<String> {
    if get_config().common.local_mode {
        // Single node mode, use user_id from the HTTP request header
        Some(default_user_id.to_string())
    } else {
        // Cluster mode, try to determine user ID
        // First check if we're running without router nodes
        let router_nodes = get_cached_online_router_nodes().await;
        if let Some(nodes) = router_nodes {
            if nodes.is_empty() {
                // Single node enterprise deployment
                return Some(default_user_id.to_string());
            }
        }
        
        // Next, try to use user_id from the event
        if let Some(id) = user_id_from_event {
            return Some(id.clone());
        }
        None
    }
}

/// Handle the incoming text message
/// Text message is parsed into `WsClientEvents` and processed accordingly
/// Depending on each event type, audit must be done
/// Currently audit is done only for the search event
pub async fn handle_text_message(user_id: &str, req_id: &str, msg: String, path: String) {
    match serde_json::from_str::<WsClientEvents>(&msg) {
        Ok(client_msg) => {
            // Validate the events
            if !client_msg.is_valid() {
                log::error!("[WS_HANDLER]: Invalid event: {:?}", client_msg);
                let err_res = WsServerEvents::error_response(
                    errors::Error::Message("Invalid event".to_string()),
                    Some(req_id.to_string()),
                    None,
                    Default::default(),
                );
                let _ = send_message(req_id, err_res.to_json()).await;
                return;
            }

            match client_msg {
                WsClientEvents::Search(ref search_req) => {
                    #[allow(unused_mut)]
                    let mut user_id = user_id.to_string();
                    // verify user_id for handling stream permissions
                    #[cfg(feature = "enterprise")]
                    {
                        user_id = match resolve_enterprise_user_id(
                            &user_id,
                            search_req.user_id.as_ref(),
                        ).await {
                            Some(id) => id,
                            None => {
                                log::error!("[WS_HANDLER]: User id not found in search request");
                                let err_res = WsServerEvents::error_response(
                                    errors::Error::Message("User id not found in search request".to_string()),
                                    Some(req_id.to_string()),
                                    Some(search_req.trace_id.to_string()),
                                    Default::default(),
                                );
                                let _ = send_message(req_id, err_res.to_json()).await;
                                return;
                            }
                        };
                    }
                    handle_search_event(
                        search_req,
                        &search_req.org_id,
                        &user_id,
                        req_id,
                        path.clone(),
                    )
                    .await;
                }
                WsClientEvents::Values(ref values_req) => {
                    #[allow(unused_mut)]
                    let mut user_id = user_id.to_string();
                    // verify user_id for handling stream permissions
                    #[cfg(feature = "enterprise")]
                    {
                        user_id = match resolve_enterprise_user_id(
                            &user_id,
                            values_req.user_id.as_ref(),
                        ).await {
                            Some(id) => id,
                            None => {
                                log::error!("[WS_HANDLER]: User id not found in values request");
                                let err_res = WsServerEvents::error_response(
                                    errors::Error::Message("User id not found in values request".to_string()),
                                    Some(req_id.to_string()),
                                    Some(values_req.trace_id.to_string()),
                                    Default::default(),
                                );
                                let _ = send_message(req_id, err_res.to_json()).await;
                                return;
                            }
                        };
                    }
                    handle_values_event(
                        values_req,
                        &values_req.org_id,
                        &user_id,
                        req_id,
                        path.clone(),
                    )
                    .await;
                }
                #[cfg(feature = "enterprise")]
                WsClientEvents::Cancel {
                    trace_id, org_id, ..
                } => {
                    if org_id.is_empty() {
                        log::error!(
                            "[WS_HANDLER]: Request Id: {} Node Role: {} Org id not found",
                            req_id,
                            get_config().common.node_role
                        );
                        return;
                    };

                    // First handle the cancel event
                    // send a cancel flag to the search task
                    if let Err(e) = handle_cancel_event(&trace_id).await {
                        log::warn!("[WS_HANDLER]: Error in cancelling : {}", e);
                        return;
                    }

                    log::info!(
                        "[WS_HANDLER]: trace_id: {}, Cancellation flag set to: {:?}",
                        trace_id,
                        search_registry_utils::is_cancelled(&trace_id).await
                    );

                    let res = handle_cancel(&trace_id, &org_id).await;
                    let _ = send_message(req_id, res.to_json()).await;

                    // Only used for audit
                    #[cfg(feature = "enterprise")]
                    let client_msg = WsClientEvents::Cancel {
                        trace_id,
                        org_id: org_id.to_string(),
                        // setting user_id to None to handle PII
                        user_id: None,
                    };

                    // Add audit before closing
                    #[cfg(feature = "enterprise")]
                    let is_audit_enabled = get_o2_config().common.audit_enabled;

                    #[cfg(feature = "enterprise")]
                    if is_audit_enabled {
                        audit(AuditMessage {
                            user_email: user_id.to_string(),
                            org_id: org_id.to_string(),
                            _timestamp: chrono::Utc::now().timestamp(),
                            protocol: Protocol::Ws(WsMeta {
                                path: path.clone(),
                                message_type: client_msg.get_type(),
                                content: client_msg.to_json(),
                                close_reason: "".to_string(),
                            }),
                        })
                        .await;
                    }
                }
                WsClientEvents::Benchmark { id } => {
                    // simulate random delay for benchmarking by sleep for 10/20/30/60/90
                    // seconds
                    let delay: Vec<u64> = vec![10, 20, 30, 60, 90];
                    let delay = delay.choose(&mut rand::thread_rng()).unwrap();
                    log::info!(
                        "[WS_HANDLER]: Sleeping for benchmark, id: {}, delay: {}",
                        id,
                        delay
                    );
                    tokio::time::sleep(tokio::time::Duration::from_secs(*delay)).await;

                    let response = serde_json::json!({
                        "id": id,
                        "took": delay,
                    });
                    let _ = send_message(req_id, response.to_string()).await;
                    let close_reason = Some(CloseReason {
                        code: CloseCode::Normal,
                        description: None,
                    });
                    cleanup_and_close_session(req_id, close_reason).await;
                }
                WsClientEvents::TestAbnormalClose { req_id } => {
                    log::info!(
                        "[WS_HANDLER]: Request Id: {} Node Role: {} Test Abnormal Close",
                        req_id,
                        get_config().common.node_role
                    );
                    let close_reason = Some(CloseReason {
                        code: CloseCode::Error,
                        description: None,
                    });
                    cleanup_and_close_session(&req_id, close_reason).await;
                }
            }
        }
        Err(e) => {
            log::error!(
                "[WS_HANDLER]: Request id: {} Failed to parse message: {:?}, error: {:?}",
                req_id,
                msg,
                e
            );
            let err_res = WsServerEvents::error_response(
                e.into(),
                Some(req_id.to_string()),
                None,
                Default::default(),
            );
            let _ = send_message(req_id, err_res.to_json()).await;
            let close_reason = Some(CloseReason {
                code: CloseCode::Error,
                description: None,
            });
            let session = if let Some(session) = sessions_cache_utils::get_session(req_id).await {
                session
            } else {
                log::error!("[WS_HANDLER]: req_id: {} session not found", req_id);
                return;
            };
            let mut session = session.write().await;
            let _ = session.close(close_reason).await;
            drop(session);
        }
    }
}

pub async fn send_message(req_id: &str, msg: String) -> Result<(), Error> {
    let session = if let Some(session) = sessions_cache_utils::get_session(req_id).await {
        session
    } else {
        return Err(Error::Message(format!(
            "[req_id {}] session not found",
            req_id
        )));
    };

    log::debug!("[WS_HANDLER]: req_id: {} sending message: {}", req_id, msg);

    let mut session = session.write().await;
    let _ = session.text(msg).await.map_err(|e| {
        log::error!("[WS_HANDLER]: Failed to send message: {:?}", e);
        Error::Message(e.to_string())
    });
    drop(session);
    Ok(())
}

async fn cleanup_and_close_session(req_id: &str, close_reason: Option<CloseReason>) {
    log::info!(
        "[WS_HANDLER]: Beginning cleanup for req_id: {}, close_reason: {:?}",
        req_id,
        close_reason
    );

    if let Some(session) = sessions_cache_utils::get_session(req_id).await {
        if let Some(reason) = close_reason.as_ref() {
            log::info!(
                "[WS_HANDLER]: req_id: {} Closing session with reason: {:?}",
                req_id,
                reason
            );
        }

        let mut session = session.write().await;
        // Attempt to close the session
        if let Err(e) = session.close(close_reason).await {
            log::error!(
                "[WS_HANDLER]: req_id: {} Failed to close session gracefully: {:?}",
                req_id,
                e
            );
        }
        drop(session);
    }

    // Remove the session from the cache
    sessions_cache_utils::remove_session(req_id).await;
    log::info!(
        "[WS_HANDLER]: req_id: {} Session cleanup completed. Remaining sessions: {}",
        req_id,
        sessions_cache_utils::len_sessions().await
    );
}

// Main search handler
async fn handle_search_event(
    search_req: &SearchEventReq,
    org_id: &str,
    user_id: &str,
    req_id: &str,
    #[allow(unused_variables)] path: String,
) {
    let (cancel_tx, mut cancel_rx) = mpsc::channel(1);
    let mut accumulated_results: Vec<SearchResultType> = Vec::new();

    let org_id = org_id.to_string();
    let user_id = user_id.to_string();
    let req_id = req_id.to_string();
    let trace_id = search_req.trace_id.clone();
    let trace_id_for_task = trace_id.clone();
    let search_req = search_req.clone();

    #[cfg(feature = "enterprise")]
    let is_audit_enabled = get_o2_config().common.audit_enabled;

    #[cfg(feature = "enterprise")]
    let client_msg = WsClientEvents::Search(Box::new(search_req.clone()));

    // Register running search BEFORE spawning the search task
    let mut w = WS_SEARCH_REGISTRY.write().await;
    w.insert(
        trace_id.clone(),
        SearchState::Running {
            cancel_tx,
            req_id: req_id.to_string(),
        },
    );
    drop(w);

    // Spawn the search task
    tokio::spawn(async move {
        // Handle the search request
        // If search is cancelled, the task will exit
        // Otherwise, the task will complete and the results will be sent to the client
        // The task will also update the search state to completed
        // The task will also close the session
        // The task will also cleanup the search resources
        tokio::select! {
            search_result = handle_search_request(
                &req_id,
                &mut accumulated_results,
                &org_id,
                &user_id,
                search_req.clone(),
            ) => {
                match search_result {
                    Ok(_) => {
                        let mut w = WS_SEARCH_REGISTRY.write().await;
                        if let Some(state) = w.get_mut(&trace_id_for_task) {
                            *state = SearchState::Completed {
                                req_id: req_id.to_string(),
                            };
                        }
                        drop(w);

                        // Add audit before closing
                        #[cfg(feature = "enterprise")]
                        if is_audit_enabled {
                            audit(AuditMessage {
                                user_email: user_id,
                                org_id,
                                _timestamp: chrono::Utc::now().timestamp(),
                                protocol: Protocol::Ws(WsMeta {
                                    path: path.clone(),
                                    message_type: client_msg.get_type(),
                                    content: client_msg.to_json(),
                                    close_reason: "".to_string(),
                                }),
                            })
                            .await;
                        }

                        cleanup_search_resources(&trace_id_for_task).await;
                    }
                    Err(e) => {
                        let _ = handle_search_error(e, &req_id, &trace_id_for_task).await;
                        // Add audit before closing
                        #[cfg(feature = "enterprise")]
                        if is_audit_enabled {
                          audit(AuditMessage {
                                  user_email: user_id,
                                  org_id,
                                  _timestamp: chrono::Utc::now().timestamp(),
                                  protocol: Protocol::Ws(WsMeta {
                                      path: path.clone(),
                                      message_type: client_msg.get_type(),
                                      content: client_msg.to_json(),
                                      close_reason: "".to_string(),
                                  }),
                              })
                              .await;
                        }

                        // Even if the search is cancelled, we need to cleanup the resources
                        cleanup_search_resources(&trace_id_for_task).await;
                    }
                }
            }
            _ = cancel_rx.recv() => {
                // if search is cancelled, update the state
                // the cancel handler will close the session

                // Just cleanup resources when cancelled
                cleanup_search_resources(&trace_id_for_task).await;
            }
        }
    });
}

// Cancel handler
#[cfg(feature = "enterprise")]
async fn handle_cancel_event(trace_id: &str) -> Result<(), anyhow::Error> {
    let mut w = WS_SEARCH_REGISTRY.write().await;
    if let Some(state) = w.get_mut(trace_id) {
        let cancel_tx = match state {
            SearchState::Running { cancel_tx, .. } => cancel_tx.clone(),
            state => {
                let err_msg = format!("Cannot cancel search in state: {:?}", state);
                log::warn!("[WS_HANDLER]: {}", err_msg);
                drop(w);
                return Err(anyhow::anyhow!(err_msg));
            }
        };

        *state = SearchState::Cancelled {
            req_id: trace_id.to_string(),
        };

        if let Err(e) = cancel_tx.send(()).await {
            log::error!("[WS_HANDLER]: Failed to send cancel signal: {}", e);
        }

        log::info!("[WS_HANDLER]: Search cancelled for trace_id: {}", trace_id);
    }
    drop(w);

    Ok(())
}

async fn handle_search_error(e: Error, req_id: &str, trace_id: &str) -> Option<CloseReason> {
    // if the error is due to search cancellation, return.
    // the cancel handler will close the session
    if let errors::Error::ErrorCode(errors::ErrorCodes::SearchCancelQuery(_)) = e {
        log::info!(
            "[WS_HANDLER]: trace_id: {}, Return from search handler, search canceled",
            trace_id
        );
        // Update state to cancelled before returning
        let mut w = WS_SEARCH_REGISTRY.write().await;
        if let Some(state) = w.get_mut(trace_id) {
            *state = SearchState::Cancelled {
                req_id: req_id.to_string(),
            };
        }
        drop(w);
        return None;
    }

    log::error!("[WS_HANDLER]: trace_id: {} Search error: {}", trace_id, e);
    // Send error response
    let err_res = WsServerEvents::error_response(
        e,
        Some(req_id.to_string()),
        Some(trace_id.to_string()),
        Default::default(),
    );
    let _ = send_message(req_id, err_res.to_json()).await;

    // Close with error
    let close_reason = CloseReason {
        code: CloseCode::Normal,
        description: None,
    };

    // Update registry state
    let mut w = WS_SEARCH_REGISTRY.write().await;
    w.entry(trace_id.to_string())
        .and_modify(|state| {
            *state = SearchState::Completed {
                req_id: trace_id.to_string(),
            }
        })
        .or_insert(SearchState::Completed {
            req_id: trace_id.to_string(),
        });
    drop(w);

    Some(close_reason)
}

// Add cleanup function
async fn cleanup_search_resources(trace_id: &str) {
    let mut w = WS_SEARCH_REGISTRY.write().await;
    w.remove(trace_id);
    drop(w);
    log::debug!("[WS_HANDLER]: trace_id: {}, Resources cleaned up", trace_id);
}

// Main values handler
async fn handle_values_event(
    values_req: &ValuesEventReq,
    org_id: &str,
    user_id: &str,
    req_id: &str,
    #[allow(unused_variables)] path: String,
) {
    let (cancel_tx, mut cancel_rx) = mpsc::channel(1);

    let org_id = org_id.to_string();
    let user_id = user_id.to_string();
    let req_id = req_id.to_string();
    let trace_id = values_req.trace_id.clone();
    let trace_id_for_task = trace_id.clone();
    let values_req = values_req.clone();

    #[cfg(feature = "enterprise")]
    let is_audit_enabled = get_o2_config().common.audit_enabled;

    #[cfg(feature = "enterprise")]
    let client_msg = WsClientEvents::Values(Box::new(values_req.clone()));

    // Register running values search BEFORE spawning the values task
    let mut w = WS_SEARCH_REGISTRY.write().await;
    w.insert(
        trace_id.clone(),
        SearchState::Running {
            cancel_tx,
            req_id: req_id.to_string(),
        },
    );
    drop(w);

    // Create a vector to accumulate results
    let mut accumulated_results: Vec<SearchResultType> = Vec::new();

    // Spawn the values task
    tokio::spawn(async move {
        // Handle the values request
        // If values search is cancelled, the task will exit
        // Otherwise, the task will complete and the results will be sent to the client
        // The task will also update the values state to completed
        // The task will also cleanup the values search resources
        tokio::select! {
            values_result = handle_values_request(
                &org_id,
                &user_id,
                &req_id,
                values_req.clone(),
                &mut accumulated_results,
            ) => {
                match values_result {
                    Ok(_) => {
                        let mut w = WS_SEARCH_REGISTRY.write().await;
                        if let Some(state) = w.get_mut(&trace_id_for_task) {
                            *state = SearchState::Completed {
                                req_id: req_id.to_string(),
                            };
                        }
                        drop(w);

                        // Add audit before closing
                        #[cfg(feature = "enterprise")]
                        if is_audit_enabled {
                            audit(AuditMessage {
                                user_email: user_id,
                                org_id,
                                _timestamp: chrono::Utc::now().timestamp(),
                                protocol: Protocol::Ws(WsMeta {
                                    path: path.clone(),
                                    message_type: client_msg.get_type(),
                                    content: client_msg.to_json(),
                                    close_reason: "".to_string(),
                                }),
                            })
                            .await;
                        }

                        cleanup_search_resources(&trace_id_for_task).await;
                    }
                    Err(e) => {
                        // Convert anyhow::Error to our Error type
                        let error = Error::Message(e.to_string());
                        let _ = handle_search_error(error, &req_id, &trace_id_for_task).await;
                        
                        // Add audit before closing
                        #[cfg(feature = "enterprise")]
                        if is_audit_enabled {
                          audit(AuditMessage {
                                  user_email: user_id,
                                  org_id,
                                  _timestamp: chrono::Utc::now().timestamp(),
                                  protocol: Protocol::Ws(WsMeta {
                                      path: path.clone(),
                                      message_type: client_msg.get_type(),
                                      content: client_msg.to_json(),
                                      close_reason: "".to_string(),
                                  }),
                              })
                              .await;
                        }

                        // Even if the values search is cancelled, we need to cleanup the resources
                        cleanup_search_resources(&trace_id_for_task).await;
                    }
                }
            }
            _ = cancel_rx.recv() => {
                // if values search is cancelled, update the state
                // the cancel handler will close the session

                // Just cleanup resources when cancelled
                cleanup_search_resources(&trace_id_for_task).await;
            }
        }
    });
}<|MERGE_RESOLUTION|>--- conflicted
+++ resolved
@@ -19,12 +19,8 @@
 use actix_ws::{AggregatedMessageStream, Session};
 use config::{
     get_config,
-<<<<<<< HEAD
     meta::websocket::{SearchEventReq, SearchResultType, ValuesEventReq},
-=======
-    meta::websocket::{SearchEventReq, SearchResultType},
     utils::time::now_micros,
->>>>>>> 0f864aab
 };
 use futures::StreamExt;
 use infra::errors::{self, Error};
