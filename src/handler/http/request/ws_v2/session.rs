// Copyright 2025 OpenObserve Inc.
//
// This program is free software: you can redistribute it and/or modify
// it under the terms of the GNU Affero General Public License as published by
// the Free Software Foundation, either version 3 of the License, or
// (at your option) any later version.
//
// This program is distributed in the hope that it will be useful
// but WITHOUT ANY WARRANTY; without even the implied warranty of
// MERCHANTABILITY or FITNESS FOR A PARTICULAR PURPOSE.  See the
// GNU Affero General Public License for more details.
//
// You should have received a copy of the GNU Affero General Public License
// along with this program.  If not, see <http://www.gnu.org/licenses/>.

use std::time::Duration;

use actix_http::ws::{CloseCode, CloseReason};
use actix_ws::{AggregatedMessageStream, Session};
use config::{
    get_config,
    meta::websocket::{SearchEventReq, SearchResultType, ValuesEventReq},
    utils::time::now_micros,
};
use futures::StreamExt;
use infra::errors::{self, Error};
#[cfg(feature = "enterprise")]
use o2_enterprise::enterprise::common::{
    auditor::{AuditMessage, Protocol, ResponseMeta},
    infra::config::get_config as get_o2_config,
};
use rand::prelude::SliceRandom;
use tokio::sync::mpsc;

#[cfg(feature = "enterprise")]
use crate::common::infra::cluster::get_cached_online_router_nodes;
#[cfg(feature = "enterprise")]
use crate::handler::http::request::search::error_utils::map_error_to_http_response;
#[cfg(feature = "enterprise")]
use crate::service::{
    self_reporting::audit,
    websocket_events::{handle_cancel, search_registry_utils},
};
use crate::{
    common::{
        infra::config::WS_SEARCH_REGISTRY, utils::websocket::get_ping_interval_secs_with_jitter,
    },
    service::websocket_events::{
        WsClientEvents, WsServerEvents, handle_search_request, handle_values_request,
        search_registry_utils::SearchState, sessions_cache_utils,
    },
};

// Do not clone the session, instead use a reference to the session
pub struct WsSession {
    inner: Option<Session>,
    // Utc timestamp in microseconds
    last_activity_ts: i64,
    // Utc timestamp in microseconds
    created_ts: i64,
    // Utc timestamp in microseconds
    cookie_expiry: Option<i64>,
}

impl WsSession {
    pub fn new(inner: Session, cookie_expiry: Option<i64>) -> Self {
        let now = now_micros();
        Self {
            inner: Some(inner),
            last_activity_ts: now,
            created_ts: now,
            cookie_expiry,
        }
    }

    pub fn update_activity(&mut self) {
        self.last_activity_ts = now_micros();
    }

    pub fn is_expired(&self) -> bool {
        let cfg = get_config();
        let now = now_micros();
        let idle_timeout_micros = cfg.websocket.session_idle_timeout_secs * 1_000_000;
        let max_lifetime_micros = cfg.websocket.session_max_lifetime_secs * 1_000_000;

        // 1. if the session has been idle for too long
        // 2. if the session has exceeded the max lifetime
        (now - self.last_activity_ts) > idle_timeout_micros
            || (now - self.created_ts) > max_lifetime_micros
    }

    pub fn is_client_cookie_valid(&self) -> bool {
        let now = now_micros();
        self.cookie_expiry.is_none_or(|expiry| expiry > now)
    }

    /// Send a text message to the client
    pub async fn text(&mut self, msg: String) -> Result<(), actix_ws::Closed> {
        self.update_activity();
        if let Some(ref mut session) = self.inner {
            session.text(msg).await
        } else {
            Err(actix_ws::Closed)
        }
    }

    /// Close the session with a reason
    pub async fn close(&mut self, reason: Option<CloseReason>) -> Result<(), actix_ws::Closed> {
        self.update_activity();
        if let Some(session) = self.inner.take() {
            session.close(reason).await
        } else {
            Err(actix_ws::Closed)
        }
    }

    /// Send a pong response
    pub async fn pong(&mut self, payload: &[u8]) -> Result<(), actix_ws::Closed> {
        self.update_activity();
        if let Some(ref mut session) = self.inner {
            session.pong(payload).await
        } else {
            Err(actix_ws::Closed)
        }
    }

    /// Send a ping request
    pub async fn ping(&mut self, payload: &[u8]) -> Result<(), actix_ws::Closed> {
        self.update_activity();
        if let Some(ref mut session) = self.inner {
            session.ping(payload).await
        } else {
            Err(actix_ws::Closed)
        }
    }
}

pub async fn run(
    mut msg_stream: AggregatedMessageStream,
    user_id: String,
    req_id: String,
    path: String,
) {
    let cfg = get_config();
    log::info!(
        "[WS_HANDLER]: Starting WebSocket session for req_id: {}, path: {}, querier: {}",
        req_id,
        path,
        cfg.common.instance_name
    );

    let mut ping_interval = tokio::time::interval(Duration::from_secs(
        get_ping_interval_secs_with_jitter() as _,
    ));
    let mut close_reason: Option<CloseReason> = None;

    loop {
        tokio::select! {
            Some(msg) = msg_stream.next() => {
                // Update activity and check cookie_expiry on any message
                if let Some(session) = sessions_cache_utils::get_session(&req_id).await {
                    let mut session = session.write().await;
                    session.update_activity();
                    if !session.is_client_cookie_valid() {
                        log::error!("[WS_HANDLER]: Session cookie expired for req_id: {}, querier: {}", req_id, cfg.common.instance_name);
                        drop(session);
                        break;
                    }
                    drop(session);
                }

                match msg {
                    Ok(actix_ws::AggregatedMessage::Ping(bytes)) => {
                        log::debug!(
                            "[WS_HANDLER]: Received ping from client for req_id: {}, querier: {}",
                            req_id,
                            cfg.common.instance_name
                        );
                        if let Some(session) = sessions_cache_utils::get_session(&req_id).await {
                            let mut session = session.write().await;
                            if let Err(e) = session.pong(&bytes).await {
                                log::error!(
                                    "[WS_HANDLER]: Failed to send pong to client for req_id: {}, querier: {}, error: {}",
                                    req_id,
                                    cfg.common.instance_name,
                                    e
                                );
                                drop(session);
                                break;
                            }
                            drop(session);
                        } else {
                            log::error!("[WS_HANDLER]: Session not found for ping response, req_id: {}, querier: {}", req_id, cfg.common.instance_name);
                            break;
                        }
                    }
                    Ok(actix_ws::AggregatedMessage::Pong(_)) => {
                        log::debug!(
                            "[WS_HANDLER]: Received pong from client for req_id: {}, querier: {}",
                            req_id,
                            cfg.common.instance_name
                        );
                    }
                    Ok(actix_ws::AggregatedMessage::Text(msg)) => {
                        log::debug!("[WS_HANDLER]: Request Id: {} Node Role: {}, querier: {}, Received message: {}",
                            req_id,
                            cfg.common.node_role,
                            cfg.common.instance_name,
                            msg
                        );
                        handle_text_message(&user_id, &req_id, msg.to_string(), path.clone()).await;
                    }
                    Ok(actix_ws::AggregatedMessage::Close(reason)) => {
                        if let Some(reason) = reason.as_ref() {
                            match reason.code {
                                CloseCode::Normal | CloseCode::Error => {
                                    log::info!("[WS_HANDLER]: Request Id: {} Node Role: {} Closing connection with reason: {:?}",
                                        req_id,
                                        get_config().common.node_role,
                                        reason
                                    );
                                },
                                _ => {
                                    log::error!("[WS_HANDLER]: Request Id: {} Node Role: {} Abnormal closure with reason: {:?}",req_id,get_config().common.node_role,reason);
                                },
                            }
                        }
                        close_reason = reason;
                        break;
                    }
                    Err(e) => {
                        log::error!("[WS_HANDLER]: Error in handling message for req_id: {}, node: {}, error: {}", req_id, get_config().common.instance_name, e);
                        break;
                    }
                    _ => {
                        log::error!("[WS_HANDLER]: Error in handling message for req_id: {}, node: {}, error: {}", req_id, get_config().common.instance_name, "Unknown error");
                        break;
                    }
                }
            }
            // Heartbeat to keep the connection alive
            _ = ping_interval.tick() => {
                if let Some(session) = sessions_cache_utils::get_session(&req_id).await {
                    log::debug!(
                        "[WS_HANDLER]: Sending heartbeat ping to client for req_id: {}, querier: {}",
                        req_id,
                        cfg.common.instance_name
                    );
                    let mut session = session.write().await;
                    if let Err(e) = session.ping(&[]).await {
                        log::error!(
                            "[WS_HANDLER]: Failed to send ping to client for req_id: {}, querier: {}, error: {}. Connection will be closed.",
                            req_id,
                            cfg.common.instance_name,
                            e
                        );
                        drop(session);
                        break;
                    }
                    drop(session);
                } else {
                    log::warn!(
                        "[WS_HANDLER]: Session not found for req_id: {}, querier: {} during heartbeat. Connection will be closed.",
                        req_id,
                        cfg.common.instance_name
                    );
                    break;
                }
            }
        }
    }
    cleanup_and_close_session(&req_id, close_reason).await;
}

/// Resolves user ID based on the execution mode and request data
///
/// # Parameters
/// * `default_user_id` - Default user ID from the HTTP request
/// * `user_id_from_event` - Optional user ID from the event
///
/// # Returns
/// * `Option<String>` - Resolved user ID if successful, None otherwise
#[cfg(feature = "enterprise")]
async fn resolve_enterprise_user_id(
    default_user_id: &str,
    user_id_from_event: Option<&String>,
) -> Option<String> {
    if get_config().common.local_mode {
        // Single node mode, use user_id from the HTTP request header
        Some(default_user_id.to_string())
    } else {
        // Cluster mode, try to determine user ID
        // First check if we're running without router nodes
        let router_nodes = get_cached_online_router_nodes().await;
        if let Some(nodes) = router_nodes {
            if nodes.is_empty() {
                // Single node enterprise deployment
                return Some(default_user_id.to_string());
            }
        }

        // Next, try to use user_id from the event
        if let Some(id) = user_id_from_event {
            return Some(id.clone());
        }
        None
    }
}

/// Handle the incoming text message
/// Text message is parsed into `WsClientEvents` and processed accordingly
/// Depending on each event type, audit must be done
/// Currently audit is done only for the search event
pub async fn handle_text_message(user_id: &str, req_id: &str, msg: String, path: String) {
    match serde_json::from_str::<WsClientEvents>(&msg) {
        Ok(client_msg) => {
            // Validate the events
            if !client_msg.is_valid() {
                log::error!("[WS_HANDLER]: Invalid event: {:?}", client_msg);
                let err_res = WsServerEvents::error_response(
                    &errors::Error::Message("Invalid event".to_string()),
                    Some(req_id.to_string()),
                    None,
                    Default::default(),
                );
                let _ = send_message(req_id, err_res.to_json()).await;
                return;
            }

            match client_msg {
                WsClientEvents::Search(ref search_req) => {
                    #[allow(unused_mut)]
                    let mut user_id = user_id.to_string();
                    // verify user_id for handling stream permissions
                    #[cfg(feature = "enterprise")]
                    {
                        user_id =
                            match resolve_enterprise_user_id(&user_id, search_req.user_id.as_ref())
                                .await
                            {
                                Some(id) => id,
                                None => {
                                    log::error!(
                                        "[WS_HANDLER]: User id not found in search request"
                                    );
                                    let err_res = WsServerEvents::error_response(
<<<<<<< HEAD
                                        errors::Error::Message(
=======
                                        &errors::Error::Message(
>>>>>>> c2b14cc8
                                            "User id not found in search request".to_string(),
                                        ),
                                        Some(req_id.to_string()),
                                        Some(search_req.trace_id.to_string()),
                                        Default::default(),
                                    );
                                    let _ = send_message(req_id, err_res.to_json()).await;
                                    return;
                                }
                            };
                    }
                    handle_search_event(
                        search_req,
                        &search_req.org_id,
                        &user_id,
                        req_id,
                        path.clone(),
                    )
                    .await;
                }
                WsClientEvents::Values(ref values_req) => {
                    #[allow(unused_mut)]
                    let mut user_id = user_id.to_string();
                    // verify user_id for handling stream permissions
                    #[cfg(feature = "enterprise")]
                    {
                        user_id =
                            match resolve_enterprise_user_id(&user_id, values_req.user_id.as_ref())
                                .await
                            {
                                Some(id) => id,
                                None => {
                                    log::error!(
                                        "[WS_HANDLER]: User id not found in values request"
                                    );
                                    let err_res = WsServerEvents::error_response(
<<<<<<< HEAD
                                        errors::Error::Message(
=======
                                        &errors::Error::Message(
>>>>>>> c2b14cc8
                                            "User id not found in values request".to_string(),
                                        ),
                                        Some(req_id.to_string()),
                                        Some(values_req.trace_id.to_string()),
                                        Default::default(),
                                    );
                                    let _ = send_message(req_id, err_res.to_json()).await;
                                    return;
                                }
                            };
                    }
                    handle_values_event(
                        values_req,
                        &values_req.org_id,
                        &user_id,
                        req_id,
                        path.clone(),
                    )
                    .await;
                }
                #[cfg(feature = "enterprise")]
                WsClientEvents::Cancel {
                    trace_id, org_id, ..
                } => {
                    if org_id.is_empty() {
                        log::error!(
                            "[WS_HANDLER]: Request Id: {} Node Role: {} Org id not found",
                            req_id,
                            get_config().common.node_role
                        );
                        return;
                    };

                    // First handle the cancel event
                    // send a cancel flag to the search task
                    if let Err(e) = handle_cancel_event(&trace_id).await {
                        log::warn!("[WS_HANDLER]: Error in cancelling : {}", e);
                        return;
                    }

                    log::info!(
                        "[WS_HANDLER]: trace_id: {}, Cancellation flag set to: {:?}",
                        trace_id,
                        search_registry_utils::is_cancelled(&trace_id).await
                    );

                    let res = handle_cancel(&trace_id, &org_id).await;
                    let _ = send_message(req_id, res.to_json()).await;

                    // Only used for audit
                    #[cfg(feature = "enterprise")]
                    let client_msg = WsClientEvents::Cancel {
                        trace_id: trace_id.to_string(),
                        org_id: org_id.to_string(),
                        // setting user_id to None to handle PII
                        user_id: None,
                    };

                    // Add audit before closing
                    #[cfg(feature = "enterprise")]
                    let is_audit_enabled = get_o2_config().common.audit_enabled;

                    #[cfg(feature = "enterprise")]
                    if is_audit_enabled {
                        audit(AuditMessage {
                            user_email: user_id.to_string(),
                            org_id: org_id.to_string(),
                            _timestamp: chrono::Utc::now().timestamp(),
                            protocol: Protocol::Ws,
                            response_meta: ResponseMeta {
                                http_method: "".to_string(),
                                http_path: path.clone(),
                                http_query_params: "".to_string(),
                                http_body: client_msg.to_json(),
                                http_response_code: 200,
                                error_msg: None,
                                trace_id: Some(trace_id.to_string()),
                            },
                        })
                        .await;
                    }
                }
                WsClientEvents::Benchmark { id } => {
                    // simulate random delay for benchmarking by sleep for 10/20/30/60/90
                    // seconds
                    let delay: Vec<u64> = vec![10, 20, 30, 60, 90];
                    let delay = delay.choose(&mut rand::thread_rng()).unwrap();
                    log::info!(
                        "[WS_HANDLER]: Sleeping for benchmark, id: {}, delay: {}",
                        id,
                        delay
                    );
                    tokio::time::sleep(tokio::time::Duration::from_secs(*delay)).await;

                    let response = serde_json::json!({
                        "id": id,
                        "took": delay,
                    });
                    let _ = send_message(req_id, response.to_string()).await;
                    let close_reason = Some(CloseReason {
                        code: CloseCode::Normal,
                        description: None,
                    });
                    cleanup_and_close_session(req_id, close_reason).await;
                }
                WsClientEvents::TestAbnormalClose { req_id } => {
                    log::info!(
                        "[WS_HANDLER]: Request Id: {} Node Role: {} Test Abnormal Close",
                        req_id,
                        get_config().common.node_role
                    );
                    let close_reason = Some(CloseReason {
                        code: CloseCode::Error,
                        description: None,
                    });
                    cleanup_and_close_session(&req_id, close_reason).await;
                }
            }
        }
        Err(e) => {
            log::error!(
                "[WS_HANDLER]: Request id: {} Failed to parse message: {:?}, error: {:?}",
                req_id,
                msg,
                e
            );
            let err_res = WsServerEvents::error_response(
                &e.into(),
                Some(req_id.to_string()),
                None,
                Default::default(),
            );
            let _ = send_message(req_id, err_res.to_json()).await;
            let close_reason = Some(CloseReason {
                code: CloseCode::Error,
                description: None,
            });
            let session = if let Some(session) = sessions_cache_utils::get_session(req_id).await {
                session
            } else {
                log::error!("[WS_HANDLER]: req_id: {} session not found", req_id);
                return;
            };
            let mut session = session.write().await;
            let _ = session.close(close_reason).await;
            drop(session);
        }
    }
}

pub async fn send_message(req_id: &str, msg: String) -> Result<(), Error> {
    let session = if let Some(session) = sessions_cache_utils::get_session(req_id).await {
        session
    } else {
        return Err(Error::Message(format!(
            "[req_id {}] session not found",
            req_id
        )));
    };

    log::debug!("[WS_HANDLER]: req_id: {} sending message: {}", req_id, msg);

    let mut session = session.write().await;
    let _ = session.text(msg).await.map_err(|e| {
        log::error!("[WS_HANDLER]: Failed to send message: {:?}", e);
        Error::Message(e.to_string())
    });
    drop(session);
    Ok(())
}

async fn cleanup_and_close_session(req_id: &str, close_reason: Option<CloseReason>) {
    let cfg = get_config();
    log::info!(
        "[WS_HANDLER]: Beginning cleanup for req_id: {}, close_reason: {:?}, querier: {}",
        req_id,
        close_reason,
        cfg.common.instance_name
    );

    if let Some(session) = sessions_cache_utils::get_session(req_id).await {
        if let Some(reason) = close_reason.as_ref() {
            log::debug!(
                "[WS_HANDLER]: req_id: {}, querier: {}, Closing session with reason: {:?}",
                req_id,
                cfg.common.instance_name,
                reason
            );
        }

        let mut session = session.write().await;
        // Attempt to close the session
        if let Err(e) = session.close(close_reason).await {
            log::error!(
                "[WS_HANDLER]: req_id: {}, querier: {}, Failed to close session gracefully: {:?}",
                req_id,
                cfg.common.instance_name,
                e
            );
        }
        drop(session);
    }

    // Remove the session from the cache
    sessions_cache_utils::remove_session(req_id).await;
    log::info!(
        "[WS_HANDLER]: req_id: {}, querier: {}, Session cleanup completed. Remaining sessions: {}",
        req_id,
        cfg.common.instance_name,
        sessions_cache_utils::len_sessions().await
    );
}

// Main search handler
async fn handle_search_event(
    search_req: &SearchEventReq,
    org_id: &str,
    user_id: &str,
    req_id: &str,
    #[allow(unused_variables)] path: String,
) {
    let (cancel_tx, mut cancel_rx) = mpsc::channel(1);
    let mut accumulated_results: Vec<SearchResultType> = Vec::new();

    let org_id = org_id.to_string();
    let user_id = user_id.to_string();
    let req_id = req_id.to_string();
    let trace_id = search_req.trace_id.clone();
    let trace_id_for_task = trace_id.clone();
    let search_req = search_req.clone();

    #[cfg(feature = "enterprise")]
    let is_audit_enabled = get_o2_config().common.audit_enabled;

    #[cfg(feature = "enterprise")]
    let client_msg = WsClientEvents::Search(Box::new(search_req.clone()));

    // Register running search BEFORE spawning the search task
    let mut w = WS_SEARCH_REGISTRY.write().await;
    w.insert(
        trace_id.clone(),
        SearchState::Running {
            cancel_tx,
            req_id: req_id.to_string(),
        },
    );
    drop(w);

    // Spawn the search task
    tokio::spawn(async move {
        // Handle the search request
        // If search is cancelled, the task will exit
        // Otherwise, the task will complete and the results will be sent to the client
        // The task will also update the search state to completed
        // The task will also close the session
        // The task will also cleanup the search resources
        tokio::select! {
            search_result = handle_search_request(
                &req_id,
                &mut accumulated_results,
                &org_id,
                &user_id,
                search_req.clone(),
            ) => {
                match search_result {
                    Ok(_) => {
                        let mut w = WS_SEARCH_REGISTRY.write().await;
                        if let Some(state) = w.get_mut(&trace_id_for_task) {
                            *state = SearchState::Completed {
                                req_id: req_id.to_string(),
                            };
                        }
                        drop(w);

                        // Add audit before closing
                        #[cfg(feature = "enterprise")]
                        if is_audit_enabled {
                            audit(AuditMessage {
                                user_email: user_id,
                                org_id,
                                _timestamp: chrono::Utc::now().timestamp(),
                                protocol: Protocol::Ws,
                                response_meta: ResponseMeta {
                                    http_method: "".to_string(),
                                    http_path: path.clone(),
                                    http_query_params: "".to_string(),
                                    http_body: client_msg.to_json(),
                                    http_response_code: 200,
                                    error_msg: None,
                                    trace_id: Some(trace_id.to_string()),
                                },
                            })
                            .await;
                        }

                        cleanup_search_resources(&trace_id_for_task).await;
                    }
                    Err(e) => {
                        let _ = handle_search_error(&e, &req_id, &trace_id_for_task).await;

                        #[cfg(feature = "enterprise")]
                        let http_response_code: u16;
                        #[cfg(feature = "enterprise")]
                        {
                            let http_response = map_error_to_http_response(&e, trace_id.to_string());
                            http_response_code = http_response.status().into();
                        }
                        // Add audit before closing
                        #[cfg(feature = "enterprise")]
                        if is_audit_enabled {
                          audit(AuditMessage {
                                  user_email: user_id,
                                  org_id,
                                  _timestamp: chrono::Utc::now().timestamp(),
                                  protocol: Protocol::Ws,
                                  response_meta: ResponseMeta {
                                      http_method: "".to_string(),
                                      http_path: path.clone(),
                                      http_query_params: "".to_string(),
                                      http_body: client_msg.to_json(),
                                      http_response_code,
                                      error_msg: Some(e.to_string()),
                                      trace_id: Some(trace_id.to_string()),
                                  },
                              })
                              .await;
                        }

                        // Even if the search is cancelled, we need to cleanup the resources
                        cleanup_search_resources(&trace_id_for_task).await;
                    }
                }
            }
            _ = cancel_rx.recv() => {
                // if search is cancelled, update the state
                // the cancel handler will close the session

                // Just cleanup resources when cancelled
                cleanup_search_resources(&trace_id_for_task).await;
            }
        }
    });
}

// Cancel handler
#[cfg(feature = "enterprise")]
async fn handle_cancel_event(trace_id: &str) -> Result<(), anyhow::Error> {
    let mut w = WS_SEARCH_REGISTRY.write().await;
    if let Some(state) = w.get_mut(trace_id) {
        let cancel_tx = match state {
            SearchState::Running { cancel_tx, .. } => cancel_tx.clone(),
            state => {
                let err_msg = format!("Cannot cancel search in state: {:?}", state);
                log::warn!("[WS_HANDLER]: {}", err_msg);
                drop(w);
                return Err(anyhow::anyhow!(err_msg));
            }
        };

        *state = SearchState::Cancelled {
            req_id: trace_id.to_string(),
        };

        if let Err(e) = cancel_tx.send(()).await {
            log::error!("[WS_HANDLER]: Failed to send cancel signal: {}", e);
        }

        log::info!("[WS_HANDLER]: Search cancelled for trace_id: {}", trace_id);
    }
    drop(w);

    Ok(())
}

async fn handle_search_error(e: &Error, req_id: &str, trace_id: &str) -> Option<CloseReason> {
    // if the error is due to search cancellation, return.
    // the cancel handler will close the session
    if let errors::Error::ErrorCode(errors::ErrorCodes::SearchCancelQuery(_)) = e {
        log::info!(
            "[WS_HANDLER]: trace_id: {}, Return from search handler, search canceled",
            trace_id
        );
        // Update state to cancelled before returning
        let mut w = WS_SEARCH_REGISTRY.write().await;
        if let Some(state) = w.get_mut(trace_id) {
            *state = SearchState::Cancelled {
                req_id: req_id.to_string(),
            };
        }
        drop(w);
        return None;
    }

    log::error!("[WS_HANDLER]: trace_id: {} Search error: {}", trace_id, e);
    // Send error response
    let err_res = WsServerEvents::error_response(
        e,
        Some(req_id.to_string()),
        Some(trace_id.to_string()),
        Default::default(),
    );
    let _ = send_message(req_id, err_res.to_json()).await;

    // Close with error
    let close_reason = CloseReason {
        code: CloseCode::Normal,
        description: None,
    };

    // Update registry state
    let mut w = WS_SEARCH_REGISTRY.write().await;
    w.entry(trace_id.to_string())
        .and_modify(|state| {
            *state = SearchState::Completed {
                req_id: trace_id.to_string(),
            }
        })
        .or_insert(SearchState::Completed {
            req_id: trace_id.to_string(),
        });
    drop(w);

    Some(close_reason)
}

// Add cleanup function
async fn cleanup_search_resources(trace_id: &str) {
    let mut w = WS_SEARCH_REGISTRY.write().await;
    w.remove(trace_id);
    drop(w);
    log::debug!("[WS_HANDLER]: trace_id: {}, Resources cleaned up", trace_id);
}

// Main values handler
async fn handle_values_event(
    values_req: &ValuesEventReq,
    org_id: &str,
    user_id: &str,
    req_id: &str,
    #[allow(unused_variables)] path: String,
) {
    let (cancel_tx, mut cancel_rx) = mpsc::channel(1);

    let org_id = org_id.to_string();
    let user_id = user_id.to_string();
    let req_id = req_id.to_string();
    let trace_id = values_req.trace_id.clone();
    let trace_id_for_task = trace_id.clone();
    let values_req = values_req.clone();

    #[cfg(feature = "enterprise")]
    let is_audit_enabled = get_o2_config().common.audit_enabled;

    #[cfg(feature = "enterprise")]
    let client_msg = WsClientEvents::Values(Box::new(values_req.clone()));

    // Register running values search BEFORE spawning the values task
    let mut w = WS_SEARCH_REGISTRY.write().await;
    w.insert(
        trace_id.clone(),
        SearchState::Running {
            cancel_tx,
            req_id: req_id.to_string(),
        },
    );
    drop(w);

    // Create a vector to accumulate results
    let mut accumulated_results: Vec<SearchResultType> = Vec::new();

    // Spawn the values task
    tokio::spawn(async move {
        // Handle the values request
        // If values search is cancelled, the task will exit
        // Otherwise, the task will complete and the results will be sent to the client
        // The task will also update the values state to completed
        // The task will also cleanup the values search resources
        tokio::select! {
            values_result = handle_values_request(
                &org_id,
                &user_id,
                &req_id,
                values_req.clone(),
                &mut accumulated_results,
            ) => {
                match values_result {
                    Ok(_) => {
                        let mut w = WS_SEARCH_REGISTRY.write().await;
                        if let Some(state) = w.get_mut(&trace_id_for_task) {
                            *state = SearchState::Completed {
                                req_id: req_id.to_string(),
                            };
                        }
                        drop(w);

                        // Add audit before closing
                        #[cfg(feature = "enterprise")]
                        if is_audit_enabled {
                            audit(AuditMessage {
                                user_email: user_id,
                                org_id,
                                _timestamp: chrono::Utc::now().timestamp(),
                                protocol: Protocol::Ws,
                                response_meta: ResponseMeta {
                                    http_method: "".to_string(),
                                    http_path: path.clone(),
                                    http_query_params: "".to_string(),
                                    http_body: client_msg.to_json(),
                                    http_response_code: 200,
                                    error_msg: None,
                                    trace_id: Some(trace_id.to_string()),
                                },
                            })
                            .await;
                        }

                        cleanup_search_resources(&trace_id_for_task).await;
                    }
                    Err(e) => {
                        // Convert anyhow::Error to our Error type
                        let error = Error::Message(e.to_string());
<<<<<<< HEAD
                        let _ = handle_search_error(error, &req_id, &trace_id_for_task).await;

=======
                        let _ = handle_search_error(&error, &req_id, &trace_id_for_task).await;

                        #[cfg(feature = "enterprise")]
                        let http_response_code: u16;
                        #[cfg(feature = "enterprise")]
                        {
                            let http_response = map_error_to_http_response(&error, trace_id.to_string());
                            http_response_code = http_response.status().into();
                        }
>>>>>>> c2b14cc8
                        // Add audit before closing
                        #[cfg(feature = "enterprise")]
                        if is_audit_enabled {
                          audit(AuditMessage {
                                  user_email: user_id,
                                  org_id,
                                  _timestamp: chrono::Utc::now().timestamp(),
                                  protocol: Protocol::Ws,
                                  response_meta: ResponseMeta {
                                      http_method: "".to_string(),
                                      http_path: path.clone(),
                                      http_query_params: "".to_string(),
                                      http_body: client_msg.to_json(),
                                      http_response_code,
                                      error_msg: Some(e.to_string()),
                                      trace_id: Some(trace_id.to_string()),
                                  },
                              })
                              .await;
                        }

                        // Even if the values search is cancelled, we need to cleanup the resources
                        cleanup_search_resources(&trace_id_for_task).await;
                    }
                }
            }
            _ = cancel_rx.recv() => {
                // if values search is cancelled, update the state
                // the cancel handler will close the session

                // Just cleanup resources when cancelled
                cleanup_search_resources(&trace_id_for_task).await;
            }
        }
    });
}<|MERGE_RESOLUTION|>--- conflicted
+++ resolved
@@ -344,11 +344,7 @@
                                         "[WS_HANDLER]: User id not found in search request"
                                     );
                                     let err_res = WsServerEvents::error_response(
-<<<<<<< HEAD
-                                        errors::Error::Message(
-=======
                                         &errors::Error::Message(
->>>>>>> c2b14cc8
                                             "User id not found in search request".to_string(),
                                         ),
                                         Some(req_id.to_string()),
@@ -385,11 +381,7 @@
                                         "[WS_HANDLER]: User id not found in values request"
                                     );
                                     let err_res = WsServerEvents::error_response(
-<<<<<<< HEAD
-                                        errors::Error::Message(
-=======
                                         &errors::Error::Message(
->>>>>>> c2b14cc8
                                             "User id not found in values request".to_string(),
                                         ),
                                         Some(req_id.to_string()),
@@ -911,10 +903,6 @@
                     Err(e) => {
                         // Convert anyhow::Error to our Error type
                         let error = Error::Message(e.to_string());
-<<<<<<< HEAD
-                        let _ = handle_search_error(error, &req_id, &trace_id_for_task).await;
-
-=======
                         let _ = handle_search_error(&error, &req_id, &trace_id_for_task).await;
 
                         #[cfg(feature = "enterprise")]
@@ -924,7 +912,6 @@
                             let http_response = map_error_to_http_response(&error, trace_id.to_string());
                             http_response_code = http_response.status().into();
                         }
->>>>>>> c2b14cc8
                         // Add audit before closing
                         #[cfg(feature = "enterprise")]
                         if is_audit_enabled {
