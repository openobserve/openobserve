--- conflicted
+++ resolved
@@ -15,11 +15,7 @@
 
 use std::{collections::HashMap, io::Error};
 
-<<<<<<< HEAD
-use actix_web::{delete, get, post, put, web, HttpRequest, HttpResponse};
-=======
-use actix_web::{HttpRequest, HttpResponse, delete, get, http, post, put, web};
->>>>>>> 1785b2b2
+use actix_web::{HttpRequest, HttpResponse, delete, get, post, put, web};
 use config::meta::dashboards::reports::{Report, ReportListFilters};
 
 use crate::{
