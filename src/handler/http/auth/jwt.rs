// Copyright 2025 OpenObserve Inc.
//
// This program is free software: you can redistribute it and/or modify
// it under the terms of the GNU Affero General Public License as published by
// the Free Software Foundation, either version 3 of the License, or
// (at your option) any later version.
//
// This program is distributed in the hope that it will be useful
// but WITHOUT ANY WARRANTY; without even the implied warranty of
// MERCHANTABILITY or FITNESS FOR A PARTICULAR PURPOSE.  See the
// GNU Affero General Public License for more details.
//
// You should have received a copy of the GNU Affero General Public License
// along with this program.  If not, see <http://www.gnu.org/licenses/>.

#[cfg(all(feature = "enterprise", not(feature = "cloud")))]
use {
    crate::{
        common::meta::user::RoleOrg,
        service::{organization, users},
    },
    config::meta::user::{UserOrg, UserRole},
    o2_dex::config::get_config as get_dex_config,
    o2_openfga::authorizer::roles::{
        check_and_get_crole_tuple_for_new_user, get_roles_for_user, get_user_crole_removal_tuples,
    },
    once_cell::sync::Lazy,
    regex::Regex,
    std::str::FromStr,
};
#[cfg(feature = "enterprise")]
use {
    crate::{common::meta::user::TokenValidationResponse, service::db},
    config::meta::user::DBUser,
    jsonwebtoken::TokenData,
    o2_openfga::authorizer::authz::{get_user_org_tuple, update_tuples},
    o2_openfga::config::get_config as get_openfga_config,
    serde_json::Value,
    std::collections::HashMap,
};

#[cfg(feature = "cloud")]
use crate::{
    common::meta::organization::{Organization, DEFAULT_ORG, USER_DEFAULT},
    service::organization::{accept_invitation, list_orgs_by_user},
};

#[cfg(all(feature = "enterprise", not(feature = "cloud")))]
static RE_ROLE_NAME: Lazy<Regex> = Lazy::new(|| Regex::new(r"[^a-zA-Z0-9_]+").unwrap());

#[cfg(feature = "enterprise")]
pub async fn process_token(
    res: (
        TokenValidationResponse,
        Option<TokenData<HashMap<String, Value>>>,
    ),
) {
    let dec_token = res.1.unwrap();

    let user_email = res.0.user_email.to_owned();

    let name = match dec_token.claims.get("name") {
        None => res.0.user_email.to_owned(),
        Some(name) => name.as_str().unwrap().to_string(),
    };

    #[cfg(feature = "cloud")]
    {
        check_and_add_to_org(&user_email, &name).await;
    }

    #[cfg(not(feature = "cloud"))]
    {
        use config::get_config;
        use o2_openfga::authorizer::authz::{
            get_user_creation_tuples, get_user_role_creation_tuple, get_user_role_deletion_tuple,
        };

        use crate::common::meta::user::UserOrgRole;

        let dex_cfg = get_dex_config();
        let openfga_cfg = get_openfga_config();
        let groups = match dec_token.claims.get(&dex_cfg.group_claim) {
            None => vec![],
            Some(groups) => {
                if !groups.is_array() {
                    vec![]
                } else {
                    groups.as_array().unwrap().to_vec()
                }
            }
        };

        let mut source_orgs: Vec<UserOrg> = vec![];
        let mut custom_roles: Vec<String> = vec![];
        let mut tuples_to_add = HashMap::new();
        if groups.is_empty() {
            let role = if let Some(role) = &res.0.user_role {
                role.clone()
            } else {
                UserRole::from_str(&dex_cfg.default_role).unwrap()
            };
            source_orgs.push(UserOrg {
                role,
                name: dex_cfg.default_org.clone(),
                token: Default::default(),
                rum_token: Default::default(),
            });
        } else {
            for group in groups {
                let role_org = parse_dn(group.as_str().unwrap()).unwrap();
                if openfga_cfg.map_group_to_role {
                    custom_roles.push(format_role_name(
                        &role_org.org,
                        role_org.custom_role.unwrap(),
                    ));
                } else {
                    source_orgs.push(UserOrg {
                        role: role_org.role,
                        name: role_org.org,
                        token: Default::default(),
                        rum_token: Default::default(),
                    });
                }
            }
        }

        // Assign users custom roles in RBAC
        if openfga_cfg.map_group_to_role {
            map_group_to_custom_role(&user_email, &name, custom_roles, res.0.user_role).await;
            return;
        }

        // Check if the user exists in the database
        let db_user = db::user::get_user_by_email(&user_email).await;

        if db_user.is_none() {
            log::info!("User does not exist in the database");

            if openfga_cfg.enabled {
                for (index, org) in source_orgs.iter().enumerate() {
                    // Assuming all the relevant tuples for this org exist
                    let mut tuples = vec![];
                    get_user_creation_tuples(
                        &org.name,
                        &user_email,
                        &org.role.to_string(),
                        &mut tuples,
                    );

                    // Create the org if it does not exist. `org.name` is the id of the org.
                    // Also it creates necessary ofga tuples for the newly created org
                    let _ = organization::check_and_create_org(&org.name).await;

                    if index == 0 {
                        // this is to allow user call organization api with org
                        tuples.push(get_user_org_tuple(&user_email, &user_email));
                    }

                    tuples_to_add.insert(org.name.to_owned(), tuples);
                }
            }
            let updated_db_user = DBUser {
                email: user_email.to_owned(),
                first_name: name.to_owned(),
                last_name: "".to_owned(),
                password: "".to_owned(),
                salt: "".to_owned(),
                organizations: source_orgs,
                is_external: true,
                password_ext: Some("".to_owned()),
            };

            match users::create_new_user(updated_db_user).await {
                Ok(_) => {
                    log::info!("User added to the database");
                    if openfga_cfg.enabled {
                        for (_, tuples) in tuples_to_add {
                            match update_tuples(tuples, vec![]).await {
                                Ok(_) => {
                                    log::info!("User updated to the openfga");
                                }
                                Err(e) => {
                                    log::error!("Error updating user to the openfga: {}", e);
                                }
                            }
                        }
                    }
                }
                Err(e) => {
                    log::error!("Error adding user to the database: {}", e);
                }
            }
<<<<<<< HEAD
        } else {
            log::info!("User exists in the database perform check for role change");
            let existing_db_user = db_user.unwrap();
            let existing_orgs = existing_db_user.organizations;
            let mut orgs_removed = Vec::new();
            let mut orgs_role_changed = HashMap::new();
            let mut orgs_added = Vec::new();

            let mut write_tuples = Vec::new();
            let mut delete_tuples = Vec::new();

            // Check for newly added organizations
            for source_org in &source_orgs {
                if !existing_orgs
                    .iter()
                    .any(|existing_org| existing_org.name == source_org.name)
                {
                    orgs_added.push(source_org);
                }
=======
            Err(e) => {
                log::error!("Error adding user to the database: {}", e);
            }
        }
    } else {
        // check if user is service account and skip the role update ,
        // assumption is always a service account irrespective of the orgs it belongs to
        if res.0.user_role.is_some() && res.0.user_role.unwrap().eq(&UserRole::ServiceAccount) {
            log::info!("User is service account and skipping the role update");
            return;
        }

        log::info!("User exists in the database perform check for role change");
        let existing_db_user = db_user.unwrap();
        let existing_orgs = existing_db_user.organizations;
        let mut orgs_removed = Vec::new();
        let mut orgs_role_changed = HashMap::new();
        let mut orgs_added = Vec::new();

        let mut write_tuples = Vec::new();
        let mut delete_tuples = Vec::new();

        // Check for newly added organizations
        for source_org in &source_orgs {
            if !existing_orgs
                .iter()
                .any(|existing_org| existing_org.name == source_org.name)
            {
                orgs_added.push(source_org);
>>>>>>> 5dd59cd4
            }

            for existing_org in &existing_orgs {
                match source_orgs
                    .iter()
                    .find(|&src_org| src_org.name == existing_org.name)
                {
                    Some(src_org) => {
                        if src_org.role != existing_org.role {
                            // The role has changed for this organization
                            orgs_role_changed.insert(existing_org.role.to_string(), src_org);
                        }
                    }
                    None => {
                        // The organization is not found in source_orgs, hence removed
                        orgs_removed.push(existing_org);
                    }
                }
            }

            // Add the user to the newly added organizations
            for org in orgs_added {
                let _ = organization::check_and_create_org(&org.name).await;

                match users::add_user_to_org(
                    &org.name,
                    &user_email,
                    UserOrgRole {
                        base_role: org.role.clone(),
                        custom_role: None,
                    },
                    &get_config().auth.root_user_email,
                )
                .await
                {
                    Ok(_) => {
                        log::info!("User added to the organization {}", org.name);
                        write_tuples.push(get_user_role_creation_tuple(
                            &org.role.to_string(),
                            &user_email,
                            &org.name,
                        ));
                    }
                    Err(e) => {
                        log::error!("Error adding user to the organization {}: {}", org.name, e);
                    }
                }
            }

            for org in orgs_removed {
                match users::remove_user_from_org(
                    &org.name,
                    &user_email,
                    &get_config().auth.root_user_email,
                )
                .await
                {
                    Ok(_) => {
                        log::info!("User removed from the organization {}", org.name);
                        delete_tuples.push(get_user_role_deletion_tuple(
                            &org.role.to_string(),
                            &user_email,
                            &org.name,
                        ));
                    }
                    Err(e) => {
                        log::error!(
                            "Error removing user to the organization {}: {}",
                            org.name,
                            e
                        );
                    }
                }
            }
            for (existing_role, org) in orgs_role_changed {
                match users::update_user(
                    &org.name,
                    &user_email,
                    false,
                    &get_config().auth.root_user_email,
                    crate::common::meta::user::UpdateUser {
                        role: Some(crate::common::meta::user::UserRoleRequest {
                            role: org.role.to_string(),
                            custom: None,
                        }),
                        ..Default::default()
                    },
                )
                .await
                {
                    Ok(_) => {
                        log::info!("User update for the organization {}", org.name);
                        delete_tuples.push(get_user_role_deletion_tuple(
                            &existing_role,
                            &user_email,
                            &org.name,
                        ));
                        write_tuples.push(get_user_role_creation_tuple(
                            &org.role.to_string(),
                            &user_email,
                            &org.name,
                        ));
                    }
                    Err(e) => {
                        log::error!(
                            "Error updating user to the organization {}: {}",
                            org.name,
                            e
                        );
                    }
                }
            }
            if openfga_cfg.enabled {
                if write_tuples.is_empty() && delete_tuples.is_empty() {
                    log::info!("No changes to the user information tuples");
                } else {
                    log::info!(
                        "openfga tuples: wt {:?} ,dt {:?} ",
                        write_tuples,
                        delete_tuples
                    );

                    match update_tuples(write_tuples, delete_tuples).await {
                        Ok(_) => {
                            log::info!("User updated to the openfga");
                        }
                        Err(_) => {
                            log::error!("Error updating user to the openfga");
                        }
                    }
                }
            }
        };
    }
}

#[cfg(all(feature = "enterprise", not(feature = "cloud")))]
fn parse_dn(dn: &str) -> Option<RoleOrg> {
    let mut org = "";
    let mut role = "";
    let mut custom_role = None;

    let dex_cfg = get_dex_config();
    let openfga_cfg = get_openfga_config();
    if openfga_cfg.map_group_to_role {
        custom_role = Some(dn.to_owned());
        org = &dex_cfg.default_org;
    } else {
        for part in dn.split(',') {
            let parts: Vec<&str> = part.split('=').collect();
            if parts.len() == 2 {
                if parts[0].eq(&dex_cfg.group_attribute) && org.is_empty() {
                    org = parts[1];
                }
                if parts[0].eq(&dex_cfg.role_attribute) && role.is_empty() {
                    role = parts[1];
                }
            }
        }
    }
    let role = if role.is_empty() {
        UserRole::from_str(&dex_cfg.default_role).unwrap()
    } else {
        UserRole::from_str(role).unwrap()
    };

    if org.is_empty() {
        org = &dex_cfg.default_org;
    }
    Some(RoleOrg {
        role,
        org: org.to_owned(),
        custom_role,
    })
}

#[cfg(all(feature = "enterprise", not(feature = "cloud")))]
async fn map_group_to_custom_role(
    user_email: &str,
    name: &str,
    custom_roles: Vec<String>,
    default_role: Option<UserRole>,
) {
    let dex_cfg = get_dex_config();
    let openfga_cfg = get_openfga_config();
    // Check if the user exists in the database
    let db_user = db::user::get_user_by_email(user_email).await;
    log::debug!("map_group_to_custom_role custom roles: {:#?}", custom_roles);

    if db_user.is_none() {
        let mut tuples = vec![];
        log::info!("group_to_custom_role: User does not exist in the database");

        let role = if let Some(role) = default_role {
            role
        } else {
            UserRole::from_str(&dex_cfg.default_role).unwrap()
        };

        if openfga_cfg.enabled {
            let _ = organization::check_and_create_org(&dex_cfg.default_org).await;
            tuples.push(get_user_org_tuple(&dex_cfg.default_org, user_email));
            // this check added to avoid service accounts from logging in
            if !role.eq(&UserRole::ServiceAccount) {
                tuples.push(get_user_org_tuple(user_email, user_email));
            }
            let start = std::time::Instant::now();
            check_and_get_crole_tuple_for_new_user(
                user_email,
                &dex_cfg.default_org,
                custom_roles,
                &mut tuples,
            )
            .await;
            log::info!(
                "group_to_custom_role: Time taken to get crole tuple: {:?}",
                start.elapsed()
            );
        }

        let updated_db_user = DBUser {
            email: user_email.to_owned(),
            first_name: name.to_owned(),
            last_name: "".to_owned(),
            password: "".to_owned(),
            salt: "".to_owned(),
            organizations: vec![UserOrg {
                role,
                name: dex_cfg.default_org.clone(),
                token: Default::default(),
                rum_token: Default::default(),
            }],
            is_external: true,
            password_ext: Some("".to_owned()),
        };

        match users::create_new_user(updated_db_user).await {
            Ok(_) => {
                log::info!("group_to_custom_role: User added to the database");
                if openfga_cfg.enabled {
                    let start = std::time::Instant::now();
                    match update_tuples(tuples, vec![]).await {
                        Ok(_) => {
                            log::info!("group_to_custom_role: User updated to the openfga");
                        }
                        Err(e) => {
                            log::error!(
                                "group_to_custom_role: Error updating user to the openfga: {}",
                                e
                            );
                        }
                    }

                    log::info!(
                        "group_to_custom_role: Time taken to update roles to db for new user: {:?}",
                        start.elapsed()
                    );
                }
            }
            Err(e) => {
                log::error!(
                    "group_to_custom_role: Error adding user to the database: {}",
                    e
                );
            }
        }
    } else {
        // check if user is service account and skip the role update
        if default_role.is_some() && default_role.unwrap().eq(&UserRole::ServiceAccount) {
            log::info!(
                "group_to_custom_role: User is external service account and skipping the role update"
            );
            return;
        }
        log::info!("group_to_custom_role: User exists in the database");
        let mut add_tuples = vec![];
        let mut remove_tuples = vec![];
        // user exists in the db with default org hence skip org creation tuples
        let existing_roles = get_roles_for_user(user_email).await;

        // Find roles to delete: present in existing_role but not in custom_role
        for existing_role in &existing_roles {
            if !custom_roles.contains(existing_role) {
                // delete role
                get_user_crole_removal_tuples(user_email, existing_role, &mut remove_tuples);
            }
        }

        // Find new roles to add: present in custom_role but not in existing_role
        let new_roles = custom_roles
            .iter()
            .filter(|&role| !existing_roles.contains(role))
            .cloned()
            .collect();
        log::debug!("new roles: {:#?}", new_roles);

        check_and_get_crole_tuple_for_new_user(
            user_email,
            &dex_cfg.default_org,
            new_roles,
            &mut add_tuples,
        )
        .await;
        log::debug!(
            "add_tuples: {:#?}\nremove_tuples: {:#?}",
            add_tuples,
            remove_tuples
        );

        if openfga_cfg.enabled {
            let start = std::time::Instant::now();
            match update_tuples(add_tuples, remove_tuples).await {
                Ok(_) => {
                    log::info!("group_to_custom_role: User updated to the openfga");
                }
                Err(e) => {
                    log::error!(
                        "group_to_custom_role: Error updating user to the openfga: {}",
                        e
                    );
                }
            }
            log::info!(
                "group_to_custom_role: Time taken to update roles to db for existing user: {:?}",
                start.elapsed()
            );
        }
    }
}

#[cfg(all(feature = "enterprise", not(feature = "cloud")))]
fn format_role_name(org: &str, role: String) -> String {
    let role = RE_ROLE_NAME.replace_all(&role, "_").to_string();
    format!("{org}/{role}")
}

#[cfg(feature = "cloud")]
pub async fn check_and_add_to_org(user_email: &str, name: &str) {
    use config::ider;
    use o2_enterprise::enterprise::cloud::org_invites::list_by_invitee;
    use o2_openfga::authorizer::authz::save_org_tuples;

    use crate::service::users::{add_admin_to_org, create_new_user};
    let o2cfg = get_openfga_config();

    let mut tuples_to_add = HashMap::new();
    let (first_name, last_name) = name.split_once(' ').unwrap_or((name, ""));
    let db_user = db::user::get_user_by_email(user_email).await;
    if db_user.is_none() {
        match create_new_user(DBUser {
            email: user_email.to_owned(),
            first_name: first_name.to_owned(),
            last_name: last_name.to_owned(),
            password: "".to_owned(),
            salt: "".to_owned(),
            organizations: vec![], // No org
            is_external: true,
            password_ext: Some("".to_owned()),
        })
        .await
        {
            Ok(_) => {
                let tuples = vec![get_user_org_tuple(user_email, user_email)];
                tuples_to_add.insert(user_email.to_string(), tuples);
                log::info!("User added to the database");
            }
            Err(e) => {
                log::error!("Error adding user to the database: {}", e);
                return;
            }
        }
    }

    match list_by_invitee(user_email).await {
        Ok(invites) => {
            if !invites.is_empty() {
                for invite in invites {
                    let org_id = invite.org_id.clone();
                    let invite_token = invite.token.clone();
                    if let Err(e) = accept_invitation(user_email, &invite_token).await {
                        log::error!(
                            "Error accepting invite for user: {} org: {} error: {}",
                            user_email,
                            org_id,
                            e
                        );
                    }
                }
            }
        }

        Err(e) => {
            log::error!(
                "Error fetching invites for user: {}, error: {e}",
                user_email
            );
        }
    };

    // Check if the user is part of any organization
    let orgs = list_orgs_by_user(user_email).await;
    if orgs.is_err() {
        log::error!("Error fetching orgs for user: {}", user_email);
    }
    if orgs.is_err() || orgs.unwrap().is_empty() {
        // Create a default org for the user
        let org = Organization {
            // id will be overridden by the service function
            identifier: ider::uuid(),
            name: DEFAULT_ORG.to_string(),
            org_type: USER_DEFAULT.to_owned(),
        };
        match db::organization::save_org(&org).await {
            Ok(_) => {
                save_org_tuples(&org.identifier).await;
                if let Err(e) = add_admin_to_org(&org.identifier, user_email).await {
                    log::error!(
                        "Error adding user as admin to org: {} error: {}",
                        org.identifier,
                        e
                    );
                }
            }
            Err(e) => {
                log::error!(
                    "Error creating default org for user: {} error: {}",
                    user_email,
                    e
                );
            }
        }
    }

    if o2cfg.enabled {
        for (_, tuples) in tuples_to_add {
            match update_tuples(tuples, vec![]).await {
                Ok(_) => {
                    log::info!("User updated to the openfga");
                }
                Err(e) => {
                    log::error!("Error updating user to the openfga: {}", e);
                }
            }
        }
    }
}<|MERGE_RESOLUTION|>--- conflicted
+++ resolved
@@ -41,7 +41,7 @@
 
 #[cfg(feature = "cloud")]
 use crate::{
-    common::meta::organization::{Organization, DEFAULT_ORG, USER_DEFAULT},
+    common::meta::organization::{DEFAULT_ORG, Organization, USER_DEFAULT},
     service::organization::{accept_invitation, list_orgs_by_user},
 };
 
@@ -191,8 +191,14 @@
                     log::error!("Error adding user to the database: {}", e);
                 }
             }
-<<<<<<< HEAD
         } else {
+            // check if user is service account and skip the role update ,
+            // assumption is always a service account irrespective of the orgs it belongs to
+            if res.0.user_role.is_some() && res.0.user_role.unwrap().eq(&UserRole::ServiceAccount) {
+                log::info!("User is service account and skipping the role update");
+                return;
+            }
+
             log::info!("User exists in the database perform check for role change");
             let existing_db_user = db_user.unwrap();
             let existing_orgs = existing_db_user.organizations;
@@ -211,37 +217,6 @@
                 {
                     orgs_added.push(source_org);
                 }
-=======
-            Err(e) => {
-                log::error!("Error adding user to the database: {}", e);
-            }
-        }
-    } else {
-        // check if user is service account and skip the role update ,
-        // assumption is always a service account irrespective of the orgs it belongs to
-        if res.0.user_role.is_some() && res.0.user_role.unwrap().eq(&UserRole::ServiceAccount) {
-            log::info!("User is service account and skipping the role update");
-            return;
-        }
-
-        log::info!("User exists in the database perform check for role change");
-        let existing_db_user = db_user.unwrap();
-        let existing_orgs = existing_db_user.organizations;
-        let mut orgs_removed = Vec::new();
-        let mut orgs_role_changed = HashMap::new();
-        let mut orgs_added = Vec::new();
-
-        let mut write_tuples = Vec::new();
-        let mut delete_tuples = Vec::new();
-
-        // Check for newly added organizations
-        for source_org in &source_orgs {
-            if !existing_orgs
-                .iter()
-                .any(|existing_org| existing_org.name == source_org.name)
-            {
-                orgs_added.push(source_org);
->>>>>>> 5dd59cd4
             }
 
             for existing_org in &existing_orgs {
