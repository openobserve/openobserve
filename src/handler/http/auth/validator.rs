// Copyright 2025 OpenObserve Inc.
//
// This program is free software: you can redistribute it and/or modify
// it under the terms of the GNU Affero General Public License as published by
// the Free Software Foundation, either version 3 of the License, or
// (at your option) any later version.
//
// This program is distributed in the hope that it will be useful
// but WITHOUT ANY WARRANTY; without even the implied warranty of
// MERCHANTABILITY or FITNESS FOR A PARTICULAR PURPOSE.  See the
// GNU Affero General Public License for more details.
//
// You should have received a copy of the GNU Affero General Public License
// along with this program.  If not, see <http://www.gnu.org/licenses/>.

<<<<<<< HEAD
use core::clone::Clone;
=======
use std::net::IpAddr;
>>>>>>> 5dd59cd4

use actix_web::{
    Error,
    dev::ServiceRequest,
<<<<<<< HEAD
    error::{ErrorForbidden, ErrorNotFound, ErrorUnauthorized},
    http::{header, Method},
    web, Error,
=======
    error::{ErrorForbidden, ErrorUnauthorized},
    http::{Method, header},
    web,
>>>>>>> 5dd59cd4
};
use config::{
    get_config,
    meta::user::{DBUser, UserRole},
    utils::base64,
};
#[cfg(feature = "enterprise")]
use o2_dex::config::get_config as get_dex_config;
#[cfg(feature = "enterprise")]
use o2_openfga::config::get_config as get_openfga_config;
use url::Url;

use crate::{
    common::{
        infra::cluster,
        meta::{
            ingestion::INGESTION_EP,
            organization::DEFAULT_ORG,
            user::{
                get_default_user_role, AuthTokensExt, TokenValidationResponse,
                TokenValidationResponseBuilder,
            },
        },
        utils::{
            auth::{AuthExtractor, V2_API_PREFIX, get_hash, is_root_user},
            redirect_response::RedirectResponseBuilder,
        },
    },
    service::{db, users},
};

pub const PKCE_STATE_ORG: &str = "o2_pkce_state";
pub const ACCESS_TOKEN: &str = "access_token";
pub const REFRESH_TOKEN: &str = "refresh_token";
pub const ID_TOKEN_HEADER: &str = "eyJhbGciOiJIUzI1NiIsInR5cCI6IkpXVCJ9";

pub async fn validator(
    req: ServiceRequest,
    user_id: &str,
    password: &str,
    auth_info: AuthExtractor,
    path_prefix: &str,
) -> Result<ServiceRequest, (Error, ServiceRequest)> {
    let cfg = get_config();
    let path = match req
        .request()
        .path()
        .strip_prefix(format!("{}{}", cfg.common.base_uri, path_prefix).as_str())
    {
        Some(path) => path,
        None => req.request().path(),
    };
    match if auth_info.auth.starts_with("{\"auth_ext\":") {
        let auth_token: AuthTokensExt =
            config::utils::json::from_str(&auth_info.auth).unwrap_or_default();
        validate_credentials_ext(user_id, password, path, auth_token).await
    } else {
        validate_credentials(user_id, password.trim(), path).await
    } {
        Ok(res) => {
            if res.is_valid {
                // Check and create organization if needed
                if let Err(e) = check_and_create_org(user_id, req.method(), path).await {
                    return Err((e, req));
                }

                #[cfg(feature = "enterprise")]
                let path = path.to_owned();

                // / Hack for prometheus, need support POST and check the header
                let mut req = req;
                if req.method().eq(&Method::POST) && !req.headers().contains_key("content-type") {
                    req.headers_mut().insert(
                        header::CONTENT_TYPE,
                        header::HeaderValue::from_static("application/x-www-form-urlencoded"),
                    );
                }
                req.headers_mut().insert(
                    header::HeaderName::from_static("user_id"),
                    header::HeaderValue::from_str(&res.user_email).unwrap(),
                );

                #[cfg(feature = "enterprise")]
                if let Some(role) = &res.user_role {
                    if role.eq(&UserRole::Viewer)
                        && req.method().eq(&Method::PUT)
                        && path.ends_with(&format!("users/{}", res.user_email))
                    {
                        // Viewer should be able to update its own details
                        return Ok(req);
                    }
                }

                if auth_info.bypass_check
                    || check_permissions(
                        user_id,
                        auth_info,
                        res.user_role.unwrap_or(get_default_user_role()),
                        !res.is_internal_user,
                    )
                    .await
                {
                    Ok(req)
                } else {
                    Err((ErrorForbidden("Unauthorized Access"), req))
                }
            } else {
                Err((ErrorUnauthorized("Unauthorized Access"), req))
            }
        }
        Err(err) => {
            log::debug!("Token Validation Error: {:#?}", err);
            Err((err, req))
        }
    }
}

/// `validate_token` validates the endpoints which are token only.
/// This includes endpoints like `rum` etc.
///
/// ### Args:
/// - token: The token to validate
///  
pub async fn validate_token(token: &str, org_id: &str) -> Result<(), Error> {
    match users::get_user_by_token(org_id, token).await {
        Some(_user) => Ok(()),
        None => Err(ErrorForbidden("User associated with this token not found")),
    }
}

pub async fn validate_credentials(
    user_id: &str,
    user_password: &str,
    path: &str,
) -> Result<TokenValidationResponse, Error> {
    let mut path_columns = path.split('/').collect::<Vec<&str>>();
    if let Some(v) = path_columns.last() {
        if v.is_empty() {
            path_columns.pop();
        }
    }

    let user = if path_columns.last().unwrap_or(&"").eq(&"organizations") {
        let db_user = db::user::get_db_user(user_id).await;
        match db_user {
            Ok(user) => {
                let all_users = user.get_all_users();
                if all_users.is_empty() {
                    None
                } else {
                    all_users.first().cloned()
                }
            }
            Err(e) => {
                log::debug!("Error getting user in validate_credentials: {}", e);
                None
            }
        }
    } else {
        match path.find('/') {
            Some(index) => {
<<<<<<< HEAD
                // hack for v2 api for alerts and folders
                let org_id = if path_columns.len() > 2
                    && path_columns[0].eq("v2")
                    && (path_columns[2].eq("alerts") || path_columns[2].eq("folders"))
                {
=======
                let org_id = if path_columns.len() > 1 && path_columns[0].eq(V2_API_PREFIX) {
>>>>>>> 5dd59cd4
                    path_columns[1]
                } else {
                    &path[0..index]
                };
<<<<<<< HEAD

                if is_root_user(user_id) {
                    users::get_user(Some(DEFAULT_ORG), user_id).await
                } else {
                    users::get_user(Some(org_id), user_id).await
                }
=======
                users::get_user(Some(org_id), user_id).await
>>>>>>> 5dd59cd4
            }
            None => users::get_user(None, user_id).await,
        }
    };

    if user.is_none() {
        return Ok(TokenValidationResponse {
            is_valid: false,
            user_email: "".to_string(),
            is_internal_user: false,
            user_role: None,
            user_name: "".to_string(),
            family_name: "".to_string(),
            given_name: "".to_string(),
        });
    }
    let user = user.unwrap();

    #[cfg(feature = "enterprise")]
    {
        if !get_dex_config().native_login_enabled && !user.is_external {
            return Ok(TokenValidationResponse {
                is_valid: false,
                user_email: "".to_string(),
                is_internal_user: false,
                user_role: None,
                user_name: "".to_string(),
                family_name: "".to_string(),
                given_name: "".to_string(),
            });
        }

        if get_dex_config().root_only_login && !is_root_user(user_id) {
            return Ok(TokenValidationResponse {
                is_valid: false,
                user_email: "".to_string(),
                is_internal_user: false,
                user_role: None,
                user_name: "".to_string(),
                family_name: "".to_string(),
                given_name: "".to_string(),
            });
        }
    }

    if user.role.eq(&UserRole::ServiceAccount) && user.token.eq(&user_password) {
        return Ok(TokenValidationResponse {
            is_valid: true,
            user_email: user.email,
            is_internal_user: !user.is_external,
            user_role: Some(user.role),
            user_name: user.first_name.to_owned(),
            family_name: user.last_name,
            given_name: user.first_name,
        });
    }

    if (path_columns.len() == 1 || INGESTION_EP.iter().any(|s| path_columns.contains(s)))
        && user.token.eq(&user_password)
    {
        return Ok(TokenValidationResponse {
            is_valid: true,
            user_email: user.email,
            is_internal_user: !user.is_external,
            user_role: Some(user.role),
            user_name: user.first_name.to_owned(),
            family_name: user.last_name,
            given_name: user.first_name,
        });
    }

    let in_pass = get_hash(user_password, &user.salt);
    if !user.password.eq(&in_pass)
        && !user
            .password_ext
            .unwrap_or("".to_string())
            .eq(&user_password)
    {
        return Ok(TokenValidationResponse {
            is_valid: false,
            user_email: "".to_string(),
            is_internal_user: false,
            user_role: None,
            user_name: "".to_string(),
            family_name: "".to_string(),
            given_name: "".to_string(),
        });
    }
    if !path.contains("/user")
        || (path.contains("/user")
            && (user.role.eq(&UserRole::Admin)
                || user.role.eq(&UserRole::Root)
                || user.email.eq(user_id)))
    {
        Ok(TokenValidationResponse {
            is_valid: true,
            user_email: user.email,
            is_internal_user: !user.is_external,
            user_role: Some(user.role),
            user_name: user.first_name.to_owned(),
            family_name: user.last_name,
            given_name: user.first_name,
        })
    } else {
        Err(ErrorForbidden("Not allowed"))
    }
}

#[cfg(feature = "enterprise")]
pub async fn validate_credentials_ext(
    user_id: &str,
    in_password: &str,
    path: &str,
    auth_token: AuthTokensExt,
) -> Result<TokenValidationResponse, Error> {
    let config = get_config();
    let password_ext_salt = config.auth.ext_auth_salt.as_str();
    let mut path_columns = path.split('/').collect::<Vec<&str>>();
    if let Some(v) = path_columns.last() {
        if v.is_empty() {
            path_columns.pop();
        }
    }

    let user = if path_columns.last().unwrap_or(&"").eq(&"organizations") {
        let db_user = db::user::get_db_user(user_id).await;
        match db_user {
            Ok(user) => {
                let all_users = user.get_all_users();
                if all_users.is_empty() {
                    None
                } else {
                    all_users.first().cloned()
                }
            }
            Err(_) => None,
        }
    } else {
        match path.find('/') {
            Some(index) => {
<<<<<<< HEAD
                // hack for v2 api for alerts and folders
                let org_id = if path_columns.len() > 2
                    && path_columns[0].eq("v2")
                    && (path_columns[2].eq("alerts") || path_columns[2].eq("folders"))
                {
=======
                let org_id = if path_columns.len() > 1 && path_columns[0].eq(V2_API_PREFIX) {
>>>>>>> 5dd59cd4
                    path_columns[1]
                } else {
                    &path[0..index]
                };
<<<<<<< HEAD
                if is_root_user(user_id) {
                    users::get_user(Some(DEFAULT_ORG), user_id).await
                } else {
                    users::get_user(Some(org_id), user_id).await
                }
=======
                users::get_user(Some(org_id), user_id).await
>>>>>>> 5dd59cd4
            }
            None => users::get_user(None, user_id).await,
        }
    };

    if user.is_none() {
        return Ok(TokenValidationResponse::default());
    }
    let user = user.unwrap();

    let hashed_pass = get_hash(
        &format!(
            "{}{}",
            get_hash(
                &format!("{}{}", user.password_ext.unwrap(), auth_token.request_time),
                password_ext_salt
            ),
            auth_token.expires_in
        ),
        password_ext_salt,
    );
    if !hashed_pass.eq(&in_password) {
        return Ok(TokenValidationResponse::default());
    }
    if !path.contains("/user")
        || (path.contains("/user")
            && (user.role.eq(&UserRole::Admin)
                || user.role.eq(&UserRole::Root)
                || user.email.eq(user_id)))
    {
        Ok(TokenValidationResponse {
            is_valid: true,
            user_email: user.email,
            is_internal_user: !user.is_external,
            user_role: Some(user.role),
            user_name: user.first_name.to_owned(),
            family_name: user.last_name,
            given_name: user.first_name,
        })
    } else {
        Err(ErrorForbidden("Not allowed"))
    }
}

/// Creates the org if all the below conditions satisfied
/// - The org does not exist in the meta table
/// - The user is a root user
/// - This is a ingestion POST endpoint
async fn check_and_create_org(user_id: &str, method: &Method, path: &str) -> Result<(), Error> {
    let config = get_config();
    let path_columns = path.split('/').collect::<Vec<&str>>();
    let url_len = path_columns.len();
    if path_columns.len() < 2 {
        return Ok(());
    }
    // Hack for v2 apis
    let org_id = if path_columns.len() > 2
        && path_columns[0].eq("v2")
        && (path_columns[2].eq("alerts") || path_columns[2].eq("folders"))
    {
        path_columns[1]
    } else {
        path_columns[0]
    };

    if crate::service::organization::get_org(org_id)
        .await
        .is_none()
    {
        if !config.common.create_org_through_ingestion {
            Err(ErrorNotFound("Organization not found"))
        } else if is_root_user(user_id)
            && method.eq(&Method::POST)
            && INGESTION_EP.contains(&path_columns[url_len - 1])
            && crate::service::organization::check_and_create_org(org_id)
                .await
                .is_ok()
        {
            Ok(())
        } else {
            Err(ErrorNotFound("Organization not found"))
        }
    } else {
        Ok(())
    }
}

#[cfg(not(feature = "enterprise"))]
pub async fn validate_credentials_ext(
    _user_id: &str,
    _in_password: &str,
    _path: &str,
    _auth_token: AuthTokensExt,
) -> Result<TokenValidationResponse, Error> {
    Err(ErrorForbidden("Not allowed"))
}

async fn validate_user_from_db(
    db_user: Result<DBUser, anyhow::Error>,
    user_password: &str,
    req_time: Option<&String>,
    exp_in: i64,
    password_ext_salt: &str,
) -> Result<TokenValidationResponse, Error> {
    // let db_user = db::user::get_db_user(user_id).await;
    match db_user {
        Ok(mut user) => {
            let in_pass = get_hash(user_password, &user.salt);
            if req_time.is_none() && user.password.eq(&in_pass) {
                if user.password_ext.is_none() {
                    let password_ext = get_hash(user_password, password_ext_salt);
                    user.password_ext = Some(password_ext);
                    let _ = db::user::update(
                        &user.email,
                        &user.first_name,
                        &user.last_name,
                        &user.password,
                        user.password_ext.clone(),
                    )
                    .await;
                }
                let resp = TokenValidationResponseBuilder::from_db_user(&user).build();
                Ok(resp)
            } else if user.password_ext.is_some() && req_time.is_some() {
                log::debug!("Validating user for query params");
                let hashed_pass = get_hash(
                    &format!(
                        "{}{}",
                        get_hash(
                            &format!(
                                "{}{}",
                                user.password_ext.as_ref().unwrap(),
                                req_time.unwrap()
                            ),
                            password_ext_salt
                        ),
                        exp_in
                    ),
                    password_ext_salt,
                );
                if hashed_pass.eq(&user_password) {
                    let resp = TokenValidationResponseBuilder::from_db_user(&user).build();
                    return Ok(resp);
                } else {
                    Err(ErrorForbidden("Not allowed"))
                }
            } else {
                Err(ErrorForbidden("Not allowed"))
            }
        }
        Err(_) => Err(ErrorForbidden("Not allowed")),
    }
}

pub async fn validate_user(
    user_id: &str,
    user_password: &str,
) -> Result<TokenValidationResponse, Error> {
    let db_user = db::user::get_user_record(user_id)
        .await
        .map(|user| DBUser::from(&user));
    let config = get_config();
    validate_user_from_db(db_user, user_password, None, 0, &config.auth.ext_auth_salt).await
}

pub async fn validate_user_for_query_params(
    user_id: &str,
    user_password: &str,
    req_time: Option<&String>,
    exp_in: i64,
) -> Result<TokenValidationResponse, Error> {
    let db_user = db::user::get_db_user(user_id).await;
    let config = get_config();
    validate_user_from_db(
        db_user,
        user_password,
        req_time,
        exp_in,
        &config.auth.ext_auth_salt,
    )
    .await
}

pub async fn validator_aws(
    req: ServiceRequest,
    _thread_id: web::Data<usize>,
) -> Result<ServiceRequest, (Error, ServiceRequest)> {
    let cfg = get_config();
    let path = req
        .request()
        .path()
        .strip_prefix(format!("{}/aws/", cfg.common.base_uri).as_str())
        .unwrap_or(req.request().path());

    match req.headers().get("X-Amz-Firehose-Access-Key") {
        Some(val) => match val.to_str() {
            Ok(val) => {
                let amz_creds = match base64::decode(val) {
                    Ok(val) => val,
                    Err(_) => return Err((ErrorUnauthorized("Unauthorized Access"), req)),
                };
                let creds = amz_creds
                    .split(':')
                    .map(|s| s.to_string())
                    .collect::<Vec<String>>();

                match validate_credentials(&creds[0], &creds[1], path).await {
                    Ok(res) => {
                        if res.is_valid {
                            let mut req = req;
                            req.headers_mut().insert(
                                header::HeaderName::from_static("user_id"),
                                header::HeaderValue::from_str(&res.user_email).unwrap(),
                            );
                            Ok(req)
                        } else {
                            Err((ErrorUnauthorized("Unauthorized Access"), req))
                        }
                    }
                    Err(err) => Err((err, req)),
                }
            }
            Err(_) => Err((ErrorUnauthorized("Unauthorized Access"), req)),
        },
        None => Err((ErrorUnauthorized("Unauthorized Access"), req)),
    }
}

pub async fn validator_gcp(
    req: ServiceRequest,
    _thread_id: web::Data<usize>,
) -> Result<ServiceRequest, (Error, ServiceRequest)> {
    let cfg = get_config();
    let path = req
        .request()
        .path()
        .strip_prefix(format!("{}/gcp/", cfg.common.base_uri).as_str())
        .unwrap_or(req.request().path());

    let query =
        web::Query::<std::collections::HashMap<String, String>>::from_query(req.query_string())
            .unwrap();
    match query.get("API-Key") {
        Some(val) => {
            let gcp_creds = base64::decode(val).unwrap();
            let creds = gcp_creds
                .split(':')
                .map(|s| s.to_string())
                .collect::<Vec<String>>();

            match validate_credentials(&creds[0], &creds[1], path).await {
                Ok(res) => {
                    if res.is_valid {
                        let mut req = req;
                        req.headers_mut().insert(
                            header::HeaderName::from_static("user_id"),
                            header::HeaderValue::from_str(&res.user_email).unwrap(),
                        );
                        Ok(req)
                    } else {
                        Err((ErrorUnauthorized("Unauthorized Access"), req))
                    }
                }
                Err(err) => Err((err, req)),
            }
        }
        None => Err((ErrorUnauthorized("Unauthorized Access"), req)),
    }
}

pub async fn validator_rum(
    req: ServiceRequest,
    _thread_id: web::Data<usize>,
) -> Result<ServiceRequest, (Error, ServiceRequest)> {
    let path = req
        .request()
        .path()
        .strip_prefix(format!("{}/rum/v1/", get_config().common.base_uri).as_str())
        .unwrap_or(req.request().path());

    // After this previous path clean we should get only the
    // remaining `org_id/rum` or `org_id/replay` or `org_id/logs`
    let org_id_end_point: Vec<&str> = path.split('/').collect();
    if org_id_end_point.len() != 2 {
        return Err((
            ErrorUnauthorized("Unauthorized Access. Please pass a valid org_id."),
            req,
        ));
    }

    let query =
        web::Query::<std::collections::HashMap<String, String>>::from_query(req.query_string())
            .unwrap();
    let token = query.get("oo-api-key").or_else(|| query.get("o2-api-key"));
    match token {
        Some(token) => match validate_token(token, org_id_end_point[0]).await {
            Ok(_res) => Ok(req),
            Err(err) => {
                log::error!(
                    "validate_token: Token not found for org_id: {}",
                    org_id_end_point[0]
                );
                Err((err, req))
            }
        },
        None => {
            log::error!(
                "validate_token: Missing api key for rum endpoint org_id: {}",
                org_id_end_point[0]
            );
            Err((ErrorUnauthorized("Unauthorized Access"), req))
        }
    }
}

async fn oo_validator_internal(
    req: ServiceRequest,
    auth_info: AuthExtractor,
    path_prefix: &str,
) -> Result<ServiceRequest, (Error, ServiceRequest)> {
    // Check if the ws request is using internal grpc token
    if get_config().websocket.enabled && auth_info.auth.eq(&get_config().grpc.internal_grpc_token) {
        return validate_http_internal(req).await;
    }

    if auth_info.auth.starts_with("Basic") {
        let decoded = match base64::decode(auth_info.auth.strip_prefix("Basic").unwrap().trim()) {
            Ok(val) => val,
            Err(_) => return Err((ErrorUnauthorized("Unauthorized Access"), req)),
        };

        let (username, password) = match get_user_details(decoded) {
            Some(value) => value,
            None => return Err((ErrorUnauthorized("Unauthorized Access"), req)),
        };
        validator(req, &username, &password, auth_info, path_prefix).await
    } else if auth_info.auth.starts_with("Bearer") {
        log::debug!("Bearer token found");
        super::token::token_validator(req, auth_info).await
    } else if auth_info.auth.starts_with("{\"auth_ext\":") {
        log::debug!("Auth ext token found");
        let auth_tokens: AuthTokensExt =
            config::utils::json::from_str(&auth_info.auth).unwrap_or_default();
        if chrono::Utc::now().timestamp() - auth_tokens.request_time > auth_tokens.expires_in {
            Err((ErrorUnauthorized("Unauthorized Access"), req))
        } else {
            log::debug!("Auth ext token found: decoding");
            let decoded = match base64::decode(
                auth_tokens
                    .auth_ext
                    .strip_prefix("auth_ext")
                    .unwrap()
                    .trim(),
            ) {
                Ok(val) => val,
                Err(_) => return Err((ErrorUnauthorized("Unauthorized Access"), req)),
            };
            let (username, password) = match get_user_details(decoded) {
                Some(value) => value,
                None => return Err((ErrorUnauthorized("Unauthorized Access"), req)),
            };
            log::info!("Auth ext token found: validating: {username} {password}");
            validator(req, &username, &password, auth_info, path_prefix).await
        }
    } else {
        Err((ErrorUnauthorized("Unauthorized Access"), req))
    }
}

#[cfg(feature = "enterprise")]
pub async fn get_user_email_from_auth_str(auth_str: &str) -> Option<String> {
    if auth_str.starts_with("Basic") {
        let decoded = match base64::decode(auth_str.strip_prefix("Basic").unwrap().trim()) {
            Ok(val) => val,
            Err(_) => return None,
        };

        match get_user_details(decoded) {
            Some(value) => Some(value.0),
            None => None,
        }
    } else if auth_str.starts_with("Bearer") {
        super::token::get_user_name_from_token(auth_str).await
    } else if auth_str.starts_with("{\"auth_ext\":") {
        let auth_tokens: AuthTokensExt =
            config::utils::json::from_str(auth_str).unwrap_or_default();
        if chrono::Utc::now().timestamp() - auth_tokens.request_time > auth_tokens.expires_in {
            None
        } else {
            let decoded = match base64::decode(
                auth_tokens
                    .auth_ext
                    .strip_prefix("auth_ext")
                    .unwrap()
                    .trim(),
            ) {
                Ok(val) => val,
                Err(_) => return None,
            };
            match get_user_details(decoded) {
                Some(value) => Some(value.0),
                None => None,
            }
        }
    } else {
        None
    }
}

fn get_user_details(decoded: String) -> Option<(String, String)> {
    let credentials = match String::from_utf8(decoded.into()).map_err(|_| ()) {
        Ok(val) => val,
        Err(_) => return None,
    };
    let parts: Vec<&str> = credentials.splitn(2, ':').collect();
    if parts.len() != 2 {
        return None;
    }
    let (username, password) = (parts[0], parts[1]);
    let username = username.to_owned();
    let password = password.to_owned();
    Some((username, password))
}

/// Validates the authentication information in the incoming request and returns the request if
/// valid, or an error if invalid.
///
/// This function is responsible for validating the authentication information in the incoming
/// request. It supports both Basic and Bearer authentication (in enterprise).
/// Works exclusively on `/api` prefix
///
/// For Basic authentication, it decodes the base64-encoded credentials, splits them into username
/// and password, and calls the `validator` function to validate the credentials.
///
/// For Bearer authentication, it calls the `token_validator` function to validate the token.
///
/// If the authentication is invalid, it returns an `ErrorUnauthorized` error.
pub async fn oo_validator(
    req: ServiceRequest,
    auth_result: Result<AuthExtractor, Error>,
) -> Result<ServiceRequest, (Error, ServiceRequest)> {
    let path_prefix = "/api/";
    let path = extract_relative_path(req.request().path(), path_prefix);
    let path_columns = path.split('/').collect::<Vec<&str>>();
    let is_short_url = is_short_url_path(&path_columns);

    let auth_info = match auth_result {
        Ok(info) => info,
        Err(e) => {
            return if is_short_url {
                Err(handle_auth_failure_for_redirect(req, &e))
            } else {
                Err((e, req))
            };
        }
    };

    match oo_validator_internal(req, auth_info, path_prefix).await {
        Ok(service_req) => Ok(service_req),
        Err((err, err_req)) => {
            if is_short_url {
                Err(handle_auth_failure_for_redirect(err_req, &err))
            } else {
                Err((err, err_req))
            }
        }
    }
}

/// Validates the authentication information in the request and returns the request if valid, or an
/// error if invalid.
///
/// This function is a proxy for the `oo_validator_internal` function, setting the `path_prefix` to
/// "/proxy/".
///
/// # Arguments
/// * `req` - The `ServiceRequest` to validate.
/// * `auth_info` - The authentication information extracted from the request.
///
/// # Returns
/// * `Result<ServiceRequest, (Error, ServiceRequest)>` - The validated request, or an error if the
///   authentication is invalid.
pub async fn validator_proxy_url(
    req: ServiceRequest,
    auth_info: AuthExtractor,
) -> Result<ServiceRequest, (Error, ServiceRequest)> {
    let path_prefix = "/proxy/";
    oo_validator_internal(req, auth_info, path_prefix).await
}

pub async fn validate_http_internal(
    req: ServiceRequest,
) -> Result<ServiceRequest, (Error, ServiceRequest)> {
    let router_nodes = cluster::get_cached_online_router_nodes()
        .await
        .unwrap_or_default();

    // Get the peer address early and own the string
    let peer = req
        .connection_info()
        .peer_addr()
        .unwrap_or("unknown")
        .to_string();

    let router_node = router_nodes.iter().find(|node| {
        let node_url = match Url::parse(&node.http_addr) {
            Ok(node_url) => node_url,
            Err(e) => {
                log::error!("Failed to parse node URL: {}", e);
                return false;
            }
        };

        // Get IP from peer address (strips port if present)
        let peer_ip = match peer
            .split(':')
            .next()
            .and_then(|addr| addr.parse::<IpAddr>().ok())
        {
            Some(ip) => ip,
            None => {
                log::debug!("Failed to parse peer IP from: {}", peer);
                return false;
            }
        };

        let node_ip = match node_url
            .host()
            .and_then(|h| h.to_string().parse::<IpAddr>().ok())
        {
            Some(ip) => ip,
            None => {
                log::debug!("Failed to parse node IP");
                return false;
            }
        };

        peer_ip == node_ip
    });

    if router_node.is_none() {
        return Err((ErrorUnauthorized("Unauthorized Access"), req));
    }
    Ok(req)
}

#[cfg(feature = "enterprise")]
pub(crate) async fn check_permissions(
    user_id: &str,
    auth_info: AuthExtractor,
    role: UserRole,
    _is_external: bool,
) -> bool {
    use crate::common::infra::config::ORG_USERS;

    let cfg = get_config();
    if !get_openfga_config().enabled {
        return true;
    }

    let object_str = auth_info.o2_type;
    log::debug!("Role of user {user_id} is {:#?}", role);
    let obj_str = if object_str.contains("##user_id##") {
        object_str.replace("##user_id##", user_id)
    } else {
        object_str
    };
    let role = if role.eq(&UserRole::Root) {
        // root user should have access to everything , bypass check in openfga
        return true;
    } else if auth_info.org_id.eq("organizations") && auth_info.method.eq("POST") {
        match ORG_USERS.get(&format!("{}/{user_id}", cfg.common.usage_org)) {
            Some(user) => format!("{}", user.role),
            None => "".to_string(),
        }
    } else {
        format!("{role}")
    };
    let org_id = if auth_info.org_id.eq("organizations") {
        if auth_info.method.eq("POST") {
            // The user is trying to create a new organization
            // Use the usage org to check for permission
            &cfg.common.usage_org
        } else {
            user_id
        }
    } else {
        &auth_info.org_id
    };

    o2_openfga::authorizer::authz::is_allowed(
        org_id,
        user_id,
        &auth_info.method,
        &obj_str,
        &auth_info.parent_id,
        &role.to_string(),
    )
    .await
}

#[cfg(not(feature = "enterprise"))]
pub(crate) async fn check_permissions(
    _user_id: &str,
    _auth_info: AuthExtractor,
    _role: UserRole,
    _is_external: bool,
) -> bool {
    true
}

#[cfg(feature = "enterprise")]
async fn list_objects(
    user_id: &str,
    permission: &str,
    object_type: &str,
    org_id: &str,
) -> Result<Vec<String>, anyhow::Error> {
    o2_openfga::authorizer::authz::list_objects(user_id, permission, object_type, org_id).await
}

#[cfg(feature = "enterprise")]
pub(crate) async fn list_objects_for_user(
    org_id: &str,
    user_id: &str,
    permission: &str,
    object_type: &str,
) -> Result<Option<Vec<String>>, Error> {
    let openfga_config = get_openfga_config();
    if !is_root_user(user_id) && openfga_config.enabled && openfga_config.list_only_permitted {
        match crate::handler::http::auth::validator::list_objects(
            user_id,
            permission,
            object_type,
            org_id,
        )
        .await
        {
            Ok(resp) => {
                log::debug!(
                    "list_objects_for_user for user {user_id} from {org_id} org returns: {:#?}",
                    resp
                );
                Ok(Some(resp))
            }
            Err(_) => Err(ErrorForbidden("Unauthorized Access")),
        }
    } else {
        Ok(None)
    }
}

/// Helper function to extract the relative path after the base URI and path prefix
fn extract_relative_path(full_path: &str, path_prefix: &str) -> String {
    let base_uri = config::get_config().common.base_uri.clone();
    let full_prefix = format!("{}{}", base_uri, path_prefix);
    full_path
        .strip_prefix(&full_prefix)
        .unwrap_or(full_path)
        .to_string()
}

/// Helper function to check if the path corresponds to a short URL
fn is_short_url_path(path_columns: &[&str]) -> bool {
    path_columns
        .get(1)
        .is_some_and(|&segment| segment.to_lowercase() == "short")
}

/// Handles authentication failure by logging the error and returning a redirect response.
///
/// This function is responsible for logging the authentication failure and returning a redirect
/// response. It takes in the request and the error message, and returns a tuple containing the
/// redirect response and the service request.
fn handle_auth_failure_for_redirect(req: ServiceRequest, error: &Error) -> (Error, ServiceRequest) {
    let full_url = extract_full_url(&req);
    let redirect_http = RedirectResponseBuilder::default()
        .with_query_param("short_url", &full_url)
        .build();
    log::warn!(
        "Authentication failed for path: {}, err: {}, {}",
        req.path(),
        error,
        &redirect_http,
    );
    (redirect_http.into(), req)
}

/// Extracts the full URL from the request.
fn extract_full_url(req: &ServiceRequest) -> String {
    let connection_info = req.connection_info();
    let scheme = connection_info.scheme();
    let host = connection_info.host();
    let path = req
        .request()
        .uri()
        .path_and_query()
        .map(|pq| pq.as_str())
        .unwrap_or("");

    format!("{}://{}{}", scheme, host, path)
}

#[cfg(test)]
mod tests {
    use infra::{db as infra_db, table as infra_table};

    use super::*;
    use crate::{common::meta::user::UserRequest, service::organization};

    #[tokio::test]
    async fn test_validation_response_builder_from_db_user() {
        let user = DBUser {
            email: "test@email.com".into(),
            first_name: "first_name".into(),
            last_name: "last_name".into(),
            password: "some_pass".into(),
            salt: "some_salt".into(),
            organizations: vec![],
            is_external: false,
            password_ext: Some("some_pass_ext".into()),
        };

        let resp_from_builder = TokenValidationResponseBuilder::from_db_user(&user).build();

        let resp = TokenValidationResponse {
            is_valid: true,
            user_email: user.email,
            is_internal_user: !user.is_external,
            user_role: None,
            user_name: user.first_name.to_owned(),
            family_name: user.last_name,
            given_name: user.first_name,
        };

        assert_eq!(resp_from_builder.is_valid, resp.is_valid);
        assert!(resp_from_builder.user_email.eq(&resp.user_email));
        assert_eq!(resp_from_builder.is_internal_user, resp.is_internal_user);
        assert_eq!(resp_from_builder.user_role, resp.user_role);
        assert!(resp_from_builder.user_name.eq(&resp.user_name));
        assert!(resp_from_builder.family_name.eq(&resp.family_name));
        assert!(resp_from_builder.given_name.eq(&resp.given_name));
    }

    #[tokio::test]
    async fn test_validation_response_default() {
        let actual = TokenValidationResponse {
            is_valid: false,
            user_email: "".to_string(),
            is_internal_user: false,
            user_role: None,
            user_name: "".to_string(),
            family_name: "".to_string(),
            given_name: "".to_string(),
        };
        let expected1 = TokenValidationResponseBuilder::new().build();
        let expected2 = TokenValidationResponse::default();

        assert!(actual == expected1);
        assert!(actual == expected2);
        assert!(expected1 == expected2);
    }

    #[tokio::test]
    async fn test_validate() {
        let org_id = "default";
        let user_id = "user1@example.com";
        let init_user = "root@example.com";
        let pwd = "Complexpass#123";

        infra_db::create_table().await.unwrap();
        infra_table::create_user_tables().await.unwrap();
        organization::check_and_create_org_without_ofga(org_id)
            .await
            .unwrap();
        users::create_root_user_if_not_exists(
            org_id,
            UserRequest {
                email: init_user.to_string(),
                password: pwd.to_string(),
                role: crate::common::meta::user::UserOrgRole {
                    base_role: config::meta::user::UserRole::Root,
                    custom_role: None,
                },
                first_name: "root".to_owned(),
                last_name: "".to_owned(),
                is_external: false,
            },
        )
        .await
        .unwrap();
        users::post_user(
            org_id,
            UserRequest {
                email: user_id.to_string(),
                password: pwd.to_string(),
                role: crate::common::meta::user::UserOrgRole {
                    base_role: config::meta::user::UserRole::Admin,
                    custom_role: None,
                },
                first_name: "root".to_owned(),
                last_name: "".to_owned(),
                is_external: true,
            },
            init_user,
        )
        .await
        .unwrap();

        assert!(
            validate_credentials(init_user, pwd, "default/_bulk")
                .await
                .unwrap()
                .is_valid
        );
        assert!(
            !validate_credentials("", pwd, "default/_bulk")
                .await
                .unwrap()
                .is_valid
        );
        assert!(!validate_credentials("", pwd, "/").await.unwrap().is_valid);
        assert!(
            !validate_credentials(user_id, pwd, "/")
                .await
                .unwrap()
                .is_valid
        );
        // TODO: In these unit tests, is_root_user function does not work,
        // So, the below test case will not work, move these tests to integration tests
        // assert!(
        //     validate_credentials(user_id, pwd, "default/user")
        //         .await
        //         .unwrap()
        //         .is_valid
        // );
        assert!(
            !validate_credentials(user_id, "x", "default/user")
                .await
                .unwrap()
                .is_valid
        );
        assert!(validate_user(init_user, pwd).await.unwrap().is_valid);
    }
}<|MERGE_RESOLUTION|>--- conflicted
+++ resolved
@@ -13,24 +13,16 @@
 // You should have received a copy of the GNU Affero General Public License
 // along with this program.  If not, see <http://www.gnu.org/licenses/>.
 
-<<<<<<< HEAD
 use core::clone::Clone;
-=======
+
 use std::net::IpAddr;
->>>>>>> 5dd59cd4
 
 use actix_web::{
     Error,
     dev::ServiceRequest,
-<<<<<<< HEAD
     error::{ErrorForbidden, ErrorNotFound, ErrorUnauthorized},
-    http::{header, Method},
-    web, Error,
-=======
-    error::{ErrorForbidden, ErrorUnauthorized},
     http::{Method, header},
     web,
->>>>>>> 5dd59cd4
 };
 use config::{
     get_config,
@@ -192,29 +184,17 @@
     } else {
         match path.find('/') {
             Some(index) => {
-<<<<<<< HEAD
-                // hack for v2 api for alerts and folders
-                let org_id = if path_columns.len() > 2
-                    && path_columns[0].eq("v2")
-                    && (path_columns[2].eq("alerts") || path_columns[2].eq("folders"))
-                {
-=======
                 let org_id = if path_columns.len() > 1 && path_columns[0].eq(V2_API_PREFIX) {
->>>>>>> 5dd59cd4
                     path_columns[1]
                 } else {
                     &path[0..index]
                 };
-<<<<<<< HEAD
 
                 if is_root_user(user_id) {
                     users::get_user(Some(DEFAULT_ORG), user_id).await
                 } else {
                     users::get_user(Some(org_id), user_id).await
                 }
-=======
-                users::get_user(Some(org_id), user_id).await
->>>>>>> 5dd59cd4
             }
             None => users::get_user(None, user_id).await,
         }
@@ -355,28 +335,16 @@
     } else {
         match path.find('/') {
             Some(index) => {
-<<<<<<< HEAD
-                // hack for v2 api for alerts and folders
-                let org_id = if path_columns.len() > 2
-                    && path_columns[0].eq("v2")
-                    && (path_columns[2].eq("alerts") || path_columns[2].eq("folders"))
-                {
-=======
                 let org_id = if path_columns.len() > 1 && path_columns[0].eq(V2_API_PREFIX) {
->>>>>>> 5dd59cd4
                     path_columns[1]
                 } else {
                     &path[0..index]
                 };
-<<<<<<< HEAD
                 if is_root_user(user_id) {
                     users::get_user(Some(DEFAULT_ORG), user_id).await
                 } else {
                     users::get_user(Some(org_id), user_id).await
                 }
-=======
-                users::get_user(Some(org_id), user_id).await
->>>>>>> 5dd59cd4
             }
             None => users::get_user(None, user_id).await,
         }
