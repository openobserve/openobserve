// Copyright 2023 Zinc Labs Inc.
//
// This program is free software: you can redistribute it and/or modify
// it under the terms of the GNU Affero General Public License as published by
// the Free Software Foundation, either version 3 of the License, or
// (at your option) any later version.
//
// This program is distributed in the hope that it will be useful
// but WITHOUT ANY WARRANTY; without even the implied warranty of
// MERCHANTABILITY or FITNESS FOR A PARTICULAR PURPOSE.  See the
// GNU Affero General Public License for more details.
//
// You should have received a copy of the GNU Affero General Public License
// along with this program.  If not, see <http://www.gnu.org/licenses/>.

use actix_web::{
    dev::ServiceRequest,
    error::{ErrorForbidden, ErrorUnauthorized},
    http::{header, Method},
    web, Error,
};
use actix_web_httpauth::extractors::basic::BasicAuth;
use config::{utils::base64, CONFIG};

use crate::{
    common::{
        meta::{
            ingestion::INGESTION_EP,
            proxy::QueryParamProxyURL,
            user::{DBUser, TokenValidationResponse, UserRole},
        },
        utils::auth::{get_hash, is_root_user, AuthExtractor},
    },
    service::{db, users},
};

pub const PKCE_STATE_ORG: &str = "o2_pkce_state";
pub const ACCESS_TOKEN: &str = "access_token";
pub const REFRESH_TOKEN: &str = "refresh_token";

pub async fn validator(
    req: ServiceRequest,
    user_id: &str,
    password: &str,
    auth_info: AuthExtractor,
) -> Result<ServiceRequest, (Error, ServiceRequest)> {
    let path = match req
        .request()
        .path()
        .strip_prefix(format!("{}/api/", CONFIG.common.base_uri).as_str())
    {
        Some(path) => path,
        None => req.request().path(),
    };
    match validate_credentials(user_id, password.trim(), path).await {
        Ok(res) => {
            if res.is_valid {
                // / Hack for prometheus, need support POST and check the header
                let mut req = req;
                if req.method().eq(&Method::POST) && !req.headers().contains_key("content-type") {
                    req.headers_mut().insert(
                        header::CONTENT_TYPE,
                        header::HeaderValue::from_static("application/x-www-form-urlencoded"),
                    );
                }
                req.headers_mut().insert(
                    header::HeaderName::from_static("user_id"),
                    header::HeaderValue::from_str(&res.user_email).unwrap(),
                );

                if auth_info.bypass_check
                    || check_permissions(user_id, auth_info, res.user_role).await
                {
                    Ok(req)
                } else {
                    Err((ErrorForbidden("Unauthorized Access"), req))
                }
            } else {
                Err((ErrorUnauthorized("Unauthorized Access"), req))
            }
        }
        Err(err) => Err((err, req)),
    }
}

/// `validate_token` validates the endpoints which are token only.
/// This includes endpoints like `rum` etc.
///
/// ### Args:
/// - token: The token to validate
///  
pub async fn validate_token(token: &str, org_id: &str) -> Result<bool, Error> {
    match users::get_user_by_token(org_id, token).await {
        Some(_user) => Ok(true),
        None => Err(ErrorForbidden("Not allowed")),
    }
}

pub async fn validate_credentials(
    user_id: &str,
    user_password: &str,
    path: &str,
) -> Result<TokenValidationResponse, Error> {
    let user;
    let mut path_columns = path.split('/').collect::<Vec<&str>>();
    if let Some(v) = path_columns.last() {
        if v.is_empty() {
            path_columns.pop();
        }
    }

    // this is only applicable for super admin user
    if is_root_user(user_id) {
        user = users::get_user(None, user_id).await;
        if user.is_none() {
            return Ok(TokenValidationResponse {
                is_valid: false,
                user_email: "".to_string(),
                is_internal_user: false,
                user_role: None,
            });
        }
    } else if path_columns.last().unwrap_or(&"").eq(&"organizations") {
        let db_user = db::user::get_db_user(user_id).await;
        user = match db_user {
            Ok(user) => {
                let all_users = user.get_all_users();
                if all_users.is_empty() {
                    None
                } else {
                    all_users.first().cloned()
                }
            }
            Err(_) => None,
        }
    } else {
        user = match path.find('/') {
            Some(index) => {
                let org_id = &path[0..index];
                users::get_user(Some(org_id), user_id).await
            }
            None => users::get_user(None, user_id).await,
        }
    };

    if user.is_none() {
        return Ok(TokenValidationResponse {
            is_valid: false,
            user_email: "".to_string(),
            is_internal_user: false,
            user_role: None,
        });
    }
    let user = user.unwrap();

    if (path_columns.len() == 1 || INGESTION_EP.iter().any(|s| path_columns.contains(s)))
        && user.token.eq(&user_password)
    {
        return Ok(TokenValidationResponse {
            is_valid: true,
            user_email: user.email,
            is_internal_user: !user.is_external,
            user_role: Some(user.role),
        });
    }

    let in_pass = get_hash(user_password, &user.salt);
    if !user.password.eq(&in_pass) {
        return Ok(TokenValidationResponse {
            is_valid: false,
            user_email: "".to_string(),
            is_internal_user: false,
            user_role: None,
        });
    }
    if !path.contains("/user")
        || (path.contains("/user")
            && (user.role.eq(&UserRole::Admin)
                || user.role.eq(&UserRole::Root)
                || user.email.eq(user_id)))
    {
        Ok(TokenValidationResponse {
            is_valid: true,
            user_email: user.email,
            is_internal_user: !user.is_external,
            user_role: Some(user.role),
        })
    } else {
        Err(ErrorForbidden("Not allowed"))
    }
}

async fn validate_user_from_db(
    db_user: Result<DBUser, anyhow::Error>,
    user_password: &str,
) -> Result<TokenValidationResponse, Error> {
    // let db_user = db::user::get_db_user(user_id).await;
    match db_user {
        Ok(user) => {
            let in_pass = get_hash(user_password, &user.salt);
            if user.password.eq(&in_pass) {
                Ok(TokenValidationResponse {
                    is_valid: true,
                    user_email: user.email,
                    is_internal_user: !user.is_external,
                    user_role: None,
                })
            } else {
                Err(ErrorForbidden("Not allowed"))
            }
        }
        Err(_) => Err(ErrorForbidden("Not allowed")),
    }
}

pub async fn validate_user(
    user_id: &str,
    user_password: &str,
) -> Result<TokenValidationResponse, Error> {
    let db_user = db::user::get_db_user(user_id).await;
    validate_user_from_db(db_user, user_password).await
}

pub async fn validator_aws(
    req: ServiceRequest,
    _credentials: Option<BasicAuth>,
) -> Result<ServiceRequest, (Error, ServiceRequest)> {
    let path = req
        .request()
        .path()
        .strip_prefix(format!("{}/aws/", CONFIG.common.base_uri).as_str())
        .unwrap_or(req.request().path());

    match req.headers().get("X-Amz-Firehose-Access-Key") {
        Some(val) => match val.to_str() {
            Ok(val) => {
                let amz_creds = match base64::decode(val) {
                    Ok(val) => val,
                    Err(_) => return Err((ErrorUnauthorized("Unauthorized Access"), req)),
                };
                let creds = amz_creds
                    .split(':')
                    .map(|s| s.to_string())
                    .collect::<Vec<String>>();

                match validate_credentials(&creds[0], &creds[1], path).await {
                    Ok(res) => {
                        if res.is_valid {
                            let mut req = req;
                            req.headers_mut().insert(
                                header::HeaderName::from_static("user_id"),
                                header::HeaderValue::from_str(&res.user_email).unwrap(),
                            );
                            Ok(req)
                        } else {
                            Err((ErrorUnauthorized("Unauthorized Access"), req))
                        }
                    }
                    Err(err) => Err((err, req)),
                }
            }
            Err(_) => Err((ErrorUnauthorized("Unauthorized Access"), req)),
        },
        None => Err((ErrorUnauthorized("Unauthorized Access"), req)),
    }
}

pub async fn validator_gcp(
    req: ServiceRequest,
    _credentials: Option<BasicAuth>,
) -> Result<ServiceRequest, (Error, ServiceRequest)> {
    let path = req
        .request()
        .path()
        .strip_prefix(format!("{}/gcp/", CONFIG.common.base_uri).as_str())
        .unwrap_or(req.request().path());

    let query =
        web::Query::<std::collections::HashMap<String, String>>::from_query(req.query_string())
            .unwrap();
    match query.get("API-Key") {
        Some(val) => {
            let gcp_creds = base64::decode(val).unwrap();
            let creds = gcp_creds
                .split(':')
                .map(|s| s.to_string())
                .collect::<Vec<String>>();

            match validate_credentials(&creds[0], &creds[1], path).await {
                Ok(res) => {
                    if res.is_valid {
                        let mut req = req;
                        req.headers_mut().insert(
                            header::HeaderName::from_static("user_id"),
                            header::HeaderValue::from_str(&res.user_email).unwrap(),
                        );
                        Ok(req)
                    } else {
                        Err((ErrorUnauthorized("Unauthorized Access"), req))
                    }
                }
                Err(err) => Err((err, req)),
            }
        }
        None => Err((ErrorUnauthorized("Unauthorized Access"), req)),
    }
}

pub async fn validator_proxy_url(
    req: ServiceRequest,
    query: web::Query<QueryParamProxyURL>,
) -> Result<ServiceRequest, (Error, ServiceRequest)> {
    let creds = base64::decode(&query.proxy_token).expect("Invalid base-encoded token");
    let creds = creds
        .split(':')
        .map(|s| s.to_string())
        .collect::<Vec<String>>();
    let path = req
        .request()
        .path()
        .strip_prefix(format!("{}/proxy/", CONFIG.common.base_uri).as_str())
        .unwrap_or(req.request().path());

    match validate_credentials(&creds[0], &creds[1], path).await {
        Ok(res) => {
            if res.is_valid {
                Ok(req)
            } else {
                Err((ErrorUnauthorized("Unauthorized Access"), req))
            }
        }
        Err(err) => Err((err, req)),
    }
}

pub async fn validator_rum(
    req: ServiceRequest,
    _credentials: Option<BasicAuth>,
) -> Result<ServiceRequest, (Error, ServiceRequest)> {
    let path = req
        .request()
        .path()
        .strip_prefix(format!("{}/rum/v1/", CONFIG.common.base_uri).as_str())
        .unwrap_or(req.request().path());

    // After this previous path clean we should get only the
    // remaining `org_id/rum` or `org_id/replay` or `org_id/logs`
    let org_id_end_point: Vec<&str> = path.split('/').collect();
    if org_id_end_point.len() != 2 {
        return Err((
            ErrorUnauthorized("Unauthorized Access. Please pass a valid org_id."),
            req,
        ));
    }

    let query =
        web::Query::<std::collections::HashMap<String, String>>::from_query(req.query_string())
            .unwrap();

    let token = query.get("oo-api-key").or_else(|| query.get("o2-api-key"));
    match token {
        Some(token) => match validate_token(token, org_id_end_point[0]).await {
            Ok(res) => {
                if res {
                    Ok(req)
                } else {
                    Err((ErrorUnauthorized("Unauthorized Access"), req))
                }
            }
            Err(err) => Err((err, req)),
        },
        None => Err((ErrorUnauthorized("Unauthorized Access"), req)),
    }
}

pub async fn oo_validator(
    req: ServiceRequest,
    auth_info: AuthExtractor,
) -> Result<ServiceRequest, (Error, ServiceRequest)> {
    if auth_info.auth.starts_with("Basic") {
        let decoded = base64::decode(auth_info.auth.strip_prefix("Basic").unwrap().trim())
            .expect("Failed to decode base64 string");
        let credentials = String::from_utf8(decoded.into())
            .map_err(|_| ())
            .expect("Failed to decode base64 string");
        let parts: Vec<&str> = credentials.split(':').collect();
        if parts.len() != 2 {
            return Err((ErrorUnauthorized("Unauthorized Access"), req));
        }
        let (username, password) = (parts[0], parts[1]);
        let username = username.to_owned();
        let password = password.to_owned();
        validator(req, &username, &password, auth_info).await
    } else if auth_info.auth.starts_with("Bearer") {
        super::token::token_validator(req, auth_info).await
    } else {
        Err((ErrorUnauthorized("Unauthorized Access"), req))
    }
}
#[cfg(feature = "enterprise")]
pub(crate) async fn check_permissions(
    user_id: &str,
    auth_info: AuthExtractor,
    role: Option<UserRole>,
) -> bool {
    use o2_enterprise::enterprise::common::infra::config::O2_CONFIG;

    if !O2_CONFIG.openfga.enabled {
        return true;
    }

    let object_str = auth_info.o2_type;
    let obj_str = if object_str.contains("##user_id##") {
        object_str.replace("##user_id##", user_id)
    } else {
        object_str
    };
    let role = match role {
        Some(role) => {
            if role.eq(&UserRole::Root) {
<<<<<<< HEAD
                // root user should have access to everything , bypass check in openfga
=======
                // root user should have access to everything , don't check in openfga
>>>>>>> a8f3fbc4
                return true;
            } else {
                format!("{role}")
            }
        }
        None => "".to_string(),
    };
    let org_id = if auth_info.org_id.eq("organizations") {
        user_id
    } else {
        &auth_info.org_id
    };

    o2_enterprise::enterprise::openfga::authorizer::authz::is_allowed(
        org_id,
        user_id,
        &auth_info.method,
        &obj_str,
        &auth_info.parent_id,
        &role,
    )
    .await
}

#[cfg(not(feature = "enterprise"))]
pub(crate) async fn check_permissions(
    _user_id: &str,
    _auth_info: AuthExtractor,
    _role: Option<UserRole>,
) -> bool {
    true
}

#[cfg(feature = "enterprise")]
async fn list_objects(
    user_id: &str,
    permission: &str,
    object_type: &str,
) -> Result<Vec<String>, anyhow::Error> {
    o2_enterprise::enterprise::openfga::authorizer::authz::list_objects(
        user_id,
        permission,
        object_type,
    )
    .await
}

#[cfg(feature = "enterprise")]
pub(crate) async fn list_objects_for_user(
    org_id: &str,
    user_id: &str,
    permission: &str,
    object_type: &str,
) -> Result<Option<Vec<String>>, Error> {
    use o2_enterprise::enterprise::common::infra::config::O2_CONFIG;

    use crate::common::infra::config::USERS;

    if !is_root_user(user_id) && O2_CONFIG.openfga.list_only_permitted {
        let user: crate::common::meta::user::User =
            USERS.get(&format!("{org_id}/{}", user_id)).unwrap().clone();

        if user.is_external {
            match crate::handler::http::auth::validator::list_objects(
                user_id,
                permission,
                object_type,
            )
            .await
            {
                Ok(resp) => Ok(Some(resp)),
                Err(_) => Err(ErrorForbidden("Unauthorized Access")),
            }
        } else {
            Ok(None)
        }
    } else {
        Ok(None)
    }
}

#[cfg(test)]
mod tests {
    use infra::db as infra_db;

    use super::*;
    use crate::common::meta::user::UserRequest;

    #[tokio::test]
    async fn test_validate() {
        let org_id = "default";
        let user_id = "user1@example.com";
        let init_user = "root@example.com";
        let pwd = "Complexpass#123";

        infra_db::create_table().await.unwrap();
        users::create_root_user(
            org_id,
            UserRequest {
                email: init_user.to_string(),
                password: pwd.to_string(),
                role: crate::common::meta::user::UserRole::Root,
                first_name: "root".to_owned(),
                last_name: "".to_owned(),
                is_external: false,
            },
        )
        .await
        .unwrap();
        users::post_user(
            org_id,
            UserRequest {
                email: user_id.to_string(),
                password: pwd.to_string(),
                role: crate::common::meta::user::UserRole::Member,
                first_name: "root".to_owned(),
                last_name: "".to_owned(),
                is_external: true,
            },
            init_user,
        )
        .await
        .unwrap();

        assert!(
            validate_credentials(init_user, pwd, "default/_bulk")
                .await
                .unwrap()
                .is_valid
        );
        assert!(
            !validate_credentials("", pwd, "default/_bulk")
                .await
                .unwrap()
                .is_valid
        );
        assert!(!validate_credentials("", pwd, "/").await.unwrap().is_valid);
        assert!(
            !validate_credentials(user_id, pwd, "/")
                .await
                .unwrap()
                .is_valid
        );
        assert!(
            validate_credentials(user_id, pwd, "default/user")
                .await
                .unwrap()
                .is_valid
        );
        assert!(
            !validate_credentials(user_id, "x", "default/user")
                .await
                .unwrap()
                .is_valid
        );
        assert!(validate_user(init_user, pwd).await.unwrap().is_valid);
    }
}<|MERGE_RESOLUTION|>--- conflicted
+++ resolved
@@ -418,11 +418,7 @@
     let role = match role {
         Some(role) => {
             if role.eq(&UserRole::Root) {
-<<<<<<< HEAD
-                // root user should have access to everything , bypass check in openfga
-=======
                 // root user should have access to everything , don't check in openfga
->>>>>>> a8f3fbc4
                 return true;
             } else {
                 format!("{role}")
