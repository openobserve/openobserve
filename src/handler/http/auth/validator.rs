// Copyright 2024 OpenObserve Inc.
//
// This program is free software: you can redistribute it and/or modify
// it under the terms of the GNU Affero General Public License as published by
// the Free Software Foundation, either version 3 of the License, or
// (at your option) any later version.
//
// This program is distributed in the hope that it will be useful
// but WITHOUT ANY WARRANTY; without even the implied warranty of
// MERCHANTABILITY or FITNESS FOR A PARTICULAR PURPOSE.  See the
// GNU Affero General Public License for more details.
//
// You should have received a copy of the GNU Affero General Public License
// along with this program.  If not, see <http://www.gnu.org/licenses/>.

use actix_web::{
    dev::ServiceRequest,
    error::{ErrorForbidden, ErrorNotFound, ErrorUnauthorized},
    http::{header, Method},
    web, Error,
};
use actix_web_httpauth::extractors::basic::BasicAuth;
use config::{
    get_config,
    meta::user::{DBUser, UserRole},
    utils::base64,
};
#[cfg(feature = "enterprise")]
use o2_enterprise::enterprise::common::infra::config::get_config as get_o2_config;

use crate::{
    common::{
        meta::{
            ingestion::INGESTION_EP,
            organization::DEFAULT_ORG,
            user::{AuthTokensExt, TokenValidationResponse, TokenValidationResponseBuilder},
        },
        utils::{
            auth::{get_hash, is_root_user, AuthExtractor},
            redirect_response::RedirectResponseBuilder,
        },
    },
    service::{db, users},
};

pub const PKCE_STATE_ORG: &str = "o2_pkce_state";
pub const ACCESS_TOKEN: &str = "access_token";
pub const REFRESH_TOKEN: &str = "refresh_token";
pub const ID_TOKEN_HEADER: &str = "eyJhbGciOiJIUzI1NiIsInR5cCI6IkpXVCJ9";

pub async fn validator(
    req: ServiceRequest,
    user_id: &str,
    password: &str,
    auth_info: AuthExtractor,
    path_prefix: &str,
) -> Result<ServiceRequest, (Error, ServiceRequest)> {
    let cfg = get_config();
    let path = match req
        .request()
        .path()
        .strip_prefix(format!("{}{}", cfg.common.base_uri, path_prefix).as_str())
    {
        Some(path) => path,
        None => req.request().path(),
    };
    match if auth_info.auth.starts_with("{\"auth_ext\":") {
        log::debug!("Inside validator auth_ext");
        let auth_token: AuthTokensExt =
            config::utils::json::from_str(&auth_info.auth).unwrap_or_default();
        validate_credentials_ext(user_id, password, path, auth_token).await
    } else {
        validate_credentials(user_id, password.trim(), path).await
    } {
        Ok(res) => {
            log::debug!("Token Validation Response: {:#?}", res);
            if res.is_valid {
                // Check and create organization if needed
                if let Err(e) = check_and_create_org(user_id, req.method(), path).await {
                    return Err((e, req));
                }

                // / Hack for prometheus, need support POST and check the header
                let mut req = req;
                if req.method().eq(&Method::POST) && !req.headers().contains_key("content-type") {
                    req.headers_mut().insert(
                        header::CONTENT_TYPE,
                        header::HeaderValue::from_static("application/x-www-form-urlencoded"),
                    );
                }
                req.headers_mut().insert(
                    header::HeaderName::from_static("user_id"),
                    header::HeaderValue::from_str(&res.user_email).unwrap(),
                );

                if auth_info.bypass_check
                    || check_permissions(
                        user_id,
                        auth_info,
                        res.user_role.unwrap_or_default(),
                        !res.is_internal_user,
                    )
                    .await
                {
                    Ok(req)
                } else {
                    Err((ErrorForbidden("Unauthorized Access"), req))
                }
            } else {
                Err((ErrorUnauthorized("Unauthorized Access"), req))
            }
        }
        Err(err) => {
            log::debug!("Token Validation Error: {:#?}", err);
            Err((err, req))
        }
    }
}

/// `validate_token` validates the endpoints which are token only.
/// This includes endpoints like `rum` etc.
///
/// ### Args:
/// - token: The token to validate
///  
pub async fn validate_token(token: &str, org_id: &str) -> Result<(), Error> {
    match users::get_user_by_token(org_id, token).await {
        Some(_user) => Ok(()),
        None => Err(ErrorForbidden("User associated with this token not found")),
    }
}

pub async fn validate_credentials(
    user_id: &str,
    user_password: &str,
    path: &str,
) -> Result<TokenValidationResponse, Error> {
    let mut path_columns = path.split('/').collect::<Vec<&str>>();
    if let Some(v) = path_columns.last() {
        if v.is_empty() {
            path_columns.pop();
        }
    }

    let user = if path_columns.last().unwrap_or(&"").eq(&"organizations") {
        let db_user = db::user::get_db_user(user_id).await;
        log::debug!("DB User: {:#?}", db_user);
        match db_user {
            Ok(user) => {
                let all_users = user.get_all_users();
                if all_users.is_empty() {
                    None
                } else {
                    all_users.first().cloned()
                }
            }
            Err(e) => {
                log::debug!("Error getting user in validate_credentials: {}", e);
                None
            }
        }
    } else {
        match path.find('/') {
            Some(index) => {
                let org_id = &path[0..index];
                if is_root_user(user_id) {
                    users::get_user(Some(DEFAULT_ORG), user_id).await
                } else {
                    users::get_user(Some(org_id), user_id).await
                }
            }
            None => users::get_user(None, user_id).await,
        }
    };

    if user.is_none() {
        return Ok(TokenValidationResponse {
            is_valid: false,
            user_email: "".to_string(),
            is_internal_user: false,
            user_role: None,
            user_name: "".to_string(),
            family_name: "".to_string(),
            given_name: "".to_string(),
        });
    }
    let user = user.unwrap();

    if user.role.eq(&UserRole::ServiceAccount) && user.token.eq(&user_password) {
        return Ok(TokenValidationResponse {
            is_valid: true,
            user_email: user.email,
            is_internal_user: !user.is_external,
            user_role: Some(user.role),
            user_name: user.first_name.to_owned(),
            family_name: user.last_name,
            given_name: user.first_name,
        });
    }

    if (path_columns.len() == 1 || INGESTION_EP.iter().any(|s| path_columns.contains(s)))
        && user.token.eq(&user_password)
    {
        return Ok(TokenValidationResponse {
            is_valid: true,
            user_email: user.email,
            is_internal_user: !user.is_external,
            user_role: Some(user.role),
            user_name: user.first_name.to_owned(),
            family_name: user.last_name,
            given_name: user.first_name,
        });
    }

    let in_pass = get_hash(user_password, &user.salt);
    if !user.password.eq(&in_pass)
        && !user
            .password_ext
            .unwrap_or("".to_string())
            .eq(&user_password)
    {
        return Ok(TokenValidationResponse {
            is_valid: false,
            user_email: "".to_string(),
            is_internal_user: false,
            user_role: None,
            user_name: "".to_string(),
            family_name: "".to_string(),
            given_name: "".to_string(),
        });
    }
    if !path.contains("/user")
        || (path.contains("/user")
            && (user.role.eq(&UserRole::Admin)
                || user.role.eq(&UserRole::Root)
                || user.email.eq(user_id)))
    {
        Ok(TokenValidationResponse {
            is_valid: true,
            user_email: user.email,
            is_internal_user: !user.is_external,
            user_role: Some(user.role),
            user_name: user.first_name.to_owned(),
            family_name: user.last_name,
            given_name: user.first_name,
        })
    } else {
        Err(ErrorForbidden("Not allowed"))
    }
}

#[cfg(feature = "enterprise")]
pub async fn validate_credentials_ext(
    user_id: &str,
    in_password: &str,
    path: &str,
    auth_token: AuthTokensExt,
) -> Result<TokenValidationResponse, Error> {
    let config = get_config();
    let password_ext_salt = config.auth.ext_auth_salt.as_str();
    let mut path_columns = path.split('/').collect::<Vec<&str>>();
    if let Some(v) = path_columns.last() {
        if v.is_empty() {
            path_columns.pop();
        }
    }

    let user = if path_columns.last().unwrap_or(&"").eq(&"organizations") {
        let db_user = db::user::get_db_user(user_id).await;
        log::debug!("DB User ext: {:#?}", db_user);
        match db_user {
            Ok(user) => {
                let all_users = user.get_all_users();
                if all_users.is_empty() {
                    None
                } else {
                    all_users.first().cloned()
                }
            }
            Err(_) => None,
        }
    } else {
        match path.find('/') {
            Some(index) => {
                let org_id = &path[0..index];
                if is_root_user(user_id) {
                    users::get_user(Some(DEFAULT_ORG), user_id).await
                } else {
                    users::get_user(Some(org_id), user_id).await
                }
            }
            None => users::get_user(None, user_id).await,
        }
    };

    if user.is_none() {
        return Ok(TokenValidationResponse::default());
    }
    let user = user.unwrap();

    let hashed_pass = get_hash(
        &format!(
            "{}{}",
            get_hash(
                &format!("{}{}", user.password_ext.unwrap(), auth_token.request_time),
                password_ext_salt
            ),
            auth_token.expires_in
        ),
        password_ext_salt,
    );
    if !hashed_pass.eq(&in_password) {
        return Ok(TokenValidationResponse::default());
    }
    if !path.contains("/user")
        || (path.contains("/user")
            && (user.role.eq(&UserRole::Admin)
                || user.role.eq(&UserRole::Root)
                || user.email.eq(user_id)))
    {
        Ok(TokenValidationResponse {
            is_valid: true,
            user_email: user.email,
            is_internal_user: !user.is_external,
            user_role: Some(user.role),
            user_name: user.first_name.to_owned(),
            family_name: user.last_name,
            given_name: user.first_name,
        })
    } else {
        Err(ErrorForbidden("Not allowed"))
    }
}

/// Creates the org if all the below conditions satisfied
/// - The org does not exist in the meta table
/// - The user is a root user
/// - This is a ingestion POST endpoint
async fn check_and_create_org(user_id: &str, method: &Method, path: &str) -> Result<(), Error> {
    let config = get_config();
    let path_columns = path.split('/').collect::<Vec<&str>>();
    let url_len = path_columns.len();
    if path_columns.len() < 2 {
        return Ok(());
    }
    let org_id = path_columns[0];
    if crate::service::organization::get_org(org_id)
        .await
        .is_none()
    {
        if !config.common.create_org_through_ingestion {
            Err(ErrorNotFound("Organization not found"))
        } else if is_root_user(user_id)
            && method.eq(&Method::POST)
            && INGESTION_EP.contains(&path_columns[url_len - 1])
            && crate::service::organization::check_and_create_org(org_id)
                .await
                .is_ok()
        {
            Ok(())
        } else {
            Err(ErrorNotFound("Organization not found"))
        }
    } else {
        Ok(())
    }
}

#[cfg(not(feature = "enterprise"))]
pub async fn validate_credentials_ext(
    _user_id: &str,
    _in_password: &str,
    _path: &str,
    _auth_token: AuthTokensExt,
) -> Result<TokenValidationResponse, Error> {
    Err(ErrorForbidden("Not allowed"))
}

async fn validate_user_from_db(
    db_user: Result<DBUser, anyhow::Error>,
    user_password: &str,
    req_time: Option<&String>,
    exp_in: i64,
    password_ext_salt: &str,
) -> Result<TokenValidationResponse, Error> {
    // let db_user = db::user::get_db_user(user_id).await;
    match db_user {
        Ok(mut user) => {
            let in_pass = get_hash(user_password, &user.salt);
            if req_time.is_none() && user.password.eq(&in_pass) {
                log::debug!("Validating internal user");
                if user.password_ext.is_none() {
                    let password_ext = get_hash(user_password, password_ext_salt);
                    user.password_ext = Some(password_ext);
                    let _ = db::user::update(
                        &user.email,
                        &user.first_name,
                        &user.last_name,
                        &user.password,
                        user.password_ext.clone(),
                    )
                    .await;
                }
                let resp = TokenValidationResponseBuilder::from_db_user(&user).build();
                Ok(resp)
            } else if user.password_ext.is_some() && req_time.is_some() {
                log::debug!("Validating user for query params");
                let hashed_pass = get_hash(
                    &format!(
                        "{}{}",
                        get_hash(
                            &format!(
                                "{}{}",
                                user.password_ext.as_ref().unwrap(),
                                req_time.unwrap()
                            ),
                            password_ext_salt
                        ),
                        exp_in
                    ),
                    password_ext_salt,
                );
                if hashed_pass.eq(&user_password) {
                    let resp = TokenValidationResponseBuilder::from_db_user(&user).build();
                    return Ok(resp);
                } else {
                    Err(ErrorForbidden("Not allowed"))
                }
            } else {
                Err(ErrorForbidden("Not allowed"))
            }
        }
        Err(_) => Err(ErrorForbidden("Not allowed")),
    }
}

pub async fn validate_user(
    user_id: &str,
    user_password: &str,
) -> Result<TokenValidationResponse, Error> {
    let db_user = db::user::get_user_record(user_id)
        .await
        .map(|user| DBUser::from(&user));
    let config = get_config();
    validate_user_from_db(db_user, user_password, None, 0, &config.auth.ext_auth_salt).await
}

pub async fn validate_user_for_query_params(
    user_id: &str,
    user_password: &str,
    req_time: Option<&String>,
    exp_in: i64,
) -> Result<TokenValidationResponse, Error> {
    let db_user = db::user::get_db_user(user_id).await;
    let config = get_config();
    validate_user_from_db(
        db_user,
        user_password,
        req_time,
        exp_in,
        &config.auth.ext_auth_salt,
    )
    .await
}

pub async fn validator_aws(
    req: ServiceRequest,
    _credentials: Option<BasicAuth>,
) -> Result<ServiceRequest, (Error, ServiceRequest)> {
    let cfg = get_config();
    let path = req
        .request()
        .path()
        .strip_prefix(format!("{}/aws/", cfg.common.base_uri).as_str())
        .unwrap_or(req.request().path());

    match req.headers().get("X-Amz-Firehose-Access-Key") {
        Some(val) => match val.to_str() {
            Ok(val) => {
                let amz_creds = match base64::decode(val) {
                    Ok(val) => val,
                    Err(_) => return Err((ErrorUnauthorized("Unauthorized Access"), req)),
                };
                let creds = amz_creds
                    .split(':')
                    .map(|s| s.to_string())
                    .collect::<Vec<String>>();

                match validate_credentials(&creds[0], &creds[1], path).await {
                    Ok(res) => {
                        if res.is_valid {
                            let mut req = req;
                            req.headers_mut().insert(
                                header::HeaderName::from_static("user_id"),
                                header::HeaderValue::from_str(&res.user_email).unwrap(),
                            );
                            Ok(req)
                        } else {
                            Err((ErrorUnauthorized("Unauthorized Access"), req))
                        }
                    }
                    Err(err) => Err((err, req)),
                }
            }
            Err(_) => Err((ErrorUnauthorized("Unauthorized Access"), req)),
        },
        None => Err((ErrorUnauthorized("Unauthorized Access"), req)),
    }
}

pub async fn validator_gcp(
    req: ServiceRequest,
    _credentials: Option<BasicAuth>,
) -> Result<ServiceRequest, (Error, ServiceRequest)> {
    let cfg = get_config();
    let path = req
        .request()
        .path()
        .strip_prefix(format!("{}/gcp/", cfg.common.base_uri).as_str())
        .unwrap_or(req.request().path());

    let query =
        web::Query::<std::collections::HashMap<String, String>>::from_query(req.query_string())
            .unwrap();
    match query.get("API-Key") {
        Some(val) => {
            let gcp_creds = base64::decode(val).unwrap();
            let creds = gcp_creds
                .split(':')
                .map(|s| s.to_string())
                .collect::<Vec<String>>();

            match validate_credentials(&creds[0], &creds[1], path).await {
                Ok(res) => {
                    if res.is_valid {
                        let mut req = req;
                        req.headers_mut().insert(
                            header::HeaderName::from_static("user_id"),
                            header::HeaderValue::from_str(&res.user_email).unwrap(),
                        );
                        Ok(req)
                    } else {
                        Err((ErrorUnauthorized("Unauthorized Access"), req))
                    }
                }
                Err(err) => Err((err, req)),
            }
        }
        None => Err((ErrorUnauthorized("Unauthorized Access"), req)),
    }
}

pub async fn validator_rum(
    req: ServiceRequest,
    _credentials: Option<BasicAuth>,
) -> Result<ServiceRequest, (Error, ServiceRequest)> {
    let path = req
        .request()
        .path()
        .strip_prefix(format!("{}/rum/v1/", get_config().common.base_uri).as_str())
        .unwrap_or(req.request().path());

    // After this previous path clean we should get only the
    // remaining `org_id/rum` or `org_id/replay` or `org_id/logs`
    let org_id_end_point: Vec<&str> = path.split('/').collect();
    if org_id_end_point.len() != 2 {
        return Err((
            ErrorUnauthorized("Unauthorized Access. Please pass a valid org_id."),
            req,
        ));
    }

    let query =
        web::Query::<std::collections::HashMap<String, String>>::from_query(req.query_string())
            .unwrap();

    let token = query.get("oo-api-key").or_else(|| query.get("o2-api-key"));
    match token {
        Some(token) => match validate_token(token, org_id_end_point[0]).await {
            Ok(_res) => Ok(req),
            Err(err) => {
                log::error!(
                    "validate_token: Token not found for org_id: {}",
                    org_id_end_point[0]
                );
                Err((err, req))
            }
        },
        None => {
            log::error!(
                "validate_token: Missing api key for rum endpoint org_id: {}",
                org_id_end_point[0]
            );
            Err((ErrorUnauthorized("Unauthorized Access"), req))
        }
    }
}

async fn oo_validator_internal(
    req: ServiceRequest,
    auth_info: AuthExtractor,
    path_prefix: &str,
) -> Result<ServiceRequest, (Error, ServiceRequest)> {
    if auth_info.auth.starts_with("Basic") {
        let decoded = match base64::decode(auth_info.auth.strip_prefix("Basic").unwrap().trim()) {
            Ok(val) => val,
            Err(_) => return Err((ErrorUnauthorized("Unauthorized Access"), req)),
        };

        let (username, password) = match get_user_details(decoded) {
            Some(value) => value,
            None => return Err((ErrorUnauthorized("Unauthorized Access"), req)),
        };
        validator(req, &username, &password, auth_info, path_prefix).await
    } else if auth_info.auth.starts_with("Bearer") {
        log::debug!("Bearer token found");
        super::token::token_validator(req, auth_info).await
    } else if auth_info.auth.starts_with("{\"auth_ext\":") {
        log::debug!("Auth ext token found");
        let auth_tokens: AuthTokensExt =
            config::utils::json::from_str(&auth_info.auth).unwrap_or_default();
        if chrono::Utc::now().timestamp() - auth_tokens.request_time > auth_tokens.expires_in {
            Err((ErrorUnauthorized("Unauthorized Access"), req))
        } else {
            log::debug!("Auth ext token found: decoding");
            let decoded = match base64::decode(
                auth_tokens
                    .auth_ext
                    .strip_prefix("auth_ext")
                    .unwrap()
                    .trim(),
            ) {
                Ok(val) => val,
                Err(_) => return Err((ErrorUnauthorized("Unauthorized Access"), req)),
            };
            let (username, password) = match get_user_details(decoded) {
                Some(value) => value,
                None => return Err((ErrorUnauthorized("Unauthorized Access"), req)),
            };
            log::info!("Auth ext token found: validating: {username} {password}");
            validator(req, &username, &password, auth_info, path_prefix).await
        }
    } else {
        Err((ErrorUnauthorized("Unauthorized Access"), req))
    }
}

#[cfg(feature = "enterprise")]
pub async fn get_user_email_from_auth_str(auth_str: &str) -> Option<String> {
    if auth_str.starts_with("Basic") {
        let decoded = match base64::decode(auth_str.strip_prefix("Basic").unwrap().trim()) {
            Ok(val) => val,
            Err(_) => return None,
        };

        match get_user_details(decoded) {
            Some(value) => Some(value.0),
            None => None,
        }
    } else if auth_str.starts_with("Bearer") {
        super::token::get_user_name_from_token(auth_str).await
    } else if auth_str.starts_with("{\"auth_ext\":") {
        let auth_tokens: AuthTokensExt =
            config::utils::json::from_str(auth_str).unwrap_or_default();
        if chrono::Utc::now().timestamp() - auth_tokens.request_time > auth_tokens.expires_in {
            None
        } else {
            let decoded = match base64::decode(
                auth_tokens
                    .auth_ext
                    .strip_prefix("auth_ext")
                    .unwrap()
                    .trim(),
            ) {
                Ok(val) => val,
                Err(_) => return None,
            };
            match get_user_details(decoded) {
                Some(value) => Some(value.0),
                None => None,
            }
        }
    } else {
        None
    }
}

fn get_user_details(decoded: String) -> Option<(String, String)> {
    let credentials = match String::from_utf8(decoded.into()).map_err(|_| ()) {
        Ok(val) => val,
        Err(_) => return None,
    };
    let parts: Vec<&str> = credentials.splitn(2, ':').collect();
    if parts.len() != 2 {
        return None;
    }
    let (username, password) = (parts[0], parts[1]);
    let username = username.to_owned();
    let password = password.to_owned();
    Some((username, password))
}

/// Validates the authentication information in the incoming request and returns the request if
/// valid, or an error if invalid.
///
/// This function is responsible for validating the authentication information in the incoming
/// request. It supports both Basic and Bearer authentication (in enterprise).
/// Works exclusively on `/api` prefix
///
/// For Basic authentication, it decodes the base64-encoded credentials, splits them into username
/// and password, and calls the `validator` function to validate the credentials.
///
/// For Bearer authentication, it calls the `token_validator` function to validate the token.
///
/// If the authentication is invalid, it returns an `ErrorUnauthorized` error.
pub async fn oo_validator(
    req: ServiceRequest,
    auth_result: Result<AuthExtractor, Error>,
) -> Result<ServiceRequest, (Error, ServiceRequest)> {
    let path_prefix = "/api/";
    let path = extract_relative_path(req.request().path(), path_prefix);
    let path_columns = path.split('/').collect::<Vec<&str>>();
    let is_short_url = is_short_url_path(&path_columns);

    let auth_info = match auth_result {
        Ok(info) => info,
        Err(e) => {
            return if is_short_url {
                Err(handle_auth_failure_for_redirect(req, &e))
            } else {
                Err((e, req))
            };
        }
    };
    log::debug!("Auth info: {:#?}", auth_info);

    match oo_validator_internal(req, auth_info, path_prefix).await {
        Ok(service_req) => Ok(service_req),
        Err((err, err_req)) => {
            if is_short_url {
                Err(handle_auth_failure_for_redirect(err_req, &err))
            } else {
                Err((err, err_req))
            }
        }
    }
}

/// Validates the authentication information in the request and returns the request if valid, or an
/// error if invalid.
///
/// This function is a proxy for the `oo_validator_internal` function, setting the `path_prefix` to
/// "/proxy/".
///
/// # Arguments
/// * `req` - The `ServiceRequest` to validate.
/// * `auth_info` - The authentication information extracted from the request.
///
/// # Returns
/// * `Result<ServiceRequest, (Error, ServiceRequest)>` - The validated request, or an error if the
///   authentication is invalid.
pub async fn validator_proxy_url(
    req: ServiceRequest,
    auth_info: AuthExtractor,
) -> Result<ServiceRequest, (Error, ServiceRequest)> {
    let path_prefix = "/proxy/";
    oo_validator_internal(req, auth_info, path_prefix).await
}

#[cfg(feature = "enterprise")]
pub(crate) async fn check_permissions(
    user_id: &str,
    auth_info: AuthExtractor,
    role: UserRole,
    _is_external: bool,
) -> bool {
<<<<<<< HEAD
    use crate::common::infra::config::ORG_USERS;

    let cfg = get_config();
    if !get_o2_config().openfga.enabled {
=======
    if !get_o2_config().openfga.enabled || role.eq(&UserRole::Root) {
>>>>>>> 08766a32
        return true;
    }

    let object_str = auth_info.o2_type;
    log::debug!("Checking permissions for user {user_id} with object {object_str}");
    log::debug!("Role of user {user_id} is {:#?}", role);
    let obj_str = if object_str.contains("##user_id##") {
        object_str.replace("##user_id##", user_id)
    } else {
        object_str
    };
<<<<<<< HEAD
    let role = match role {
        Some(role) => {
            if role.eq(&UserRole::Root) {
                // root user should have access to everything , bypass check in openfga
                return true;
            } else if auth_info.org_id.eq("organizations") && auth_info.method.eq("POST") {
                match ORG_USERS.get(&format!("{}/{user_id}", cfg.common.usage_org)) {
                    Some(user) => format!("{}", user.role),
                    None => "".to_string(),
                }
            } else {
                format!("{role}")
            }
        }
        None => "".to_string(),
    };
=======
>>>>>>> 08766a32
    let org_id = if auth_info.org_id.eq("organizations") {
        if auth_info.method.eq("POST") {
            // The user is trying to create a new organization
            // Use the usage org to check for permission
            &cfg.common.usage_org
        } else {
            user_id
        }
    } else {
        &auth_info.org_id
    };

    o2_enterprise::enterprise::openfga::authorizer::authz::is_allowed(
        org_id,
        user_id,
        &auth_info.method,
        &obj_str,
        &auth_info.parent_id,
        &role.to_string(),
    )
    .await
}

#[cfg(not(feature = "enterprise"))]
pub(crate) async fn check_permissions(
    _user_id: &str,
    _auth_info: AuthExtractor,
    _role: UserRole,
    _is_external: bool,
) -> bool {
    true
}

#[cfg(feature = "enterprise")]
async fn list_objects(
    user_id: &str,
    permission: &str,
    object_type: &str,
    org_id: &str,
) -> Result<Vec<String>, anyhow::Error> {
    o2_enterprise::enterprise::openfga::authorizer::authz::list_objects(
        user_id,
        permission,
        object_type,
        org_id,
    )
    .await
}

#[cfg(feature = "enterprise")]
pub(crate) async fn list_objects_for_user(
    org_id: &str,
    user_id: &str,
    permission: &str,
    object_type: &str,
) -> Result<Option<Vec<String>>, Error> {
    let o2cfg = get_o2_config();
    if !is_root_user(user_id) && o2cfg.openfga.enabled && o2cfg.openfga.list_only_permitted {
        match crate::handler::http::auth::validator::list_objects(
            user_id,
            permission,
            object_type,
            org_id,
        )
        .await
        {
            Ok(resp) => {
                log::debug!(
                    "list_objects_for_user for user {user_id} from {org_id} org returns: {:#?}",
                    resp
                );
                Ok(Some(resp))
            }
            Err(_) => Err(ErrorForbidden("Unauthorized Access")),
        }
    } else {
        Ok(None)
    }
}

/// Helper function to extract the relative path after the base URI and path prefix
fn extract_relative_path(full_path: &str, path_prefix: &str) -> String {
    let base_uri = config::get_config().common.base_uri.clone();
    let full_prefix = format!("{}{}", base_uri, path_prefix);
    full_path
        .strip_prefix(&full_prefix)
        .unwrap_or(full_path)
        .to_string()
}

/// Helper function to check if the path corresponds to a short URL
fn is_short_url_path(path_columns: &[&str]) -> bool {
    path_columns
        .get(1)
        .map_or(false, |&segment| segment.to_lowercase() == "short")
}

/// Handles authentication failure by logging the error and returning a redirect response.
///
/// This function is responsible for logging the authentication failure and returning a redirect
/// response. It takes in the request and the error message, and returns a tuple containing the
/// redirect response and the service request.
fn handle_auth_failure_for_redirect(req: ServiceRequest, error: &Error) -> (Error, ServiceRequest) {
    let full_url = extract_full_url(&req);
    let redirect_http = RedirectResponseBuilder::default()
        .with_query_param("short_url", &full_url)
        .build();
    log::warn!(
        "Authentication failed for path: {}, err: {}, {}",
        req.path(),
        error,
        &redirect_http,
    );
    (redirect_http.into(), req)
}

/// Extracts the full URL from the request.
fn extract_full_url(req: &ServiceRequest) -> String {
    let connection_info = req.connection_info();
    let scheme = connection_info.scheme();
    let host = connection_info.host();
    let path = req
        .request()
        .uri()
        .path_and_query()
        .map(|pq| pq.as_str())
        .unwrap_or("");

    format!("{}://{}{}", scheme, host, path)
}

#[cfg(test)]
mod tests {
    use infra::{db as infra_db, table as infra_table};

    use super::*;
    use crate::{common::meta::user::UserRequest, service::organization};

    #[tokio::test]
    async fn test_validation_response_builder_from_db_user() {
        let user = DBUser {
            email: "test@email.com".into(),
            first_name: "first_name".into(),
            last_name: "last_name".into(),
            password: "some_pass".into(),
            salt: "some_salt".into(),
            organizations: vec![],
            is_external: false,
            password_ext: Some("some_pass_ext".into()),
        };

        let resp_from_builder = TokenValidationResponseBuilder::from_db_user(&user).build();

        let resp = TokenValidationResponse {
            is_valid: true,
            user_email: user.email,
            is_internal_user: !user.is_external,
            user_role: None,
            user_name: user.first_name.to_owned(),
            family_name: user.last_name,
            given_name: user.first_name,
        };

        assert_eq!(resp_from_builder.is_valid, resp.is_valid);
        assert!(resp_from_builder.user_email.eq(&resp.user_email));
        assert_eq!(resp_from_builder.is_internal_user, resp.is_internal_user);
        assert_eq!(resp_from_builder.user_role, resp.user_role);
        assert!(resp_from_builder.user_name.eq(&resp.user_name));
        assert!(resp_from_builder.family_name.eq(&resp.family_name));
        assert!(resp_from_builder.given_name.eq(&resp.given_name));
    }

    #[tokio::test]
    async fn test_validation_response_default() {
        let actual = TokenValidationResponse {
            is_valid: false,
            user_email: "".to_string(),
            is_internal_user: false,
            user_role: None,
            user_name: "".to_string(),
            family_name: "".to_string(),
            given_name: "".to_string(),
        };
        let expected1 = TokenValidationResponseBuilder::new().build();
        let expected2 = TokenValidationResponse::default();

        assert!(actual == expected1);
        assert!(actual == expected2);
        assert!(expected1 == expected2);
    }

    #[tokio::test]
    async fn test_validate() {
        let org_id = "default";
        let user_id = "user1@example.com";
        let init_user = "root@example.com";
        let pwd = "Complexpass#123";

        infra_db::create_table().await.unwrap();
        infra_table::create_user_tables().await.unwrap();
        organization::check_and_create_org_without_ofga(org_id)
            .await
            .unwrap();
        users::create_root_user_if_not_exists(
            org_id,
            UserRequest {
                email: init_user.to_string(),
                password: pwd.to_string(),
                role: crate::common::meta::user::UserOrgRole {
                    base_role: config::meta::user::UserRole::Root,
                    custom_role: None,
                },
                first_name: "root".to_owned(),
                last_name: "".to_owned(),
                is_external: false,
            },
        )
        .await
        .unwrap();
        users::post_user(
            org_id,
            UserRequest {
                email: user_id.to_string(),
                password: pwd.to_string(),
                role: crate::common::meta::user::UserOrgRole {
                    base_role: config::meta::user::UserRole::Admin,
                    custom_role: None,
                },
                first_name: "root".to_owned(),
                last_name: "".to_owned(),
                is_external: true,
            },
            init_user,
        )
        .await
        .unwrap();

        assert!(
            validate_credentials(init_user, pwd, "default/_bulk")
                .await
                .unwrap()
                .is_valid
        );
        assert!(
            !validate_credentials("", pwd, "default/_bulk")
                .await
                .unwrap()
                .is_valid
        );
        assert!(!validate_credentials("", pwd, "/").await.unwrap().is_valid);
        assert!(
            !validate_credentials(user_id, pwd, "/")
                .await
                .unwrap()
                .is_valid
        );
        assert!(
            validate_credentials(user_id, pwd, "default/user")
                .await
                .unwrap()
                .is_valid
        );
        assert!(
            !validate_credentials(user_id, "x", "default/user")
                .await
                .unwrap()
                .is_valid
        );
        assert!(validate_user(init_user, pwd).await.unwrap().is_valid);
    }
}<|MERGE_RESOLUTION|>--- conflicted
+++ resolved
@@ -774,14 +774,10 @@
     role: UserRole,
     _is_external: bool,
 ) -> bool {
-<<<<<<< HEAD
     use crate::common::infra::config::ORG_USERS;
 
     let cfg = get_config();
     if !get_o2_config().openfga.enabled {
-=======
-    if !get_o2_config().openfga.enabled || role.eq(&UserRole::Root) {
->>>>>>> 08766a32
         return true;
     }
 
@@ -793,7 +789,6 @@
     } else {
         object_str
     };
-<<<<<<< HEAD
     let role = match role {
         Some(role) => {
             if role.eq(&UserRole::Root) {
@@ -810,8 +805,6 @@
         }
         None => "".to_string(),
     };
-=======
->>>>>>> 08766a32
     let org_id = if auth_info.org_id.eq("organizations") {
         if auth_info.method.eq("POST") {
             // The user is trying to create a new organization
