--- conflicted
+++ resolved
@@ -127,12 +127,12 @@
     pub ids: Vec<Ksuid>,
 }
 
-<<<<<<< HEAD
 #[derive(Deserialize, ToSchema)]
 pub struct AlertBulkDeleteRequest {
     #[schema(value_type = Vec<String>)]
     pub ids: Vec<Ksuid>,
-=======
+}
+
 /// HTTP request body for `GenerateSql` endpoint.
 #[derive(Clone, Debug, Deserialize, ToSchema)]
 pub struct GenerateSqlRequestBody {
@@ -146,5 +146,4 @@
     /// Query condition containing aggregation and WHERE conditions
     /// The conditions field within QueryCondition supports both V1 and V2 formats
     pub query_condition: QueryCondition,
->>>>>>> c9f7ead7
 }