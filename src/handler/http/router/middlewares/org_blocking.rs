--- conflicted
+++ resolved
@@ -40,8 +40,6 @@
         {
             // for all ingester routes, the first part of path is org_id
             let org_id = path.split("/").next().unwrap();
-<<<<<<< HEAD
-
             // the function can return error if there ware any db errors or such
             // in that case, we allow the request to proceed
             match organization::is_org_in_free_trial_period(org_id).await {
@@ -53,12 +51,6 @@
                             "organization has expired its trial period",
                         ));
                     }
-=======
-            // stream type doesn't matter here, as we are giving name as None
-            match check_ingestion_allowed(org_id, StreamType::Logs, None).await {
-                Ok(_) => {
-                    log::warn!("here {org_id} is valid");
->>>>>>> eedebaee
                 }
                 Err(e) => {
                     log::error!("error in middleware while checking for trial period : {e}");
