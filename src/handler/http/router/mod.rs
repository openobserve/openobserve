--- conflicted
+++ resolved
@@ -514,20 +514,18 @@
         .service(search::job::cancel_multiple_query)
         .service(search::job::cancel_query)
         .service(search::job::query_status)
-<<<<<<< HEAD
+        .service(keys::get)
+        .service(keys::delete)
+        .service(keys::save)
+        .service(keys::list)
+        .service(keys::update);
+        .service(search::job::query_status)
         .service(actions::action::get_action_from_id)
         .service(actions::action::list_actions)
         .service(actions::action::upload_zipped_action)
         .service(actions::action::update_action_details)
         .service(actions::action::serve_action_zip)
         .service(actions::action::delete_action);
-=======
-        .service(keys::get)
-        .service(keys::delete)
-        .service(keys::save)
-        .service(keys::list)
-        .service(keys::update);
->>>>>>> 77871ba7
 
     svc.service(service);
 }
