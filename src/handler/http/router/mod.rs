--- conflicted
+++ resolved
@@ -36,14 +36,7 @@
 pub mod openapi;
 pub mod ui;
 
-<<<<<<< HEAD
 pub fn get_basic_routes(cfg: &mut web::ServiceConfig) {
-=======
-pub fn get_routes(cfg: &mut web::ServiceConfig) {
-    let auth = HttpAuthentication::basic(validator);
-    cfg.service(status::healthz);
-
->>>>>>> f687696f
     let cors = Cors::default()
         .send_wildcard()
         .allowed_methods(vec!["HEAD", "GET", "POST", "PUT", "OPTIONS", "DELETE"])
@@ -56,7 +49,7 @@
         .max_age(3600);
     let cors = Arc::new(cors);
 
-    cfg.service(status::healthz).service(status::versions);
+    cfg.service(status::healthz);
     cfg.service(
         web::scope("/auth")
             .wrap(cors)
