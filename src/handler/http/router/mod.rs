// Copyright 2025 OpenObserve Inc.
//
// This program is free software: you can redistribute it and/or modify
// it under the terms of the GNU Affero General Public License as published by
// the Free Software Foundation, either version 3 of the License, or
// (at your option) any later version.
//
// This program is distributed in the hope that it will be useful
// but WITHOUT ANY WARRANTY; without even the implied warranty of
// MERCHANTABILITY or FITNESS FOR A PARTICULAR PURPOSE.  See the
// GNU Affero General Public License for more details.
//
// You should have received a copy of the GNU Affero General Public License
// along with this program.  If not, see <http://www.gnu.org/licenses/>.

use std::{rc::Rc, str::FromStr};

use actix_cors::Cors;
use actix_web::{
    HttpRequest, HttpResponse,
    body::MessageBody,
    dev::{Service, ServiceRequest, ServiceResponse},
    get,
    http::header,
    middleware, web,
};
use actix_web_httpauth::middleware::HttpAuthentication;
use config::get_config;
use futures::FutureExt;
use utoipa::OpenApi;
use utoipa_swagger_ui::SwaggerUi;
#[cfg(feature = "enterprise")]
use {
    crate::{common::meta::ingestion::INGESTION_EP, service::self_reporting::audit},
    actix_http::h1::Payload,
    actix_web::{HttpMessage, web::BytesMut},
    base64::{Engine as _, engine::general_purpose},
    config::utils::time::now_micros,
    futures::StreamExt,
    o2_enterprise::enterprise::common::{
        auditor::{AuditMessage, Protocol, ResponseMeta},
        config::get_config as get_o2_config,
    },
};

use super::request::*;
use crate::{
    common::meta::{middleware_data::RumExtraData, proxy::PathParamProxyURL},
    handler::http::{
        request::search::search_inspector, router::middlewares::blocked_orgs_middleware,
    },
};

pub mod middlewares;
pub mod openapi;
pub mod ui;

pub const ERROR_HEADER: &str = "X-Error-Message";

pub fn get_cors() -> Rc<Cors> {
    let cors = Cors::default()
        .allowed_methods(vec![
            "HEAD", "GET", "POST", "PUT", "OPTIONS", "DELETE", "PATCH",
        ])
        .allowed_headers(vec![
            header::AUTHORIZATION,
            header::ACCEPT,
            header::CONTENT_TYPE,
            header::HeaderName::from_lowercase(b"traceparent").unwrap(),
        ])
        .allow_any_origin()
        .supports_credentials()
        .max_age(3600);
    Rc::new(cors)
}

#[cfg(feature = "enterprise")]
async fn audit_middleware(
    mut req: ServiceRequest,
    next: middleware::Next<impl MessageBody>,
) -> Result<ServiceResponse<impl MessageBody>, actix_web::Error> {
    let method = req.method().to_string();
    let prefix = format!("{}/api/", get_config().common.base_uri);
    let path = req.path().strip_prefix(&prefix).unwrap().to_string();
    let path_columns = path.split('/').collect::<Vec<&str>>();
    let path_len = path_columns.len();
    if get_o2_config().common.audit_enabled
        && !(path_columns.get(1).unwrap_or(&"").to_string().eq("ws")
        || path_columns.get(1).unwrap_or(&"").to_string().ends_with("_stream") // skip for http2 streams
        || path.ends_with("ai/chat_stream") // skip for ai
        || (method.eq("POST") && INGESTION_EP.contains(&path_columns[path_len - 1])))
    {
        let query_params = req.query_string().to_string();
        let org_id = {
            let org = path_columns[0];
            if org.eq("organizations") {
                "".to_string()
            } else {
                org.to_string()
            }
        };

        let mut request_body = BytesMut::new();
        let mut payload_stream = req.take_payload();
        while let Some(chunk) = payload_stream.next().await {
            request_body.extend_from_slice(&chunk.unwrap());
        }
        let user_email = req
            .headers()
            .get("user_id")
            .unwrap()
            .to_str()
            .unwrap()
            .to_string();

        // Put the payload back into the req
        let (_, mut payload) = Payload::create(true);
        payload.unread_data(request_body.clone().into());
        req.set_payload(payload.into());

        // Call the next service in the chain
        let mut res = next.call(req).await?;

        if res.response().error().is_none() {
            let body = if path.ends_with("/settings/logo") {
                // Binary data, encode it with base64
                general_purpose::STANDARD.encode(&request_body)
            } else {
                String::from_utf8(request_body.to_vec()).unwrap_or_default()
            };
            let error_header = res.response().headers().get(ERROR_HEADER);
            let error_msg = error_header
                .map(|error_header| error_header.to_str().unwrap_or_default().to_string());
            // Remove the error header from the response
            // We can't read the response body at this point, hence need to rely
            // on the error header to get the error message. Since, this is not required
            // in the response to the client, we can safely remove it.
            res.headers_mut().remove(ERROR_HEADER);

            audit(AuditMessage {
                user_email,
                org_id,
                _timestamp: now_micros(),
                protocol: Protocol::Http,
                response_meta: ResponseMeta {
                    http_method: method,
                    http_path: path,
                    http_body: body,
                    http_query_params: query_params,
                    http_response_code: res.response().status().as_u16(),
                    error_msg,
                    trace_id: None,
                },
            })
            .await;
        }
        Ok(res)
    } else {
        // Remove the error header from the response if it exists
        let mut res = next.call(req).await?;
        res.headers_mut().remove(ERROR_HEADER);
        Ok(res)
    }
}

#[cfg(not(feature = "enterprise"))]
async fn audit_middleware(
    req: ServiceRequest,
    next: middleware::Next<impl MessageBody>,
) -> Result<ServiceResponse<impl MessageBody>, actix_web::Error> {
    let mut res = next.call(req).await?;
    res.headers_mut().remove(ERROR_HEADER);
    Ok(res)
}

#[get("/metrics")]
async fn get_metrics() -> Result<HttpResponse, actix_web::Error> {
    let body = if config::get_config().common.prometheus_enabled {
        config::metrics::gather()
    } else {
        "".to_string()
    };
    let mut resp = HttpResponse::Ok().body(body);
    resp.headers_mut().insert(
        header::CONTENT_TYPE,
        header::HeaderValue::from_static("text/plain; version=0.0.4; charset=utf-8"),
    );
    Ok(resp)
}

/// This is a very trivial proxy to overcome the cors errors while
/// session-replay in rrweb.
pub fn get_proxy_routes(svc: &mut web::ServiceConfig) {
    let enable_authentication_on_route = true;
    get_proxy_routes_inner(svc, enable_authentication_on_route)
}

pub fn get_proxy_routes_inner(svc: &mut web::ServiceConfig, enable_validator: bool) {
    let cors = Cors::default()
        .allow_any_origin()
        .allow_any_method()
        .allow_any_header();

    if enable_validator {
        svc.service(
            web::resource("/proxy/{org_id}/{target_url:.*}")
                .wrap(cors)
                .wrap(HttpAuthentication::with_fn(
                    super::auth::validator::validator_proxy_url,
                ))
                .route(web::get().to(proxy)),
        );
    } else {
        svc.service(
            web::resource("/proxy/{org_id}/{target_url:.*}")
                .wrap(cors)
                .route(web::get().to(proxy)),
        );
    };
}
async fn proxy(
    path: web::Path<PathParamProxyURL>,
    req: HttpRequest,
) -> actix_web::Result<HttpResponse> {
    let client = reqwest::Client::new();
    let method = reqwest::Method::from_str(req.method().as_str()).unwrap();
    let forwarded_resp = client
        .request(method, &path.target_url)
        .send()
        .await
        .map_err(|e| actix_web::error::ErrorInternalServerError(format!("Request failed: {e}")))?;

    let status = forwarded_resp.status().as_u16();
    let body = forwarded_resp.bytes().await.map_err(|e| {
        actix_web::error::ErrorInternalServerError(format!("Failed to read the response: {e}"))
    })?;

    Ok(HttpResponse::build(actix_web::http::StatusCode::from_u16(status).unwrap()).body(body))
}

pub fn get_basic_routes(svc: &mut web::ServiceConfig) {
    let cors = get_cors();
    svc.service(status::healthz)
        .service(status::healthz_head)
        .service(status::schedulez);

    #[cfg(feature = "cloud")]
    svc.service(web::scope("/webhook").service(cloud::billings::handle_stripe_event));

    // OAuth 2.0 Authorization Server Metadata endpoint (RFC 8414)
    // Must be publicly accessible (no auth) at root per MCP spec
    svc.service(mcp::oauth_authorization_server_metadata);

    svc.service(
        web::scope("/auth")
            .wrap(cors.clone())
            .service(users::authentication)
            .service(users::get_presigned_url)
            .service(users::get_auth),
    );

    {
        let mut node_scope = web::scope("/node")
            .wrap(HttpAuthentication::with_fn(
                super::auth::validator::oo_validator,
            ))
            .wrap(cors.clone())
            .service(status::cache_status)
            .service(status::enable_node)
            .service(status::flush_node);

        #[cfg(feature = "enterprise")]
        {
            node_scope = node_scope.service(status::drain_status);
        }

        node_scope = node_scope
            .service(status::list_node)
            .service(status::node_metrics)
            .service(status::consistent_hash)
            .service(status::refresh_nodes_list)
            .service(status::refresh_user_sessions)
            .service(status::cache_reload);

        svc.service(node_scope);
    }

    if get_config().common.swagger_enabled {
        svc.service(
            SwaggerUi::new("/swagger/{_:.*}")
                .url(
                    format!("{}/api-doc/openapi.json", get_config().common.base_uri),
                    openapi::ApiDoc::openapi(),
                )
                .url("/api-doc/openapi.json", openapi::ApiDoc::openapi()),
        );
        svc.service(web::redirect("/swagger", "/swagger/"));
        svc.service(web::redirect("/docs", "/swagger/"));
    }

    if get_config().common.ui_enabled {
        svc.service(web::redirect("/", "./web/"));
        svc.service(web::redirect("/web", "./web/"));
        svc.service(
            web::scope("/web")
                .wrap_fn(|req, srv| {
                    let cfg = get_config();
                    let prefix = format!("{}/web/", cfg.common.base_uri);
                    let path = req.path().strip_prefix(&prefix).unwrap().to_string();

                    srv.call(req).map(move |res| {
                        if path.starts_with("src/")
                            || path.starts_with("assets/")
                            || path.starts_with("monacoeditorwork/")
                            || path.eq("favicon.ico")
                        {
                            res
                        } else {
                            let res = res.unwrap();
                            let req = res.request().clone();
                            let body = res.into_body();
                            let body = body.try_into_bytes().unwrap();
                            let body = String::from_utf8(body.to_vec()).unwrap();
                            let body = body.replace(
                                r#"<base href="/" />"#,
                                &format!(r#"<base href="{prefix}" />"#),
                            );
                            Ok(ServiceResponse::new(
                                req,
                                HttpResponse::Ok()
                                    .content_type(header::ContentType::html())
                                    .body(body),
                            ))
                        }
                    })
                })
                .service(ui::serve),
        );
    }
}

#[cfg(not(feature = "enterprise"))]
pub fn get_config_routes(svc: &mut web::ServiceConfig) {
    let cors = get_cors();
    svc.service(
        web::scope("/config")
            .wrap(cors.clone())
            .service(status::zo_config)
            .service(status::logout)
            .service(status::config_runtime)
            .service(web::scope("/reload").service(status::config_reload)),
    );
}

#[cfg(feature = "enterprise")]
pub fn get_config_routes(svc: &mut web::ServiceConfig) {
    let cors = get_cors();
    svc.service(
        web::scope("/config")
            .wrap(cors)
            .service(status::zo_config)
            .service(status::redirect)
            .service(status::dex_login)
            .service(status::refresh_token_with_dex)
            .service(status::logout)
            .service(users::service_accounts::exchange_token)
            .service(status::config_runtime)
            .service(web::scope("/reload").service(status::config_reload)),
    );
}

pub fn get_service_routes(svc: &mut web::ServiceConfig) {
    let cfg = get_config();
    let cors = get_cors();
    // set server header
    #[cfg(feature = "enterprise")]
    let server = format!(
        "{}-{}",
        get_o2_config().super_cluster.region,
        cfg.common.instance_name_short
    );
    #[cfg(not(feature = "enterprise"))]
    let server = cfg.common.instance_name_short.to_string();

    #[allow(deprecated)]
    let service = web::scope("/api")
        .wrap(middleware::from_fn(blocked_orgs_middleware))
        .wrap(middleware::from_fn(audit_middleware))
        .wrap(HttpAuthentication::with_fn(
            super::auth::validator::oo_validator,
        ))
        .wrap(cors.clone())
        .wrap(middleware::DefaultHeaders::new().add(("X-Api-Node", server)))
        .service(users::list)
        .service(users::save)
        .service(users::delete_bulk)
        .service(users::delete)
        .service(users::update)
        .service(users::add_user_to_org)
        .service(users::list_invitations)
        .service(users::decline_invitation)
        .service(users::list_roles)
        .service(organization::org::organizations)
        .service(organization::settings::get)
        .service(organization::settings::create)
        .service(organization::settings::upload_logo)
        .service(organization::settings::delete_logo)
        .service(organization::settings::set_logo_text)
        .service(organization::settings::delete_logo_text)
        // System settings v2 (multi-level)
        .service(organization::system_settings::get_setting)
        .service(organization::system_settings::list_settings)
        .service(organization::system_settings::set_org_setting)
        .service(organization::system_settings::set_user_setting)
        .service(organization::system_settings::delete_org_setting)
        .service(organization::system_settings::delete_user_setting)
        .service(organization::org::org_summary)
        .service(organization::org::get_user_passcode)
        .service(organization::org::update_user_passcode)
        .service(organization::org::create_user_rumtoken)
        .service(organization::org::get_user_rumtoken)
        .service(organization::org::update_user_rumtoken)
        .service(organization::org::node_list)
        .service(organization::org::cluster_info)
        .service(organization::es::org_index)
        .service(organization::es::org_license)
        .service(organization::es::org_xpack)
        .service(organization::es::org_ilm_policy)
        .service(organization::es::org_index_template)
        .service(organization::es::org_index_template_create)
        .service(organization::es::org_data_stream)
        .service(organization::es::org_data_stream_create)
        .service(organization::es::org_pipeline)
        .service(organization::es::org_pipeline_create)
        .service(stream::schema)
        .service(stream::create)
        .service(stream::update_settings)
        .service(stream::update_fields)
        .service(stream::delete_fields)
        .service(stream::delete)
        .service(stream::list)
        .service(stream::delete_stream_data_by_time_range)
        .service(stream::get_delete_stream_data_status)
        .service(logs::ingest::bulk)
        .service(logs::ingest::multi)
        .service(logs::ingest::json)
        .service(logs::ingest::hec)
        .service(logs::ingest::otlp_logs_write)
        .service(logs::loki::loki_push)
        .service(traces::traces_write)
        .service(traces::otlp_traces_write)
        .service(traces::get_latest_traces)
        .service(metrics::ingest::json)
        .service(metrics::ingest::otlp_metrics_write)
        .service(promql::remote_write)
        .service(promql::query_get)
        .service(promql::query_post)
        .service(promql::query_range_get)
        .service(promql::query_range_post)
        .service(promql::query_exemplars_get)
        .service(promql::query_exemplars_post)
        .service(promql::metadata)
        .service(promql::series_get)
        .service(promql::series_post)
        .service(promql::labels_get)
        .service(promql::labels_post)
        .service(promql::label_values)
        .service(promql::format_query_get)
        .service(promql::format_query_post)
        .service(search::search)
        .service(search::search_partition)
        .service(search::result_schema)
        .service(search::around_v1)
        .service(search::around_v2)
        .service(search_inspector::get_search_profile)
        .service(search::values)
        .service(search::search_history)
        .service(search::saved_view::create_view)
        .service(search::saved_view::update_view)
        .service(search::saved_view::get_view)
        .service(search::saved_view::get_views)
        .service(search::saved_view::delete_view)
        .service(search::search_stream::search_http2_stream)
        .service(search::search_stream::values_http2_stream)
        .service(functions::save_function)
        .service(functions::list_functions)
        .service(functions::test_function)
        .service(functions::delete_function_bulk)
        .service(functions::delete_function)
        .service(functions::update_function)
        .service(functions::list_pipeline_dependencies)
        .service(dashboards::create_dashboard)
        .service(dashboards::update_dashboard)
        .service(dashboards::list_dashboards)
        .service(dashboards::get_dashboard)
        .service(dashboards::export_dashboard)
        .service(dashboards::delete_dashboard_bulk)
        .service(dashboards::delete_dashboard)
        .service(dashboards::move_dashboard)
        .service(dashboards::move_dashboards)
        .service(dashboards::reports::create_report)
        .service(dashboards::reports::update_report)
        .service(dashboards::reports::get_report)
        .service(dashboards::reports::list_reports)
        .service(dashboards::reports::delete_report_bulk)
        .service(dashboards::reports::delete_report)
        .service(dashboards::reports::enable_report)
        .service(dashboards::reports::trigger_report)
        .service(dashboards::timed_annotations::create_annotations)
        .service(dashboards::timed_annotations::get_annotations)
        .service(dashboards::timed_annotations::delete_annotations)
        .service(dashboards::timed_annotations::update_annotations)
        .service(dashboards::timed_annotations::delete_annotation_panels)
        .service(folders::create_folder)
        .service(folders::list_folders)
        .service(folders::update_folder)
        .service(folders::get_folder)
        .service(folders::get_folder_by_name)
        .service(folders::delete_folder)
        .service(folders::deprecated::create_folder)
        .service(folders::deprecated::list_folders)
        .service(folders::deprecated::update_folder)
        .service(folders::deprecated::get_folder)
        .service(folders::deprecated::get_folder_by_name)
        .service(folders::deprecated::delete_folder)
        // Incidents routes must be registered before alerts::get_alert
        // to avoid /incidents being matched as {alert_id}
        .service(alerts::incidents::list_incidents)
        .service(alerts::incidents::get_incident_stats)
        .service(alerts::incidents::trigger_incident_rca)
        .service(alerts::incidents::get_incident)
        .service(alerts::incidents::update_incident_status)
        // Agent chat routes (enterprise only, but always exposed in API)
        .service(alerts::create_alert)
        .service(alerts::get_alert)
        .service(alerts::export_alert)
        .service(alerts::update_alert)
        .service(alerts::delete_alert_bulk)
        .service(alerts::delete_alert)
        .service(alerts::list_alerts)
        .service(alerts::enable_alert)
        .service(alerts::enable_alert_bulk)
        .service(alerts::trigger_alert)
        .service(alerts::generate_sql)
        .service(alerts::move_alerts)
        .service(alerts::history::get_alert_history)
        .service(alerts::dedup_stats::get_dedup_summary)
        .service(alerts::deprecated::save_alert)
        .service(alerts::deprecated::update_alert)
        .service(alerts::deprecated::get_alert)
        .service(alerts::deprecated::list_alerts)
        .service(alerts::deprecated::list_stream_alerts)
        .service(alerts::deprecated::delete_alert)
        .service(alerts::deprecated::enable_alert)
        .service(alerts::deprecated::trigger_alert)
        .service(alerts::templates::save_template)
        .service(alerts::templates::update_template)
        .service(alerts::templates::get_template)
        .service(alerts::templates::delete_template_bulk)
        .service(alerts::templates::delete_template)
        .service(alerts::templates::list_templates)
        .service(alerts::destinations::save_destination)
        .service(alerts::destinations::update_destination)
        .service(alerts::destinations::get_destination)
        .service(alerts::destinations::list_destinations)
        .service(alerts::destinations::delete_destination_bulk)
        .service(alerts::destinations::delete_destination)
        .service(kv::get)
        .service(kv::set)
        .service(kv::delete)
        .service(kv::list)
        .service(enrichment_table::save_enrichment_table)
        .service(enrichment_table::save_enrichment_table_from_url)
        .service(enrichment_table::get_all_enrichment_table_statuses)
        .service(logs::ingest::handle_kinesis_request)
        .service(logs::ingest::handle_gcp_request)
        .service(organization::org::create_org)
        .service(authz::fga::create_role)
        .service(organization::org::rename_org)
        .service(authz::fga::get_roles)
        .service(authz::fga::update_role)
        .service(authz::fga::get_role_permissions)
        .service(authz::fga::create_group)
        .service(authz::fga::update_group)
        .service(authz::fga::get_groups)
        .service(authz::fga::get_group_details)
        .service(authz::fga::get_resources)
        .service(authz::fga::get_users_with_role)
        .service(authz::fga::get_roles_for_user)
        .service(authz::fga::get_groups_for_user)
        .service(authz::fga::delete_role_bulk)
        .service(authz::fga::delete_role)
        .service(authz::fga::delete_group_bulk)
        .service(authz::fga::delete_group)
        .service(clusters::list_clusters)
        .service(pipeline::save_pipeline)
        .service(pipeline::update_pipeline)
        .service(pipeline::list_pipelines)
        .service(pipeline::list_streams_with_pipeline)
        .service(pipeline::delete_pipeline_bulk)
        .service(pipeline::delete_pipeline)
        .service(pipeline::enable_pipeline)
        .service(pipeline::enable_pipeline_bulk)
        .service(pipelines::history::get_pipeline_history)
        .service(search::multi_streams::search_multi)
        .service(search::multi_streams::search_multi_stream)
        .service(search::multi_streams::_search_partition_multi)
        .service(search::multi_streams::around_multi)
        .service(stream::delete_stream_cache)
        .service(short_url::shorten)
        .service(short_url::retrieve)
<<<<<<< HEAD
=======
        .service(service_accounts::list)
        .service(service_accounts::save)
        .service(service_accounts::delete_bulk)
        .service(service_accounts::delete)
        .service(service_accounts::update)
        .service(service_accounts::get_api_token)
>>>>>>> d814b752
        .service(mcp::handle_mcp_post)
        .service(mcp::handle_mcp_get)
        .service(alerts::deduplication::get_config)
        .service(alerts::deduplication::set_config)
        .service(alerts::deduplication::delete_config)
        .service(alerts::deduplication::get_semantic_groups)
        .service(alerts::deduplication::preview_semantic_groups_diff)
        .service(alerts::deduplication::save_semantic_groups);

    #[cfg(feature = "enterprise")]
    let service = service
        .service(search::search_job::submit_job)
        .service(search::search_job::list_status)
        .service(search::search_job::get_status)
        .service(search::search_job::get_job_result)
        .service(search::search_job::cancel_job)
        .service(search::search_job::delete_job)
        .service(search::search_job::retry_job)
        .service(search::query_manager::query_status)
        .service(search::query_manager::cancel_multiple_query)
        .service(search::query_manager::cancel_query)
        .service(keys::get)
        .service(keys::delete_bulk)
        .service(keys::delete)
        .service(keys::save)
        .service(keys::list)
        .service(keys::update)
        .service(actions::action::get_action_from_id)
        .service(actions::action::list_actions)
        .service(actions::action::upload_zipped_action)
        .service(actions::action::update_action_details)
        .service(actions::action::serve_action_zip)
        .service(actions::action::delete_action_bulk)
        .service(actions::action::delete_action)
        .service(ratelimit::list_module_ratelimit)
        .service(ratelimit::list_role_ratelimit)
        .service(ratelimit::update_ratelimit)
        .service(ratelimit::api_modules)
        .service(actions::operations::test_action)
        .service(ai::chat::chat)
        .service(ai::chat::chat_stream)
        .service(ai::prompt::list_prompts)
        .service(ai::prompt::get_prompt)
        .service(ai::prompt::update_prompt)
        .service(ai::prompt::rollback_prompt)
        .service(re_pattern::get_built_in_patterns)
        .service(re_pattern::test)
        .service(re_pattern::list)
        .service(re_pattern::save)
        .service(re_pattern::get)
        .service(re_pattern::update)
        .service(re_pattern::delete_bulk)
        .service(re_pattern::delete)
        .service(domain_management::get_domain_management_config)
        .service(domain_management::set_domain_management_config)
        .service(license::get_license_info)
        .service(license::store_license)
        .service(traces::get_current_topology)
        .service(patterns::extract_patterns)
        .service(agent::chat::agent_chat)
        .service(agent::chat::agent_chat_stream);

    #[cfg(feature = "enterprise")]
    let service = service
        .service(service_streams::get_dimension_analytics)
        .service(service_streams::correlate_streams)
        .service(service_streams::get_services_grouped);

    #[cfg(feature = "cloud")]
    let service = service
        .service(organization::org::get_org_invites)
        .service(organization::org::generate_org_invite)
        .service(organization::org::delete_org_invite)
        .service(organization::org::accept_org_invite)
        .service(cloud::billings::create_checkout_session)
        .service(cloud::billings::process_session_detail)
        .service(cloud::billings::list_subscription)
        .service(cloud::billings::list_invoices)
        .service(cloud::billings::unsubscribe)
        .service(cloud::billings::create_billing_portal_session)
        .service(cloud::org_usage::get_org_usage)
        .service(cloud::marketing::handle_new_attribution_event)
        .service(organization::org::all_organizations)
        .service(organization::org::extend_trial_period);

    let service = service
        .service(service_accounts::list)
        .service(service_accounts::save)
        .service(service_accounts::delete)
        .service(service_accounts::update)
        .service(service_accounts::get_api_token);

    svc.service(service);
}

pub fn get_other_service_routes(svc: &mut web::ServiceConfig) {
    let cors = get_cors();
    svc.service(
        web::scope("/aws")
            .wrap(cors.clone())
            .wrap(HttpAuthentication::with_fn(
                super::auth::validator::validator_aws,
            ))
            .service(logs::ingest::handle_kinesis_request),
    );

    svc.service(
        web::scope("/gcp")
            .wrap(cors.clone())
            .wrap(HttpAuthentication::with_fn(
                super::auth::validator::validator_gcp,
            ))
            .service(logs::ingest::handle_gcp_request),
    );

    // NOTE: Here the order of middlewares matter. Once we consume the api-token in
    // `rum_auth`, we drop it in the RumExtraData data.
    // https://docs.rs/actix-web/latest/actix_web/middleware/index.html#ordering
    svc.service(
        web::scope("/rum")
            .wrap(cors)
            .wrap(middleware::from_fn(RumExtraData::extractor))
            .wrap(HttpAuthentication::with_fn(
                super::auth::validator::validator_rum,
            ))
            .service(rum::ingest::log)
            .service(rum::ingest::sessionreplay)
            .service(rum::ingest::data),
    );
}

#[cfg(test)]
mod tests {
    use actix_web::{
        App,
        test::{TestRequest, call_service, init_service},
    };

    use super::*;

    #[tokio::test]
    async fn test_get_proxy_routes() {
        let app =
            init_service(App::new().configure(|cfg| get_proxy_routes_inner(cfg, false))).await;

        // Test GET request to /proxy/{org_id}/{target_url}
        let req = TestRequest::get()
            .uri("/proxy/org1/https://cloud.openobserve.ai/assets/flUhRq6tzZclQEJ-Vdg-IuiaDsNa.fd84f88b.woff")
            .to_request();
        let resp = call_service(&app, req).await;
        assert_eq!(resp.status().as_u16(), 404);
    }
}<|MERGE_RESOLUTION|>--- conflicted
+++ resolved
@@ -609,15 +609,6 @@
         .service(stream::delete_stream_cache)
         .service(short_url::shorten)
         .service(short_url::retrieve)
-<<<<<<< HEAD
-=======
-        .service(service_accounts::list)
-        .service(service_accounts::save)
-        .service(service_accounts::delete_bulk)
-        .service(service_accounts::delete)
-        .service(service_accounts::update)
-        .service(service_accounts::get_api_token)
->>>>>>> d814b752
         .service(mcp::handle_mcp_post)
         .service(mcp::handle_mcp_get)
         .service(alerts::deduplication::get_config)
@@ -706,6 +697,7 @@
     let service = service
         .service(service_accounts::list)
         .service(service_accounts::save)
+        .service(service_accounts::delete_bulk)
         .service(service_accounts::delete)
         .service(service_accounts::update)
         .service(service_accounts::get_api_token);
