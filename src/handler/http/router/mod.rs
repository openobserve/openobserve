--- conflicted
+++ resolved
@@ -86,10 +86,7 @@
     if get_o2_config().common.audit_enabled
         && !(path_columns.get(1).unwrap_or(&"").to_string().eq("ws")
         || path_columns.get(1).unwrap_or(&"").to_string().ends_with("_stream") // skip for http2 streams
-<<<<<<< HEAD
-=======
         || path.ends_with("ai/chat_stream") // skip for ai
->>>>>>> ab5c296f
         || (method.eq("POST") && INGESTION_EP.contains(&path_columns[path_len - 1])))
     {
         let query_params = req.query_string().to_string();
