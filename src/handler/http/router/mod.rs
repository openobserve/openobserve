--- conflicted
+++ resolved
@@ -255,9 +255,6 @@
             .service(syslog::create_route)
             .service(syslog::delete_route)
             .service(syslog::update_route)
-<<<<<<< HEAD
-            .service(syslog::toggle_state),
-=======
             .service(syslog::toggle_state)
             .service(enrichment_table::save_enrichment_table)
             .service(metrics::ingest::otlp_metrics_write)
@@ -270,7 +267,6 @@
             .service(delete_folder)
             .service(move_dashboard)
             .service(traces::get_latest_traces),
->>>>>>> de026b1a
     );
 }
 
