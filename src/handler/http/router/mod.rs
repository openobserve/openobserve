// Copyright 2025 OpenObserve Inc.
//
// This program is free software: you can redistribute it and/or modify
// it under the terms of the GNU Affero General Public License as published by
// the Free Software Foundation, either version 3 of the License, or
// (at your option) any later version.
//
// This program is distributed in the hope that it will be useful
// but WITHOUT ANY WARRANTY; without even the implied warranty of
// MERCHANTABILITY or FITNESS FOR A PARTICULAR PURPOSE.  See the
// GNU Affero General Public License for more details.
//
// You should have received a copy of the GNU Affero General Public License
// along with this program.  If not, see <http://www.gnu.org/licenses/>.

use std::{rc::Rc, str::FromStr};

use actix_cors::Cors;
use actix_web::{
    HttpRequest, HttpResponse,
    body::MessageBody,
    dev::{Service, ServiceRequest, ServiceResponse},
    get,
    http::header,
    middleware, web,
};
use actix_web_httpauth::middleware::HttpAuthentication;
use config::get_config;
use futures::FutureExt;
use utoipa::OpenApi;
use utoipa_swagger_ui::SwaggerUi;
#[cfg(feature = "enterprise")]
use {
    crate::{common::meta::ingestion::INGESTION_EP, service::self_reporting::audit},
    actix_http::h1::Payload,
    actix_web::{HttpMessage, web::BytesMut},
    base64::{Engine as _, engine::general_purpose},
    config::utils::time::now_micros,
    futures::StreamExt,
    o2_enterprise::enterprise::common::{
        auditor::{AuditMessage, Protocol, ResponseMeta},
        config::get_config as get_o2_config,
    },
};

use super::request::*;
use crate::{
    common::meta::{middleware_data::RumExtraData, proxy::PathParamProxyURL},
    handler::http::request::search::search_inspector,
};

pub mod middlewares;
pub mod openapi;
pub mod ui;

pub const ERROR_HEADER: &str = "X-Error-Message";

pub fn get_cors() -> Rc<Cors> {
    let cors = Cors::default()
        .allowed_methods(vec![
            "HEAD", "GET", "POST", "PUT", "OPTIONS", "DELETE", "PATCH",
        ])
        .allowed_headers(vec![
            header::AUTHORIZATION,
            header::ACCEPT,
            header::CONTENT_TYPE,
            header::HeaderName::from_lowercase(b"traceparent").unwrap(),
        ])
        .allow_any_origin()
        .supports_credentials()
        .max_age(3600);
    Rc::new(cors)
}

#[cfg(feature = "enterprise")]
async fn audit_middleware(
    mut req: ServiceRequest,
    next: middleware::Next<impl MessageBody>,
) -> Result<ServiceResponse<impl MessageBody>, actix_web::Error> {
    let method = req.method().to_string();
    let prefix = format!("{}/api/", get_config().common.base_uri);
    let path = req.path().strip_prefix(&prefix).unwrap().to_string();
    let path_columns = path.split('/').collect::<Vec<&str>>();
    let path_len = path_columns.len();
    if get_o2_config().common.audit_enabled
        && !(path_columns.get(1).unwrap_or(&"").to_string().eq("ws")
        || path_columns.get(1).unwrap_or(&"").to_string().ends_with("_stream") // skip for http2 streams
        || path.ends_with("ai/chat_stream") // skip for ai
        || (method.eq("POST") && INGESTION_EP.contains(&path_columns[path_len - 1])))
    {
        let query_params = req.query_string().to_string();
        let org_id = {
            let org = path_columns[0];
            if org.eq("organizations") {
                "".to_string()
            } else {
                org.to_string()
            }
        };

        let mut request_body = BytesMut::new();
        let mut payload_stream = req.take_payload();
        while let Some(chunk) = payload_stream.next().await {
            request_body.extend_from_slice(&chunk.unwrap());
        }
        let user_email = req
            .headers()
            .get("user_id")
            .unwrap()
            .to_str()
            .unwrap()
            .to_string();

        // Put the payload back into the req
        let (_, mut payload) = Payload::create(true);
        payload.unread_data(request_body.clone().into());
        req.set_payload(payload.into());

        // Call the next service in the chain
        let mut res = next.call(req).await?;

        if res.response().error().is_none() {
            let body = if path.ends_with("/settings/logo") {
                // Binary data, encode it with base64
                general_purpose::STANDARD.encode(&request_body)
            } else {
                String::from_utf8(request_body.to_vec()).unwrap_or_default()
            };
            let error_header = res.response().headers().get(ERROR_HEADER);
            let error_msg = error_header
                .map(|error_header| error_header.to_str().unwrap_or_default().to_string());
            // Remove the error header from the response
            // We can't read the response body at this point, hence need to rely
            // on the error header to get the error message. Since, this is not required
            // in the response to the client, we can safely remove it.
            res.headers_mut().remove(ERROR_HEADER);

            audit(AuditMessage {
                user_email,
                org_id,
                _timestamp: now_micros(),
                protocol: Protocol::Http,
                response_meta: ResponseMeta {
                    http_method: method,
                    http_path: path,
                    http_body: body,
                    http_query_params: query_params,
                    http_response_code: res.response().status().as_u16(),
                    error_msg,
                    trace_id: None,
                },
            })
            .await;
        }
        Ok(res)
    } else {
        // Remove the error header from the response if it exists
        let mut res = next.call(req).await?;
        res.headers_mut().remove(ERROR_HEADER);
        Ok(res)
    }
}

#[cfg(not(feature = "enterprise"))]
async fn audit_middleware(
    req: ServiceRequest,
    next: middleware::Next<impl MessageBody>,
) -> Result<ServiceResponse<impl MessageBody>, actix_web::Error> {
    let mut res = next.call(req).await?;
    res.headers_mut().remove(ERROR_HEADER);
    Ok(res)
}

#[get("/metrics")]
async fn get_metrics() -> Result<HttpResponse, actix_web::Error> {
    let body = if config::get_config().common.prometheus_enabled {
        config::metrics::gather()
    } else {
        "".to_string()
    };
    let mut resp = HttpResponse::Ok().body(body);
    resp.headers_mut().insert(
        header::CONTENT_TYPE,
        header::HeaderValue::from_static("text/plain; version=0.0.4; charset=utf-8"),
    );
    Ok(resp)
}

/// This is a very trivial proxy to overcome the cors errors while
/// session-replay in rrweb.
pub fn get_proxy_routes(svc: &mut web::ServiceConfig) {
    let enable_authentication_on_route = true;
    get_proxy_routes_inner(svc, enable_authentication_on_route)
}

pub fn get_proxy_routes_inner(svc: &mut web::ServiceConfig, enable_validator: bool) {
    let cors = Cors::default()
        .allow_any_origin()
        .allow_any_method()
        .allow_any_header();

    if enable_validator {
        svc.service(
            web::resource("/proxy/{org_id}/{target_url:.*}")
                .wrap(cors)
                .wrap(HttpAuthentication::with_fn(
                    super::auth::validator::validator_proxy_url,
                ))
                .route(web::get().to(proxy)),
        );
    } else {
        svc.service(
            web::resource("/proxy/{org_id}/{target_url:.*}")
                .wrap(cors)
                .route(web::get().to(proxy)),
        );
    };
}
async fn proxy(
    path: web::Path<PathParamProxyURL>,
    req: HttpRequest,
) -> actix_web::Result<HttpResponse> {
    let client = reqwest::Client::new();
    let method = reqwest::Method::from_str(req.method().as_str()).unwrap();
    let forwarded_resp = client
        .request(method, &path.target_url)
        .send()
        .await
        .map_err(|e| actix_web::error::ErrorInternalServerError(format!("Request failed: {e}")))?;

    let status = forwarded_resp.status().as_u16();
    let body = forwarded_resp.bytes().await.map_err(|e| {
        actix_web::error::ErrorInternalServerError(format!("Failed to read the response: {e}"))
    })?;

    Ok(HttpResponse::build(actix_web::http::StatusCode::from_u16(status).unwrap()).body(body))
}

pub fn get_basic_routes(svc: &mut web::ServiceConfig) {
    let cors = get_cors();
    svc.service(status::healthz)
        .service(status::healthz_head)
        .service(status::schedulez);

    #[cfg(feature = "cloud")]
    svc.service(web::scope("/webhook").service(cloud::billings::handle_stripe_event));

    svc.service(
        web::scope("/auth")
            .wrap(cors.clone())
            .service(users::authentication)
            .service(users::get_presigned_url)
            .service(users::get_auth),
    );

    svc.service(
        web::scope("/node")
            .wrap(HttpAuthentication::with_fn(
                super::auth::validator::oo_validator,
            ))
            .wrap(cors.clone())
            .service(status::cache_status)
            .service(status::enable_node)
            .service(status::flush_node)
            .service(status::list_node)
            .service(status::node_metrics)
            .service(status::consistent_hash)
            .service(status::refresh_nodes_list)
            .service(status::refresh_user_sessions),
    );

    if get_config().common.swagger_enabled {
        svc.service(
            SwaggerUi::new("/swagger/{_:.*}")
                .url(
                    format!("{}/api-doc/openapi.json", get_config().common.base_uri),
                    openapi::ApiDoc::openapi(),
                )
                .url("/api-doc/openapi.json", openapi::ApiDoc::openapi()),
        );
        svc.service(web::redirect("/swagger", "/swagger/"));
        svc.service(web::redirect("/docs", "/swagger/"));
    }

    if get_config().common.ui_enabled {
        svc.service(web::redirect("/", "./web/"));
        svc.service(web::redirect("/web", "./web/"));
        svc.service(
            web::scope("/web")
                .wrap_fn(|req, srv| {
                    let cfg = get_config();
                    let prefix = format!("{}/web/", cfg.common.base_uri);
                    let path = req.path().strip_prefix(&prefix).unwrap().to_string();

                    srv.call(req).map(move |res| {
                        if path.starts_with("src/")
                            || path.starts_with("assets/")
                            || path.starts_with("monacoeditorwork/")
                            || path.eq("favicon.ico")
                        {
                            res
                        } else {
                            let res = res.unwrap();
                            let req = res.request().clone();
                            let body = res.into_body();
                            let body = body.try_into_bytes().unwrap();
                            let body = String::from_utf8(body.to_vec()).unwrap();
                            let body = body.replace(
                                r#"<base href="/" />"#,
                                &format!(r#"<base href="{prefix}" />"#),
                            );
                            Ok(ServiceResponse::new(
                                req,
                                HttpResponse::Ok()
                                    .content_type(header::ContentType::html())
                                    .body(body),
                            ))
                        }
                    })
                })
                .service(ui::serve),
        );
    }
}

#[cfg(not(feature = "enterprise"))]
pub fn get_config_routes(svc: &mut web::ServiceConfig) {
    let cors = get_cors();
    svc.service(
        web::scope("/config")
            .wrap(cors.clone())
            .service(status::zo_config)
            .service(status::logout)
            .service(web::scope("/reload").service(status::config_reload)),
    );
}

#[cfg(feature = "enterprise")]
pub fn get_config_routes(svc: &mut web::ServiceConfig) {
    let cors = get_cors();
    svc.service(
        web::scope("/config")
            .wrap(cors)
            .service(status::zo_config)
            .service(status::redirect)
            .service(status::dex_login)
            .service(status::refresh_token_with_dex)
            .service(status::logout)
            .service(users::service_accounts::exchange_token)
            .service(web::scope("/reload").service(status::config_reload)),
    );
}

pub fn get_service_routes(svc: &mut web::ServiceConfig) {
    let cfg = get_config();
    let cors = get_cors();
    // set server header
    #[cfg(feature = "enterprise")]
    let server = format!(
        "{}-{}",
        get_o2_config().super_cluster.region,
        cfg.common.instance_name_short
    );
    #[cfg(not(feature = "enterprise"))]
    let server = cfg.common.instance_name_short.to_string();

    #[allow(deprecated)]
    let service = web::scope("/api")
        .wrap(middleware::from_fn(audit_middleware))
        .wrap(HttpAuthentication::with_fn(
            super::auth::validator::oo_validator,
        ))
        .wrap(cors.clone())
        .wrap(middleware::DefaultHeaders::new().add(("X-Api-Node", server)))
        .service(users::list)
        .service(users::save)
        .service(users::delete)
        .service(users::update)
        .service(users::add_user_to_org)
        .service(users::list_invitations)
        .service(users::decline_invitation)
        .service(users::list_roles)
        .service(organization::org::organizations)
        .service(organization::settings::get)
        .service(organization::settings::create)
        .service(organization::settings::upload_logo)
        .service(organization::settings::delete_logo)
        .service(organization::settings::set_logo_text)
        .service(organization::settings::delete_logo_text)
        .service(organization::org::org_summary)
        .service(organization::org::get_user_passcode)
        .service(organization::org::update_user_passcode)
        .service(organization::org::create_user_rumtoken)
        .service(organization::org::get_user_rumtoken)
        .service(organization::org::update_user_rumtoken)
        .service(organization::org::node_list)
        .service(organization::org::cluster_info)
        .service(organization::es::org_index)
        .service(organization::es::org_license)
        .service(organization::es::org_xpack)
        .service(organization::es::org_ilm_policy)
        .service(organization::es::org_index_template)
        .service(organization::es::org_index_template_create)
        .service(organization::es::org_data_stream)
        .service(organization::es::org_data_stream_create)
        .service(organization::es::org_pipeline)
        .service(organization::es::org_pipeline_create)
        .service(stream::schema)
        .service(stream::create)
        .service(stream::update_settings)
        .service(stream::delete_fields)
        .service(stream::delete)
        .service(stream::list)
        .service(stream::delete_stream_data_by_time_range)
        .service(stream::get_delete_stream_data_status)
        .service(logs::ingest::bulk)
        .service(logs::ingest::multi)
        .service(logs::ingest::json)
        .service(logs::ingest::hec)
        .service(logs::ingest::otlp_logs_write)
        .service(logs::loki::loki_push)
        .service(traces::traces_write)
        .service(traces::otlp_traces_write)
        .service(traces::get_latest_traces)
        .service(metrics::ingest::json)
        .service(metrics::ingest::otlp_metrics_write)
        .service(promql::remote_write)
        .service(promql::query_get)
        .service(promql::query_post)
        .service(promql::query_range_get)
        .service(promql::query_range_post)
        .service(promql::query_exemplars_get)
        .service(promql::query_exemplars_post)
        .service(promql::metadata)
        .service(promql::series_get)
        .service(promql::series_post)
        .service(promql::labels_get)
        .service(promql::labels_post)
        .service(promql::label_values)
        .service(promql::format_query_get)
        .service(promql::format_query_post)
        .service(search::search)
        .service(search::search_partition)
        .service(search::result_schema)
        .service(search::around_v1)
        .service(search::around_v2)
        .service(search_inspector::get_search_profile)
        .service(search::values)
        .service(search::search_history)
        .service(search::saved_view::create_view)
        .service(search::saved_view::update_view)
        .service(search::saved_view::get_view)
        .service(search::saved_view::get_views)
        .service(search::saved_view::delete_view)
        .service(search::search_stream::search_http2_stream)
        .service(search::search_stream::values_http2_stream)
        .service(functions::save_function)
        .service(functions::list_functions)
        .service(functions::test_function)
        .service(functions::delete_function)
        .service(functions::update_function)
        .service(functions::list_pipeline_dependencies)
        .service(dashboards::create_dashboard)
        .service(dashboards::update_dashboard)
        .service(dashboards::list_dashboards)
        .service(dashboards::get_dashboard)
        .service(dashboards::export_dashboard)
        .service(dashboards::delete_dashboard)
        .service(dashboards::move_dashboard)
        .service(dashboards::move_dashboards)
        .service(dashboards::reports::create_report)
        .service(dashboards::reports::update_report)
        .service(dashboards::reports::get_report)
        .service(dashboards::reports::list_reports)
        .service(dashboards::reports::delete_report)
        .service(dashboards::reports::enable_report)
        .service(dashboards::reports::trigger_report)
        .service(dashboards::timed_annotations::create_annotations)
        .service(dashboards::timed_annotations::get_annotations)
        .service(dashboards::timed_annotations::delete_annotations)
        .service(dashboards::timed_annotations::update_annotations)
        .service(dashboards::timed_annotations::delete_annotation_panels)
        .service(folders::create_folder)
        .service(folders::list_folders)
        .service(folders::update_folder)
        .service(folders::get_folder)
        .service(folders::get_folder_by_name)
        .service(folders::delete_folder)
        .service(folders::deprecated::create_folder)
        .service(folders::deprecated::list_folders)
        .service(folders::deprecated::update_folder)
        .service(folders::deprecated::get_folder)
        .service(folders::deprecated::get_folder_by_name)
        .service(folders::deprecated::delete_folder)
        .service(alerts::create_alert)
        .service(alerts::get_alert)
        .service(alerts::export_alert)
        .service(alerts::update_alert)
        .service(alerts::delete_alert)
        .service(alerts::list_alerts)
        .service(alerts::enable_alert)
        .service(alerts::enable_alert_bulk)
        .service(alerts::trigger_alert)
        .service(alerts::move_alerts)
        .service(alerts::deprecated::save_alert)
        .service(alerts::deprecated::update_alert)
        .service(alerts::deprecated::get_alert)
        .service(alerts::deprecated::list_alerts)
        .service(alerts::deprecated::list_stream_alerts)
        .service(alerts::deprecated::delete_alert)
        .service(alerts::deprecated::enable_alert)
        .service(alerts::deprecated::trigger_alert)
        .service(alerts::templates::save_template)
        .service(alerts::templates::update_template)
        .service(alerts::templates::get_template)
        .service(alerts::templates::delete_template)
        .service(alerts::templates::list_templates)
        .service(alerts::destinations::save_destination)
        .service(alerts::destinations::update_destination)
        .service(alerts::destinations::get_destination)
        .service(alerts::destinations::list_destinations)
        .service(alerts::destinations::delete_destination)
        .service(kv::get)
        .service(kv::set)
        .service(kv::delete)
        .service(kv::list)
        .service(enrichment_table::save_enrichment_table)
        .service(logs::ingest::handle_kinesis_request)
        .service(logs::ingest::handle_gcp_request)
        .service(organization::org::create_org)
        .service(authz::fga::create_role)
        .service(organization::org::rename_org)
        .service(authz::fga::get_roles)
        .service(authz::fga::update_role)
        .service(authz::fga::get_role_permissions)
        .service(authz::fga::create_group)
        .service(authz::fga::update_group)
        .service(authz::fga::get_groups)
        .service(authz::fga::get_group_details)
        .service(authz::fga::get_resources)
        .service(authz::fga::get_users_with_role)
        .service(authz::fga::get_roles_for_user)
        .service(authz::fga::get_groups_for_user)
        .service(authz::fga::delete_role)
        .service(authz::fga::delete_group)
        .service(clusters::list_clusters)
        .service(pipeline::save_pipeline)
        .service(pipeline::update_pipeline)
        .service(pipeline::list_pipelines)
        .service(pipeline::list_streams_with_pipeline)
        .service(pipeline::delete_pipeline)
        .service(pipeline::enable_pipeline)
        .service(pipeline::enable_pipeline_bulk)
        .service(search::multi_streams::search_multi)
        .service(search::multi_streams::_search_partition_multi)
        .service(search::multi_streams::around_multi)
        .service(stream::delete_stream_cache)
        .service(short_url::shorten)
        .service(short_url::retrieve)
        .service(service_accounts::list)
        .service(service_accounts::save)
        .service(service_accounts::delete)
        .service(service_accounts::update)
        .service(service_accounts::get_api_token);

    #[cfg(feature = "enterprise")]
    let service = service
        .service(search::search_job::submit_job)
        .service(search::search_job::list_status)
        .service(search::search_job::get_status)
        .service(search::search_job::get_job_result)
        .service(search::search_job::cancel_job)
        .service(search::search_job::delete_job)
        .service(search::search_job::retry_job)
        .service(search::query_manager::query_status)
        .service(search::query_manager::cancel_multiple_query)
        .service(search::query_manager::cancel_query)
        .service(keys::get)
        .service(keys::delete)
        .service(keys::save)
        .service(keys::list)
        .service(keys::update)
        .service(actions::action::get_action_from_id)
        .service(actions::action::list_actions)
        .service(actions::action::upload_zipped_action)
        .service(actions::action::update_action_details)
        .service(actions::action::serve_action_zip)
        .service(actions::action::delete_action)
        .service(ratelimit::list_module_ratelimit)
        .service(ratelimit::list_role_ratelimit)
        .service(ratelimit::update_ratelimit)
        .service(ratelimit::api_modules)
        .service(actions::operations::test_action)
        .service(ai::chat::chat)
        .service(ai::chat::chat_stream)
        .service(ai::prompt::list_prompts)
        .service(ai::prompt::get_prompt)
        .service(ai::prompt::update_prompt)
        .service(ai::prompt::rollback_prompt)
        .service(re_pattern::get)
        .service(re_pattern::list)
        .service(re_pattern::save)
        .service(re_pattern::update)
        .service(re_pattern::delete)
        .service(re_pattern::test)
        .service(domain_management::get_domain_management_config)
        .service(domain_management::set_domain_management_config)
<<<<<<< HEAD
        .service(license::get_license_info)
        .service(license::store_license);
=======
        .service(mcp::handle_mcp_post)
        .service(mcp::handle_mcp_get);
>>>>>>> 2ad30a94

    #[cfg(feature = "cloud")]
    let service = service
        .service(organization::org::get_org_invites)
        .service(organization::org::generate_org_invite)
        .service(organization::org::delete_org_invite)
        .service(organization::org::accept_org_invite)
        .service(cloud::billings::create_checkout_session)
        .service(cloud::billings::process_session_detail)
        .service(cloud::billings::list_subscription)
        .service(cloud::billings::list_invoices)
        .service(cloud::billings::unsubscribe)
        .service(cloud::billings::create_billing_portal_session)
        .service(cloud::org_usage::get_org_usage)
        .service(cloud::marketing::handle_new_attribution_event)
        .service(organization::org::all_organizations)
        .service(organization::org::extend_trial_period);

    #[cfg(not(feature = "enterprise"))]
    let service = service
        .service(mcp::handle_mcp_post)
        .service(mcp::handle_mcp_get);

    svc.service(service);
}

pub fn get_other_service_routes(svc: &mut web::ServiceConfig) {
    let cors = get_cors();
    svc.service(
        web::scope("/aws")
            .wrap(cors.clone())
            .wrap(HttpAuthentication::with_fn(
                super::auth::validator::validator_aws,
            ))
            .service(logs::ingest::handle_kinesis_request),
    );

    svc.service(
        web::scope("/gcp")
            .wrap(cors.clone())
            .wrap(HttpAuthentication::with_fn(
                super::auth::validator::validator_gcp,
            ))
            .service(logs::ingest::handle_gcp_request),
    );

    // NOTE: Here the order of middlewares matter. Once we consume the api-token in
    // `rum_auth`, we drop it in the RumExtraData data.
    // https://docs.rs/actix-web/latest/actix_web/middleware/index.html#ordering
    svc.service(
        web::scope("/rum")
            .wrap(cors)
            .wrap(middleware::from_fn(RumExtraData::extractor))
            .wrap(HttpAuthentication::with_fn(
                super::auth::validator::validator_rum,
            ))
            .service(rum::ingest::log)
            .service(rum::ingest::sessionreplay)
            .service(rum::ingest::data),
    );
}

#[cfg(test)]
mod tests {
    use actix_web::{
        App,
        test::{TestRequest, call_service, init_service},
    };

    use super::*;

    #[tokio::test]
    async fn test_get_proxy_routes() {
        let app =
            init_service(App::new().configure(|cfg| get_proxy_routes_inner(cfg, false))).await;

        // Test GET request to /proxy/{org_id}/{target_url}
        let req = TestRequest::get()
            .uri("/proxy/org1/https://cloud.openobserve.ai/assets/flUhRq6tzZclQEJ-Vdg-IuiaDsNa.fd84f88b.woff")
            .to_request();
        let resp = call_service(&app, req).await;
        assert_eq!(resp.status().as_u16(), 404);
    }
}<|MERGE_RESOLUTION|>--- conflicted
+++ resolved
@@ -605,13 +605,10 @@
         .service(re_pattern::test)
         .service(domain_management::get_domain_management_config)
         .service(domain_management::set_domain_management_config)
-<<<<<<< HEAD
         .service(license::get_license_info)
-        .service(license::store_license);
-=======
+        .service(license::store_license)
         .service(mcp::handle_mcp_post)
         .service(mcp::handle_mcp_get);
->>>>>>> 2ad30a94
 
     #[cfg(feature = "cloud")]
     let service = service
