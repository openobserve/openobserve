--- conflicted
+++ resolved
@@ -611,15 +611,10 @@
         .service(re_pattern::delete)
         .service(re_pattern::test)
         .service(domain_management::get_domain_management_config)
-<<<<<<< HEAD
         .service(domain_management::set_domain_management_config)
         .service(license::get_license_info)
         .service(license::store_license)
-        .service(mcp::handle_mcp_post)
-        .service(mcp::handle_mcp_get);
-=======
         .service(domain_management::set_domain_management_config);
->>>>>>> 0a6d9a86
 
     #[cfg(feature = "cloud")]
     let service = service
