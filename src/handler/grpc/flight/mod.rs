// Copyright 2025 OpenObserve Inc.
//
// This program is free software: you can redistribute it and/or modify
// it under the terms of the GNU Affero General Public License as published by
// the Free Software Foundation, either version 3 of the License, or
// (at your option) any later version.
//
// This program is distributed in the hope that it will be useful
// but WITHOUT ANY WARRANTY; without even the implied warranty of
// MERCHANTABILITY or FITNESS FOR A PARTICULAR PURPOSE.  See the
// GNU Affero General Public License for more details.
//
// You should have received a copy of the GNU Affero General Public License
// along with this program.  If not, see <http://www.gnu.org/licenses/>.

use std::{
    io::Cursor,
    sync::Arc,
    task::{Context, Poll},
};

use arrow::{
    array::RecordBatch,
    ipc::{writer::IpcWriteOptions, CompressionType},
};
use arrow_flight::{
    encode::FlightDataEncoderBuilder, error::FlightError, flight_service_server::FlightService,
    Action, ActionType, Criteria, Empty, FlightData, FlightDescriptor, FlightInfo,
    HandshakeRequest, HandshakeResponse, PollInfo, PutResult, SchemaResult, Ticket,
};
use arrow_schema::Schema;
use config::{meta::search::ScanStats, metrics};
use datafusion::{
    common::{DataFusionError, Result},
    execution::SendableRecordBatchStream,
    physical_plan::{displayable, execute_stream},
};
use futures::{stream::BoxStream, Stream, StreamExt, TryStreamExt};
#[cfg(feature = "enterprise")]
use o2_enterprise::enterprise::search::TaskStatus;
use prost::Message;
use tonic::{Request, Response, Status, Streaming};
use tracing_opentelemetry::OpenTelemetrySpanExt;

#[cfg(feature = "enterprise")]
use crate::service::search::SEARCH_SERVER;
use crate::{
    handler::grpc::MetadataMap,
    service::search::{
        grpc::flight as grpcFlight, request::FlightSearchRequest, utils::AsyncDefer,
    },
};

#[derive(Default)]
pub struct FlightServiceImpl;

#[tonic::async_trait]
impl FlightService for FlightServiceImpl {
    type HandshakeStream = BoxStream<'static, Result<HandshakeResponse, Status>>;
    type ListFlightsStream = BoxStream<'static, Result<FlightInfo, Status>>;
    type DoGetStream = BoxStream<'static, Result<FlightData, Status>>;
    type DoPutStream = BoxStream<'static, Result<PutResult, Status>>;
    type DoActionStream = BoxStream<'static, Result<arrow_flight::Result, Status>>;
    type ListActionsStream = BoxStream<'static, Result<ActionType, Status>>;
    type DoExchangeStream = BoxStream<'static, Result<FlightData, Status>>;

    #[tracing::instrument(name = "service:search:flight::do_get", skip_all)]
    async fn do_get(
        &self,
        request: Request<Ticket>,
    ) -> Result<Response<Self::DoGetStream>, Status> {
        let _start = std::time::Instant::now();
        let cfg = config::get_config();

        let parent_cx = opentelemetry::global::get_text_map_propagator(|prop| {
            prop.extract(&MetadataMap(request.metadata()))
        });
        tracing::Span::current().set_parent(parent_cx);

        // 1. decode ticket to RemoteExecNode
        let ticket = request.into_inner();
        let mut buf = Cursor::new(ticket.ticket);
        let req = proto::cluster_rpc::FlightSearchRequest::decode(&mut buf)
            .map_err(|e| DataFusionError::Internal(format!("{e:?}")))
            .map_err(|e| Status::internal(e.to_string()))?;

        let req: FlightSearchRequest = req.into();
        let trace_id = format!(
            "{}-{}",
            req.query_identifier.trace_id, req.query_identifier.job_id
        );
        let is_super_cluster = req.super_cluster_info.is_super_cluster;
        let timeout = req.search_info.timeout as u64;
        log::info!(
            "[trace_id {}] flight->search: do_get, timeout: {}s",
            trace_id,
            timeout
        );

        #[cfg(feature = "enterprise")]
        if is_super_cluster && !SEARCH_SERVER.contain_key(&trace_id).await {
            SEARCH_SERVER
                .insert(trace_id.clone(), TaskStatus::new_follower(vec![], false))
                .await;
        }

        let result = get_ctx_and_physical_plan(&trace_id, &req).await;

        #[cfg(feature = "enterprise")]
        if is_super_cluster && !SEARCH_SERVER.is_leader(&trace_id).await {
            SEARCH_SERVER.remove(&trace_id, false).await;
        }

        // 2. prepare dataufion context
        let (ctx, physical_plan, defer, scan_stats) = match result {
            Ok(v) => v,
            Err(e) => {
                // clear session data
                crate::service::search::datafusion::storage::file_list::clear(&trace_id);
                // release wal lock files
                crate::common::infra::wal::release_request(&trace_id);
                log::error!(
                    "[trace_id {}] flight->search: do_get physical plan generate error: {e:?}",
                    trace_id,
                );
                return Err(Status::internal(e.to_string()));
            }
        };

        log::info!(
            "[trace_id {}] flight->search: executing stream, is super cluster: {}",
            trace_id,
            is_super_cluster
        );

        let mut schema = physical_plan.schema();

        if cfg.common.print_key_sql {
            let plan = displayable(physical_plan.as_ref())
                .indent(false)
                .to_string();
            println!("+---------------------------+--------------------------+");
            println!(
                "follow physical plan, is_super_cluster_follower_leader: {}",
                is_super_cluster
            );
            println!("+---------------------------+--------------------------+");
            println!("{}", plan);
        }

        schema = add_scan_stats_to_schema(schema, scan_stats);

        let start = std::time::Instant::now();
        let write_options: IpcWriteOptions = IpcWriteOptions::default()
            .try_with_compression(Some(CompressionType::ZSTD))
            .map_err(|e| Status::internal(e.to_string()))?;
        let flight_data_stream = FlightDataEncoderBuilder::new()
            .with_schema(schema)
            .with_max_flight_data_size(33554432) // 32MB
            .with_options(write_options)
            .build(FlightSenderStream::new(
                trace_id.to_string(),
                execute_stream(physical_plan, ctx.task_ctx().clone()).map_err(|e| {
                    log::error!(
                        "[trace_id {}] flight->search: do_get physical plan execution error: {e:?}",
                        trace_id,
                    );
                    Status::internal(e.to_string())
                })?,
                defer,
                start,
                timeout,
            ))
            .map_err(|err| Status::from_error(Box::new(err)));

        Ok(Response::new(
            Box::pin(flight_data_stream) as Self::DoGetStream
        ))
    }

    async fn handshake(
        &self,
        _request: Request<Streaming<HandshakeRequest>>,
    ) -> Result<Response<Self::HandshakeStream>, Status> {
        Err(Status::unimplemented("Implement handshake"))
    }

    async fn list_flights(
        &self,
        _request: Request<Criteria>,
    ) -> Result<Response<Self::ListFlightsStream>, Status> {
        Err(Status::unimplemented("Implement list_flights"))
    }

    async fn get_flight_info(
        &self,
        _request: Request<FlightDescriptor>,
    ) -> Result<Response<FlightInfo>, Status> {
        Err(Status::unimplemented("Implement get_flight_info"))
    }

    async fn poll_flight_info(
        &self,
        _request: Request<FlightDescriptor>,
    ) -> Result<Response<PollInfo>, Status> {
        Err(Status::unimplemented("Implement poll_flight_info"))
    }

    async fn get_schema(
        &self,
        _request: Request<FlightDescriptor>,
    ) -> Result<Response<SchemaResult>, Status> {
        Err(Status::unimplemented("Implement get_schema"))
    }

    async fn do_put(
        &self,
        _request: Request<Streaming<FlightData>>,
    ) -> Result<Response<Self::DoPutStream>, Status> {
        Err(Status::unimplemented("Implement do_put"))
    }

    async fn do_action(
        &self,
        _request: Request<Action>,
    ) -> Result<Response<Self::DoActionStream>, Status> {
        Err(Status::unimplemented("Implement do_action"))
    }

    async fn list_actions(
        &self,
        _request: Request<Empty>,
    ) -> Result<Response<Self::ListActionsStream>, Status> {
        Err(Status::unimplemented("Implement list_actions"))
    }

    async fn do_exchange(
        &self,
        _request: Request<Streaming<FlightData>>,
    ) -> Result<Response<Self::DoExchangeStream>, Status> {
        Err(Status::unimplemented("Implement do_exchange"))
    }
}

struct FlightSenderStream {
    trace_id: String,
    stream: SendableRecordBatchStream,
    defer: Option<AsyncDefer>,
    start: std::time::Instant,
    timeout: u64,
}

impl FlightSenderStream {
    fn new(
        trace_id: String,
        stream: SendableRecordBatchStream,
        defer: Option<AsyncDefer>,
        start: std::time::Instant,
        timeout: u64,
    ) -> Self {
        Self {
            trace_id,
            stream,
            defer,
            start,
            timeout,
        }
    }
}

impl Stream for FlightSenderStream {
    type Item = Result<RecordBatch, FlightError>;

    fn poll_next(
        mut self: std::pin::Pin<&mut Self>,
        ctx: &mut Context<'_>,
    ) -> Poll<Option<Self::Item>> {
        if self.start.elapsed().as_secs() > self.timeout {
            return Poll::Ready(None);
        }
        match self.stream.poll_next_unpin(ctx) {
            Poll::Ready(Some(Ok(batch))) => Poll::Ready(Some(Ok(batch))),
            Poll::Ready(None) => Poll::Ready(None),
            Poll::Pending => Poll::Pending,
            Poll::Ready(Some(Err(e))) => {
                log::error!(
<<<<<<< HEAD
                    "[trace_id {}] flight->search: stream error: {}",
                    self.trace_id,
                    e
=======
                    "[trace_id {}] flight->search: stream error: {}, took: {} ms",
                    self.trace_id,
                    e.to_string(),
                    self.start.elapsed().as_millis()
>>>>>>> 9dc3e35b
                );
                Poll::Ready(Some(Err(FlightError::Tonic(Status::internal(
                    e.to_string(),
                )))))
            }
        }
    }
}

impl Drop for FlightSenderStream {
    fn drop(&mut self) {
        let end = self.start.elapsed().as_millis();
        log::info!(
            "[trace_id {}] flight->search: stream end, took: {} ms",
            self.trace_id,
            end
        );

        // metrics
        let time = self.start.elapsed().as_secs_f64();
        metrics::GRPC_RESPONSE_TIME
            .with_label_values(&["/search/flight/do_get", "200", "", "", ""])
            .observe(time);
        metrics::GRPC_INCOMING_REQUESTS
            .with_label_values(&["/search/flight/do_get", "200", "", "", ""])
            .inc();

        if let Some(defer) = self.defer.take() {
            drop(defer);
        } else {
            log::info!(
                "[trace_id {}] flight->search: drop FlightSenderStream",
                self.trace_id
            );
            // clear session data
            crate::service::search::datafusion::storage::file_list::clear(&self.trace_id);
            // release wal lock files
            crate::common::infra::wal::release_request(&self.trace_id);
        }
    }
}

type PlanResult = (
    datafusion::prelude::SessionContext,
    Arc<dyn datafusion::physical_plan::ExecutionPlan>,
    Option<AsyncDefer>,
    ScanStats,
);

#[cfg(feature = "enterprise")]
#[tracing::instrument(name = "service:search:grpc:flight::enter", skip_all)]
async fn get_ctx_and_physical_plan(
    trace_id: &str,
    req: &FlightSearchRequest,
) -> Result<PlanResult, infra::errors::Error> {
    if req.super_cluster_info.is_super_cluster {
        let (ctx, physical_plan, defer, scan_stats) =
            crate::service::search::super_cluster::follower::search(trace_id, req).await?;
        Ok((ctx, physical_plan, Some(defer), scan_stats))
    } else {
        let (ctx, physical_plan, scan_stats) = grpcFlight::search(trace_id, req).await?;
        Ok((ctx, physical_plan, None, scan_stats))
    }
}

#[cfg(not(feature = "enterprise"))]
#[tracing::instrument(name = "service:search:grpc:flight::enter", skip_all)]
async fn get_ctx_and_physical_plan(
    trace_id: &str,
    req: &FlightSearchRequest,
) -> Result<PlanResult, infra::errors::Error> {
    let (ctx, physical_plan, scan_stats) = grpcFlight::search(trace_id, req).await?;
    Ok((ctx, physical_plan, None, scan_stats))
}

fn add_scan_stats_to_schema(schema: Arc<Schema>, scan_stats: ScanStats) -> Arc<Schema> {
    let mut metadata = schema.metadata().clone();
    let stats_string = serde_json::to_string(&scan_stats).unwrap_or_default();
    metadata.insert("scan_stats".to_string(), stats_string);
    Arc::new(schema.as_ref().clone().with_metadata(metadata))
}<|MERGE_RESOLUTION|>--- conflicted
+++ resolved
@@ -284,16 +284,10 @@
             Poll::Pending => Poll::Pending,
             Poll::Ready(Some(Err(e))) => {
                 log::error!(
-<<<<<<< HEAD
-                    "[trace_id {}] flight->search: stream error: {}",
-                    self.trace_id,
-                    e
-=======
                     "[trace_id {}] flight->search: stream error: {}, took: {} ms",
                     self.trace_id,
                     e.to_string(),
                     self.start.elapsed().as_millis()
->>>>>>> 9dc3e35b
                 );
                 Poll::Ready(Some(Err(FlightError::Tonic(Status::internal(
                     e.to_string(),
