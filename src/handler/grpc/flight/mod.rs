// Copyright 2025 OpenObserve Inc.
//
// This program is free software: you can redistribute it and/or modify
// it under the terms of the GNU Affero General Public License as published by
// the Free Software Foundation, either version 3 of the License, or
// (at your option) any later version.
//
// This program is distributed in the hope that it will be useful
// but WITHOUT ANY WARRANTY; without even the implied warranty of
// MERCHANTABILITY or FITNESS FOR A PARTICULAR PURPOSE.  See the
// GNU Affero General Public License for more details.
//
// You should have received a copy of the GNU Affero General Public License
// along with this program.  If not, see <http://www.gnu.org/licenses/>.

use std::{
    io::Cursor,
    sync::Arc,
    task::{Context, Poll},
};

use arrow::{
    array::RecordBatch,
    ipc::{CompressionType, writer::IpcWriteOptions},
};
use arrow_flight::{
    Action, ActionType, Criteria, Empty, FlightData, FlightDescriptor, FlightInfo,
    HandshakeRequest, HandshakeResponse, PollInfo, PutResult, SchemaResult, Ticket,
    encode::FlightDataEncoderBuilder, error::FlightError, flight_service_server::FlightService,
};
use arrow_schema::Schema;
use config::{cluster::LOCAL_NODE, meta::search::ScanStats, metrics};
use datafusion::{
    common::{DataFusionError, Result},
    execution::SendableRecordBatchStream,
    physical_plan::{displayable, execute_stream},
};
use futures::{Stream, StreamExt, TryStreamExt, stream::BoxStream};
use prost::Message;
use tonic::{Request, Response, Status, Streaming};
use tracing_opentelemetry::OpenTelemetrySpanExt;
#[cfg(feature = "enterprise")]
use {
    crate::service::search::SEARCH_SERVER,
<<<<<<< HEAD
    o2_enterprise::enterprise::common::infra::config::get_config as get_o2_config,
=======
    o2_enterprise::enterprise::common::config::get_config as get_o2_config,
>>>>>>> ab5c296f
    o2_enterprise::enterprise::search::TaskStatus,
};

use crate::{
    handler::grpc::MetadataMap,
    service::search::{
        grpc::flight as grpcFlight,
        inspector::{SearchInspectorFieldsBuilder, search_inspector_fields},
        request::FlightSearchRequest,
        utils::AsyncDefer,
    },
};

#[derive(Default)]
pub struct FlightServiceImpl;

#[tonic::async_trait]
impl FlightService for FlightServiceImpl {
    type HandshakeStream = BoxStream<'static, Result<HandshakeResponse, Status>>;
    type ListFlightsStream = BoxStream<'static, Result<FlightInfo, Status>>;
    type DoGetStream = BoxStream<'static, Result<FlightData, Status>>;
    type DoPutStream = BoxStream<'static, Result<PutResult, Status>>;
    type DoActionStream = BoxStream<'static, Result<arrow_flight::Result, Status>>;
    type ListActionsStream = BoxStream<'static, Result<ActionType, Status>>;
    type DoExchangeStream = BoxStream<'static, Result<FlightData, Status>>;

    #[tracing::instrument(name = "grpc:search:flight:do_get", skip_all)]
    async fn do_get(
        &self,
        request: Request<Ticket>,
    ) -> Result<Response<Self::DoGetStream>, Status> {
        let _start = std::time::Instant::now();
        let cfg = config::get_config();

        let parent_cx = opentelemetry::global::get_text_map_propagator(|prop| {
            prop.extract(&MetadataMap(request.metadata()))
        });
        tracing::Span::current().set_parent(parent_cx.clone());

        // 1. decode ticket to RemoteExecNode
        let ticket = request.into_inner();
        let mut buf = Cursor::new(ticket.ticket);
        let req = proto::cluster_rpc::FlightSearchRequest::decode(&mut buf)
            .map_err(|e| DataFusionError::Internal(format!("{e:?}")))
            .map_err(|e| Status::internal(e.to_string()))?;

        let req: FlightSearchRequest = req.into();
        let trace_id = format!(
            "{}-{}",
            req.query_identifier.trace_id, req.query_identifier.job_id
        );
        let is_super_cluster = req.super_cluster_info.is_super_cluster;
        let timeout = req.search_info.timeout as u64;
        log::info!(
            "[trace_id {}] flight->search: do_get, timeout: {}s",
            trace_id,
            timeout
        );

        #[cfg(feature = "enterprise")]
        if is_super_cluster && !SEARCH_SERVER.contain_key(&trace_id).await {
            SEARCH_SERVER
                .insert(trace_id.clone(), TaskStatus::new_follower(vec![], false))
                .await;
        }

        let result = get_ctx_and_physical_plan(&trace_id, &req).await;
        log::info!(
            "{}",
            search_inspector_fields(
                format!(
                    "[trace_id {trace_id}] flight->do_get: get_ctx_and_physical_plan took: {} ms",
                    _start.elapsed().as_millis(),
                ),
                SearchInspectorFieldsBuilder::new()
                    .node_name(LOCAL_NODE.name.clone())
                    .component("flight::do_get get_ctx_and_physical_plan".to_string())
                    .search_role("follower".to_string())
                    .duration(_start.elapsed().as_millis() as usize)
                    .build()
            )
        );

        #[cfg(feature = "enterprise")]
        if is_super_cluster && !SEARCH_SERVER.is_leader(&trace_id).await {
            SEARCH_SERVER.remove(&trace_id, false).await;
        }

        // 2. prepare dataufion context
        let (ctx, physical_plan, defer, scan_stats) = match result {
            Ok(v) => v,
            Err(e) => {
                // clear session data
                clear_session_data(&trace_id);
                log::error!(
                    "[trace_id {}] flight->search: do_get physical plan generate error: {e:?}",
                    trace_id,
                );
                return Err(Status::internal(e.to_string()));
            }
        };

        log::info!(
            "[trace_id {}] flight->search: executing stream, is super cluster: {}",
            trace_id,
            is_super_cluster
        );

        let mut schema = physical_plan.schema();

        if cfg.common.print_key_sql {
            let plan = displayable(physical_plan.as_ref())
                .indent(false)
                .to_string();
            println!("+---------------------------+--------------------------+");
            println!("follow physical plan, is_super_cluster_follower_leader: {is_super_cluster}");
            println!("+---------------------------+--------------------------+");
            println!("{plan}");
        }

        schema = add_scan_stats_to_schema(schema, scan_stats);
        #[cfg(feature = "enterprise")]
        if get_o2_config().super_cluster.enabled && !req.super_cluster_info.is_super_cluster {
            // we only set for non-follow leaders
            // split will always have atleast one element even if the string is empty
            // or the split char is not in string, so we can safely unwrap here
            let main_trace_id = trace_id.split("-").next().unwrap();
            SEARCH_SERVER
                .set_scan_stats(main_trace_id, (&scan_stats).into())
                .await;
        }

        let start = std::time::Instant::now();
        let write_options: IpcWriteOptions = IpcWriteOptions::default()
            .try_with_compression(Some(CompressionType::ZSTD))
            .map_err(|e| {
                // clear session data
                clear_session_data(&trace_id);
                log::error!(
                    "[trace_id {}] flight->search: do_get create IPC write options error: {e:?}",
                    trace_id,
                );
                Status::internal(e.to_string())
            })?;
        let stream = execute_stream(physical_plan, ctx.task_ctx().clone()).map_err(|e| {
            // clear session data
            clear_session_data(&trace_id);
            log::error!(
                "[trace_id {}] flight->search: do_get physical plan execution error: {e:?}",
                trace_id,
            );
            Status::internal(e.to_string())
        })?;
        let flight_data_stream = FlightDataEncoderBuilder::new()
            .with_schema(schema)
            .with_max_flight_data_size(33554432) // 32MB
            .with_options(write_options)
            .build(FlightSenderStream::new(
                trace_id.to_string(),
                stream,
                defer,
                start,
                timeout,
            ))
            .map_err(|err| Status::from_error(Box::new(err)));

        Ok(Response::new(
            Box::pin(flight_data_stream) as Self::DoGetStream
        ))
    }

    async fn handshake(
        &self,
        _request: Request<Streaming<HandshakeRequest>>,
    ) -> Result<Response<Self::HandshakeStream>, Status> {
        Err(Status::unimplemented("Implement handshake"))
    }

    async fn list_flights(
        &self,
        _request: Request<Criteria>,
    ) -> Result<Response<Self::ListFlightsStream>, Status> {
        Err(Status::unimplemented("Implement list_flights"))
    }

    async fn get_flight_info(
        &self,
        _request: Request<FlightDescriptor>,
    ) -> Result<Response<FlightInfo>, Status> {
        Err(Status::unimplemented("Implement get_flight_info"))
    }

    async fn poll_flight_info(
        &self,
        _request: Request<FlightDescriptor>,
    ) -> Result<Response<PollInfo>, Status> {
        Err(Status::unimplemented("Implement poll_flight_info"))
    }

    async fn get_schema(
        &self,
        _request: Request<FlightDescriptor>,
    ) -> Result<Response<SchemaResult>, Status> {
        Err(Status::unimplemented("Implement get_schema"))
    }

    async fn do_put(
        &self,
        _request: Request<Streaming<FlightData>>,
    ) -> Result<Response<Self::DoPutStream>, Status> {
        Err(Status::unimplemented("Implement do_put"))
    }

    async fn do_action(
        &self,
        _request: Request<Action>,
    ) -> Result<Response<Self::DoActionStream>, Status> {
        Err(Status::unimplemented("Implement do_action"))
    }

    async fn list_actions(
        &self,
        _request: Request<Empty>,
    ) -> Result<Response<Self::ListActionsStream>, Status> {
        Err(Status::unimplemented("Implement list_actions"))
    }

    async fn do_exchange(
        &self,
        _request: Request<Streaming<FlightData>>,
    ) -> Result<Response<Self::DoExchangeStream>, Status> {
        Err(Status::unimplemented("Implement do_exchange"))
    }
}

struct FlightSenderStream {
    trace_id: String,
    stream: SendableRecordBatchStream,
    defer: Option<AsyncDefer>,
    start: std::time::Instant,
    timeout: u64,
}

impl FlightSenderStream {
    fn new(
        trace_id: String,
        stream: SendableRecordBatchStream,
        defer: Option<AsyncDefer>,
        start: std::time::Instant,
        timeout: u64,
    ) -> Self {
        Self {
            trace_id,
            stream,
            defer,
            start,
            timeout,
        }
    }
}

impl Stream for FlightSenderStream {
    type Item = Result<RecordBatch, FlightError>;

    fn poll_next(
        mut self: std::pin::Pin<&mut Self>,
        ctx: &mut Context<'_>,
    ) -> Poll<Option<Self::Item>> {
        if self.start.elapsed().as_secs() > self.timeout {
            return Poll::Ready(None);
        }
        match self.stream.poll_next_unpin(ctx) {
            Poll::Ready(Some(Ok(batch))) => Poll::Ready(Some(Ok(batch))),
            Poll::Ready(None) => Poll::Ready(None),
            Poll::Pending => Poll::Pending,
            Poll::Ready(Some(Err(e))) => {
                log::error!(
                    "[trace_id {}] flight->search: stream error: {}, took: {} ms",
                    self.trace_id,
                    e.to_string(),
                    self.start.elapsed().as_millis()
                );
                Poll::Ready(Some(Err(FlightError::Tonic(
                    Status::internal(e.to_string()).into(),
                ))))
            }
        }
    }
}

impl Drop for FlightSenderStream {
    fn drop(&mut self) {
        let end = self.start.elapsed().as_millis();
        log::info!(
            "[trace_id {}] flight->search: stream end, took: {} ms",
            self.trace_id,
            end
        );

        // metrics
        let time = self.start.elapsed().as_secs_f64();
        metrics::GRPC_RESPONSE_TIME
            .with_label_values(&["/search/flight/do_get", "200", "", "", "", ""])
            .observe(time);
        metrics::GRPC_INCOMING_REQUESTS
            .with_label_values(&["/search/flight/do_get", "200", "", "", "", ""])
            .inc();

        if let Some(defer) = self.defer.take() {
            drop(defer);
        } else {
            log::info!(
                "[trace_id {}] flight->search: drop FlightSenderStream",
                self.trace_id
            );
            // clear session data
            clear_session_data(&self.trace_id);
        }
    }
}

type PlanResult = (
    datafusion::prelude::SessionContext,
    Arc<dyn datafusion::physical_plan::ExecutionPlan>,
    Option<AsyncDefer>,
    ScanStats,
);

#[cfg(feature = "enterprise")]
#[tracing::instrument(name = "service:search:grpc:flight::enter", skip_all)]
async fn get_ctx_and_physical_plan(
    trace_id: &str,
    req: &FlightSearchRequest,
) -> Result<PlanResult, infra::errors::Error> {
    if req.super_cluster_info.is_super_cluster {
        let (ctx, physical_plan, defer, scan_stats) =
            crate::service::search::super_cluster::follower::search(trace_id, req).await?;
        Ok((ctx, physical_plan, Some(defer), scan_stats))
    } else {
        let (ctx, physical_plan, scan_stats) = grpcFlight::search(trace_id, req).await?;
        Ok((ctx, physical_plan, None, scan_stats))
    }
}

#[cfg(not(feature = "enterprise"))]
#[tracing::instrument(name = "service:search:grpc:flight::enter", skip_all)]
async fn get_ctx_and_physical_plan(
    trace_id: &str,
    req: &FlightSearchRequest,
) -> Result<PlanResult, infra::errors::Error> {
    let (ctx, physical_plan, scan_stats) = grpcFlight::search(trace_id, req).await?;
    Ok((ctx, physical_plan, None, scan_stats))
}

fn add_scan_stats_to_schema(schema: Arc<Schema>, scan_stats: ScanStats) -> Arc<Schema> {
    let mut metadata = schema.metadata().clone();
    let stats_string = serde_json::to_string(&scan_stats).unwrap_or_default();
    metadata.insert("scan_stats".to_string(), stats_string);
    Arc::new(schema.as_ref().clone().with_metadata(metadata))
}

fn clear_session_data(trace_id: &str) {
    // clear session data
    crate::service::search::datafusion::storage::file_list::clear(trace_id);
    // release wal lock files
    crate::common::infra::wal::release_request(trace_id);
}<|MERGE_RESOLUTION|>--- conflicted
+++ resolved
@@ -42,11 +42,7 @@
 #[cfg(feature = "enterprise")]
 use {
     crate::service::search::SEARCH_SERVER,
-<<<<<<< HEAD
-    o2_enterprise::enterprise::common::infra::config::get_config as get_o2_config,
-=======
     o2_enterprise::enterprise::common::config::get_config as get_o2_config,
->>>>>>> ab5c296f
     o2_enterprise::enterprise::search::TaskStatus,
 };
 
