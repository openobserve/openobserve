// Copyright 2024 OpenObserve Inc.
//
// This program is free software: you can redistribute it and/or modify
// it under the terms of the GNU Affero General Public License as published by
// the Free Software Foundation, either version 3 of the License, or
// (at your option) any later version.
//
// This program is distributed in the hope that it will be useful
// but WITHOUT ANY WARRANTY; without even the implied warranty of
// MERCHANTABILITY or FITNESS FOR A PARTICULAR PURPOSE.  See the
// GNU Affero General Public License for more details.
//
// You should have received a copy of the GNU Affero General Public License
// along with this program.  If not, see <http://www.gnu.org/licenses/>.

use std::sync::Arc;

use arrow::ipc::writer::StreamWriter;
use config::{
    ider,
<<<<<<< HEAD
    meta::stream::{FileKey, FileMeta, StreamParams, StreamType},
=======
    meta::stream::{FileKey, FileMeta, StreamParams, StreamPartition, StreamType},
>>>>>>> 851a750d
    metrics,
    utils::{
        file::{get_file_contents, scan_files},
        parquet::{parse_time_range_from_filename, read_metadata_from_bytes},
        schema_ext::SchemaExt,
    },
};
use hashbrown::HashMap;
use infra::errors;
use opentelemetry::global;
use tonic::{Request, Response, Status};
use tracing_opentelemetry::OpenTelemetrySpanExt;

use crate::{
    common::infra::wal,
    handler::grpc::{
        cluster_rpc::{
            metrics_server::Metrics, MetricsQueryRequest, MetricsQueryResponse, MetricsWalFile,
            MetricsWalFileRequest, MetricsWalFileResponse,
        },
        MetadataMap,
    },
    service::{promql::search as SearchService, search::match_source},
};

pub struct MetricsQuerier;

#[tonic::async_trait]
impl Metrics for MetricsQuerier {
    #[tracing::instrument(name = "grpc:metrics:query", skip_all, fields(org_id = req.get_ref().org_id))]
    async fn query(
        &self,
        req: Request<MetricsQueryRequest>,
    ) -> Result<Response<MetricsQueryResponse>, Status> {
        let start = std::time::Instant::now();
        let parent_cx =
            global::get_text_map_propagator(|prop| prop.extract(&MetadataMap(req.metadata())));
        tracing::Span::current().set_parent(parent_cx);

        let req: &MetricsQueryRequest = req.get_ref();
        let org_id = &req.org_id;
        let stream_type = StreamType::Metrics.to_string();
        let result = SearchService::grpc::search(req).await.map_err(|err| {
            let time = start.elapsed().as_secs_f64();
            metrics::GRPC_RESPONSE_TIME
                .with_label_values(&["/metrics/query", "500", org_id, "", &stream_type])
                .observe(time);
            metrics::GRPC_INCOMING_REQUESTS
                .with_label_values(&["/metrics/query", "500", org_id, "", &stream_type])
                .inc();
            let message = if let errors::Error::ErrorCode(code) = err {
                code.to_json()
            } else {
                err.to_string()
            };
            Status::internal(message)
        })?;

        let time = start.elapsed().as_secs_f64();
        metrics::GRPC_RESPONSE_TIME
            .with_label_values(&["/metrics/query", "200", org_id, "", &stream_type])
            .observe(time);
        metrics::GRPC_INCOMING_REQUESTS
            .with_label_values(&["/metrics/query", "200", org_id, "", &stream_type])
            .inc();

        Ok(Response::new(result))
    }

    #[tracing::instrument(name = "grpc:metrics:wal_file", skip_all, fields(org_id = req.get_ref().org_id, stream_name = req.get_ref().stream_name))]
    async fn wal_file(
        &self,
        req: Request<MetricsWalFileRequest>,
    ) -> Result<Response<MetricsWalFileResponse>, Status> {
        let start = std::time::Instant::now();
        let start_time = req.get_ref().start_time;
        let end_time = req.get_ref().end_time;
        let org_id = &req.get_ref().org_id;
        let stream_name = &req.get_ref().stream_name;
        let mut filters = req
            .get_ref()
            .filters
            .iter()
            .map(|f| (f.field.to_string(), f.value.clone()))
            .collect::<Vec<_>>();
        let mut resp = MetricsWalFileResponse::default();

        // format partition keys
        let stream_settings = infra::schema::get_settings(org_id, stream_name, StreamType::Metrics)
            .await
            .unwrap_or_default();
        let partition_keys = &stream_settings.partition_keys;
        let partition_keys: HashMap<&String, &StreamPartition> =
            partition_keys.iter().map(|v| (&v.field, v)).collect();
        for (key, value) in filters.iter_mut() {
            if let Some(partition_key) = partition_keys.get(key) {
                for val in value.iter_mut() {
                    *val = partition_key.get_partition_value(val);
                }
            }
        }

        // get memtable records
        let mut mem_data = ingester::read_from_memtable(
            org_id,
            StreamType::Metrics.to_string().as_str(),
            stream_name,
            Some((start_time, end_time)),
            &filters,
        )
        .await
        .unwrap_or_default();

        // get immutable records
        mem_data.extend(
            ingester::read_from_immutable(
                org_id,
                StreamType::Metrics.to_string().as_str(),
                stream_name,
                Some((start_time, end_time)),
                &filters,
            )
            .await
            .unwrap_or_default(),
        );

        // write memory data into arrow files
        let mut arrow_files = vec![];
        for (schema, batches) in mem_data {
            let mut size = 0;
            let mut body = Vec::new();
            let mut writer = StreamWriter::try_new(&mut body, &schema).unwrap();
            for batch in batches {
                size += batch.data_json_size;
                writer.write(&batch.data).unwrap();
            }
            writer.finish().unwrap();
            drop(writer);

            let name = format!("{}.arrow", ider::generate());
            let schema_key = schema.hash_key();
            arrow_files.push(MetricsWalFile {
                name,
                schema_key,
                body,
                size: size as i64,
            });
        }

        // get parquet files
        let wal_dir =
            match std::path::Path::new(&config::get_config().common.data_wal_dir).canonicalize() {
                Ok(path) => {
                    let mut path = path.to_str().unwrap().to_string();
                    // Hack for windows
                    if path.starts_with("\\\\?\\") {
                        path = path[4..].to_string();
                        path = path.replace('\\', "/");
                    }
                    path
                }
                Err(_) => {
                    return Ok(Response::new(resp));
                }
            };

        let pattern = format!("{wal_dir}/files/{org_id}/metrics/{stream_name}/");
        let files = scan_files(&pattern, "parquet", None).unwrap_or_default();

        if arrow_files.is_empty() && files.is_empty() {
            return Ok(Response::new(resp));
        }

        // lock theses files
        let files = files
            .iter()
            .map(|f| {
                f.strip_prefix(&wal_dir)
                    .unwrap()
                    .to_string()
                    .replace('\\', "/")
                    .trim_start_matches('/')
                    .to_string()
            })
            .collect::<Vec<_>>();
        wal::lock_files(&files);

        let stream_params = Arc::new(StreamParams::new(org_id, stream_name, StreamType::Metrics));
        for file in files.iter() {
            // check time range by filename
            let (file_min_ts, file_max_ts) = parse_time_range_from_filename(file);
            if (file_min_ts > 0 && file_max_ts > 0)
                && ((end_time > 0 && file_min_ts > end_time)
                    || (start_time > 0 && file_max_ts < start_time))
            {
                log::debug!(
                    "skip wal parquet file: {} time_range: [{},{}]",
                    &file,
                    file_min_ts,
                    file_max_ts
                );
                wal::release_files(&[file.clone()]);
                continue;
            }
            // filter by partition keys
            let file_key = FileKey::new(
                file,
                FileMeta {
                    min_ts: file_min_ts,
                    max_ts: file_max_ts,
                    ..Default::default()
                },
                false,
            );
            if !match_source(
                stream_params.clone(),
                Some((start_time, end_time)),
                &filters,
                &file_key,
            )
            .await
            {
                wal::release_files(&[file.clone()]);
                continue;
            }
            // check time range by parquet metadata
            let source_file = wal_dir.to_string() + "/" + file;
            let Ok(body) = get_file_contents(&source_file) else {
                continue;
            };
            let body = bytes::Bytes::from(body);
            let parquet_meta = read_metadata_from_bytes(&body).await.unwrap_or_default();
            if (start_time > 0 && parquet_meta.max_ts < start_time)
                || (end_time > 0 && parquet_meta.min_ts > end_time)
            {
                log::debug!(
                    "skip wal parquet file: {} time_range: [{},{}]",
                    file,
                    parquet_meta.min_ts,
                    parquet_meta.max_ts
                );
                continue;
            }

            let columns = file.split('/').collect::<Vec<&str>>();
            let len = columns.len();
            let name = columns[len - 1].to_string();
            let schema_key = columns[len - 2].to_string();
            resp.files.push(MetricsWalFile {
                name,
                schema_key,
                body: body.to_vec(),
                size: parquet_meta.original_size,
            });
        }

        // release all files
        wal::release_files(&files);

        // append arrow files
        resp.files.extend(arrow_files);

        let time = start.elapsed().as_secs_f64();
        metrics::GRPC_RESPONSE_TIME
            .with_label_values(&["/metrics/wal_file", "200", org_id, stream_name, "metrics"])
            .observe(time);
        metrics::GRPC_INCOMING_REQUESTS
            .with_label_values(&["/metrics/wal_file", "200", org_id, stream_name, "metrics"])
            .inc();

        Ok(Response::new(resp))
    }
}<|MERGE_RESOLUTION|>--- conflicted
+++ resolved
@@ -18,11 +18,7 @@
 use arrow::ipc::writer::StreamWriter;
 use config::{
     ider,
-<<<<<<< HEAD
     meta::stream::{FileKey, FileMeta, StreamParams, StreamType},
-=======
-    meta::stream::{FileKey, FileMeta, StreamParams, StreamPartition, StreamType},
->>>>>>> 851a750d
     metrics,
     utils::{
         file::{get_file_contents, scan_files},
