// Copyright 2025 OpenObserve Inc.
//
// This program is free software: you can redistribute it and/or modify
// it under the terms of the GNU Affero General Public License as published by
// the Free Software Foundation, either version 3 of the License, or
// (at your option) any later version.
//
// This program is distributed in the hope that it will be useful
// but WITHOUT ANY WARRANTY; without even the implied warranty of
// MERCHANTABILITY or FITNESS FOR A PARTICULAR PURPOSE.  See the
// GNU Affero General Public License for more details.
//
// You should have received a copy of the GNU Affero General Public License
// along with this program.  If not, see <http://www.gnu.org/licenses/>.

use config::ider;
use opentelemetry::propagation::Extractor;
use proto::cluster_rpc;

pub mod auth;
pub mod flight;
pub mod request;

pub struct MetadataMap<'a>(&'a tonic::metadata::MetadataMap);

impl Extractor for MetadataMap<'_> {
    /// Get a value for a key from the MetadataMap.  If the value can't be
    /// converted to &str, returns None
    fn get(&self, key: &str) -> Option<&str> {
        self.0.get(key).and_then(|metadata| metadata.to_str().ok())
    }

    /// Collect all the keys from the MetadataMap.
    fn keys(&self) -> Vec<&str> {
        self.0
            .keys()
            .map(|key| match key {
                tonic::metadata::KeyRef::Ascii(v) => v.as_str(),
                tonic::metadata::KeyRef::Binary(v) => v.as_str(),
            })
            .collect::<Vec<_>>()
    }
}

impl From<crate::service::promql::MetricsQueryRequest> for cluster_rpc::MetricsQueryRequest {
    fn from(req: crate::service::promql::MetricsQueryRequest) -> Self {
        let req_query = cluster_rpc::MetricsQueryStmt {
            query: req.query.to_owned(),
            start: req.start,
            end: req.end,
            step: req.step,
            query_exemplars: req.query_exemplars,
        };

        let job = cluster_rpc::Job {
            trace_id: ider::generate_trace_id(),
            job: "".to_string(),
            stage: 0,
            partition: 0,
        };

        cluster_rpc::MetricsQueryRequest {
            job: Some(job),
            org_id: "".to_string(),
            need_wal: false,
            query: Some(req_query),
            timeout: 0,
<<<<<<< HEAD
            no_cache: req.no_cache.unwrap_or_default(),
            is_super_cluster: false,
        }
    }
}

impl From<&cluster_rpc::Label> for promql::value::Label {
    fn from(req: &cluster_rpc::Label) -> Self {
        promql::value::Label {
            name: req.name.to_owned(),
            value: req.value.to_owned(),
        }
    }
}

impl From<&promql::value::Label> for cluster_rpc::Label {
    fn from(req: &promql::value::Label) -> Self {
        cluster_rpc::Label {
            name: req.name.to_owned(),
            value: req.value.to_owned(),
        }
    }
}

impl From<&cluster_rpc::Sample> for promql::value::Sample {
    fn from(req: &cluster_rpc::Sample) -> Self {
        promql::value::Sample::new(req.time, req.value)
    }
}

impl From<&promql::value::Sample> for cluster_rpc::Sample {
    fn from(req: &promql::value::Sample) -> Self {
        cluster_rpc::Sample {
            time: req.timestamp,
            value: req.value,
        }
    }
}

impl From<&promql::value::Exemplar> for cluster_rpc::Exemplar {
    fn from(req: &promql::value::Exemplar) -> Self {
        cluster_rpc::Exemplar {
            time: req.timestamp,
            value: req.value,
            labels: req.labels.iter().map(|x| x.as_ref().into()).collect(),
        }
    }
}

impl From<&cluster_rpc::Exemplar> for promql::value::Exemplar {
    fn from(req: &cluster_rpc::Exemplar) -> Self {
        promql::value::Exemplar {
            timestamp: req.time,
            value: req.value,
            labels: req.labels.iter().map(|x| Arc::new(x.into())).collect(),
=======
            use_cache: req.use_cache.unwrap_or(true),
>>>>>>> 8e8db702
        }
    }
}<|MERGE_RESOLUTION|>--- conflicted
+++ resolved
@@ -65,65 +65,8 @@
             need_wal: false,
             query: Some(req_query),
             timeout: 0,
-<<<<<<< HEAD
-            no_cache: req.no_cache.unwrap_or_default(),
+            use_cache: req.use_cache.unwrap_or(true),
             is_super_cluster: false,
         }
     }
-}
-
-impl From<&cluster_rpc::Label> for promql::value::Label {
-    fn from(req: &cluster_rpc::Label) -> Self {
-        promql::value::Label {
-            name: req.name.to_owned(),
-            value: req.value.to_owned(),
-        }
-    }
-}
-
-impl From<&promql::value::Label> for cluster_rpc::Label {
-    fn from(req: &promql::value::Label) -> Self {
-        cluster_rpc::Label {
-            name: req.name.to_owned(),
-            value: req.value.to_owned(),
-        }
-    }
-}
-
-impl From<&cluster_rpc::Sample> for promql::value::Sample {
-    fn from(req: &cluster_rpc::Sample) -> Self {
-        promql::value::Sample::new(req.time, req.value)
-    }
-}
-
-impl From<&promql::value::Sample> for cluster_rpc::Sample {
-    fn from(req: &promql::value::Sample) -> Self {
-        cluster_rpc::Sample {
-            time: req.timestamp,
-            value: req.value,
-        }
-    }
-}
-
-impl From<&promql::value::Exemplar> for cluster_rpc::Exemplar {
-    fn from(req: &promql::value::Exemplar) -> Self {
-        cluster_rpc::Exemplar {
-            time: req.timestamp,
-            value: req.value,
-            labels: req.labels.iter().map(|x| x.as_ref().into()).collect(),
-        }
-    }
-}
-
-impl From<&cluster_rpc::Exemplar> for promql::value::Exemplar {
-    fn from(req: &cluster_rpc::Exemplar) -> Self {
-        promql::value::Exemplar {
-            timestamp: req.time,
-            value: req.value,
-            labels: req.labels.iter().map(|x| Arc::new(x.into())).collect(),
-=======
-            use_cache: req.use_cache.unwrap_or(true),
->>>>>>> 8e8db702
-        }
-    }
 }