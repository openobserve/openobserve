// Copyright 2025 OpenObserve Inc.
//
// This program is free software: you can redistribute it and/or modify
// it under the terms of the GNU Affero General Public License as published by
// the Free Software Foundation, either version 3 of the License, or
// (at your option) any later version.
//
// This program is distributed in the hope that it will be useful
// but WITHOUT ANY WARRANTY; without even the implied warranty of
// MERCHANTABILITY or FITNESS FOR A PARTICULAR PURPOSE.  See the
// GNU Affero General Public License for more details.
//
// You should have received a copy of the GNU Affero General Public License
// along with this program.  If not, see <http://www.gnu.org/licenses/>.

use std::{collections::BTreeMap, sync::Arc};

use async_trait::async_trait;
use config::utils::time::parse_str_to_time;
use vector_enrichment::{Case, IndexHandle, Table};
use vrl::value::{KeyString, ObjectMap, Value};

use crate::service::db::enrichment_table;

pub mod storage;

#[derive(Clone)]
pub struct StreamTableConfig {}

#[derive(Debug, Clone)]
pub struct StreamTable {
    pub org_id: String,
    pub stream_name: String,
    pub data: Arc<Vec<vrl::value::Value>>,
}

impl StreamTable {}

#[async_trait]
impl Table for StreamTable {
    fn find_table_row(
        &self,
        case: vector_enrichment::Case,
        conditions: &[vector_enrichment::Condition],
        select: Option<&[String]>,
        _wildcard: Option<&Value>,
        _index: Option<vector_enrichment::IndexHandle>,
    ) -> Result<ObjectMap, String> {
        let resp = get_data(self, conditions, select, case);
        let record = if resp.is_empty() {
            ObjectMap::new()
        } else {
            resp.first().unwrap().clone()
        };

        Ok(record)
    }

    fn find_table_rows(
        &self,
        case: vector_enrichment::Case,
        conditions: &[vector_enrichment::Condition],
        select: Option<&[String]>,
        _wildcard: Option<&Value>,
        _index: Option<vector_enrichment::IndexHandle>,
    ) -> Result<Vec<ObjectMap>, String> {
        let resp = get_data(self, conditions, select, case);
        Ok(resp)
    }

    fn add_index(
        &mut self,
        _case: vector_enrichment::Case,
        _fields: &[&str],
    ) -> Result<vector_enrichment::IndexHandle, String> {
        Ok(IndexHandle(1))
    }

    fn index_fields(&self) -> Vec<(vector_enrichment::Case, Vec<String>)> {
        Vec::new()
    }

    fn needs_reload(&self) -> bool {
        false
    }
}

fn get_data(
    table: &StreamTable,
    condition: &[vector_enrichment::Condition],
    select: Option<&[String]>,
    case: vector_enrichment::Case,
) -> Vec<ObjectMap> {
    // Return early since nothing to filter
    if condition.is_empty() {
        return vec![];
    }
    let mut resp = vec![];
    let filtered = table.data.iter().filter(|v| {
        if let Value::Object(map) = v {
            // Check that ALL conditions match (AND logic)
            condition.iter().all(|cond| match cond {
                vector_enrichment::Condition::Equals { field, value } => match case {
                    Case::Insensitive => match (map.get(*field), value) {
                        (Some(Value::Bytes(bytes1)), Value::Bytes(bytes2)) => {
                            match (std::str::from_utf8(bytes1), std::str::from_utf8(bytes2)) {
                                (Ok(s1), Ok(s2)) => s1.eq_ignore_ascii_case(s2),
                                (Err(_), Err(_)) => bytes1 == bytes2,
                                _ => false,
                            }
                        }
                        _ => false,
                    },
                    Case::Sensitive => map.get(*field).is_some_and(|v| v == value),
                },
                vector_enrichment::Condition::FromDate { field, from } => map
                    .get(*field)
                    .and_then(|v| v.as_str())
                    .and_then(|v| parse_str_to_time(v.as_ref()).ok())
                    .is_some_and(|d| d >= *from),
                vector_enrichment::Condition::ToDate { field, to } => map
                    .get(*field)
                    .and_then(|v| v.as_str())
                    .and_then(|v| parse_str_to_time(v.as_ref()).ok())
                    .is_some_and(|d| d <= *to),
                vector_enrichment::Condition::BetweenDates { field, from, to } => map
                    .get(*field)
                    .and_then(|v| v.as_str())
                    .and_then(|v| parse_str_to_time(v.as_ref()).ok())
                    .is_some_and(|d| d >= *from && d <= *to),
            })
        } else {
            false
        }
    });

    for map in filtered.filter_map(|v| v.as_object()) {
        let btree_map = if let Some(val) = select {
            val.iter()
                .filter_map(|field| map.get_key_value(field.as_str()))
                .map(|(k, v)| (k.clone(), v.clone()))
                .collect::<BTreeMap<KeyString, Value>>()
        } else {
            map.clone()
        };

        resp.push(btree_map);
    }

    resp
}

// Global state for caching
// static METADATA_CACHE: Lazy<Arc<RwLock<HashMap<String, EnrichmentTableMetadata>>>> =
//     Lazy::new(|| Arc::new(RwLock::new(HashMap::new())));

/// Retrieve enrichment table data
pub async fn get_enrichment_table(
    org_id: &str,
    table_name: &str,
) -> Result<Arc<Vec<vrl::value::Value>>, anyhow::Error> {
    let value_type = get_enrichment_table_inner(org_id, table_name).await?;
    value_type.to_vrl()
}

/// Retrieve enrichment table data as Values (optimized version)
/// This function returns data in the most efficient format based on the source
pub async fn get_enrichment_table_inner(
    org_id: &str,
    table_name: &str,
) -> Result<storage::Values, anyhow::Error> {
    log::debug!("get_enrichment_table: {org_id}/{table_name}");
    let db_stats = enrichment_table::get_meta_table_stats(org_id, table_name)
        .await
        .unwrap_or_default();
    let local_last_updated = storage::local::get_last_updated_at(org_id, table_name)
        .await
        .unwrap_or_default();

    let values = if (db_stats.end_time > local_last_updated) || local_last_updated == 0 {
        log::debug!("get_enrichment_table: fetching from remote: {org_id}/{table_name}");
        let batches = enrichment_table::get_enrichment_table_data(org_id, table_name).await?;
        storage::Values::RecordBatch(batches)
    } else {
        log::debug!("get_enrichment_table: fetching from local: {org_id}/{table_name}");
        storage::local::retrieve(org_id, table_name).await?
    };

    // Store to local cache in background if needed
    if values.is_empty() {
        log::debug!("get_enrichment_table: empty data for {org_id}/{table_name}");
        return Ok(values);
    }
<<<<<<< HEAD

    let last_updated_at = values.last_updated_at();
    storage::local::store_data_if_needed_background(
        org_id,
        table_name,
        values.clone(),
        last_updated_at,
    )
    .await?;

    log::debug!("get_enrichment_table: fetched from {org_id}/{table_name}");
    Ok(values)
=======
    let last_updated_at = records
        .last()
        .unwrap()
        .get("_timestamp")
        .unwrap()
        .as_i64()
        .unwrap();
    storage::local::store_data_if_needed_background(org_id, table_name, &records, last_updated_at)
        .await?;

    log::debug!("get_enrichment_table_json: fetched from {org_id}/{table_name}");
    Ok(records)
}

#[cfg(test)]
mod tests {
    use serde_json::json;
    use vector_enrichment::{Case, Condition};
    use vrl::value::Value;

    use super::*;

    // Helper function to create test VRL values
    fn create_test_data() -> Vec<Value> {
        vec![
            json!({
                "id": "1",
                "name": "Alice",
                "email": "alice@example.com",
                "country": "USA",
                "date": "2025-01-15T10:00:00Z",
                "score": 95
            }),
            json!({
                "id": "2",
                "name": "Bob",
                "email": "bob@example.com",
                "country": "UK",
                "date": "2025-02-20T15:30:00Z",
                "score": 87
            }),
            json!({
                "id": "3",
                "name": "charlie",
                "email": "charlie@example.com",
                "country": "Canada",
                "date": "2025-03-10T08:45:00Z",
                "score": 92
            }),
        ]
        .into_iter()
        .map(|v| crate::service::db::enrichment_table::convert_to_vrl(&v))
        .collect()
    }

    fn create_stream_table(data: Vec<Value>) -> StreamTable {
        StreamTable {
            org_id: "test_org".to_string(),
            stream_name: "test_stream".to_string(),
            data: Arc::new(data),
        }
    }

    #[test]
    fn test_enrichment_exact_match_sensitive() {
        let table = create_stream_table(create_test_data());
        let conditions = vec![Condition::Equals {
            field: "name",
            value: Value::from("Alice"),
        }];

        let result = table
            .find_table_row(Case::Sensitive, &conditions, None, None, None)
            .unwrap();

        assert!(!result.is_empty());
        assert_eq!(result.get("name").unwrap().as_str().unwrap(), "Alice");
        assert_eq!(result.get("id").unwrap().as_str().unwrap(), "1");
    }

    #[test]
    fn test_enrichment_exact_match_insensitive() {
        let table = create_stream_table(create_test_data());
        let conditions = vec![Condition::Equals {
            field: "name",
            value: Value::from("ALICE"),
        }];

        let result = table
            .find_table_row(Case::Insensitive, &conditions, None, None, None)
            .unwrap();

        assert!(!result.is_empty());
        assert_eq!(result.get("name").unwrap().as_str().unwrap(), "Alice");
    }

    #[test]
    fn test_enrichment_case_insensitive_lowercase() {
        let table = create_stream_table(create_test_data());
        let conditions = vec![Condition::Equals {
            field: "name",
            value: Value::from("CHARLIE"),
        }];

        let result = table
            .find_table_row(Case::Insensitive, &conditions, None, None, None)
            .unwrap();

        assert!(!result.is_empty());
        assert_eq!(result.get("name").unwrap().as_str().unwrap(), "charlie");
    }

    #[test]
    fn test_enrichment_case_sensitive_no_match() {
        let table = create_stream_table(create_test_data());
        let conditions = vec![Condition::Equals {
            field: "name",
            value: Value::from("ALICE"),
        }];

        let result = table
            .find_table_row(Case::Sensitive, &conditions, None, None, None)
            .unwrap();

        assert!(result.is_empty());
    }

    #[test]
    fn test_enrichment_from_date() {
        let table = create_stream_table(create_test_data());
        let from_time = chrono::DateTime::parse_from_rfc3339("2025-02-01T00:00:00Z")
            .unwrap()
            .with_timezone(&chrono::Utc);

        let conditions = vec![Condition::FromDate {
            field: "date",
            from: from_time,
        }];

        let results = table
            .find_table_rows(Case::Sensitive, &conditions, None, None, None)
            .unwrap();

        assert_eq!(results.len(), 2); // Bob and Charlie
        assert!(
            results
                .iter()
                .any(|r| r.get("name").unwrap().as_str().unwrap() == "Bob")
        );
        assert!(
            results
                .iter()
                .any(|r| r.get("name").unwrap().as_str().unwrap() == "charlie")
        );
    }

    #[test]
    fn test_enrichment_to_date() {
        let table = create_stream_table(create_test_data());
        let to_time = chrono::DateTime::parse_from_rfc3339("2025-02-25T00:00:00Z")
            .unwrap()
            .with_timezone(&chrono::Utc);

        let conditions = vec![Condition::ToDate {
            field: "date",
            to: to_time,
        }];

        let results = table
            .find_table_rows(Case::Sensitive, &conditions, None, None, None)
            .unwrap();

        assert_eq!(results.len(), 2); // Alice and Bob
        assert!(
            results
                .iter()
                .any(|r| r.get("name").unwrap().as_str().unwrap() == "Alice")
        );
        assert!(
            results
                .iter()
                .any(|r| r.get("name").unwrap().as_str().unwrap() == "Bob")
        );
    }

    #[test]
    fn test_enrichment_between_dates() {
        let table = create_stream_table(create_test_data());
        let from_time = chrono::DateTime::parse_from_rfc3339("2025-01-10T00:00:00Z")
            .unwrap()
            .with_timezone(&chrono::Utc);
        let to_time = chrono::DateTime::parse_from_rfc3339("2025-02-25T00:00:00Z")
            .unwrap()
            .with_timezone(&chrono::Utc);

        let conditions = vec![Condition::BetweenDates {
            field: "date",
            from: from_time,
            to: to_time,
        }];

        let results = table
            .find_table_rows(Case::Sensitive, &conditions, None, None, None)
            .unwrap();

        assert_eq!(results.len(), 2); // Alice and Bob
        assert!(
            results
                .iter()
                .any(|r| r.get("name").unwrap().as_str().unwrap() == "Alice")
        );
        assert!(
            results
                .iter()
                .any(|r| r.get("name").unwrap().as_str().unwrap() == "Bob")
        );
        assert!(
            !results
                .iter()
                .any(|r| r.get("name").unwrap().as_str().unwrap() == "charlie")
        );
    }

    #[test]
    fn test_enrichment_empty_conditions() {
        let table = create_stream_table(create_test_data());
        let conditions = vec![];

        let results = table
            .find_table_rows(Case::Sensitive, &conditions, None, None, None)
            .unwrap();

        // Should return empty vector for empty conditions (early return optimization)
        assert!(results.is_empty());
    }

    #[test]
    fn test_enrichment_multiple_conditions_and_logic() {
        let table = create_stream_table(create_test_data());
        let conditions = vec![
            Condition::Equals {
                field: "country",
                value: Value::from("USA"),
            },
            Condition::Equals {
                field: "name",
                value: Value::from("Alice"),
            },
        ];

        let result = table
            .find_table_row(Case::Sensitive, &conditions, None, None, None)
            .unwrap();

        assert!(!result.is_empty());
        assert_eq!(result.get("name").unwrap().as_str().unwrap(), "Alice");
        assert_eq!(result.get("country").unwrap().as_str().unwrap(), "USA");
    }

    #[test]
    fn test_enrichment_multiple_conditions_no_match() {
        let table = create_stream_table(create_test_data());
        let conditions = vec![
            Condition::Equals {
                field: "country",
                value: Value::from("USA"),
            },
            Condition::Equals {
                field: "name",
                value: Value::from("Bob"), // Bob is from UK, not USA
            },
        ];

        let result = table
            .find_table_row(Case::Sensitive, &conditions, None, None, None)
            .unwrap();

        // Should be empty because Bob is not from USA
        assert!(result.is_empty());
    }

    #[test]
    fn test_enrichment_field_selection() {
        let table = create_stream_table(create_test_data());
        let conditions = vec![Condition::Equals {
            field: "name",
            value: Value::from("Alice"),
        }];
        let select_fields = vec!["name".to_string(), "email".to_string()];

        let result = table
            .find_table_row(
                Case::Sensitive,
                &conditions,
                Some(&select_fields),
                None,
                None,
            )
            .unwrap();

        assert!(!result.is_empty());
        assert!(result.contains_key("name"));
        assert!(result.contains_key("email"));
        assert!(!result.contains_key("id"));
        assert!(!result.contains_key("country"));
        assert_eq!(result.len(), 2); // Only name and email
    }

    #[test]
    fn test_enrichment_field_selection_nonexistent() {
        let table = create_stream_table(create_test_data());
        let conditions = vec![Condition::Equals {
            field: "name",
            value: Value::from("Alice"),
        }];
        let select_fields = vec!["name".to_string(), "nonexistent_field".to_string()];

        let result = table
            .find_table_row(
                Case::Sensitive,
                &conditions,
                Some(&select_fields),
                None,
                None,
            )
            .unwrap();

        assert!(!result.is_empty());
        assert!(result.contains_key("name"));
        assert!(!result.contains_key("nonexistent_field"));
        assert_eq!(result.len(), 1); // Only name exists
    }

    #[test]
    fn test_enrichment_find_table_rows_multiple_results() {
        let table = create_stream_table(create_test_data());
        let conditions = vec![]; // Empty condition should return empty due to optimization

        let results = table
            .find_table_rows(Case::Sensitive, &conditions, None, None, None)
            .unwrap();

        assert!(results.is_empty());
    }

    #[test]
    fn test_enrichment_wildcard_parameter() {
        // Test that wildcard parameter is accepted (currently unused but part of API)
        let table = create_stream_table(create_test_data());
        let conditions = vec![Condition::Equals {
            field: "name",
            value: Value::from("Alice"),
        }];
        let wildcard = Some(Value::from("*"));

        let result = table
            .find_table_row(Case::Sensitive, &conditions, None, wildcard.as_ref(), None)
            .unwrap();

        assert!(!result.is_empty());
        assert_eq!(result.get("name").unwrap().as_str().unwrap(), "Alice");
    }

    #[test]
    fn test_enrichment_index_operations() {
        let mut table = create_stream_table(create_test_data());

        // Test add_index
        let index_handle = table
            .add_index(Case::Sensitive, &["name", "country"])
            .unwrap();
        assert_eq!(index_handle.0, 1);

        // Test index_fields
        let fields = table.index_fields();
        assert!(fields.is_empty()); // Currently returns empty

        // Test needs_reload
        assert!(!table.needs_reload());
    }

    #[test]
    fn test_get_data_empty_table() {
        let table = create_stream_table(vec![]);
        let conditions = vec![Condition::Equals {
            field: "name",
            value: Value::from("Alice"),
        }];

        let results = get_data(&table, &conditions, None, Case::Sensitive);
        assert!(results.is_empty());
    }

    #[test]
    fn test_get_data_with_non_object_values() {
        // Create a table with non-object values (should be filtered out)
        let data = vec![
            Value::from("not an object"),
            Value::from(123),
            json!({"name": "Alice"}).into(),
        ];
        let table = create_stream_table(data);
        let conditions = vec![Condition::Equals {
            field: "name",
            value: Value::from("Alice"),
        }];

        let results = get_data(&table, &conditions, None, Case::Sensitive);
        assert_eq!(results.len(), 1);
    }

    #[test]
    fn test_enrichment_date_condition_invalid_format() {
        let mut data = create_test_data();
        // Add a record with invalid date format
        data.push(json!({"name": "Invalid", "date": "not-a-date"}).into());

        let table = create_stream_table(data);
        let from_time = chrono::DateTime::parse_from_rfc3339("2025-01-01T00:00:00Z")
            .unwrap()
            .with_timezone(&chrono::Utc);

        let conditions = vec![Condition::FromDate {
            field: "date",
            from: from_time,
        }];

        let results = table
            .find_table_rows(Case::Sensitive, &conditions, None, None, None)
            .unwrap();

        // Invalid date should be filtered out
        assert!(
            !results
                .iter()
                .any(|r| r.get("name").unwrap().as_str().unwrap() == "Invalid")
        );
    }

    #[test]
    fn test_enrichment_bytes_comparison() {
        // Test direct bytes comparison (both UTF-8)
        let data = vec![json!({"id": "1", "data": "test"}).into()];
        let table = create_stream_table(data);

        let conditions = vec![Condition::Equals {
            field: "data",
            value: Value::from("test"),
        }];

        let result = table
            .find_table_row(Case::Sensitive, &conditions, None, None, None)
            .unwrap();

        assert!(!result.is_empty());
    }
>>>>>>> abe72aea
}<|MERGE_RESOLUTION|>--- conflicted
+++ resolved
@@ -191,7 +191,6 @@
         log::debug!("get_enrichment_table: empty data for {org_id}/{table_name}");
         return Ok(values);
     }
-<<<<<<< HEAD
 
     let last_updated_at = values.last_updated_at();
     storage::local::store_data_if_needed_background(
@@ -204,19 +203,6 @@
 
     log::debug!("get_enrichment_table: fetched from {org_id}/{table_name}");
     Ok(values)
-=======
-    let last_updated_at = records
-        .last()
-        .unwrap()
-        .get("_timestamp")
-        .unwrap()
-        .as_i64()
-        .unwrap();
-    storage::local::store_data_if_needed_background(org_id, table_name, &records, last_updated_at)
-        .await?;
-
-    log::debug!("get_enrichment_table_json: fetched from {org_id}/{table_name}");
-    Ok(records)
 }
 
 #[cfg(test)]
@@ -661,5 +647,4 @@
 
         assert!(!result.is_empty());
     }
->>>>>>> abe72aea
 }