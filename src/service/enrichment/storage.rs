--- conflicted
+++ resolved
@@ -189,29 +189,6 @@
 
     pub async fn run_merge_job() -> JoinHandle<()> {
         log::info!("[ENRICHMENT::STORAGE] Running enrichment table merge job");
-<<<<<<< HEAD
-        let cfg = config::get_config();
-        // let merge_threshold_mb = cfg.enrichment_table.merge_threshold_mb;
-        let merge_interval = cfg.enrichment_table.merge_interval;
-
-        loop {
-            tokio::time::sleep(tokio::time::Duration::from_secs(merge_interval)).await;
-            let org_table_pairs = database::list().await?;
-            log::info!(
-                "[ENRICHMENT::STORAGE] Found {} enrichment tables, {:?}",
-                org_table_pairs.len(),
-                org_table_pairs
-            );
-            for (org_id, table_name) in org_table_pairs {
-                match merge_and_upload_to_remote(&org_id, &table_name).await {
-                    Ok(_) => {
-                        log::debug!("Merged and uploaded enrichment table {table_name} to remote",);
-                    }
-                    Err(e) => {
-                        log::error!(
-                            "Failed to merge and upload enrichment table {table_name}: {e}",
-                        );
-=======
 
         config::spawn_pausable_job!(
             "enchrichment_table_merge_job",
@@ -244,7 +221,6 @@
                                 e
                             );
                         }
->>>>>>> 42e96589
                     }
                 }
             }
