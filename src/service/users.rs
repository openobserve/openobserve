// Copyright 2024 OpenObserve Inc.
//
// This program is free software: you can redistribute it and/or modify
// it under the terms of the GNU Affero General Public License as published by
// the Free Software Foundation, either version 3 of the License, or
// (at your option) any later version.
//
// This program is distributed in the hope that it will be useful
// but WITHOUT ANY WARRANTY; without even the implied warranty of
// MERCHANTABILITY or FITNESS FOR A PARTICULAR PURPOSE.  See the
// GNU Affero General Public License for more details.
//
// You should have received a copy of the GNU Affero General Public License
// along with this program.  If not, see <http://www.gnu.org/licenses/>.

use std::io::Error;

use actix_web::{http, HttpResponse};
use config::{
    get_config, ider,
    meta::user::{DBUser, User, UserOrg, UserRole},
    utils::rand::generate_random_string,
};
use hashbrown::HashMap;
use infra::table::org_users::OrgUserRecord;
#[cfg(feature = "enterprise")]
use o2_enterprise::enterprise::{
    common::infra::config::get_config as get_o2_config,
    openfga::authorizer::authz::delete_service_account_from_org,
};

use super::db::org_users::get_cached_user_org;
#[cfg(feature = "cloud")]
use crate::common::meta::user::{InviteStatus, UserInvite, UserInviteList};
use crate::{
    common::{
        infra::config::{ORG_USERS, ROOT_USER, USERS_RUM_TOKEN},
        meta::{
            http::HttpResponse as MetaHttpResponse,
            organization::{OrgRoleMapping, DEFAULT_ORG},
            user::{
                get_default_user_org, UpdateUser, UserList, UserOrgRole, UserRequest, UserResponse,
            },
        },
        utils::auth::{get_hash, get_role, is_root_user, is_valid_email},
    },
    service::{db, organization},
};

pub async fn post_user(
    org_id: &str,
    mut usr_req: UserRequest,
    initiator_id: &str,
) -> Result<HttpResponse, Error> {
    if !is_valid_email(&usr_req.email) {
        return Ok(HttpResponse::BadRequest().json(MetaHttpResponse::error(
            http::StatusCode::BAD_REQUEST.into(),
            "Invalid email".to_string(),
        )));
    }
    let cfg = get_config();
    usr_req.email = usr_req.email.to_lowercase();
    if usr_req.role.custom_role.is_some() {
        #[cfg(not(feature = "enterprise"))]
        return Ok(HttpResponse::BadRequest().json(MetaHttpResponse::message(
            http::StatusCode::BAD_REQUEST.into(),
            "Custom roles not allowed".to_string(),
        )));
        #[cfg(feature = "enterprise")]
        if !get_o2_config().openfga.enabled {
            return Ok(HttpResponse::BadRequest().json(MetaHttpResponse::message(
                http::StatusCode::BAD_REQUEST.into(),
                "Custom roles not allowed".to_string(),
            )));
        } else {
            match o2_enterprise::enterprise::openfga::authorizer::roles::get_all_roles(org_id, None)
                .await
            {
                Ok(res) => {
                    for custom_role in usr_req.role.custom_role.as_ref().unwrap() {
                        if !res.contains(custom_role) {
                            return Ok(HttpResponse::BadRequest().json(MetaHttpResponse::message(
                                http::StatusCode::BAD_REQUEST.into(),
                                "Custom role not found".to_string(),
                            )));
                        }
                    }
                }
                Err(e) => {
                    log::error!("Error fetching custom roles during post user: {}", e);
                    return Ok(HttpResponse::BadRequest().json(MetaHttpResponse::message(
                        http::StatusCode::BAD_REQUEST.into(),
                        "Custom role not found".to_string(),
                    )));
                }
            }
        }
    }

    let is_allowed = if is_root_user(initiator_id) {
        true
    } else {
        let initiator_user = db::user::get(Some(org_id), initiator_id).await;
        let Ok(initiator_user) = initiator_user else {
            return Ok(HttpResponse::Unauthorized().json(MetaHttpResponse::error(
                http::StatusCode::UNAUTHORIZED.into(),
                "Not Allowed".to_string(),
            )));
        };
        let Some(initiator_user) = initiator_user else {
            return Ok(HttpResponse::Unauthorized().json(MetaHttpResponse::error(
                http::StatusCode::UNAUTHORIZED.into(),
                "Not Allowed".to_string(),
            )));
        };
        initiator_user.role.eq(&UserRole::Admin)
    };

    #[cfg(feature = "enterprise")]
    let is_allowed = if get_o2_config().openfga.enabled {
        // Permission already checked through RBAC
        true
    } else {
        is_allowed
    };

    if is_allowed {
        let existing_user = if is_root_user(&usr_req.email) {
            db::user::get(None, &usr_req.email).await
        } else {
            db::user::get(Some(org_id), &usr_req.email).await
        };
        if existing_user.is_err() {
            if !usr_req.is_external
                && usr_req.role.base_role.ne(&UserRole::ServiceAccount)
                && usr_req.password.is_empty()
            {
                return Ok(HttpResponse::BadRequest().json(MetaHttpResponse::message(
                    http::StatusCode::BAD_REQUEST.into(),
                    "Password required to create new user".to_string(),
                )));
            }
            let salt = ider::uuid();
            let password = get_hash(&usr_req.password, &salt);
            let password_ext = get_hash(&usr_req.password, &cfg.auth.ext_auth_salt);
            let token = generate_random_string(16);
            let rum_token = format!("rum{}", generate_random_string(16));
            let org_id = org_id.replace(' ', "_");
            let user = usr_req.to_new_dbuser(
                password,
                salt,
                org_id.clone(),
                token,
                rum_token,
                usr_req.is_external,
                password_ext,
            );

            // Save the user in the database
            if db::user::add(&user).await.is_err() {
                return Ok(
                    HttpResponse::InternalServerError().json(MetaHttpResponse::error(
                        http::StatusCode::INTERNAL_SERVER_ERROR.into(),
                        "Failed to save user".to_string(),
                    )),
                );
            }
            // Update OFGA
            #[cfg(feature = "enterprise")]
            {
                use o2_enterprise::enterprise::openfga::authorizer::authz::{
                    get_service_account_creation_tuple, get_user_crole_tuple, get_user_role_tuple,
                    update_tuples,
                };
                if get_o2_config().openfga.enabled {
                    let mut tuples = vec![];
                    let org_id = org_id.replace(' ', "_");
                    get_user_role_tuple(
                        &usr_req.role.base_role.to_string(),
                        &usr_req.email,
                        &org_id,
                        &mut tuples,
                    );
                    if usr_req.role.base_role.eq(&UserRole::ServiceAccount) {
                        get_service_account_creation_tuple(&org_id, &usr_req.email, &mut tuples);
                    }
                    if usr_req.role.custom_role.is_some() {
                        let custom_role = usr_req.role.custom_role.unwrap();
                        custom_role.iter().for_each(|crole| {
                            tuples.push(get_user_crole_tuple(&org_id, crole, &usr_req.email));
                        });
                    }
                    match update_tuples(tuples, vec![]).await {
                        Ok(_) => {
                            log::info!("User saved successfully in openfga");
                        }
                        Err(e) => {
                            log::error!("Error creating user in openfga: {}", e);
                        }
                    }
                }
            }
            Ok(HttpResponse::Ok().json(MetaHttpResponse::message(
                http::StatusCode::OK.into(),
                "User saved successfully".to_string(),
            )))
        } else {
            Ok(HttpResponse::BadRequest().json(MetaHttpResponse::message(
                http::StatusCode::BAD_REQUEST.into(),
                "User already exists".to_string(),
            )))
        }
    } else {
        Ok(HttpResponse::Forbidden().json(MetaHttpResponse::error(
            http::StatusCode::FORBIDDEN.into(),
            "Not Allowed".to_string(),
        )))
    }
}

pub async fn create_new_user(mut db_user: DBUser) -> Result<(), anyhow::Error> {
    if db_user.password.is_empty() {
        let salt = ider::uuid();
        let generated_pass = generate_random_string(8);
        let password = get_hash(&generated_pass, &salt);
        db_user.password = password;
        db_user.salt = salt;
    }
    for org in &mut db_user.organizations {
        if org.token.is_empty() {
            let token = generate_random_string(16);
            org.token = token;
        };
        if org.rum_token.is_none() {
            let rum_token = format!("rum{}", generate_random_string(16));
            org.rum_token = Some(rum_token);
        };
    }
    db::user::add(&db_user).await?;
    Ok(())
}

pub async fn update_user(
    org_id: &str,
    email: &str,
    self_update: bool,
    initiator_id: &str,
    user: UpdateUser,
) -> Result<HttpResponse, Error> {
    let mut allow_password_update = false;
    if !is_valid_email(email) {
        return Ok(HttpResponse::BadRequest().json(MetaHttpResponse::error(
            http::StatusCode::BAD_REQUEST.into(),
            "Invalid email".to_string(),
        )));
    }

    let existing_user = if is_root_user(email) {
        db::user::get(None, email).await
    } else {
        db::user::get(Some(org_id), email).await
    };

    let mut old_role = None;
    let mut new_role = None;
    let conf = get_config();
    let password_ext_salt = conf.auth.ext_auth_salt.as_str();
    if existing_user.is_ok() {
        let mut new_user;
        let mut is_updated = false;
        let mut is_org_updated = false;
        let mut message = "";
        #[cfg(feature = "enterprise")]
        let mut custom_roles = vec![];
        #[cfg(feature = "enterprise")]
        let mut custom_roles_need_change = false;
        match existing_user.unwrap() {
            Some(local_user) => {
                if local_user.is_external {
                    return Ok(HttpResponse::BadRequest().json(MetaHttpResponse::message(
                        http::StatusCode::BAD_REQUEST.into(),
                        "Updates not allowed with external users, please update with source system"
                            .to_string(),
                    )));
                }
                if !self_update {
                    if is_root_user(initiator_id) {
                        allow_password_update = true
                    } else {
                        let initiating_user = db::user::get(Some(org_id), initiator_id)
                            .await
                            .unwrap()
                            .unwrap();
                        if (local_user.role.eq(&UserRole::Root)
                            && initiating_user.role.eq(&UserRole::Root))
                            || (!local_user.role.eq(&UserRole::Root)
                                && (initiating_user.role.eq(&UserRole::Admin)
                                    || initiating_user.role.eq(&UserRole::Root)))
                        {
                            allow_password_update = true
                        }
                    }
                }
                if !self_update && local_user.role.eq(&UserRole::Root) {
                    return Ok(HttpResponse::BadRequest().json(MetaHttpResponse::message(
                        http::StatusCode::BAD_REQUEST.into(),
                        "Only root user can update its details".to_string(),
                    )));
                }
                new_user = local_user.clone();
                if self_update && user.old_password.is_some() && user.new_password.is_some() {
                    if local_user.password.eq(&get_hash(
                        &user.clone().old_password.unwrap(),
                        &local_user.salt,
                    )) {
                        let new_pass = user.new_password.unwrap();

                        new_user.password = get_hash(&new_pass, &local_user.salt);
                        new_user.password_ext = Some(get_hash(&new_pass, password_ext_salt));
                        log::info!("Password self updated for user: {}", email);
                        is_updated = true;
                    } else {
                        message = "Existing/old password mismatch, please provide valid existing password";
                        return Ok(HttpResponse::BadRequest().json(MetaHttpResponse::message(
                            http::StatusCode::BAD_REQUEST.into(),
                            message.to_string(),
                        )));
                    }
                } else if self_update && user.new_password.is_some() && user.old_password.is_none()
                {
                    message = "Please provide existing password";
                } else if !self_update
                    && allow_password_update
                    && user.new_password.is_some()
                    && !local_user.is_external
                {
                    let new_pass = user.new_password.unwrap();

                    new_user.password = get_hash(&new_pass, &local_user.salt);
                    new_user.password_ext = Some(get_hash(&new_pass, password_ext_salt));
                    log::info!("Password by root updated for user: {}", email);

                    is_updated = true;
                } else if user.new_password.is_some() {
                    message = "You are not authorised to change the password";
                }
                if user.first_name.is_some() && !local_user.is_external {
                    new_user.first_name = user.first_name.unwrap();
                    is_updated = true;
                }
                if user.last_name.is_some() && !local_user.is_external {
                    new_user.last_name = user.last_name.unwrap();
                    is_updated = true;
                }
                if user.role.is_some()
                    && !local_user.is_external
                    && (!self_update
                        || (local_user.role.eq(&UserRole::Admin)
                            // Editor can update other's roles, but viewer can update only self
                            || local_user.role.eq(&UserRole::Editor)
                            || local_user.role.eq(&UserRole::Viewer)
                            || local_user.role.eq(&UserRole::Root)))
                // if the User Role is Root, we do not change the Role
                // Admins Role can still be mutable.
                {
                    let new_org_role = UserOrgRole::from(&user.role.unwrap());
                    old_role = Some(new_user.role);
                    new_user.role = new_org_role.base_role;
                    new_role = Some(new_user.role.clone());
                    if local_user.role.eq(&UserRole::Root) && new_user.role.ne(&UserRole::Root) {
                        message = "Root user role cannot be changed";
                    } else if self_update && local_user.role < new_user.role {
                        message = "Self role cannot be upgraded";
                    } else if local_user.role.ne(&new_user.role) {
                        #[cfg(feature = "enterprise")]
                        if new_org_role.custom_role.is_some() {
                            custom_roles_need_change = true;
                            custom_roles.extend(new_org_role.custom_role.unwrap());
                        }
                        is_org_updated = true;
                    }
                }
                if user.token.is_some() {
                    new_user.token = user.token.unwrap();
                    is_org_updated = true;
                }

                if !message.is_empty() {
                    return Ok(HttpResponse::BadRequest().json(MetaHttpResponse::message(
                        http::StatusCode::BAD_REQUEST.into(),
                        message.to_string(),
                    )));
                }

                if !is_updated && !is_org_updated {
                    return Ok(HttpResponse::BadRequest().json(MetaHttpResponse::message(
                        http::StatusCode::BAD_REQUEST.into(),
                        "No changes to update".to_string(),
                    )));
                }

                if is_updated
                    && db::user::update(
                        email,
                        &new_user.first_name,
                        &new_user.last_name,
                        &new_user.password,
                        new_user.password_ext,
                    )
                    .await
                    .is_err()
                {
                    return Ok(
                        HttpResponse::InternalServerError().json(MetaHttpResponse::error(
                            http::StatusCode::INTERNAL_SERVER_ERROR.into(),
                            "Failed to update user".to_string(),
                        )),
                    );
                }

                // Update the organization membership
                if is_org_updated {
                    if db::org_users::get(org_id, email).await.is_ok() {
                        if let Err(e) = db::org_users::update(
                            org_id,
                            email,
                            new_user.role,
                            &new_user.token,
                            new_user.rum_token,
                        )
                        .await
                        {
                            log::error!("Error updating org user relation: {}", e);
                            return Ok(HttpResponse::InternalServerError().json(
                                MetaHttpResponse::error(
                                    http::StatusCode::INTERNAL_SERVER_ERROR.into(),
                                    "Failed to update organization membership for user".to_string(),
                                ),
                            ));
                        }
                    } else if let Err(e) = db::org_users::add(
                        org_id,
                        email,
                        new_user.role,
                        &new_user.token,
                        new_user.rum_token,
                    )
                    .await
                    {
                        log::error!("Error adding org user relation: {}", e);
                        return Ok(HttpResponse::InternalServerError().json(
                            MetaHttpResponse::error(
                                http::StatusCode::INTERNAL_SERVER_ERROR.into(),
                                "Failed to add organization membership for user".to_string(),
                            ),
                        ));
                    }

                    #[cfg(feature = "enterprise")]
                    {
                        use o2_enterprise::enterprise::openfga::authorizer::{
                            authz::{get_user_crole_tuple, update_tuples, update_user_role},
                            roles::{
                                get_role_key, get_roles_for_org_user, get_user_crole_removal_tuples,
                            },
                        };

                        if get_o2_config().openfga.enabled
                            && old_role.is_some()
                            && new_role.is_some()
                        {
                            let old = old_role.unwrap();
                            let new = new_role.unwrap();
                            if !old.eq(&new) {
                                let mut old_str = old.to_string();
                                let mut new_str = new.to_string();
                                if old.eq(&UserRole::User) || old.eq(&UserRole::ServiceAccount) {
                                    old_str = "allowed_user".to_string();
                                }
                                if new.eq(&UserRole::User) || new.eq(&UserRole::ServiceAccount) {
                                    new_str = "allowed_user".to_string();
                                }
                                if old_str != new_str {
                                    log::debug!(
                                        "updating openfga role for {email} from {old_str} to {new_str}"
                                    );
                                    update_user_role(&old_str, &new_str, email, org_id).await;
                                }
                            }
                            if custom_roles_need_change {
                                let existing_roles = get_roles_for_org_user(org_id, email).await;
                                let mut write_tuples = vec![];
                                let mut delete_tuples = vec![];
                                custom_roles.iter().for_each(|crole| {
                                    if !existing_roles.contains(crole) {
                                        write_tuples
                                            .push(get_user_crole_tuple(org_id, crole, email));
                                    }
                                });
                                existing_roles.iter().for_each(|crole| {
                                    if !custom_roles.contains(crole) {
                                        get_user_crole_removal_tuples(
                                            email,
                                            &get_role_key(org_id, crole),
                                            &mut delete_tuples,
                                        );
                                    }
                                });
                                if let Err(e) = update_tuples(write_tuples, delete_tuples).await {
                                    log::error!("Error updating custom roles for user {email} in {org_id} org : {}", e);
                                    return Ok(HttpResponse::InternalServerError().json(
                                        MetaHttpResponse::error(
                                            http::StatusCode::INTERNAL_SERVER_ERROR.into(),
                                            "Failed to update custom roles for user".to_string(),
                                        ),
                                    ));
                                }
                            }
                        }
                    }
                }

                #[cfg(not(feature = "enterprise"))]
                log::debug!("Role changed from {:?} to {:?}", old_role, new_role);
                Ok(HttpResponse::Ok().json(MetaHttpResponse::message(
                    http::StatusCode::OK.into(),
                    "User updated successfully".to_string(),
                )))
            }
            None => Ok(HttpResponse::NotFound().json(MetaHttpResponse::error(
                http::StatusCode::NOT_FOUND.into(),
                "User not found".to_string(),
            ))),
        }
    } else {
        Ok(HttpResponse::NotFound().json(MetaHttpResponse::error(
            http::StatusCode::NOT_FOUND.into(),
            "User not found".to_string(),
        )))
    }
}

pub async fn add_admin_to_org(org_id: &str, user_email: &str) -> Result<(), anyhow::Error> {
    if is_root_user(user_email) {
        // user is already a root user
        Ok(())
    } else {
        if db::user::get_user_record(user_email).await.is_err() {
            return Err(anyhow::anyhow!("User not found"));
        }
        let token = generate_random_string(16);
        let rum_token = format!("rum{}", generate_random_string(16));
        // Add user to the organization
        db::org_users::add(org_id, user_email, UserRole::Admin, &token, Some(rum_token)).await?;

        // Update OFGA
        #[cfg(feature = "enterprise")]
        {
            use o2_enterprise::enterprise::{
                common::infra::config::get_config as get_o2_config,
                openfga::authorizer::authz::{get_user_role_tuple, update_tuples},
            };
            if get_o2_config().openfga.enabled {
                let mut tuples = vec![];
                get_user_role_tuple(
                    &UserRole::Admin.to_string(),
                    user_email,
                    org_id,
                    &mut tuples,
                );
                match update_tuples(tuples, vec![]).await {
                    Ok(_) => {
                        log::info!("User added to org successfully in openfga");
                    }
                    Err(e) => {
                        log::error!("Error adding user to the org in openfga: {}", e);
                    }
                }
            }
        }
        Ok(())
    }
}

pub async fn add_user_to_org(
    org_id: &str,
    email: &str,
    role: UserOrgRole,
    initiator_id: &str,
) -> Result<HttpResponse, Error> {
    if !is_valid_email(email) {
        return Ok(HttpResponse::BadRequest().json(MetaHttpResponse::error(
            http::StatusCode::BAD_REQUEST.into(),
            "Invalid email".to_string(),
        )));
    }
    let email = email.trim().to_lowercase();
    let existing_user = db::user::get_user_record(&email).await;
    let root_user = ROOT_USER.clone();
    if existing_user.is_ok() {
        let initiating_user = if is_root_user(initiator_id) {
            let local_org = org_id.replace(' ', "_");
            // If the org does not exist, create it
            let _ = organization::check_and_create_org(&local_org).await;
            root_user.get("root").unwrap().clone()
        } else {
            match db::user::get(Some(org_id), initiator_id).await {
                Ok(user) => user.unwrap(),
                Err(e) => {
                    log::error!("Error fetching user: {}", e);
                    return Ok(HttpResponse::NotFound().json(MetaHttpResponse::error(
                        http::StatusCode::NOT_FOUND.into(),
                        "User not found".to_string(),
                    )));
                }
            }
        };
        let base_role = get_role(&role);
        let is_allowed =
            initiating_user.role.eq(&UserRole::Root) || initiating_user.role.eq(&UserRole::Admin);
        #[cfg(feature = "enterprise")]
        let is_allowed = if get_o2_config().openfga.enabled {
            // Permission already checked through RBAC
            true
        } else {
            is_allowed
        };

        if is_allowed {
            let token = generate_random_string(16);
            let rum_token = format!("rum{}", generate_random_string(16));
            let is_member = db::org_users::get(org_id, &email).await.is_ok();
            if is_member {
                return Ok(HttpResponse::Conflict().json(MetaHttpResponse::error(
                    http::StatusCode::CONFLICT.into(),
                    "User is already part of the organization".to_string(),
                )));
            }

            if db::org_users::add(org_id, &email, base_role.clone(), &token, Some(rum_token))
                .await
                .is_err()
            {
                return Ok(
                    HttpResponse::InternalServerError().json(MetaHttpResponse::error(
                        http::StatusCode::INTERNAL_SERVER_ERROR.into(),
                        "Failed to add user to org".to_string(),
                    )),
                );
            }

            // Update OFGA
            #[cfg(feature = "enterprise")]
            {
                use o2_enterprise::enterprise::openfga::authorizer::authz::{
                    get_user_crole_tuple, get_user_role_tuple, update_tuples,
                };
                if get_o2_config().openfga.enabled {
                    let mut tuples = vec![];
                    get_user_role_tuple(&base_role.to_string(), &email, org_id, &mut tuples);
                    if role.custom_role.is_some() {
                        let custom_role = role.custom_role.unwrap();
                        custom_role.iter().for_each(|crole| {
                            tuples.push(get_user_crole_tuple(org_id, crole, &email));
                        });
                    }
                    match update_tuples(tuples, vec![]).await {
                        Ok(_) => {
                            log::info!("User added to org successfully in openfga");
                        }
                        Err(e) => {
                            log::error!("Error adding user to the org in openfga: {}", e);
                        }
                    }
                }
            }
            Ok(HttpResponse::Ok().json(MetaHttpResponse::message(
                http::StatusCode::OK.into(),
                "User added to org successfully".to_string(),
            )))
        } else {
            Ok(HttpResponse::Unauthorized().json(MetaHttpResponse::error(
                http::StatusCode::UNAUTHORIZED.into(),
                "Not Allowed".to_string(),
            )))
        }
    } else {
        Ok(
            HttpResponse::UnprocessableEntity().json(MetaHttpResponse::error(
                http::StatusCode::UNPROCESSABLE_ENTITY.into(),
                "User not found".to_string(),
            )),
        )
    }
}

pub async fn get_user(org_id: Option<&str>, name: &str) -> Option<User> {
    let org_id = match org_id {
        Some(local_org) => local_org,
        None => DEFAULT_ORG,
    };
    let user = get_cached_user_org(org_id, name);
    match user {
        Some(loc_user) => Some(loc_user),
        None => db::user::get(Some(org_id), name).await.ok().flatten(),
    }
}

pub async fn get_user_by_token(org_id: &str, token: &str) -> Option<User> {
    let rum_tokens = USERS_RUM_TOKEN.clone();
    let key = format!("{DEFAULT_ORG}/{token}");
    if let Some(user) = rum_tokens.get(&key) {
        return get_user(None, &user.email).await;
    }

    let key = format!("{org_id}/{token}");
    if let Some(user) = rum_tokens.get(&key) {
        return get_user(Some(org_id), &user.email).await;
    }

    // need to drop the reference to rum_tokens to avoid deadlock of dashmap
    drop(rum_tokens);

    if let Some(user_from_db) = db::user::get_by_token(Some(org_id), token)
        .await
        .ok()
        .flatten()
    {
<<<<<<< HEAD
        log::info!("get_user_by_token: User found updating cache");
        let org_user_record = OrgUserRecord {
            email: user_from_db.email.clone(),
            role: user_from_db.role.clone(),
            org_id: user_from_db.org.clone(),
            token: user_from_db.token.clone(),
            rum_token: user_from_db.rum_token.clone(),
            created_at: 0,
        };
=======
>>>>>>> 39c44de0
        if is_root_user(&user_from_db.email) {
            USERS_RUM_TOKEN
                .clone()
                .insert(format!("{DEFAULT_ORG}/{token}"), org_user_record);
        } else {
            USERS_RUM_TOKEN.clone().insert(key, org_user_record);
        }
        Some(user_from_db)
    } else {
        log::info!(
            "get_user_by_token: User not found even in db {} {}",
            org_id,
            token
        );
        None
    }
}

pub async fn list_users(
    org_id: &str,
    _initiator_id: &str,
    role: Option<UserRole>,
    permitted: Option<Vec<String>>,
    list_all: bool,
) -> Result<HttpResponse, Error> {
    let cfg = get_config();
    let mut user_list: Vec<UserResponse> = vec![];
    let is_list_all = list_all & org_id.eq(cfg.common.usage_org.as_str());
    let mut user_orgs: HashMap<String, Vec<OrgRoleMapping>> = HashMap::new();
    log::debug!("Listing users for org: {}", org_id);

    #[cfg(feature = "enterprise")]
    if get_o2_config().openfga.enabled && role.is_none() && permitted.is_some() {
        let permitted = permitted.as_ref().unwrap();
        // This user does not have list users permission
        // Hence only return this specific user
        if permitted.is_empty() {
            if let Some(user) = get_user(Some(org_id), _initiator_id).await {
                user_list.push(UserResponse {
                    email: user.email.clone(),
                    role: user.role.to_string(),
                    first_name: user.first_name.clone(),
                    last_name: user.last_name.clone(),
                    is_external: user.is_external,
                    orgs: None,
                    created_at: 0, // Not used
                });
            }
            return Ok(HttpResponse::Ok().json(UserList { data: user_list }));
        }
    }

    for org_user in ORG_USERS.iter() {
        // If list all user, maintain a list of orgs for each user
        if is_list_all {
            let (org, id) = org_user.key().split_once('/').unwrap();
            if let Some(org_record) = organization::get_org(org).await {
                let user_org = user_orgs.entry(id.to_string()).or_insert(vec![]);
                user_org.push(OrgRoleMapping {
                    org_id: org.to_string(),
                    role: org_user.value().role.clone(),
                    org_name: org_record.name,
                });
            }
        } else if org_user.key().starts_with(&format!("{org_id}/")) {
            if let Some(user) = get_user(Some(org_id), org_user.value().email.as_str()).await {
                let should_include = if let Some(ref required_role) = role {
                    // Filter by role if specified
                    user.role.eq(required_role)
                } else {
                    user.role.ne(&UserRole::ServiceAccount)
                };
                if should_include {
                    user_list.push(UserResponse {
                        email: user.email.clone(),
                        role: user.role.to_string(),
                        first_name: user.first_name.clone(),
                        last_name: user.last_name.clone(),
                        is_external: user.is_external,
                        orgs: None,
                        created_at: org_user.value().created_at,
                    });
                }
            }
        }
    }

    if is_list_all {
        let users = db::user::list_users(None).await.unwrap();
        for user in users {
            if is_root_user(&user.email) {
                continue;
            }
            let (role, created_at) = match ORG_USERS.get(&format!("{org_id}/{}", user.email)) {
                Some(org_user) => {
                    let value = org_user.value();
                    (value.role.to_string(), value.created_at)
                }
                None => ("".to_string(), 0),
            };
            user_list.push(UserResponse {
                email: user.email.clone(),
                role,
                first_name: user.first_name.clone(),
                last_name: user.last_name.clone(),
                is_external: user.user_type.is_external(),
                orgs: user_orgs.get(user.email.as_str()).cloned(),
                created_at,
            });
        }
    }

    user_list.retain(|user| {
        if user.role.eq(&UserRole::ServiceAccount.to_string()) && permitted.is_some() {
            let permitted = permitted.as_ref().unwrap();
            permitted.contains(&format!("service_accounts:{}", user.email))
                || permitted.contains(&format!("service_accounts:_all_{org_id}"))
        } else {
            true
        }
    });

    #[cfg(all(feature = "enterprise", not(feature = "cloud")))]
    {
        if !org_id.eq(DEFAULT_ORG) && role.is_none() {
            let root = ROOT_USER.get("root").unwrap();
            let root_user = root.value();
            user_list.push(UserResponse {
                email: root_user.email.clone(),
                role: root_user.role.to_string(),
                first_name: root_user.first_name.clone(),
                last_name: root_user.last_name.clone(),
                is_external: root_user.is_external,
                orgs: None,
                created_at: 0,
            });
        }
    }

    user_list.sort_by(|a, b| b.created_at.cmp(&a.created_at));
    Ok(HttpResponse::Ok().json(UserList { data: user_list }))
}

pub async fn remove_user_from_org(
    org_id: &str,
    email_id: &str,
    initiator_id: &str,
) -> Result<HttpResponse, Error> {
    let email_id = email_id.to_lowercase();
    let initiator_id = initiator_id.to_lowercase();
    let initiating_user = if is_root_user(&initiator_id) {
        ROOT_USER.get("root").unwrap().to_owned()
    } else {
        db::user::get(Some(org_id), &initiator_id)
            .await
            .unwrap()
            .unwrap()
    };

    let is_allowed =
        initiating_user.role.eq(&UserRole::Root) || initiating_user.role.eq(&UserRole::Admin);
    #[cfg(feature = "enterprise")]
    let is_allowed = if get_o2_config().openfga.enabled {
        // Permission already checked through RBAC
        true
    } else {
        is_allowed
    };

    if is_allowed {
        let ret_user = db::user::get_db_user(&email_id).await;
        match ret_user {
            Ok(mut user) => {
                if is_root_user(user.email.as_str()) {
                    return Ok(HttpResponse::Forbidden().json(MetaHttpResponse::error(
                        http::StatusCode::FORBIDDEN.into(),
                        "Not Allowed".to_string(),
                    )));
                }

                if !user.organizations.is_empty() {
                    let mut orgs = user.clone().organizations;
                    if orgs.len() == 1 {
                        if orgs[0].role.eq(&UserRole::ServiceAccount) && user.is_external {
                            return Ok(HttpResponse::Forbidden().json(MetaHttpResponse::error(
                                http::StatusCode::FORBIDDEN.into(),
                                "Not Allowed".to_string(),
                            )));
                        }

                        let _ = db::user::delete(&email_id).await;
                        #[cfg(feature = "enterprise")]
                        {
                            use o2_enterprise::enterprise::openfga::authorizer::authz::delete_user_from_org;
                            let user_role = &orgs[0].role;
                            let user_fga_role = if user_role.eq(&UserRole::ServiceAccount)
                                || user_role.eq(&UserRole::User)
                            {
                                "allowed_user".to_string()
                            } else {
                                user_role.to_string()
                            };
                            if get_o2_config().openfga.enabled {
                                log::debug!("delete user single org, role: {}", &user_fga_role);
                                delete_user_from_org(org_id, &email_id, &user_fga_role).await;
                                if user_role.eq(&UserRole::ServiceAccount) {
                                    delete_service_account_from_org(org_id, &email_id).await;
                                }
                            }
                        }
                    } else {
                        let mut _user_fga_role: Option<String> = None;
                        #[cfg(feature = "enterprise")]
                        let mut is_service_account = false;
                        #[cfg(feature = "enterprise")]
                        for org in orgs.iter() {
                            if org.role.eq(&UserRole::ServiceAccount) && user.is_external {
                                return Ok(HttpResponse::Forbidden().json(
                                    MetaHttpResponse::error(
                                        http::StatusCode::FORBIDDEN.into(),
                                        "Not Allowed".to_string(),
                                    ),
                                ));
                            }
                            if org.name.eq(&org_id.to_string()) {
                                let user_role = &org.role;
                                is_service_account = user_role.eq(&UserRole::ServiceAccount);
                                _user_fga_role =
                                    if is_service_account || user_role.eq(&UserRole::User) {
                                        Some("allowed_user".to_string())
                                    } else {
                                        Some(user_role.to_string())
                                    };
                            }
                        }
                        orgs.retain(|x| !x.name.eq(&org_id.to_string()));
                        user.organizations = orgs;
                        let resp = db::org_users::remove(org_id, &email_id).await;
                        // special case as we cache flattened user struct
                        if resp.is_ok() {
                            #[cfg(feature = "enterprise")]
                            {
                                use o2_enterprise::enterprise::openfga::authorizer::authz::delete_user_from_org;
                                log::debug!(
                                    "user_fga_role, multi org: {}",
                                    _user_fga_role.as_ref().unwrap()
                                );
                                if get_o2_config().openfga.enabled && _user_fga_role.is_some() {
                                    delete_user_from_org(
                                        org_id,
                                        &email_id,
                                        _user_fga_role.unwrap().as_str(),
                                    )
                                    .await;
                                    if is_service_account {
                                        delete_service_account_from_org(org_id, &email_id).await;
                                    }
                                }
                            }
                        }
                    }
                    Ok(HttpResponse::Ok().json(MetaHttpResponse::message(
                        http::StatusCode::OK.into(),
                        "User removed from organization".to_string(),
                    )))
                } else {
                    Ok(HttpResponse::NotFound().json(MetaHttpResponse::error(
                        http::StatusCode::NOT_FOUND.into(),
                        "User for the organization not found".to_string(),
                    )))
                }
            }
            Err(_) => Ok(HttpResponse::NotFound().json(MetaHttpResponse::error(
                http::StatusCode::NOT_FOUND.into(),
                "User for the organization not found".to_string(),
            ))),
        }
    } else {
        Ok(HttpResponse::Unauthorized().json(MetaHttpResponse::error(
            http::StatusCode::UNAUTHORIZED.into(),
            "Not Allowed".to_string(),
        )))
    }
}

pub async fn delete_user(email_id: &str) -> Result<HttpResponse, Error> {
    let result = db::user::delete(email_id).await;
    match result {
        Ok(_) => Ok(HttpResponse::Ok().json(MetaHttpResponse::message(
            http::StatusCode::OK.into(),
            "User deleted".to_string(),
        ))),
        Err(e) => Ok(HttpResponse::NotFound().json(MetaHttpResponse::error(
            http::StatusCode::NOT_FOUND.into(),
            e.to_string(),
        ))),
    }
}

pub async fn root_user_exists() -> bool {
    let local_users = ROOT_USER.clone();
    if !local_users.is_empty() {
        local_users.is_empty()
    } else {
        db::user::root_user_exists().await
    }
}

pub fn is_user_from_org(orgs: Vec<UserOrg>, org_id: &str) -> (bool, UserOrg) {
    if orgs.is_empty() {
        (false, get_default_user_org())
    } else {
        let mut local_orgs = orgs;
        local_orgs.retain(|org| !org.name.eq(&org_id.to_string()));
        if local_orgs.is_empty() {
            (false, get_default_user_org())
        } else {
            (true, local_orgs.first().unwrap().clone())
        }
    }
}

#[cfg(feature = "cloud")]
pub async fn list_user_invites(user_id: &str) -> Result<HttpResponse, Error> {
    let result = db::user::list_user_invites(user_id).await;
    match result {
        Ok(res) => {
            let result = res
                .into_iter()
                .map(|invite| UserInvite {
                    role: invite.role,
                    org_id: invite.org_id,
                    token: invite.token,
                    status: InviteStatus::from(&invite.status),
                    expires_at: invite.expires_at,
                })
                .collect();
            Ok(HttpResponse::Ok().json(UserInviteList { data: result }))
        }
        Err(e) => Ok(HttpResponse::NotFound().json(MetaHttpResponse::error(
            http::StatusCode::NOT_FOUND.into(),
            e.to_string(),
        ))),
    }
}

pub(crate) async fn create_root_user(
    org_id: &str,
    usr_req: UserRequest,
) -> Result<(), anyhow::Error> {
    let cfg = get_config();
    let salt = ider::uuid();
    let password = get_hash(&usr_req.password, &salt);
    let password_ext = get_hash(&usr_req.password, &cfg.auth.ext_auth_salt);
    let token = generate_random_string(16);
    let rum_token = format!("rum{}", generate_random_string(16));
    let user = usr_req.to_new_dbuser(
        password,
        salt,
        org_id.replace(' ', "_"),
        token,
        rum_token,
        usr_req.is_external,
        password_ext,
    );
    match db::user::add(&user).await {
        Ok(_) => Ok(()),
        Err(e) => {
            if db::user::root_user_exists().await {
                Ok(())
            } else {
                log::error!("Error creating root user: {}", e);
                Err(e)
            }
        }
    }
}

pub async fn create_root_user_if_not_exists(
    org_id: &str,
    usr_req: UserRequest,
) -> Result<(), anyhow::Error> {
    if db::user::root_user_exists().await {
        return Ok(());
    }
    create_root_user(org_id, usr_req).await
}

#[cfg(test)]
mod tests {
    use config::meta::user::{UserRole, UserType};
    use infra::{db as infra_db, table as infra_table};

    use super::*;
    use crate::common::infra::config::USERS;

    async fn set_up() {
        infra_db::create_table().await.unwrap();
        infra_table::create_user_tables().await.unwrap();
        organization::check_and_create_org_without_ofga("dummy")
            .await
            .unwrap();
        USERS.insert(
            "admin@zo.dev".to_string(),
            infra::table::users::UserRecord {
                email: "admin@zo.dev".to_string(),
                password: "pass#123".to_string(),
                salt: String::new(),
                first_name: "admin".to_owned(),
                last_name: "".to_owned(),
                password_ext: Some("pass#123".to_string()),
                user_type: UserType::Internal,
                is_root: false,
                created_at: 0,
                updated_at: 0,
            },
        );
        ORG_USERS.insert(
            "dummy/admin@zo.dev".to_string(),
            OrgUserRecord {
                role: UserRole::Admin,
                token: "token".to_string(),
                rum_token: Some("rum_token".to_string()),
                org_id: "dummy".to_string(),
                email: "admin@zo.dev".to_string(),
                created_at: 0,
            },
        );
    }

    #[tokio::test]
    async fn test_list_users() {
        set_up().await;
        assert!(list_users("dummy", "admin@zo.dev", None, None, false)
            .await
            .is_ok())
    }

    #[tokio::test]
    async fn test_root_user_exists() {
        set_up().await;
        assert!(!root_user_exists().await);
    }

    #[tokio::test]
    async fn test_get_user() {
        set_up().await;
        assert!(get_user(Some("dummy"), "admin@zo.dev").await.is_some())
    }

    #[tokio::test]
    async fn test_post_user() {
        set_up().await;

        let resp = post_user(
            "dummy",
            UserRequest {
                email: "user@zo.dev".to_string(),
                password: "pass#123".to_string(),
                role: crate::common::meta::user::UserOrgRole {
                    base_role: UserRole::Admin,
                    custom_role: None,
                },
                first_name: "user".to_owned(),
                last_name: "".to_owned(),
                is_external: false,
            },
            "admin@zo.dev",
        )
        .await;
        assert!(resp.is_ok());
    }

    #[tokio::test]
    async fn test_user() {
        set_up().await;

        let resp = update_user(
            "dummy",
            "user2@example.com",
            true,
            "user2@example.com",
            UpdateUser {
                token: Some("new_token".to_string()),
                first_name: Some("first_name".to_string()),
                last_name: Some("last_name".to_string()),
                old_password: Some("pass".to_string()),
                new_password: Some("new_pass".to_string()),
                role: Some(crate::common::meta::user::UserRoleRequest {
                    role: UserRole::Admin.to_string(),
                    custom: None,
                }),
                change_password: false,
            },
        )
        .await;

        assert!(resp.is_ok());

        let resp = update_user(
            "dummy",
            "user2@example.com",
            false,
            "admin@zo.dev",
            UpdateUser {
                token: Some("new_token".to_string()),
                first_name: Some("first_name".to_string()),
                last_name: Some("last_name".to_string()),
                old_password: None,
                new_password: None,
                role: Some(crate::common::meta::user::UserRoleRequest {
                    role: UserRole::Admin.to_string(),
                    custom: None,
                }),
                change_password: false,
            },
        )
        .await;

        assert!(resp.is_ok());

        let resp = add_user_to_org(
            "dummy",
            "user2@example.com",
            UserOrgRole {
                base_role: UserRole::Admin,
                custom_role: None,
            },
            "admin@zo.dev",
        )
        .await;

        assert!(resp.is_ok());

        let resp = remove_user_from_org("dummy", "user2@example.com", "admin@zo.dev").await;

        assert!(resp.is_ok());
    }
}<|MERGE_RESOLUTION|>--- conflicted
+++ resolved
@@ -726,7 +726,6 @@
         .ok()
         .flatten()
     {
-<<<<<<< HEAD
         log::info!("get_user_by_token: User found updating cache");
         let org_user_record = OrgUserRecord {
             email: user_from_db.email.clone(),
@@ -736,8 +735,6 @@
             rum_token: user_from_db.rum_token.clone(),
             created_at: 0,
         };
-=======
->>>>>>> 39c44de0
         if is_root_user(&user_from_db.email) {
             USERS_RUM_TOKEN
                 .clone()
