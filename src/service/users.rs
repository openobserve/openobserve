--- conflicted
+++ resolved
@@ -167,18 +167,9 @@
             // Update OFGA
             #[cfg(feature = "enterprise")]
             {
-<<<<<<< HEAD
-                use o2_enterprise::enterprise::openfga::authorizer::authz::{
+                use o2_openfga::authorizer::authz::{
                     get_service_account_creation_tuple, get_user_crole_tuple, get_user_role_tuple,
                     update_tuples,
-=======
-                use o2_openfga::{
-                    authorizer::authz::{
-                        get_org_creation_tuples, get_service_account_creation_tuple,
-                        get_user_role_tuple, update_tuples,
-                    },
-                    meta::mapping::{NON_OWNING_ORG, OFGA_MODELS},
->>>>>>> 5bd8cb06
                 };
                 if get_openfga_config().enabled {
                     let mut tuples = vec![];
@@ -400,7 +391,6 @@
                     )));
                 }
 
-<<<<<<< HEAD
                 if !is_updated && !is_org_updated {
                     return Ok(HttpResponse::BadRequest().json(MetaHttpResponse::message(
                         http::StatusCode::BAD_REQUEST.into(),
@@ -467,14 +457,14 @@
 
                     #[cfg(feature = "enterprise")]
                     {
-                        use o2_enterprise::enterprise::openfga::authorizer::{
+                        use o2_openfga::authorizer::{
                             authz::{get_user_crole_tuple, update_tuples, update_user_role},
                             roles::{
                                 get_role_key, get_roles_for_org_user, get_user_crole_removal_tuples,
                             },
                         };
 
-                        if get_o2_config().openfga.enabled
+                        if get_openfga_config().enabled
                             && old_role.is_some()
                             && new_role.is_some()
                         {
@@ -513,38 +503,6 @@
                                             &get_role_key(org_id, crole),
                                             &mut delete_tuples,
                                         );
-=======
-                            #[cfg(feature = "enterprise")]
-                            {
-                                use o2_openfga::authorizer::authz::update_user_role;
-
-                                if get_openfga_config().enabled
-                                    && old_role.is_some()
-                                    && new_role.is_some()
-                                {
-                                    let old = old_role.unwrap();
-                                    let new = new_role.unwrap();
-                                    if !old.eq(&new) {
-                                        let mut old_str = old.to_string();
-                                        let mut new_str = new.to_string();
-                                        if old.eq(&UserRole::User)
-                                            || old.eq(&UserRole::ServiceAccount)
-                                        {
-                                            old_str = "allowed_user".to_string();
-                                        }
-                                        if new.eq(&UserRole::User)
-                                            || new.eq(&UserRole::ServiceAccount)
-                                        {
-                                            new_str = "allowed_user".to_string();
-                                        }
-                                        if old_str != new_str {
-                                            log::debug!(
-                                                "updating openfga role for {email} from {old_str} to {new_str}"
-                                            );
-                                            update_user_role(&old_str, &new_str, email, org_id)
-                                                .await;
-                                        }
->>>>>>> 5bd8cb06
                                     }
                                 });
                                 if let Err(e) = update_tuples(write_tuples, delete_tuples).await {
@@ -693,16 +651,8 @@
             // Update OFGA
             #[cfg(feature = "enterprise")]
             {
-<<<<<<< HEAD
-                use o2_enterprise::enterprise::openfga::authorizer::authz::{
+                use o2_openfga::authorizer::authz::{
                     get_user_crole_tuple, get_user_role_tuple, update_tuples,
-=======
-                use o2_openfga::{
-                    authorizer::authz::{
-                        get_org_creation_tuples, get_user_role_tuple, update_tuples,
-                    },
-                    meta::mapping::{NON_OWNING_ORG, OFGA_MODELS},
->>>>>>> 5bd8cb06
                 };
                 if get_openfga_config().enabled {
                     let mut tuples = vec![];
