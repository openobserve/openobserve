--- conflicted
+++ resolved
@@ -1060,7 +1060,6 @@
     }
 }
 
-<<<<<<< HEAD
 pub fn is_user_from_org(orgs: Vec<UserOrg>, org_id: &str) -> (bool, UserOrg) {
     if orgs.is_empty() {
         (false, get_default_user_org())
@@ -1103,9 +1102,6 @@
     org_id: &str,
     usr_req: UserRequest,
 ) -> Result<(), anyhow::Error> {
-=======
-pub(crate) async fn create_root_user(org_id: &str, user_req: UserRequest) -> Result<(), Error> {
->>>>>>> bdfb2480
     let cfg = get_config();
     let salt = ider::uuid();
     let password = get_hash(&user_req.password, &salt);
