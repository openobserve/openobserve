--- conflicted
+++ resolved
@@ -18,7 +18,8 @@
 use std::time::{Duration, Instant};
 
 use actix_web::{HttpResponse, http};
-<<<<<<< HEAD
+#[cfg(feature = "enterprise")]
+use config::meta::ratelimit::CachedUserRoles;
 use config::{
     META_ORG_ID, get_config, ider,
     meta::user::{DBUser, User, UserOrg, UserRole},
@@ -26,24 +27,16 @@
 };
 use hashbrown::HashMap;
 use infra::table::org_users::OrgUserRecord;
-=======
-#[cfg(feature = "enterprise")]
-use config::meta::ratelimit::CachedUserRoles;
-use config::{get_config, ider, utils::rand::generate_random_string};
->>>>>>> 28d95998
 #[cfg(feature = "enterprise")]
 use o2_openfga::{
     authorizer::authz::delete_service_account_from_org, config::get_config as get_openfga_config,
 };
 
-<<<<<<< HEAD
 use super::db::org_users::get_cached_user_org;
 #[cfg(feature = "cloud")]
 use crate::common::meta::user::{InviteStatus, UserInvite, UserInviteList};
-=======
 #[cfg(feature = "enterprise")]
 use crate::common::infra::config::USER_ROLES_CACHE;
->>>>>>> 28d95998
 use crate::{
     common::{
         infra::config::{ORG_USERS, ROOT_USER, USERS_RUM_TOKEN},
@@ -1173,6 +1166,59 @@
 
     get_user_roles_by_org_id(roles, org_id)
 }
+
+#[cfg(feature = "enterprise")]
+fn get_user_roles_by_org_id(roles: Vec<String>, org_id: Option<&str>) -> Vec<String> {
+    match org_id {
+        Some(org_id) => roles
+            .iter()
+            .filter_map(|role| {
+                let parts: Vec<&str> = role.split('/').collect();
+                if parts.first() == Some(&org_id) {
+                    parts.get(1).map(|s| s.to_string())
+                } else {
+                    None
+                }
+            })
+            .collect(),
+        None => roles,
+    }
+}
+
+#[cfg(feature = "enterprise")]
+async fn check_cache(user_email: &str) -> Option<Vec<String>> {
+    let cache = USER_ROLES_CACHE.read().await;
+    if let Some(cached) = cache.get(user_email) {
+        if cached.expires_at > Instant::now() {
+            return Some(cached.roles.clone());
+        }
+    }
+    None
+}
+#[cfg(feature = "enterprise")]
+async fn update_cache(user_email: &str, roles: Vec<String>) {
+    let mut cache = USER_ROLES_CACHE.write().await;
+    cache.insert(
+        user_email.to_string(),
+        CachedUserRoles {
+            roles,
+            expires_at: Instant::now() + Duration::from_secs(60),
+        },
+    );
+}
+
+#[cfg(feature = "enterprise")]
+pub async fn get_user_roles(user_email: &str, org_id: Option<&str>) -> Vec<String> {
+    if let Some(roles) = check_cache(user_email).await {
+        return get_user_roles_by_org_id(roles, org_id);
+    }
+
+    let roles = o2_openfga::authorizer::roles::get_roles_for_user(user_email).await;
+    update_cache(user_email, roles.clone()).await;
+
+    get_user_roles_by_org_id(roles, org_id)
+}
+
 #[cfg(feature = "enterprise")]
 fn get_user_roles_by_org_id(roles: Vec<String>, org_id: Option<&str>) -> Vec<String> {
     match org_id {
