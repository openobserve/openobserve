// Copyright 2025 OpenObserve Inc.
//
// This program is free software: you can redistribute it and/or modify
// it under the terms of the GNU Affero General Public License as published by
// the Free Software Foundation, either version 3 of the License, or
// (at your option) any later version.
//
// This program is distributed in the hope that it will be useful
// but WITHOUT ANY WARRANTY; without even the implied warranty of
// MERCHANTABILITY or FITNESS FOR A PARTICULAR PURPOSE.  See the
// GNU Affero General Public License for more details.
//
// You should have received a copy of the GNU Affero General Public License
// along with this program.  If not, see <http://www.gnu.org/licenses/>.

use std::io::Error;

use actix_web::{HttpResponse, http, http::StatusCode};
use arrow_schema::DataType;
use config::{
    SIZE_IN_MB, SQL_FULL_TEXT_SEARCH_FIELDS, TIMESTAMP_COL_NAME, get_config, is_local_disk_storage,
    meta::{
        promql,
        stream::{
            DistinctField, StreamParams, StreamSettings, StreamStats, StreamType,
            UpdateStreamSettings,
        },
    },
    utils::{json, time::now_micros},
};
use datafusion::arrow::datatypes::Schema;
use hashbrown::HashMap;
use infra::{
    cache::stats,
    schema::{
        STREAM_RECORD_ID_GENERATOR, STREAM_SCHEMAS, STREAM_SCHEMAS_LATEST, STREAM_SETTINGS,
        unwrap_partition_time_level, unwrap_stream_created_at, unwrap_stream_settings,
    },
    table::distinct_values::{DistinctFieldRecord, OriginType, check_field_use},
};

use super::db::enrichment_table;
use crate::{
    common::meta::{
        authz::Authz,
        http::HttpResponse as MetaHttpResponse,
        stream::{Stream, StreamProperty},
    },
    handler::http::router::ERROR_HEADER,
    service::{
        db::{self, distinct_values},
        metrics::get_prom_metadata_from_schema,
    },
};

const LOCAL: &str = "disk";
const S3: &str = "s3";

pub async fn get_stream(
    org_id: &str,
    stream_name: &str,
    stream_type: StreamType,
) -> Option<Stream> {
    let schema = infra::schema::get(org_id, stream_name, stream_type)
        .await
        .unwrap();

    if schema != Schema::empty() {
        let mut stats = stats::get_stream_stats(org_id, stream_name, stream_type);
        transform_stats(&mut stats, org_id, stream_name, stream_type).await;
        Some(stream_res(stream_name, stream_type, schema, Some(stats)))
    } else {
        None
    }
}

pub async fn get_streams(
    org_id: &str,
    stream_type: Option<StreamType>,
    fetch_schema: bool,
    permitted_streams: Option<Vec<String>>,
) -> Vec<Stream> {
    let indices = db::schema::list(org_id, stream_type, fetch_schema)
        .await
        .unwrap_or_default();

    let filtered_indices = if let Some(s_type) = stream_type {
        let s_type = match s_type {
            StreamType::EnrichmentTables => "enrichment_table",
            _ => s_type.as_str(),
        };
        match permitted_streams {
            Some(permitted_streams) => {
                if permitted_streams.contains(&format!("{s_type}:_all_{org_id}")) {
                    indices
                } else {
                    indices
                        .into_iter()
                        .filter(|stream_loc| {
                            permitted_streams
                                .contains(&format!("{}:{}", s_type, stream_loc.stream_name))
                        })
                        .collect::<Vec<_>>()
                }
            }
            None => indices,
        }
    } else {
        indices
    };
    let mut indices_res = Vec::with_capacity(filtered_indices.len());
    for stream_loc in filtered_indices {
        let mut stats = stats::get_stream_stats(
            org_id,
            stream_loc.stream_name.as_str(),
            stream_loc.stream_type,
        );
        if stats.eq(&StreamStats::default())
            && stream_loc.stream_type != StreamType::EnrichmentTables
        {
            indices_res.push(stream_res(
                stream_loc.stream_name.as_str(),
                stream_loc.stream_type,
                stream_loc.schema,
                None,
            ));
        } else {
            transform_stats(
                &mut stats,
                org_id,
                stream_loc.stream_name.as_str(),
                stream_loc.stream_type,
            )
            .await;
            indices_res.push(stream_res(
                stream_loc.stream_name.as_str(),
                stream_loc.stream_type,
                stream_loc.schema,
                Some(stats),
            ));
        }
    }
    indices_res
}

pub fn stream_res(
    stream_name: &str,
    stream_type: StreamType,
    schema: Schema,
    stats: Option<StreamStats>,
) -> Stream {
    let storage_type = if is_local_disk_storage() { LOCAL } else { S3 };
    let mappings = schema
        .fields()
        .iter()
        .map(|field| StreamProperty {
            prop_type: field.data_type().to_string(),
            name: field.name().to_string(),
        })
        .collect::<Vec<_>>();

    let mut stats = stats.unwrap_or_default();
    stats.created_at = unwrap_stream_created_at(&schema).unwrap_or_default();

    let metrics_meta = if stream_type == StreamType::Metrics {
        let mut meta = get_prom_metadata_from_schema(&schema).unwrap_or(promql::Metadata {
            metric_type: promql::MetricType::Empty,
            metric_family_name: stream_name.to_string(),
            help: stream_name.to_string(),
            unit: "".to_string(),
        });
        if meta.metric_type == promql::MetricType::Empty
            && (stream_name.ends_with("_bucket")
                || stream_name.ends_with("_sum")
                || stream_name.ends_with("_count"))
        {
            meta.metric_type = promql::MetricType::Counter;
        }
        Some(meta)
    } else {
        None
    };

    let mut settings = unwrap_stream_settings(&schema).unwrap_or_default();
    if settings == StreamSettings::default() {
        settings.approx_partition = get_config()
            .common
            .use_stream_settings_for_partitions_enabled;
    }

    settings.partition_time_level = Some(unwrap_partition_time_level(
        settings.partition_time_level,
        stream_type,
    ));

    Stream {
        name: stream_name.to_string(),
        storage_type: storage_type.to_string(),
        stream_type,
        total_fields: mappings.len(),
        schema: mappings,
        uds_schema: vec![],
        stats,
        settings,
        metrics_meta,
    }
}

#[tracing::instrument(skip(settings))]
pub async fn save_stream_settings(
    org_id: &str,
    stream_name: &str,
    stream_type: StreamType,
    mut settings: StreamSettings,
) -> Result<HttpResponse, Error> {
    let cfg = config::get_config();
    // check if we are allowed to ingest
    if db::compact::retention::is_deleting_stream(org_id, stream_type, stream_name, None) {
        return Ok(HttpResponse::BadRequest()
            .append_header((
                ERROR_HEADER,
                format!("stream [{stream_name}] is being deleted"),
            ))
            .json(MetaHttpResponse::error(
                http::StatusCode::BAD_REQUEST,
                format!("stream [{stream_name}] is being deleted"),
            )));
    }

    // only allow setting user defined schema for logs stream
    if stream_type != StreamType::Logs && !settings.defined_schema_fields.is_empty() {
        return Ok(HttpResponse::BadRequest().json(MetaHttpResponse::error(
            http::StatusCode::BAD_REQUEST,
            "only logs stream can have user defined schema",
        )));
    }

    // _all field can't setting for inverted index & index field
    for key in settings.full_text_search_keys.iter() {
        if key == &cfg.common.column_all {
            return Ok(HttpResponse::BadRequest().json(MetaHttpResponse::error(
                http::StatusCode::BAD_REQUEST,
                format!("field [{key}] can't be used for full text search"),
            )));
        }
    }
    for key in settings.index_fields.iter() {
        if key == &cfg.common.column_all {
            return Ok(HttpResponse::BadRequest().json(MetaHttpResponse::error(
                http::StatusCode::BAD_REQUEST,
                format!("field [{key}] can't be used for secondary index"),
            )));
        }
    }

    for key in settings.partition_keys.iter() {
        if SQL_FULL_TEXT_SEARCH_FIELDS.contains(&key.field) || key.field == cfg.common.column_all {
            return Ok(HttpResponse::BadRequest().json(MetaHttpResponse::error(
                http::StatusCode::BAD_REQUEST,
                format!("field [{}] can't be used for partition key", key.field),
            )));
        }
    }

    // get schema
    let schema = match infra::schema::get(org_id, stream_name, stream_type).await {
        Ok(schema) => schema,
        Err(e) => {
            return Ok(HttpResponse::InternalServerError()
                .append_header((ERROR_HEADER, format!("error in getting schema : {e}")))
                .json(MetaHttpResponse::error(
                    http::StatusCode::INTERNAL_SERVER_ERROR,
                    format!("error in getting schema : {e}"),
                )));
        }
    };
    let schema_fields = schema
        .fields()
        .iter()
        .map(|f| (f.name(), f))
        .collect::<HashMap<_, _>>();

    // check the full text search keys must be text field
    for key in settings.full_text_search_keys.iter() {
        let Some(field) = schema_fields.get(key) else {
            return Ok(HttpResponse::BadRequest().json(MetaHttpResponse::error(
                http::StatusCode::BAD_REQUEST,
                format!("field [{key}] not found in schema"),
            )));
        };
        if field.data_type() != &DataType::Utf8 {
            return Ok(HttpResponse::BadRequest().json(MetaHttpResponse::error(
                http::StatusCode::BAD_REQUEST,
                format!("full text search field [{key}] must be text field"),
            )));
        }
    }

    // we need to keep the old partition information, because the hash bucket num can't be changed
    // get old settings and then update partition_keys
    let mut old_partition_keys = unwrap_stream_settings(&schema)
        .unwrap_or_default()
        .partition_keys;
    // first disable all old partition keys
    for v in old_partition_keys.iter_mut() {
        v.disabled = true;
    }
    // then update new partition keys
    for v in settings.partition_keys.iter() {
        if let Some(old_field) = old_partition_keys.iter_mut().find(|k| k.field == v.field) {
            if old_field.types != v.types {
                return Ok(HttpResponse::BadRequest().json(MetaHttpResponse::error(
                    http::StatusCode::BAD_REQUEST,
                    format!("field [{}] partition types can't be changed", v.field),
                )));
            }
            old_field.disabled = v.disabled;
        } else {
            old_partition_keys.push(v.clone());
        }
    }
    settings.partition_keys = old_partition_keys;

    for range in settings.extended_retention_days.iter() {
        if range.start > range.end {
            return Ok(HttpResponse::BadRequest().json(MetaHttpResponse::error(
                http::StatusCode::BAD_REQUEST,
                "start day should be less than end day",
            )));
        }
    }

    let mut metadata = schema.metadata.clone();
    metadata.insert("settings".to_string(), json::to_string(&settings).unwrap());
    if !metadata.contains_key("created_at") {
        metadata.insert("created_at".to_string(), now_micros().to_string());
    }
    db::schema::update_setting(org_id, stream_name, stream_type, metadata)
        .await
        .unwrap();

    Ok(HttpResponse::Ok().json(MetaHttpResponse::message(http::StatusCode::OK, "")))
}

#[tracing::instrument(skip(new_settings))]
pub async fn update_stream_settings(
    org_id: &str,
    stream_name: &str,
    stream_type: StreamType,
    new_settings: UpdateStreamSettings,
) -> Result<HttpResponse, Error> {
    let cfg = config::get_config();
    match infra::schema::get_settings(org_id, stream_name, stream_type).await {
        Some(mut settings) => {
            if let Some(max_query_range) = new_settings.max_query_range {
                settings.max_query_range = max_query_range;
            }
            if let Some(store_original_data) = new_settings.store_original_data {
                settings.store_original_data = store_original_data;
            }
            if let Some(approx_partition) = new_settings.approx_partition {
                settings.approx_partition = approx_partition;
            }

            if let Some(flatten_level) = new_settings.flatten_level {
                settings.flatten_level = Some(flatten_level);
            }

            if let Some(data_retention) = new_settings.data_retention {
                settings.data_retention = data_retention;
            }

            if let Some(index_original_data) = new_settings.index_original_data {
                settings.index_original_data = index_original_data;
            }

            if let Some(index_all_values) = new_settings.index_all_values {
                settings.index_all_values = index_all_values;
            }

            // if index_original_data is true, store_original_data must be true
            if settings.index_original_data {
                settings.store_original_data = true;
            }

            // index_original_data & index_all_values only can open one at a time
            if settings.index_original_data && settings.index_all_values {
                return Ok(HttpResponse::BadRequest().json(MetaHttpResponse::error(
                    http::StatusCode::BAD_REQUEST,
                    "index_original_data & index_all_values cannot be true at the same time",
                )));
            }

            // check for user defined schema
            if !new_settings.defined_schema_fields.add.is_empty() {
                if !cfg.common.allow_user_defined_schemas {
                    return Ok(HttpResponse::BadRequest().json(MetaHttpResponse::error(
                        http::StatusCode::BAD_REQUEST,
                        "user defined schema is not allowed, you need to set ZO_ALLOW_USER_DEFINED_SCHEMAS=true",
                    )));
                }
                settings
                    .defined_schema_fields
                    .extend(new_settings.defined_schema_fields.add);
            }
            if !new_settings.defined_schema_fields.remove.is_empty() {
                settings
                    .defined_schema_fields
                    .retain(|field| !new_settings.defined_schema_fields.remove.contains(field));
            }
            if settings.defined_schema_fields.len() > cfg.limit.user_defined_schema_max_fields {
                return Ok(HttpResponse::BadRequest().json(MetaHttpResponse::error(
                    http::StatusCode::BAD_REQUEST,
                    format!(
                        "user defined schema fields count exceeds the limit: {}",
                        cfg.limit.user_defined_schema_max_fields
                    ),
                )));
            }

            // check for bloom filter fields
            if !new_settings.bloom_filter_fields.add.is_empty() {
                settings
                    .bloom_filter_fields
                    .extend(new_settings.bloom_filter_fields.add);
            }
            if !new_settings.bloom_filter_fields.remove.is_empty() {
                settings
                    .bloom_filter_fields
                    .retain(|field| !new_settings.bloom_filter_fields.remove.contains(field));
            }

            // check for index fields
            if !new_settings.index_fields.add.is_empty() {
                settings.index_fields.extend(new_settings.index_fields.add);
                settings.index_updated_at = now_micros();
            }
            if !new_settings.index_fields.remove.is_empty() {
                settings
                    .index_fields
                    .retain(|field| !new_settings.index_fields.remove.contains(field));
            }

            if !new_settings.extended_retention_days.add.is_empty() {
                settings
                    .extended_retention_days
                    .extend(new_settings.extended_retention_days.add);
            }

            if !new_settings.extended_retention_days.remove.is_empty() {
                settings
                    .extended_retention_days
                    .retain(|range| !new_settings.extended_retention_days.remove.contains(range));
            }

            if !new_settings.distinct_value_fields.add.is_empty() {
                for f in &new_settings.distinct_value_fields.add {
                    if f == "count" || f == TIMESTAMP_COL_NAME {
                        return Ok(HttpResponse::InternalServerError().json(
                            MetaHttpResponse::error(
                                http::StatusCode::BAD_REQUEST,
                                format!("count and {TIMESTAMP_COL_NAME} are reserved fields and cannot be added"),
                            ),
                        ));
                    }
                    // we ignore full text search fields
                    if settings.full_text_search_keys.contains(f)
                        || new_settings.full_text_search_keys.add.contains(f)
                    {
                        continue;
                    }
                    let record = DistinctFieldRecord::new(
                        OriginType::Stream,
                        stream_name,
                        org_id,
                        stream_name,
                        stream_type.to_string(),
                        f,
                    );
                    if let Err(e) = distinct_values::add(record).await {
                        return Ok(HttpResponse::InternalServerError()
                            .append_header((
                                ERROR_HEADER,
                                format!("error in updating settings : {e}"),
                            ))
                            .json(MetaHttpResponse::error(
                                http::StatusCode::INTERNAL_SERVER_ERROR,
                                format!("error in updating settings : {e}"),
                            )));
                    }
                    // we cannot allow duplicate entries here
                    let temp = DistinctField {
                        name: f.to_owned(),
                        added_ts: now_micros(),
                    };
                    if !settings.distinct_value_fields.contains(&temp) {
                        settings.distinct_value_fields.push(temp);
                    }
                }
            }

            if !new_settings.distinct_value_fields.remove.is_empty() {
                for f in &new_settings.distinct_value_fields.remove {
                    let usage =
                        match check_field_use(org_id, stream_name, stream_type.as_str(), f).await {
                            Ok(entry) => entry,
                            Err(e) => {
                                return Ok(HttpResponse::InternalServerError()
                                    .append_header((
                                        ERROR_HEADER,
                                        format!("error in updating settings : {e}"),
                                    ))
                                    .json(MetaHttpResponse::error(
                                        http::StatusCode::INTERNAL_SERVER_ERROR,
                                        format!("error in updating settings : {e}"),
                                    )));
                            }
                        };
                    // if there are multiple uses, we cannot allow it to be removed
                    if usage.len() > 1 {
                        return Ok(HttpResponse::BadRequest().json(
                            MetaHttpResponse::error(
                                http::StatusCode::BAD_REQUEST,
                                format!("error in removing distinct field : field {f} if used in dashboards/reports"),
                            ),
                        ));
                    }
                    // here we can be sure that usage is at most 1 record
                    if let Some(entry) = usage.first()
                        && entry.origin != OriginType::Stream
                    {
                        return Ok(HttpResponse::BadRequest().json(
                                MetaHttpResponse::error(
                                    http::StatusCode::BAD_REQUEST,
                                    format!("error in removing distinct field : field {f} if used in dashboards/reports"),
                                ),
                        ));
                    }
                }
                // here we are sure that all fields to be removed can be removed,
                // so we bulk filter
                settings.distinct_value_fields.retain(|field| {
                    !new_settings
                        .distinct_value_fields
                        .remove
                        .contains(&field.name)
                });
            }

            if !new_settings.full_text_search_keys.add.is_empty() {
                settings
                    .full_text_search_keys
                    .extend(new_settings.full_text_search_keys.add);
                settings.index_updated_at = now_micros();
            }

            if !new_settings.full_text_search_keys.remove.is_empty() {
                settings
                    .full_text_search_keys
                    .retain(|field| !new_settings.full_text_search_keys.remove.contains(field));
            }

            if !new_settings.partition_keys.add.is_empty() {
                settings
                    .partition_keys
                    .extend(new_settings.partition_keys.add);
            }

            if !new_settings.partition_keys.remove.is_empty() {
                settings
                    .partition_keys
                    .retain(|field| !new_settings.partition_keys.remove.contains(field));
            }

            if let Some(partition_time_level) = new_settings.partition_time_level {
                settings.partition_time_level = Some(partition_time_level);
            }
            save_stream_settings(org_id, stream_name, stream_type, settings).await
        }
        None => Ok(HttpResponse::BadRequest().json(MetaHttpResponse::error(
            http::StatusCode::BAD_REQUEST,
            "stream settings could not be found",
        ))),
    }
}

#[tracing::instrument]
pub async fn delete_stream(
    org_id: &str,
    stream_name: &str,
    stream_type: StreamType,
    del_related_feature_resources: bool,
) -> Result<HttpResponse, Error> {
    let schema = infra::schema::get_versions(org_id, stream_name, stream_type, None)
        .await
        .unwrap();
    if schema.is_empty() {
        return Ok(HttpResponse::NotFound().json(MetaHttpResponse::error(
            StatusCode::NOT_FOUND,
            "stream not found",
        )));
    }

    // delete stream schema
    if let Err(e) = db::schema::delete(org_id, stream_name, Some(stream_type)).await {
        return Ok(HttpResponse::InternalServerError()
            .append_header((ERROR_HEADER, format!("failed to delete stream schema: {e}")))
            .json(MetaHttpResponse::error(
                StatusCode::INTERNAL_SERVER_ERROR,
                format!("failed to delete stream schema: {e}"),
            )));
    }

<<<<<<< HEAD
    // delete associated feature resources, i.e. pipelines, alerts
    if del_related_feature_resources {
        if let Some(pipeline) =
            db::pipeline::get_by_stream(&StreamParams::new(org_id, stream_name, stream_type)).await
        {
            if let Err(e) = db::pipeline::delete(&pipeline.id).await {
                return Ok(
                    HttpResponse::InternalServerError().json(MetaHttpResponse::error(
                        StatusCode::INTERNAL_SERVER_ERROR,
                        format!(
                            "Error: failed to delete the associated pipeline \"{}\": {e}",
                            pipeline.name
                        ),
                    )),
                );
            }
        }

        if let Ok(alerts) =
            db::alerts::alert::list(org_id, Some(stream_type), Some(stream_name)).await
        {
            for alert in alerts {
                if let Err(e) =
                    db::alerts::alert::delete_by_name(org_id, stream_type, stream_name, &alert.name)
                        .await
                {
                    return Ok(
                        HttpResponse::InternalServerError().json(MetaHttpResponse::error(
                            StatusCode::INTERNAL_SERVER_ERROR,
                            format!(
                                "Error: failed to delete the associated alert \"{}\": {e}",
                                alert.name
                            ),
                        )),
                    );
                }
            }
        }
=======
    // delete associated pipelines
    if let Some(pipeline) =
        db::pipeline::get_by_stream(&StreamParams::new(org_id, stream_name, stream_type)).await
        && let Err(e) = db::pipeline::delete(&pipeline.id).await
    {
        return Ok(HttpResponse::InternalServerError()
            .append_header((
                ERROR_HEADER,
                format!(
                    "Stream deletion fail: failed to delete the associated pipeline {}: {e}",
                    pipeline.name
                ),
            ))
            .json(MetaHttpResponse::error(
                StatusCode::INTERNAL_SERVER_ERROR,
                format!(
                    "Stream deletion fail: failed to delete the associated pipeline {}: {e}",
                    pipeline.name
                ),
            )));
>>>>>>> 1ae10528
    }

    // delete related resource
    if let Err(e) = stream_delete_inner(org_id, stream_type, stream_name).await {
        return Ok(HttpResponse::InternalServerError()
            .append_header((ERROR_HEADER, format!("failed to delete stream: {e}")))
            .json(MetaHttpResponse::error(
                StatusCode::INTERNAL_SERVER_ERROR,
                format!("failed to delete stream: {e}"),
            )));
    }

    // delete ownership
    crate::common::utils::auth::remove_ownership(
        org_id,
        stream_type.as_str(),
        Authz::new(stream_name),
    )
    .await;

    Ok(HttpResponse::Ok().json(MetaHttpResponse::message(StatusCode::OK, "stream deleted")))
}

pub async fn stream_delete_inner(
    org_id: &str,
    stream_type: StreamType,
    stream_name: &str,
) -> Result<(), anyhow::Error> {
    // create delete for compactor
    if let Err(e) =
        db::compact::retention::delete_stream(org_id, stream_type, stream_name, None).await
    {
        log::error!(
            "Failed to create retention job for stream: {org_id}/{stream_type}/{stream_name}, error: {e}"
        );
        return Err(e);
    }

    // delete stream schema cache
    let key = format!("{org_id}/{stream_type}/{stream_name}");
    let mut w = STREAM_SCHEMAS.write().await;
    w.remove(&key);
    drop(w);
    let mut w = STREAM_SCHEMAS_LATEST.write().await;
    w.remove(&key);
    drop(w);

    // delete stream settings cache
    let mut w = STREAM_SETTINGS.write().await;
    w.remove(&key);
    infra::schema::set_stream_settings_atomic(w.clone());
    drop(w);

    // delete stream record id generator cache
    {
        STREAM_RECORD_ID_GENERATOR.remove(&key);
    }

    // delete stream compaction offset
    if let Err(e) = db::compact::files::del_offset(org_id, stream_type, stream_name).await {
        log::error!(
            "Failed to delete stream compact offset for stream: {org_id}/{stream_type}/{stream_name}, error: {e}"
        );
        return Err(e);
    }

    Ok(())
}

async fn transform_stats(
    stats: &mut StreamStats,
    org_id: &str,
    stream_name: &str,
    stream_type: StreamType,
) {
    stats.storage_size /= SIZE_IN_MB;
    stats.compressed_size /= SIZE_IN_MB;
    stats.index_size /= SIZE_IN_MB;
    if stream_type == StreamType::EnrichmentTables
        && let Some(meta) = enrichment_table::get_meta_table_stats(org_id, stream_name).await
    {
        stats.doc_time_min = meta.start_time;
        stats.doc_time_max = meta.end_time;
    }
}

pub async fn delete_fields(
    org_id: &str,
    stream_name: &str,
    stream_type: Option<StreamType>,
    fields: &[String],
) -> Result<(), anyhow::Error> {
    if fields.is_empty() {
        return Ok(());
    }
    db::schema::delete_fields(
        org_id,
        stream_name,
        stream_type.unwrap_or_default(),
        fields.to_vec(),
    )
    .await?;
    Ok(())
}

#[cfg(test)]
mod tests {
    use datafusion::arrow::datatypes::{DataType, Field};

    use super::*;

    #[test]
    fn test_stream_res() {
        let stats = StreamStats::default();
        let schema = Schema::new(vec![Field::new("f.c", DataType::Int32, false)]);
        let res = stream_res("Test", StreamType::Logs, schema, Some(stats.clone()));
        assert_eq!(res.stats, stats);
    }
}<|MERGE_RESOLUTION|>--- conflicted
+++ resolved
@@ -611,7 +611,6 @@
             )));
     }
 
-<<<<<<< HEAD
     // delete associated feature resources, i.e. pipelines, alerts
     if del_related_feature_resources {
         if let Some(pipeline) =
@@ -650,28 +649,6 @@
                 }
             }
         }
-=======
-    // delete associated pipelines
-    if let Some(pipeline) =
-        db::pipeline::get_by_stream(&StreamParams::new(org_id, stream_name, stream_type)).await
-        && let Err(e) = db::pipeline::delete(&pipeline.id).await
-    {
-        return Ok(HttpResponse::InternalServerError()
-            .append_header((
-                ERROR_HEADER,
-                format!(
-                    "Stream deletion fail: failed to delete the associated pipeline {}: {e}",
-                    pipeline.name
-                ),
-            ))
-            .json(MetaHttpResponse::error(
-                StatusCode::INTERNAL_SERVER_ERROR,
-                format!(
-                    "Stream deletion fail: failed to delete the associated pipeline {}: {e}",
-                    pipeline.name
-                ),
-            )));
->>>>>>> 1ae10528
     }
 
     // delete related resource
