--- conflicted
+++ resolved
@@ -61,14 +61,9 @@
         .unwrap();
 
     if schema != Schema::empty() {
-<<<<<<< HEAD
         let mut stats = stats::get_stream_stats(org_id, stream_name, stream_type);
         transform_stats(&mut stats);
-        let stream = stream_res(stream_name, stream_type, schema, Some(stats));
-        Ok(HttpResponse::Ok().json(stream))
-=======
         Some(stream_res(stream_name, stream_type, schema, Some(stats)))
->>>>>>> 3ad2f823
     } else {
         None
     }
