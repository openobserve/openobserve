--- conflicted
+++ resolved
@@ -222,11 +222,7 @@
                 format!("stream [{stream_name}] is being deleted"),
             ))
             .json(MetaHttpResponse::error(
-<<<<<<< HEAD
-                http::StatusCode::BAD_REQUEST.into(),
-=======
                 http::StatusCode::BAD_REQUEST,
->>>>>>> ab5c296f
                 format!("stream [{stream_name}] is being deleted"),
             )));
     }
@@ -276,11 +272,7 @@
             return Ok(HttpResponse::InternalServerError()
                 .append_header((ERROR_HEADER, format!("error in getting schema : {e}")))
                 .json(MetaHttpResponse::error(
-<<<<<<< HEAD
-                    http::StatusCode::INTERNAL_SERVER_ERROR.into(),
-=======
                     http::StatusCode::INTERNAL_SERVER_ERROR,
->>>>>>> ab5c296f
                     format!("error in getting schema : {e}"),
                 )));
         }
@@ -499,19 +491,11 @@
                         return Ok(HttpResponse::InternalServerError()
                             .append_header((
                                 ERROR_HEADER,
-<<<<<<< HEAD
-                                format!("error in updating settings : {e}"),
-                            ))
-                            .json(MetaHttpResponse::error(
-                                http::StatusCode::INTERNAL_SERVER_ERROR.into(),
-                                format!("error in updating settings : {e}"),
-=======
                                 format!("error in updating settings : {e}"),
                             ))
                             .json(MetaHttpResponse::error(
                                 http::StatusCode::INTERNAL_SERVER_ERROR,
                                 format!("error in updating settings : {e}"),
->>>>>>> ab5c296f
                             )));
                     }
                     // we cannot allow duplicate entries here
@@ -534,19 +518,11 @@
                                 return Ok(HttpResponse::InternalServerError()
                                     .append_header((
                                         ERROR_HEADER,
-<<<<<<< HEAD
-                                        format!("error in updating settings : {e}"),
-                                    ))
-                                    .json(MetaHttpResponse::error(
-                                        http::StatusCode::INTERNAL_SERVER_ERROR.into(),
-                                        format!("error in updating settings : {e}"),
-=======
                                         format!("error in updating settings : {e}"),
                                     ))
                                     .json(MetaHttpResponse::error(
                                         http::StatusCode::INTERNAL_SERVER_ERROR,
                                         format!("error in updating settings : {e}"),
->>>>>>> ab5c296f
                                     )));
                             }
                         };
@@ -639,36 +615,6 @@
         return Ok(HttpResponse::InternalServerError()
             .append_header((ERROR_HEADER, format!("failed to delete stream schema: {e}")))
             .json(MetaHttpResponse::error(
-<<<<<<< HEAD
-                StatusCode::INTERNAL_SERVER_ERROR.into(),
-                format!("failed to delete stream schema: {e}"),
-            )));
-    }
-
-    // delete associated pipelines
-    if let Some(pipeline) =
-        db::pipeline::get_by_stream(&StreamParams::new(org_id, stream_name, stream_type)).await
-    {
-        if let Err(e) = db::pipeline::delete(&pipeline.id).await {
-            return Ok(HttpResponse::InternalServerError()
-                .append_header((
-                    ERROR_HEADER,
-                    format!(
-                        "Stream deletion fail: failed to delete the associated pipeline {}: {e}",
-                        pipeline.name
-                    ),
-                ))
-                .json(MetaHttpResponse::error(
-                    StatusCode::INTERNAL_SERVER_ERROR.into(),
-                    format!(
-                        "Stream deletion fail: failed to delete the associated pipeline {}: {e}",
-                        pipeline.name
-                    ),
-                )));
-        }
-    }
-
-=======
                 StatusCode::INTERNAL_SERVER_ERROR,
                 format!("failed to delete stream schema: {e}"),
             )));
@@ -696,17 +642,12 @@
             )));
     }
 
->>>>>>> ab5c296f
     // delete related resource
     if let Err(e) = stream_delete_inner(org_id, stream_type, stream_name).await {
         return Ok(HttpResponse::InternalServerError()
             .append_header((ERROR_HEADER, format!("failed to delete stream: {e}")))
             .json(MetaHttpResponse::error(
-<<<<<<< HEAD
-                StatusCode::INTERNAL_SERVER_ERROR.into(),
-=======
                 StatusCode::INTERNAL_SERVER_ERROR,
->>>>>>> ab5c296f
                 format!("failed to delete stream: {e}"),
             )));
     }
@@ -719,14 +660,7 @@
     )
     .await;
 
-<<<<<<< HEAD
-    Ok(HttpResponse::Ok().json(MetaHttpResponse::message(
-        StatusCode::OK.into(),
-        "stream deleted".to_string(),
-    )))
-=======
     Ok(HttpResponse::Ok().json(MetaHttpResponse::message(StatusCode::OK, "stream deleted")))
->>>>>>> ab5c296f
 }
 
 pub async fn stream_delete_inner(
@@ -792,19 +726,11 @@
     stats.storage_size /= SIZE_IN_MB;
     stats.compressed_size /= SIZE_IN_MB;
     stats.index_size /= SIZE_IN_MB;
-<<<<<<< HEAD
-    if stream_type == StreamType::EnrichmentTables {
-        if let Some(meta) = enrichment_table::get_meta_table_stats(org_id, stream_name).await {
-            stats.doc_time_min = meta.start_time;
-            stats.doc_time_max = meta.end_time;
-        }
-=======
     if stream_type == StreamType::EnrichmentTables
         && let Some(meta) = enrichment_table::get_meta_table_stats(org_id, stream_name).await
     {
         stats.doc_time_min = meta.start_time;
         stats.doc_time_max = meta.end_time;
->>>>>>> ab5c296f
     }
 }
 
