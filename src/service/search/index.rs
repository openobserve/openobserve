--- conflicted
+++ resolved
@@ -367,12 +367,9 @@
                 } else if value.starts_with("*") && value.ends_with("*") {
                     let value = format!(".*{}.*", value.trim_matches('*'));
                     Box::new(RegexQuery::from_pattern(&value, default_field)?)
-<<<<<<< HEAD
-=======
                 } else if value.to_lowercase().starts_with("re:") {
                     let value = value[3..].trim();
                     Box::new(RegexQuery::from_pattern(value, default_field)?)
->>>>>>> 90d9e398
                 } else {
                     let mut tokens = o2_collect_tokens(value);
                     let last_prefix = if value.ends_with("*") {
@@ -435,10 +432,7 @@
 
     pub fn need_all_term_fields(&self) -> Vec<String> {
         match self {
-<<<<<<< HEAD
             Condition::StrMatch(field, ..) => vec![field.clone()],
-=======
->>>>>>> 90d9e398
             Condition::Regex(field, _) => vec![field.clone()],
             Condition::MatchAll(value) => {
                 if (value.len() > 1 && (value.starts_with("*") || value.ends_with("*")))
