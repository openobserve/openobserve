--- conflicted
+++ resolved
@@ -234,41 +234,6 @@
     // for the condition that query without filter
     pub fn is_condition_all(&self) -> bool {
         self.conditions.len() == 1 && matches!(self.conditions[0], Condition::All())
-    }
-
-<<<<<<< HEAD
-    // use for check if the index condition contains
-    // negated condition, like NOT(field = 'value')
-    pub fn is_negated_condition(&self) -> bool {
-        self.conditions
-            .iter()
-            .any(|condition| condition.is_negated_condition())
-    }
-
-    // split the index condition into negated and normal conditions
-    // return (positive_conditions, negative_conditions)
-    pub fn split_condition_by_negated(&self) -> (IndexCondition, IndexCondition) {
-        let mut positive_conditions = Vec::new();
-        let mut negative_conditions = Vec::new();
-        for condition in self.conditions.iter() {
-            if condition.is_negated_condition() {
-                negative_conditions.push(condition.clone());
-            } else {
-                positive_conditions.push(condition.clone());
-            }
-        }
-        (
-            IndexCondition {
-                conditions: positive_conditions,
-            },
-            IndexCondition {
-                conditions: negative_conditions,
-            },
-        )
-=======
-    pub fn is_empty(&self) -> bool {
-        self.conditions.is_empty()
->>>>>>> 9d1f6720
     }
 }
 
