--- conflicted
+++ resolved
@@ -638,21 +638,7 @@
                 let left = Arc::new(Column::new(name, index));
                 let field = schema.field(index);
                 let right = get_scalar_value(value, field.data_type())?;
-<<<<<<< HEAD
                 Ok(Arc::new(BinaryExpr::new(left, Operator::NotEq, right)))
-=======
-                let udf = if *case_sensitive {
-                    Arc::new(str_match_udf::STR_MATCH_UDF.clone())
-                } else {
-                    Arc::new(str_match_udf::STR_MATCH_IGNORE_CASE_UDF.clone())
-                };
-                let udf_expr = Arc::new(ScalarFunctionExpr::try_new(
-                    udf.clone(),
-                    vec![left, right],
-                    schema,
-                )?);
-                Ok(udf_expr)
->>>>>>> b41bb717
             }
             Condition::StrMatch(name, value, case_sensitive) => {
                 create_str_match_expr(schema, name, value, *case_sensitive)
