--- conflicted
+++ resolved
@@ -19,11 +19,7 @@
 };
 
 use config::{
-<<<<<<< HEAD
     INDEX_FIELD_NAME_FOR_ALL, get_config,
-=======
-    INDEX_FIELD_NAME_FOR_ALL,
->>>>>>> 7c72f804
     utils::tantivy::{query::contains_query::ContainsQuery, tokenizer::o2_collect_tokens},
 };
 use datafusion::{
@@ -40,13 +36,9 @@
 };
 use hashbrown::HashSet;
 use serde::{Deserialize, Serialize};
-<<<<<<< HEAD
 use sqlparser::ast::{
     BinaryOperator, Expr, FunctionArg, FunctionArgExpr, FunctionArguments, UnaryOperator,
 };
-=======
-use sqlparser::ast::{BinaryOperator, Expr, FunctionArg, FunctionArgExpr, FunctionArguments};
->>>>>>> 7c72f804
 use tantivy::{
     Term,
     query::{
@@ -60,16 +52,15 @@
     datafusion::udf::fuzzy_match_udf,
     utils::{is_field, is_value, split_conjunction, trim_quotes},
 };
-<<<<<<< HEAD
-use crate::service::search::datafusion::udf::{
-    MATCH_FIELD_IGNORE_CASE_UDF_NAME, MATCH_FIELD_UDF_NAME, STR_MATCH_UDF_IGNORE_CASE_NAME,
-    STR_MATCH_UDF_NAME,
-    match_all_udf::{FUZZY_MATCH_ALL_UDF_NAME, MATCH_ALL_UDF_NAME},
-    str_match_udf,
+use crate::service::search::{
+    datafusion::udf::{
+        MATCH_FIELD_IGNORE_CASE_UDF_NAME, MATCH_FIELD_UDF_NAME, STR_MATCH_UDF_IGNORE_CASE_NAME,
+        STR_MATCH_UDF_NAME,
+        match_all_udf::{FUZZY_MATCH_ALL_UDF_NAME, MATCH_ALL_UDF_NAME},
+        str_match_udf,
+    },
+    utils::get_field_name,
 };
-=======
-use crate::service::search::{datafusion::udf::str_match_udf, utils::get_field_name};
->>>>>>> 7c72f804
 
 pub fn get_index_condition_from_expr(
     index_fields: &HashSet<String>,
@@ -211,7 +202,36 @@
             .all(|condition| condition.can_remove_filter())
     }
 
-<<<<<<< HEAD
+    // check if the index condition is a simple str match condition
+    // the simple str match condition is like str_match(field, 'value')
+    // use for check if the distinct query can be optimized
+    pub fn is_simple_str_match(&self, field: &str) -> bool {
+        if self.conditions.len() != 1 {
+            return false;
+        }
+        matches!(
+            &self.conditions[0],
+            Condition::StrMatch(f, ..) if f == field
+        )
+    }
+
+    // use for simple distinct optimization
+    pub fn get_str_match_condition(&self) -> Option<(String, bool)> {
+        match &self.conditions[0] {
+            Condition::StrMatch(_, value, case_sensitive) => {
+                Some((value.to_string(), *case_sensitive))
+            }
+            Condition::All() => None, // for the condition that query without filter
+            _ => unreachable!("get_str_match_condition only support one str_match condition"),
+        }
+    }
+
+    // use for check if the index condition is only
+    // for the condition that query without filter
+    pub fn is_condition_all(&self) -> bool {
+        self.conditions.len() == 1 && matches!(self.conditions[0], Condition::All())
+    }
+
     // use for check if the index condition contains
     // negated condition, like NOT(field = 'value')
     pub fn is_negated_condition(&self) -> bool {
@@ -244,36 +264,6 @@
 
     pub fn is_empty(&self) -> bool {
         self.conditions.is_empty()
-=======
-    // check if the index condition is a simple str match condition
-    // the simple str match condition is like str_match(field, 'value')
-    // use for check if the distinct query can be optimized
-    pub fn is_simple_str_match(&self, field: &str) -> bool {
-        if self.conditions.len() != 1 {
-            return false;
-        }
-        matches!(
-            &self.conditions[0],
-            Condition::StrMatch(f, ..) if f == field
-        )
-    }
-
-    // use for simple distinct optimization
-    pub fn get_str_match_condition(&self) -> Option<(String, bool)> {
-        match &self.conditions[0] {
-            Condition::StrMatch(_, value, case_sensitive) => {
-                Some((value.to_string(), *case_sensitive))
-            }
-            Condition::All() => None, // for the condition that query without filter
-            _ => unreachable!("get_str_match_condition only support one str_match condition"),
-        }
-    }
-
-    // use for check if the index condition is only
-    // for the condition that query without filter
-    pub fn is_condition_all(&self) -> bool {
-        self.conditions.len() == 1 && matches!(self.conditions[0], Condition::All())
->>>>>>> 7c72f804
     }
 }
 
@@ -282,7 +272,6 @@
 pub enum Condition {
     // field, value
     Equal(String, String),
-<<<<<<< HEAD
     // field, value
     NotEqual(String, String),
     // field, value, case_sensitive
@@ -295,40 +284,25 @@
     MatchAll(String),
     // term, distance
     FuzzyMatchAll(String, u8),
+    All(),
     Or(Box<Condition>, Box<Condition>),
     And(Box<Condition>, Box<Condition>),
     Not(Box<Condition>),
-=======
-    // field, value, case_sensitive
-    StrMatch(String, String, bool),
-    In(String, Vec<String>),
-    Regex(String, String),
-    MatchAll(String),
-    FuzzyMatchAll(String, u8),
-    All(),
-    Or(Box<Condition>, Box<Condition>),
-    And(Box<Condition>, Box<Condition>),
->>>>>>> 7c72f804
 }
 
 impl Condition {
     // this only use for display the query
     pub fn to_query(&self) -> String {
         match self {
-<<<<<<< HEAD
             Condition::Equal(field, value) => format!("{field}={value}"),
             Condition::NotEqual(field, value) => format!("{field}!={value}"),
-=======
-            Condition::Equal(field, value) => format!("{}={}", field, value),
->>>>>>> 7c72f804
             Condition::StrMatch(field, value, case_sensitive) => {
                 if *case_sensitive {
-                    format!("str_match({}, '{}')", field, value)
+                    format!("str_match({field}, '{value}')")
                 } else {
-                    format!("str_match_ignore_case({}, '{}')", field, value)
+                    format!("str_match_ignore_case({field}, '{value}')")
                 }
             }
-<<<<<<< HEAD
             Condition::In(field, values, negated) => {
                 if *negated {
                     format!("{} NOT IN ({})", field, values.join(","))
@@ -341,16 +315,7 @@
             Condition::FuzzyMatchAll(value, distance) => {
                 format!("{INDEX_FIELD_NAME_FOR_ALL}:fuzzy({value}, {distance})")
             }
-=======
-            Condition::In(field, values) => format!("{} IN ({})", field, values.join(",")),
-            Condition::Regex(field, value) => format!("{}=~{}", field, value),
-            Condition::MatchAll(value) => format!("{}:{}", INDEX_FIELD_NAME_FOR_ALL, value),
-            Condition::FuzzyMatchAll(value, distance) => format!(
-                "{}:fuzzy({}, {})",
-                INDEX_FIELD_NAME_FOR_ALL, value, distance
-            ),
             Condition::All() => "ALL".to_string(),
->>>>>>> 7c72f804
             Condition::Or(left, right) => format!("({} OR {})", left.to_query(), right.to_query()),
             Condition::And(left, right) => {
                 format!("({} AND {})", left.to_query(), right.to_query())
@@ -416,11 +381,7 @@
                     } else {
                         unreachable!()
                     }
-<<<<<<< HEAD
                 } else if fn_name == STR_MATCH_UDF_NAME || fn_name == MATCH_FIELD_UDF_NAME {
-=======
-                } else if fn_name == "str_match" {
->>>>>>> 7c72f804
                     if let FunctionArguments::List(list) = &func.args {
                         if list.args.len() != 2 {
                             unreachable!()
@@ -431,13 +392,9 @@
                     } else {
                         unreachable!()
                     }
-<<<<<<< HEAD
                 } else if fn_name == STR_MATCH_UDF_IGNORE_CASE_NAME
                     || fn_name == MATCH_FIELD_IGNORE_CASE_UDF_NAME
                 {
-=======
-                } else if fn_name == "str_match_ignore_case" {
->>>>>>> 7c72f804
                     if let FunctionArguments::List(list) = &func.args {
                         if list.args.len() != 2 {
                             unreachable!()
@@ -534,6 +491,11 @@
                     let value = format!(".*{}.*", value.trim_matches('*'));
                     Box::new(RegexQuery::from_pattern(&value, default_field)?)
                 } else {
+                    if value.is_empty() {
+                        return Err(anyhow::anyhow!(
+                            "The value of match_all() function can't be empty"
+                        ));
+                    }
                     let mut tokens = o2_collect_tokens(value);
                     let last_prefix = if value.ends_with("*") {
                         tokens.pop()
@@ -552,7 +514,6 @@
                             0,
                             Term::from_field_text(default_field, &value),
                         )])));
-<<<<<<< HEAD
                     }
                     if !terms.is_empty() {
                         if terms.len() > 1 {
@@ -564,20 +525,7 @@
                         return Err(anyhow::anyhow!(
                             "The value of match_all() function can't be empty"
                         ));
-=======
->>>>>>> 7c72f804
                     }
-                    if !terms.is_empty() {
-                        Ok(if terms.len() > 1 {
-                            Box::new(BooleanQuery::intersection(terms))
-                        } else {
-                            terms.remove(0)
-                        })
-                    } else {
-                        Err(anyhow::anyhow!(
-                            "The value of match_all() function can't be empty"
-                        ))
-                    }?
                 }
             }
             Condition::FuzzyMatchAll(value, distance) => {
@@ -615,29 +563,7 @@
         })
     }
 
-<<<<<<< HEAD
     pub fn need_all_term_fields(&self) -> HashSet<String> {
-=======
-    pub fn need_all_term_fields(&self) -> Vec<String> {
-        match self {
-            Condition::StrMatch(field, ..) => vec![field.clone()],
-            Condition::Regex(field, _) => vec![field.clone()],
-            Condition::MatchAll(value) => {
-                if (value.len() > 1 && (value.starts_with("*") || value.ends_with("*")))
-                    || (value.len() > 3 && value.starts_with("re:"))
-                {
-                    vec![INDEX_FIELD_NAME_FOR_ALL.to_string()]
-                } else {
-                    vec![]
-                }
-            }
-            Condition::FuzzyMatchAll(..) => vec![INDEX_FIELD_NAME_FOR_ALL.to_string()],
-            _ => vec![],
-        }
-    }
-
-    pub fn get_tantivy_fields(&self) -> HashSet<String> {
->>>>>>> 7c72f804
         let mut fields = HashSet::new();
         match self {
             Condition::StrMatch(field, ..)
@@ -645,7 +571,6 @@
             | Condition::NotEqual(field, _) => {
                 fields.insert(field.clone());
             }
-<<<<<<< HEAD
             Condition::MatchAll(value) => {
                 if value.len() > 1 && (value.starts_with("*") || value.ends_with("*")) {
                     fields.insert(INDEX_FIELD_NAME_FOR_ALL.to_string());
@@ -657,13 +582,6 @@
             Condition::Or(left, right) | Condition::And(left, right) => {
                 fields.extend(left.need_all_term_fields());
                 fields.extend(right.need_all_term_fields());
-=======
-            Condition::StrMatch(field, ..) => {
-                fields.insert(field.clone());
-            }
-            Condition::In(field, _) => {
-                fields.insert(field.clone());
->>>>>>> 7c72f804
             }
             Condition::Not(condition) => {
                 // not operator will need get all term for each fields
@@ -672,7 +590,7 @@
             Condition::In(field, _, negated) if *negated => {
                 fields.insert(field.clone());
             }
-            Condition::Equal(..) | Condition::In(..) => {}
+            Condition::All() | Condition::Equal(..) | Condition::In(..) => {}
         }
         fields
     }
@@ -707,24 +625,11 @@
     pub fn get_schema_fields(&self, fst_fields: &[String]) -> HashSet<String> {
         let mut fields = HashSet::new();
         match self {
-<<<<<<< HEAD
             Condition::Equal(field, _)
             | Condition::NotEqual(field, _)
             | Condition::StrMatch(field, ..)
             | Condition::In(field, ..)
             | Condition::Regex(field, _) => {
-=======
-            Condition::Equal(field, _) => {
-                fields.insert(field.clone());
-            }
-            Condition::StrMatch(field, ..) => {
-                fields.insert(field.clone());
-            }
-            Condition::In(field, _) => {
-                fields.insert(field.clone());
-            }
-            Condition::Regex(field, _) => {
->>>>>>> 7c72f804
                 fields.insert(field.clone());
             }
             Condition::MatchAll(_) | Condition::FuzzyMatchAll(..) => {
@@ -755,38 +660,17 @@
                 let right = get_scalar_value(value, field.data_type())?;
                 Ok(Arc::new(BinaryExpr::new(left, Operator::Eq, right)))
             }
-<<<<<<< HEAD
             Condition::NotEqual(name, value) => {
-=======
-            Condition::StrMatch(name, value, case_sensitive) => {
->>>>>>> 7c72f804
                 let index = schema.index_of(name).unwrap();
                 let left = Arc::new(Column::new(name, index));
                 let field = schema.field(index);
                 let right = get_scalar_value(value, field.data_type())?;
-<<<<<<< HEAD
                 Ok(Arc::new(BinaryExpr::new(left, Operator::NotEq, right)))
             }
             Condition::StrMatch(name, value, case_sensitive) => {
                 create_str_match_expr(schema, name, value, *case_sensitive)
             }
             Condition::In(name, values, negated) => {
-=======
-                let udf = if *case_sensitive {
-                    Arc::new(str_match_udf::STR_MATCH_UDF.clone())
-                } else {
-                    Arc::new(str_match_udf::STR_MATCH_IGNORE_CASE_UDF.clone())
-                };
-                let udf_expr = Arc::new(ScalarFunctionExpr::new(
-                    udf.name(),
-                    udf.clone(),
-                    vec![left, right],
-                    DataType::Boolean,
-                ));
-                Ok(udf_expr)
-            }
-            Condition::In(name, values) => {
->>>>>>> 7c72f804
                 let index = schema.index_of(name).unwrap();
                 let left = Arc::new(Column::new(name, index));
                 let field = schema.field(index);
@@ -827,24 +711,23 @@
             Condition::FuzzyMatchAll(value, distance) => {
                 let fuzzy_expr = Arc::new(fuzzy_match_udf::FUZZY_MATCH_UDF.clone());
                 let term = if get_config().common.utf8_view_enabled {
-                    Arc::new(Literal::new(ScalarValue::Utf8View(Some(value.clone()))))
+                    Arc::new(Literal::new(ScalarValue::Utf8View(Some(value.to_string()))))
                 } else {
-                    Arc::new(Literal::new(ScalarValue::Utf8(Some(value.clone()))))
+                    Arc::new(Literal::new(ScalarValue::Utf8(Some(value.to_string()))))
                 };
                 let distance = Arc::new(Literal::new(ScalarValue::Int64(Some(*distance as i64))));
                 let mut expr_list: Vec<Arc<dyn PhysicalExpr>> =
                     Vec::with_capacity(fst_fields.len());
                 for field in fst_fields.iter() {
-                    let new_expr = Arc::new(ScalarFunctionExpr::new(
-                        fuzzy_expr.name(),
+                    let new_expr = Arc::new(ScalarFunctionExpr::try_new(
                         fuzzy_expr.clone(),
                         vec![
                             Arc::new(Column::new(field, schema.index_of(field).unwrap())),
                             term.clone(),
                             distance.clone(),
                         ],
-                        DataType::Boolean,
-                    ));
+                        schema,
+                    )?);
                     expr_list.push(new_expr);
                 }
                 if expr_list.is_empty() {
@@ -875,10 +758,7 @@
     pub fn can_remove_filter(&self) -> bool {
         match self {
             Condition::Equal(..) => true,
-<<<<<<< HEAD
             Condition::NotEqual(..) => true,
-=======
->>>>>>> 7c72f804
             Condition::StrMatch(..) => true,
             Condition::In(..) => true,
             Condition::Regex(..) => false,
@@ -899,7 +779,8 @@
             | Condition::In(_, _, false)
             | Condition::Regex(..)
             | Condition::MatchAll(..)
-            | Condition::FuzzyMatchAll(..) => false,
+            | Condition::FuzzyMatchAll(..)
+            | Condition::All() => false,
             Condition::NotEqual(..) | Condition::Not(..) | Condition::In(_, _, true) => true,
             Condition::Or(left, right) | Condition::And(left, right) => {
                 left.is_negated_condition() || right.is_negated_condition()
@@ -954,38 +835,7 @@
         }
         Expr::Function(func) => {
             let fn_name = func.name.to_string().to_lowercase();
-<<<<<<< HEAD
             let FunctionArguments::List(list) = &func.args else {
-=======
-            if fn_name == "match_all" {
-                if let FunctionArguments::List(list) = &func.args {
-                    if list.args.len() != 1 {
-                        return false;
-                    }
-                } else {
-                    return false;
-                }
-            } else if fn_name == "fuzzy_match_all" {
-                if let FunctionArguments::List(list) = &func.args {
-                    if list.args.len() != 2 {
-                        return false;
-                    }
-                } else {
-                    return false;
-                }
-            } else if fn_name == "str_match" || fn_name == "str_match_ignore_case" {
-                if let FunctionArguments::List(list) = &func.args {
-                    if list.args.len() != 2 {
-                        return false;
-                    }
-                    if !index_fields.contains(&get_arg_name(&list.args[0])) {
-                        return false;
-                    }
-                } else {
-                    return false;
-                }
-            } else {
->>>>>>> 7c72f804
                 return false;
             };
 
@@ -1078,7 +928,6 @@
     }
 }
 
-<<<<<<< HEAD
 fn create_like_expr_with_not_null(
     field: &str,
     term: Arc<dyn PhysicalExpr>,
@@ -1131,8 +980,6 @@
     Ok(udf_expr)
 }
 
-=======
->>>>>>> 7c72f804
 fn is_alphanumeric(s: &str) -> bool {
     s.chars().all(|c| c.is_ascii_alphanumeric())
 }
@@ -1144,7 +991,6 @@
 
 #[cfg(test)]
 mod tests {
-<<<<<<< HEAD
     use sqlparser::ast::{Function, FunctionArgumentList, Ident, ObjectName, Value};
 
     use super::*;
@@ -1156,16 +1002,6 @@
 
         assert_eq!(fields.len(), 1);
         assert!(fields.contains("field1"));
-=======
-    use super::*;
-
-    #[test]
-    fn test_is_alphanumeric() {
-        assert!(is_alphanumeric("123"));
-        assert!(is_alphanumeric("123abc"));
-        assert!(!is_alphanumeric("123 abc"));
-        assert!(!is_alphanumeric("123 abc 123"));
->>>>>>> 7c72f804
     }
 
     #[test]
@@ -1177,10 +1013,7 @@
                 "value2".to_string(),
                 "value3".to_string(),
             ],
-<<<<<<< HEAD
             false,
-=======
->>>>>>> 7c72f804
         );
         let fields = condition.get_tantivy_fields();
 
@@ -1216,8 +1049,6 @@
     }
 
     #[test]
-<<<<<<< HEAD
-=======
     fn test_condition_get_tantivy_fields_all() {
         let condition = Condition::All();
         let fields = condition.get_tantivy_fields();
@@ -1226,7 +1057,6 @@
     }
 
     #[test]
->>>>>>> 7c72f804
     fn test_condition_get_tantivy_fields_or_simple() {
         let left = Condition::Equal("field1".to_string(), "value1".to_string());
         let right = Condition::Equal("field2".to_string(), "value2".to_string());
@@ -1241,11 +1071,7 @@
     #[test]
     fn test_condition_get_tantivy_fields_and_simple() {
         let left = Condition::Equal("field1".to_string(), "value1".to_string());
-<<<<<<< HEAD
         let right = Condition::In("field2".to_string(), vec!["value1".to_string()], false);
-=======
-        let right = Condition::In("field2".to_string(), vec!["value1".to_string()]);
->>>>>>> 7c72f804
         let condition = Condition::And(Box::new(left), Box::new(right));
         let fields = condition.get_tantivy_fields();
 
@@ -1304,30 +1130,19 @@
     fn test_condition_get_tantivy_fields_all_types_mixed() {
         // Test with all different condition types mixed together
         let equal_cond = Condition::Equal("equal_field".to_string(), "value".to_string());
-<<<<<<< HEAD
         let in_cond = Condition::In("in_field".to_string(), vec!["val1".to_string()], false);
         let regex_cond = Condition::Regex("regex_field".to_string(), "pattern.*".to_string());
         let match_all_cond = Condition::MatchAll("search_term".to_string());
         let fuzzy_match_cond = Condition::FuzzyMatchAll("fuzzy_term".to_string(), 1);
-=======
-        let in_cond = Condition::In("in_field".to_string(), vec!["val1".to_string()]);
-        let regex_cond = Condition::Regex("regex_field".to_string(), "pattern.*".to_string());
-        let match_all_cond = Condition::MatchAll("search_term".to_string());
-        let fuzzy_match_cond = Condition::FuzzyMatchAll("fuzzy_term".to_string(), 1);
         let all_cond = Condition::All();
->>>>>>> 7c72f804
 
         // Create nested structure: ((equal OR in) AND (regex OR match_all)) OR (fuzzy_match_all AND
         // all)
         let left_or = Condition::Or(Box::new(equal_cond), Box::new(in_cond));
         let right_or = Condition::Or(Box::new(regex_cond), Box::new(match_all_cond));
         let left_and = Condition::And(Box::new(left_or), Box::new(right_or));
-<<<<<<< HEAD
-        let condition = Condition::Or(Box::new(left_and), Box::new(fuzzy_match_cond));
-=======
         let right_and = Condition::And(Box::new(fuzzy_match_cond), Box::new(all_cond));
         let condition = Condition::Or(Box::new(left_and), Box::new(right_and));
->>>>>>> 7c72f804
 
         let fields = condition.get_tantivy_fields();
 
@@ -1373,10 +1188,7 @@
         index_condition.add_condition(Condition::In(
             "field2".to_string(),
             vec!["val1".to_string()],
-<<<<<<< HEAD
             false,
-=======
->>>>>>> 7c72f804
         ));
 
         let fields = index_condition.get_tantivy_fields();
@@ -1412,7 +1224,16 @@
         assert!(fields.contains("field1"));
     }
 
-<<<<<<< HEAD
+    // add some test for str_match
+    #[test]
+    fn test_str_match() {
+        let condition = Condition::StrMatch("field1".to_string(), "value1".to_string(), true);
+        let fields = condition.get_tantivy_fields();
+
+        assert_eq!(fields.len(), 1);
+        assert!(fields.contains("field1"));
+    }
+
     #[test]
     fn test_is_alphanumeric() {
         assert!(is_alphanumeric("123"));
@@ -1477,7 +1298,7 @@
             op: UnaryOperator::Not,
             expr: Box::new(Expr::BinaryOp {
                 left: Box::new(Expr::Function(Function {
-                    name: ObjectName(vec![Ident::new("match_all")]),
+                    name: ObjectName::from(vec![Ident::new("match_all")]),
                     uses_odbc_syntax: false,
                     parameters: FunctionArguments::None,
                     args: FunctionArguments::List(FunctionArgumentList {
@@ -1504,15 +1325,5 @@
         };
         let result = is_expr_valid_for_index(&expr, &index_fields);
         assert!(result);
-=======
-    // add some test for str_match
-    #[test]
-    fn test_str_match() {
-        let condition = Condition::StrMatch("field1".to_string(), "value1".to_string(), true);
-        let fields = condition.get_tantivy_fields();
-
-        assert_eq!(fields.len(), 1);
-        assert!(fields.contains("field1"));
->>>>>>> 7c72f804
     }
 }