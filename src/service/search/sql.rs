--- conflicted
+++ resolved
@@ -451,17 +451,10 @@
         .collect::<HashSet<_>>();
 
     // check _timestamp
-<<<<<<< HEAD
-    if !fields_name.contains(&cfg.common.column_timestamp) {
-        if let Ok(field) = schema.field_with_name(&cfg.common.column_timestamp) {
-            fields.push(Arc::new(field.clone()));
-            fields_name.insert(cfg.common.column_timestamp.to_string());
-=======
     if !fields_name.contains(TIMESTAMP_COL_NAME) {
         if let Ok(field) = schema.field_with_name(TIMESTAMP_COL_NAME) {
             fields.push(Arc::new(field.clone()));
             fields_name.insert(TIMESTAMP_COL_NAME.to_string());
->>>>>>> 9dc3e35b
         }
     }
     // add the selected columns
@@ -1965,8 +1958,6 @@
     }
 
     #[test]
-<<<<<<< HEAD
-=======
     fn test_check_or_add_order_by_timestamp_no_order_asc() {
         let sql = "SELECT * FROM logs";
         let result = check_or_add_order_by_timestamp(sql, true).unwrap();
@@ -2005,7 +1996,6 @@
     }
 
     #[test]
->>>>>>> 9dc3e35b
     fn test_convert_histogram_interval_abbreviations() {
         // Test abbreviated formats
         assert_eq!(convert_histogram_interval_to_seconds("1s").unwrap(), 1);
