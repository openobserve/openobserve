// Copyright 2025 OpenObserve Inc.
//
// This program is free software: you can redistribute it and/or modify
// it under the terms of the GNU Affero General Public License as published by
// the Free Software Foundation, either version 3 of the License, or
// (at your option) any later version.
//
// This program is distributed in the hope that it will be useful
// but WITHOUT ANY WARRANTY; without even the implied warranty of
// MERCHANTABILITY or FITNESS FOR A PARTICULAR PURPOSE.  See the
// GNU Affero General Public License for more details.
//
// You should have received a copy of the GNU Affero General Public License
// along with this program.  If not, see <http://www.gnu.org/licenses/>.

use std::{ops::ControlFlow, sync::Arc};

use arrow_schema::FieldRef;
use chrono::Duration;
use config::{
    ALL_VALUES_COL_NAME, ID_COL_NAME, ORIGINAL_DATA_COL_NAME, TIMESTAMP_COL_NAME, get_config,
    meta::{
        inverted_index::IndexOptimizeMode,
        search::SearchEventType,
        sql::{
            MAX_LIMIT, OrderBy, Sql as MetaSql, TableReferenceExt, resolve_stream_names_with_type,
        },
        stream::StreamType,
    },
    utils::sql::AGGREGATE_UDF_LIST,
};
use datafusion::{arrow::datatypes::Schema, common::TableReference};
use hashbrown::{HashMap, HashSet};
use infra::{
    errors::{Error, ErrorCodes},
    schema::{
        SchemaCache, get_stream_setting_defined_schema_fields, get_stream_setting_fts_fields,
        get_stream_setting_index_fields, unwrap_stream_settings,
    },
};
use once_cell::sync::Lazy;
use proto::cluster_rpc::SearchQuery;
use regex::Regex;
use sqlparser::{
    ast::{
        BinaryOperator, DuplicateTreatment, Expr, Function, FunctionArg, FunctionArgExpr,
        FunctionArgumentList, FunctionArguments, GroupByExpr, Ident, ObjectName, OrderByExpr,
        Query, Select, SelectItem, SetExpr, Statement, TableFactor, TableWithJoins, Value,
        VisitMut, VisitorMut, helpers::attached_token::AttachedToken,
    },
    dialect::PostgreSqlDialect,
    parser::Parser,
};

#[cfg(feature = "enterprise")]
use super::datafusion::udf::cipher_udf::{
    DECRYPT_SLOW_UDF_NAME, DECRYPT_UDF_NAME, ENCRYPT_UDF_NAME,
};
use super::{
    datafusion::udf::match_all_udf::{
        FUZZY_MATCH_ALL_UDF_NAME, MATCH_ALL_RAW_IGNORE_CASE_UDF_NAME, MATCH_ALL_RAW_UDF_NAME,
        MATCH_ALL_UDF_NAME,
    },
    index::{Condition, IndexCondition, get_index_condition_from_expr},
    request::Request,
    utils::{conjunction, is_field, is_value, split_conjunction, trim_quotes},
};
use crate::service::search::{
    datafusion::udf::{STR_MATCH_UDF_IGNORE_CASE_NAME, STR_MATCH_UDF_NAME},
    index::get_arg_name,
    utils::get_field_name,
};

pub static RE_ONLY_SELECT: Lazy<Regex> = Lazy::new(|| Regex::new(r"(?i)select[ ]+\*").unwrap());
pub static RE_SELECT_FROM: Lazy<Regex> = Lazy::new(|| Regex::new(r"(?i)SELECT (.*) FROM").unwrap());
pub static RE_WHERE: Lazy<Regex> = Lazy::new(|| Regex::new(r"(?i) where (.*)").unwrap());

pub static RE_HISTOGRAM: Lazy<Regex> =
    Lazy::new(|| Regex::new(r"(?i)histogram\(([^\)]*)\)").unwrap());

#[derive(Clone, Debug)]
pub struct Sql {
    pub sql: String,
    pub is_complex: bool,
    pub org_id: String,
    pub stream_type: StreamType,
    pub stream_names: Vec<TableReference>,
    pub match_items: Option<Vec<String>>, // match_all, only for single stream
    pub equal_items: HashMap<TableReference, Vec<(String, String)>>, /* table_name ->
                                           * [(field_name, value)] */
    pub prefix_items: HashMap<TableReference, Vec<(String, String)>>, /* table_name -> [(field_name, value)] */
    pub columns: HashMap<TableReference, HashSet<String>>,            // table_name -> [field_name]
    pub aliases: Vec<(String, String)>,                               // field_name, alias
    pub schemas: HashMap<TableReference, Arc<SchemaCache>>,
    pub limit: i64,
    pub offset: i64,
    pub time_range: Option<(i64, i64)>,
    pub group_by: Vec<String>,
    pub order_by: Vec<(String, OrderBy)>,
    pub histogram_interval: Option<i64>,
    pub sorted_by_time: bool,     // if only order by _timestamp
    pub use_inverted_index: bool, // if can use inverted index
    pub index_condition: Option<IndexCondition>, // use for tantivy index
    pub index_optimize_mode: Option<IndexOptimizeMode>,
}

impl Sql {
    pub async fn new_from_req(req: &Request, query: &SearchQuery) -> Result<Sql, Error> {
        let search_event_type = req
            .search_event_type
            .as_ref()
            .and_then(|s| SearchEventType::try_from(s.as_str()).ok());
        Self::new(query, &req.org_id, req.stream_type, search_event_type).await
    }

    pub async fn new(
        query: &SearchQuery,
        org_id: &str,
        stream_type: StreamType,
        search_event_type: Option<SearchEventType>,
    ) -> Result<Sql, Error> {
        let cfg = get_config();
        let sql = query.sql.clone();
        let offset = query.from as i64;
        let mut limit = query.size as i64;

        // 1. get table name
        let stream_names = resolve_stream_names_with_type(&sql)
            .map_err(|e| Error::ErrorCode(ErrorCodes::SearchSQLNotValid(e.to_string())))?;
        if stream_names.len() > 1 && stream_names.iter().any(|s| s.schema() == Some("index")) {
            return Err(Error::ErrorCode(ErrorCodes::SearchSQLNotValid(
                "Index stream is not supported in multi-stream query".to_string(),
            )));
        }
        let mut total_schemas = HashMap::with_capacity(stream_names.len());
        for stream in stream_names.iter() {
            let stream_name = stream.stream_name();
            let stream_type = stream.get_stream_type(stream_type);
            let schema = infra::schema::get(org_id, &stream_name, stream_type)
                .await
                .unwrap_or_else(|_| Schema::empty());
            total_schemas.insert(stream.clone(), Arc::new(SchemaCache::new(schema)));
        }

        let mut statement = Parser::parse_sql(&PostgreSqlDialect {}, &sql)
            .map_err(|e| Error::ErrorCode(ErrorCodes::SearchSQLNotValid(e.to_string())))?
            .pop()
            .unwrap();

        //********************Change the sql start*********************************//
        // 2. rewrite track_total_hits
        if query.track_total_hits {
            let mut trace_total_hits_visitor = TrackTotalHitsVisitor::new();
            let _ = statement.visit(&mut trace_total_hits_visitor);
        }
        //********************Change the sql end*********************************//

        // 3. get column name, alias, group by, order by
        let mut column_visitor = ColumnVisitor::new(&total_schemas);
        let _ = statement.visit(&mut column_visitor);

        let columns = column_visitor.columns.clone();
        let aliases = column_visitor
            .columns_alias
            .iter()
            .cloned()
            .collect::<Vec<_>>();
        let group_by = column_visitor.group_by;
        let mut order_by = column_visitor.order_by;

        // check if need sort by time
        if order_by.is_empty()
            && !query.track_total_hits
            && stream_names.len() == 1
            && group_by.is_empty()
            && !column_visitor.has_agg_function
            && !column_visitor.is_distinct
        {
            order_by.push((TIMESTAMP_COL_NAME.to_string(), OrderBy::Desc));
        }
        let need_sort_by_time = order_by.len() == 1
            && order_by[0].0 == TIMESTAMP_COL_NAME
            && order_by[0].1 == OrderBy::Desc;

        // check if need exact limit and offset
        if limit == -1 || limit == 0 {
            if let Some(n) = column_visitor.limit {
                limit = n;
            }
        }

        // 4. get match_all() value
        let mut match_visitor = MatchVisitor::new();
        let _ = statement.visit(&mut match_visitor);
        let need_fst_fields = match_visitor.match_items.is_some();

        // 5. check if have full text search filed in stream
        if stream_names.len() == 1 && need_fst_fields {
            let schema = total_schemas.values().next().unwrap();
            let stream_settings = infra::schema::unwrap_stream_settings(schema.schema());
            let fts_fields = get_stream_setting_fts_fields(&stream_settings);
            // check if schema don't have full text search field
            if fts_fields
                .into_iter()
                .all(|field| !schema.contains_field(&field))
            {
                return Err(Error::ErrorCode(ErrorCodes::SearchSQLNotValid(
                    "Using match_all() function in a stream that don't have full text search field"
                        .to_string(),
                )));
            }
        }

        // 6. generate used schema
        let mut used_schemas = HashMap::with_capacity(total_schemas.len());
        if column_visitor.is_wildcard {
            let has_original_column = has_original_column(&column_visitor.columns);
            used_schemas = generate_select_star_schema(
                total_schemas,
                &columns,
                has_original_column,
                query.quick_mode || cfg.limit.quick_mode_force_enabled,
                cfg.limit.quick_mode_num_fields,
                &search_event_type,
                need_fst_fields,
            );
        } else {
            for (stream, schema) in total_schemas.iter() {
                let columns = columns.get(stream).cloned().unwrap_or(Default::default());
                let fields =
                    generate_schema_fields(columns, schema, match_visitor.match_items.is_some());
                let schema = Schema::new(fields).with_metadata(schema.schema().metadata().clone());
                used_schemas.insert(stream.clone(), Arc::new(SchemaCache::new(schema)));
            }
        }

        // 7. get partition column value
        let mut partition_column_visitor = PartitionColumnVisitor::new(&used_schemas);
        let _ = statement.visit(&mut partition_column_visitor);

        // 8. get prefix column value
        let mut prefix_column_visitor = PrefixColumnVisitor::new(&used_schemas);
        let _ = statement.visit(&mut prefix_column_visitor);

        // 9. pick up histogram interval
        let mut histogram_interval_visitor =
<<<<<<< HEAD
            HistogramIntervalVistor::new(Some((query.start_time, query.end_time)));
        statement.visit(&mut histogram_interval_visitor);
        let histogram_interval = if query.histogram_interval > 0 {
            Some(query.histogram_interval)
        } else {
            histogram_interval_visitor.interval
        };
=======
            HistogramIntervalVisitor::new(Some((query.start_time, query.end_time)));
        let _ = statement.visit(&mut histogram_interval_visitor);
>>>>>>> d334320c

        //********************Change the sql start*********************************//
        // 11. add _timestamp and _o2_id if need
        if !is_complex_query(&mut statement) {
            let mut add_timestamp_visitor = AddTimestampVisitor::new();
            let _ = statement.visit(&mut add_timestamp_visitor);
            if o2_id_is_needed(&used_schemas, &search_event_type) {
                let mut add_o2_id_visitor = AddO2IdVisitor::new();
                let _ = statement.visit(&mut add_o2_id_visitor);
            }
        }

        // NOTE: only this place modify the sql
        // 12. generate tantivy query
        // TODO: merge IndexVisitor and IndexOptimizeModeVisitor
        let mut index_condition = None;
        let mut can_optimize = false;
        if stream_names.len() == 1 && cfg.common.inverted_index_enabled {
            let mut index_visitor = IndexVisitor::new(
                &used_schemas,
                cfg.common.feature_query_remove_filter_with_index,
                cfg.common.inverted_index_count_optimizer_enabled,
            );
            let _ = statement.visit(&mut index_visitor);
            index_condition = index_visitor.index_condition;
            can_optimize = index_visitor.can_optimize;
        }
        //********************Change the sql end*********************************//

        // use all condition for histogram without filter
        if can_optimize && index_condition.is_none() {
            index_condition = Some(IndexCondition {
                conditions: vec![Condition::All()],
            });
        }

        // set use_inverted_index use index_condition
        let use_inverted_index = index_condition.is_some();

        // 13. check `select * from table where match_all()` optimizer
        let mut index_optimize_mode = None;
        if !is_complex_query(&mut statement)
            && order_by.len() == 1
            && order_by[0].0 == TIMESTAMP_COL_NAME
            && can_optimize
        {
            index_optimize_mode = Some(IndexOptimizeMode::SimpleSelect(
                (offset + limit) as usize,
                order_by[0].1 == OrderBy::Asc,
            ));
        }

        // 14. check other inverted index optimize modes
        // `select count(*) from table where match_all` -> SimpleCount
        // or `select histogram(..), count(*) from table where match_all` -> SimpleHistogram
        // or `select id, count(*) from t group by id order by cnt desc limit 10` -> SimpleTopN
        // or `select id from t where str_match(id, 'value') group by id order by id asc limit 10`
        // -> SimpleDistinct
        if can_optimize && index_optimize_mode.is_none() {
            let mut visitor = IndexOptimizeModeVisitor::new(&used_schemas);
            let _ = statement.visit(&mut visitor);
            if visitor.is_simple_count {
                index_optimize_mode = Some(IndexOptimizeMode::SimpleCount);
            } else if visitor.is_simple_histogram && histogram_interval_visitor.interval.is_some() {
                let bucket_width = histogram_interval_visitor.interval.unwrap() as u64 * 1_000_000;
                // round the bucket edges to even start
                let rounding_by = bucket_width as i64;
                let min_value = (query.start_time / rounding_by) * rounding_by;
                let max_value = (query.end_time / rounding_by) * rounding_by;
                let num_buckets =
                    ((max_value - min_value) as f64 / bucket_width as f64).ceil() as usize;
                index_optimize_mode = Some(IndexOptimizeMode::SimpleHistogram(
                    min_value,
                    bucket_width,
                    num_buckets,
                ));
            } else if let Some((field, limit, asc)) = visitor.simple_topn {
                index_optimize_mode = Some(IndexOptimizeMode::SimpleTopN(field, limit, asc));
            } else if let Some((field, limit, asc)) = visitor.simple_distinct {
                index_optimize_mode = Some(IndexOptimizeMode::SimpleDistinct(field, limit, asc));
            }
        }

        let is_complex = is_complex_query(&mut statement);
        Ok(Sql {
            sql: statement.to_string(),
            is_complex,
            org_id: org_id.to_string(),
            stream_type,
            stream_names,
            match_items: match_visitor.match_items,
            equal_items: partition_column_visitor.equal_items,
            prefix_items: prefix_column_visitor.prefix_items,
            columns,
            aliases,
            schemas: used_schemas,
            limit,
            offset,
            time_range: Some((query.start_time, query.end_time)),
            group_by,
            order_by,
            histogram_interval,
            sorted_by_time: need_sort_by_time,
            use_inverted_index,
            index_condition,
            index_optimize_mode,
        })
    }
}

impl std::fmt::Display for Sql {
    fn fmt(&self, f: &mut std::fmt::Formatter<'_>) -> std::fmt::Result {
        write!(
            f,
            "sql: {}, time_range: {:?}, stream: {}/{}/{:?}, match_items: {:?}, equal_items: {:?}, prefix_items: {:?}, aliases: {:?}, limit: {}, offset: {}, group_by: {:?}, order_by: {:?}, histogram_interval: {:?}, sorted_by_time: {}, use_inverted_index: {}, index_condition: {:?}, index_optimize_mode: {:?}",
            self.sql,
            self.time_range,
            self.org_id,
            self.stream_type,
            self.stream_names,
            self.match_items,
            self.equal_items,
            self.prefix_items,
            self.aliases,
            self.limit,
            self.offset,
            self.group_by,
            self.order_by,
            self.histogram_interval,
            self.sorted_by_time,
            self.use_inverted_index,
            self.index_condition,
            self.index_optimize_mode,
        )
    }
}

fn generate_select_star_schema(
    schemas: HashMap<TableReference, Arc<SchemaCache>>,
    columns: &HashMap<TableReference, HashSet<String>>,
    has_original_column: HashMap<TableReference, bool>,
    quick_mode: bool,
    quick_mode_num_fields: usize,
    search_event_type: &Option<SearchEventType>,
    need_fst_fields: bool,
) -> HashMap<TableReference, Arc<SchemaCache>> {
    let mut used_schemas = HashMap::new();
    for (name, schema) in schemas {
        let stream_settings = unwrap_stream_settings(schema.schema());
        let defined_schema_fields = get_stream_setting_defined_schema_fields(&stream_settings);
        let has_original_column = *has_original_column.get(&name).unwrap_or(&false);
        // check if it is user defined schema
        if defined_schema_fields.is_empty() || defined_schema_fields.len() > quick_mode_num_fields {
            let quick_mode = quick_mode && schema.schema().fields().len() > quick_mode_num_fields;
            // don't automatically skip _original for scheduled pipeline searches
            let skip_original_column = !has_original_column
                && !matches!(search_event_type, Some(SearchEventType::DerivedStream))
                && (schema.contains_field(ORIGINAL_DATA_COL_NAME)
                    || schema.contains_field(ALL_VALUES_COL_NAME));
            if quick_mode || skip_original_column {
                let fields = if quick_mode {
                    let mut columns = columns.get(&name).cloned();
                    // filter columns by defined schema fields
                    if !defined_schema_fields.is_empty() {
                        let uds_columns = defined_schema_fields.iter().collect::<HashSet<_>>();
                        if let Some(columns) = columns.as_mut() {
                            columns.retain(|column| uds_columns.contains(column));
                        }
                    }
                    let fts_fields = get_stream_setting_fts_fields(&stream_settings);
                    generate_quick_mode_fields(
                        schema.schema(),
                        columns,
                        &fts_fields,
                        skip_original_column,
                        need_fst_fields,
                    )
                } else {
                    // skip selecting "_original" column if `SELECT * ...`
                    let mut fields = schema.schema().fields().iter().cloned().collect::<Vec<_>>();
                    if !need_fst_fields {
                        fields.retain(|field| {
                            field.name() != ORIGINAL_DATA_COL_NAME
                                && field.name() != ALL_VALUES_COL_NAME
                        });
                    }
                    fields
                };
                let schema = Arc::new(SchemaCache::new(
                    Schema::new(fields).with_metadata(schema.schema().metadata().clone()),
                ));
                used_schemas.insert(name, schema);
            } else {
                used_schemas.insert(name, schema);
            }
        } else {
            used_schemas.insert(
                name,
                generate_user_defined_schema(schema.as_ref(), defined_schema_fields),
            );
        }
    }
    used_schemas
}

fn generate_user_defined_schema(
    schema: &SchemaCache,
    defined_schema_fields: Vec<String>,
) -> Arc<SchemaCache> {
    let cfg = get_config();
    let mut fields: HashSet<String> = defined_schema_fields.iter().cloned().collect();
    if !fields.contains(TIMESTAMP_COL_NAME) {
        fields.insert(TIMESTAMP_COL_NAME.to_string());
    }
    if !cfg.common.feature_query_exclude_all && !fields.contains(&cfg.common.column_all) {
        fields.insert(cfg.common.column_all.to_string());
    }
    if !fields.contains(ID_COL_NAME) {
        fields.insert(ID_COL_NAME.to_string());
    }
    let new_fields = fields
        .iter()
        .filter_map(|name| schema.field_with_name(name).cloned())
        .collect::<Vec<_>>();

    Arc::new(SchemaCache::new(
        Schema::new(new_fields).with_metadata(schema.schema().metadata().clone()),
    ))
}

fn generate_quick_mode_fields(
    schema: &Schema,
    columns: Option<HashSet<String>>,
    fts_fields: &[String],
    skip_original_column: bool,
    need_fst_fields: bool,
) -> Vec<Arc<arrow_schema::Field>> {
    let cfg = get_config();
    let strategy = cfg.limit.quick_mode_strategy.to_lowercase();
    let schema_fields = schema.fields().iter().cloned().collect::<Vec<_>>();
    let mut fields = match strategy.as_str() {
        "last" => {
            let skip = std::cmp::max(0, schema_fields.len() - cfg.limit.quick_mode_num_fields);
            schema_fields.into_iter().skip(skip).collect()
        }
        "both" => {
            let need_num = std::cmp::min(schema_fields.len(), cfg.limit.quick_mode_num_fields);
            let mut inner_fields = schema_fields
                .iter()
                .take(need_num / 2)
                .cloned()
                .collect::<Vec<_>>();
            if schema_fields.len() > inner_fields.len() {
                let skip = std::cmp::max(0, schema_fields.len() + inner_fields.len() - need_num);
                inner_fields.extend(schema_fields.into_iter().skip(skip));
            }
            inner_fields
        }
        _ => {
            // default is first mode
            schema_fields
                .into_iter()
                .take(cfg.limit.quick_mode_num_fields)
                .collect()
        }
    };

    let mut fields_name = fields
        .iter()
        .map(|f| f.name().to_string())
        .collect::<HashSet<_>>();

    // check _all column
    if cfg.common.feature_query_exclude_all {
        if fields_name.contains(&cfg.common.column_all) {
            fields.retain(|field| field.name().ne(&cfg.common.column_all));
        }
        if fields_name.contains(ORIGINAL_DATA_COL_NAME) {
            fields.retain(|field| field.name().ne(ORIGINAL_DATA_COL_NAME));
        }
        if fields_name.contains(ALL_VALUES_COL_NAME) {
            fields.retain(|field| field.name().ne(ALL_VALUES_COL_NAME));
        }
    }

    // check _timestamp column
    if !fields_name.contains(TIMESTAMP_COL_NAME) {
        if let Ok(field) = schema.field_with_name(TIMESTAMP_COL_NAME) {
            fields.push(Arc::new(field.clone()));
            fields_name.insert(TIMESTAMP_COL_NAME.to_string());
        }
    }
    // add the selected columns
    if let Some(columns) = columns {
        for column in columns {
            if !fields_name.contains(&column) {
                if let Ok(field) = schema.field_with_name(&column) {
                    fields.push(Arc::new(field.clone()));
                    fields_name.insert(column.to_string());
                }
            }
        }
    }
    // check fts fields
    if need_fst_fields {
        for field in fts_fields {
            if !fields_name.contains(field) {
                if let Ok(field) = schema.field_with_name(field) {
                    fields.push(Arc::new(field.clone()));
                    fields_name.insert(field.to_string());
                }
            }
        }
    } else if fields_name.contains(ALL_VALUES_COL_NAME) {
        fields.retain(|field| field.name() != ALL_VALUES_COL_NAME);
    }

    // check quick mode fields
    for field in config::QUICK_MODEL_FIELDS.iter() {
        if !fields_name.contains(field) {
            if let Ok(field) = schema.field_with_name(field) {
                fields.push(Arc::new(field.clone()));
                fields_name.insert(field.to_string());
            }
        }
    }
    if !need_fst_fields && skip_original_column && fields_name.contains(ORIGINAL_DATA_COL_NAME) {
        fields.retain(|field| field.name() != ORIGINAL_DATA_COL_NAME);
    }
    fields
}

// add field from full text search
fn generate_schema_fields(
    columns: HashSet<String>,
    schema: &SchemaCache,
    has_match_all: bool,
) -> Vec<FieldRef> {
    let mut columns = columns;

    // 1. add timestamp field
    if !columns.contains(TIMESTAMP_COL_NAME) {
        columns.insert(TIMESTAMP_COL_NAME.to_string());
    }

    // 2. check _o2_id
    if !columns.contains(ID_COL_NAME) {
        columns.insert(ID_COL_NAME.to_string());
    }

    // 3. add field from full text search
    if has_match_all {
        let stream_settings = infra::schema::unwrap_stream_settings(schema.schema());
        let fts_fields = get_stream_setting_fts_fields(&stream_settings);
        for fts_field in fts_fields {
            if schema.field_with_name(&fts_field).is_none() {
                continue;
            }
            columns.insert(fts_field);
        }
    }

    // 4. generate fields
    let mut fields = Vec::with_capacity(columns.len());
    for column in columns {
        if let Some(field) = schema.field_with_name(&column) {
            fields.push(field.clone());
        }
    }
    fields
}

// check if has original column in sql
fn has_original_column(
    columns: &HashMap<TableReference, HashSet<String>>,
) -> HashMap<TableReference, bool> {
    let mut has_original_column = HashMap::with_capacity(columns.len());
    for (name, column) in columns.iter() {
        if column.contains(ORIGINAL_DATA_COL_NAME) {
            has_original_column.insert(name.clone(), true);
        } else {
            has_original_column.insert(name.clone(), false);
        }
    }
    has_original_column
}

/// visit a sql to get all columns
struct ColumnVisitor<'a> {
    columns: HashMap<TableReference, HashSet<String>>,
    columns_alias: HashSet<(String, String)>,
    schemas: &'a HashMap<TableReference, Arc<SchemaCache>>,
    group_by: Vec<String>,
    order_by: Vec<(String, OrderBy)>, // field_name, order_by
    offset: Option<i64>,
    limit: Option<i64>,
    is_wildcard: bool,
    is_distinct: bool,
    has_agg_function: bool,
    use_inverted_index: bool,
}

impl<'a> ColumnVisitor<'a> {
    fn new(schemas: &'a HashMap<TableReference, Arc<SchemaCache>>) -> Self {
        Self {
            columns: HashMap::new(),
            columns_alias: HashSet::new(),
            schemas,
            group_by: Vec::new(),
            order_by: Vec::new(),
            offset: None,
            limit: None,
            is_wildcard: false,
            is_distinct: false,
            has_agg_function: false,
            use_inverted_index: false,
        }
    }
}

impl VisitorMut for ColumnVisitor<'_> {
    type Break = ();

    fn pre_visit_expr(&mut self, expr: &mut Expr) -> ControlFlow<Self::Break> {
        match expr {
            Expr::Identifier(ident) => {
                let field_name = ident.value.clone();
                for (name, schema) in self.schemas.iter() {
                    if schema.contains_field(&field_name) {
                        self.columns
                            .entry(name.clone())
                            .or_default()
                            .insert(field_name.clone());
                    }
                }
            }
            Expr::CompoundIdentifier(idents) => {
                let name = idents
                    .iter()
                    .map(|ident| ident.value.clone())
                    .collect::<Vec<_>>();
                let field_name = name.last().unwrap().clone();
                // check if table_name is in schemas, otherwise the table_name maybe is a alias
                for (name, schema) in self.schemas.iter() {
                    if schema.contains_field(&field_name) {
                        self.columns
                            .entry(name.clone())
                            .or_default()
                            .insert(field_name.clone());
                    }
                }
            }
            Expr::Function(f) => {
                if AGGREGATE_UDF_LIST
                    .contains(&trim_quotes(&f.name.to_string().to_lowercase()).as_str())
                {
                    self.has_agg_function = true;
                }
            }
            _ => {}
        }
        ControlFlow::Continue(())
    }

    fn pre_visit_query(&mut self, query: &mut Query) -> ControlFlow<Self::Break> {
        if let Some(order_by) = query.order_by.as_mut() {
            for order in order_by.exprs.iter_mut() {
                let mut name_visitor = FieldNameVisitor::new();
                let _ = order.expr.visit(&mut name_visitor);
                if name_visitor.field_names.len() == 1 {
                    let expr_name = name_visitor.field_names.iter().next().unwrap().to_string();
                    self.order_by.push((
                        expr_name,
                        if order.asc.unwrap_or(true) {
                            OrderBy::Asc
                        } else {
                            OrderBy::Desc
                        },
                    ));
                }
            }
        }
        if let sqlparser::ast::SetExpr::Select(select) = query.body.as_mut() {
            for select_item in select.projection.iter_mut() {
                match select_item {
                    SelectItem::ExprWithAlias { expr, alias } => {
                        self.columns_alias
                            .insert((expr.to_string(), alias.value.to_string()));
                    }
                    SelectItem::Wildcard(_) => {
                        self.is_wildcard = true;
                    }
                    _ => {}
                }
            }
            if let GroupByExpr::Expressions(exprs, _) = &mut select.group_by {
                for expr in exprs.iter_mut() {
                    let mut name_visitor = FieldNameVisitor::new();
                    let _ = expr.visit(&mut name_visitor);
                    if name_visitor.field_names.len() == 1 {
                        let expr_name = name_visitor.field_names.iter().next().unwrap().to_string();
                        self.group_by.push(expr_name);
                    }
                }
            }
            if select.distinct.is_some() {
                self.is_distinct = true;
            }
            if let Some(expr) = select.selection.as_ref() {
                // TODO: match_all only support single stream
                if self.schemas.len() == 1 {
                    for (_, schema) in self.schemas.iter() {
                        let stream_settings = unwrap_stream_settings(schema.schema());
                        let fts_fields = get_stream_setting_fts_fields(&stream_settings);
                        let index_fields = get_stream_setting_index_fields(&stream_settings);
                        let index_fields = itertools::chain(fts_fields.iter(), index_fields.iter())
                            .collect::<HashSet<_>>();
                        self.use_inverted_index =
                            checking_inverted_index_inner(&index_fields, expr);
                    }
                }
            } else if is_simple_count_query(select) || is_simple_histogram_query(select) {
                // if there is no selection, but have histogram and fst_fields, also can use
                // inverted index
                if self.schemas.len() == 1 {
                    for (_, schema) in self.schemas.iter() {
                        let stream_settings = unwrap_stream_settings(schema.schema());
                        let fts_fields = get_stream_setting_fts_fields(&stream_settings);
                        let index_fields = get_stream_setting_index_fields(&stream_settings);
                        let index_fields = itertools::chain(fts_fields.iter(), index_fields.iter())
                            .collect::<HashSet<_>>();
                        if !index_fields.is_empty() {
                            self.use_inverted_index = true;
                        }
                    }
                }
            }
        }
        if let Some(Expr::Value(Value::Number(n, _))) = query.limit.as_ref() {
            if let Ok(num) = n.to_string().parse::<i64>() {
                self.limit = Some(num);
            }
        }
        if let Some(offset) = query.offset.as_ref() {
            if let Expr::Value(Value::Number(n, _)) = &offset.value {
                if let Ok(num) = n.to_string().parse::<i64>() {
                    self.offset = Some(num);
                }
            }
        }
        ControlFlow::Continue(())
    }
}

// generate tantivy from sql and remove filter when we can
struct IndexVisitor {
    index_fields: HashSet<String>,
    is_remove_filter: bool,
    count_optimizer_enabled: bool,
    index_condition: Option<IndexCondition>,
    pub can_optimize: bool,
}

impl IndexVisitor {
    fn new(
        schemas: &HashMap<TableReference, Arc<SchemaCache>>,
        is_remove_filter: bool,
        count_optimizer_enabled: bool,
    ) -> Self {
        let index_fields = if let Some((_, schema)) = schemas.iter().next() {
            let stream_settings = unwrap_stream_settings(schema.schema());
            let index_fields = get_stream_setting_index_fields(&stream_settings);
            index_fields.into_iter().collect::<HashSet<_>>()
        } else {
            HashSet::new()
        };
        Self {
            index_fields,
            is_remove_filter,
            count_optimizer_enabled,
            index_condition: None,
            can_optimize: false,
        }
    }

    #[cfg(test)]
    fn new_from_index_fields(
        index_fields: HashSet<String>,
        is_remove_filter: bool,
        count_optimizer_enabled: bool,
    ) -> Self {
        Self {
            index_fields,
            is_remove_filter,
            count_optimizer_enabled,
            index_condition: None,
            can_optimize: false,
        }
    }
}

impl VisitorMut for IndexVisitor {
    type Break = ();

    fn pre_visit_query(&mut self, query: &mut Query) -> ControlFlow<Self::Break> {
        if let sqlparser::ast::SetExpr::Select(select) = query.body.as_mut() {
            if let Some(expr) = select.selection.as_mut() {
                let (index, other_expr) = get_index_condition_from_expr(&self.index_fields, expr);
                self.index_condition = index;

                // if all filter is secondary index or full text index that term is simple, we can
                // always remove the filter
                let can_remove_filter = self
                    .index_condition
                    .as_ref()
                    .map(|v| v.can_remove_filter())
                    .unwrap_or(true);

                // make sure all filter in where clause can be used in inverted index
                if other_expr.is_none()
                    && select.selection.is_some()
                    && (self.count_optimizer_enabled || can_remove_filter)
                {
                    self.can_optimize = true;
                }

                // remove filter when we can
                if self.is_remove_filter || can_remove_filter {
                    select.selection = other_expr;
                }

                // addational check for simple distinct query
                // filter should all extract to index condition and index condition should have
                // the same field as the distinct field
                if can_remove_filter {
                    if let Some(distinct) = is_simple_distinct_query(query) {
                        if let Some(index) = self.index_condition.as_ref() {
                            if !index.is_simple_str_match(&distinct.0) {
                                self.can_optimize = false;
                            }
                        }
                    }
                }
            } else if is_simple_count_query(select) || is_simple_histogram_query(select) {
                // if there is no filter, but have histogram or count, also can use index
                self.can_optimize = true;
            } else if let Some(topn) = is_simple_topn_query(query) {
                if self.index_fields.contains(&topn.0) {
                    // if there is no filter, but have topn, also can use index
                    self.can_optimize = true;
                }
            } else if let Some(distinct) = is_simple_distinct_query(query) {
                if self.index_fields.contains(&distinct.0) {
                    // if there is no filter, but have distinct, also can use index
                    self.can_optimize = true;
                }
            }
        }
        ControlFlow::Continue(())
    }
}

/// get all equal items from where clause
struct PartitionColumnVisitor<'a> {
    equal_items: HashMap<TableReference, Vec<(String, String)>>, // filed = value
    schemas: &'a HashMap<TableReference, Arc<SchemaCache>>,
}

impl<'a> PartitionColumnVisitor<'a> {
    fn new(schemas: &'a HashMap<TableReference, Arc<SchemaCache>>) -> Self {
        Self {
            equal_items: HashMap::new(),
            schemas,
        }
    }
}

impl VisitorMut for PartitionColumnVisitor<'_> {
    type Break = ();

    fn pre_visit_query(&mut self, query: &mut Query) -> ControlFlow<Self::Break> {
        if let sqlparser::ast::SetExpr::Select(select) = query.body.as_ref() {
            if let Some(expr) = select.selection.as_ref() {
                let exprs = split_conjunction(expr);
                for e in exprs {
                    match e {
                        Expr::BinaryOp {
                            left,
                            op: BinaryOperator::Eq,
                            right,
                        } => {
                            let (left, right) = if is_value(left) && is_field(right) {
                                (right, left)
                            } else if is_value(right) && is_field(left) {
                                (left, right)
                            } else {
                                continue;
                            };
                            match left.as_ref() {
                                Expr::Identifier(ident) => {
                                    let mut count = 0;
                                    let field_name = ident.value.clone();
                                    let mut table_name = "".to_string();
                                    for (name, schema) in self.schemas.iter() {
                                        if schema.contains_field(&field_name) {
                                            count += 1;
                                            table_name = name.to_string();
                                        }
                                    }
                                    if count == 1 {
                                        self.equal_items
                                            .entry(TableReference::from(table_name))
                                            .or_default()
                                            .push((
                                                field_name,
                                                trim_quotes(right.to_string().as_str()),
                                            ));
                                    }
                                }
                                Expr::CompoundIdentifier(idents) => {
                                    let (table_name, field_name) = generate_table_reference(idents);
                                    // check if table_name is in schemas, otherwise the table_name
                                    // maybe is a alias
                                    if self.schemas.contains_key(&table_name) {
                                        self.equal_items.entry(table_name).or_default().push((
                                            field_name,
                                            trim_quotes(right.to_string().as_str()),
                                        ));
                                    }
                                }
                                _ => {}
                            }
                        }
                        Expr::InList {
                            expr,
                            list,
                            negated: false,
                        } => {
                            match expr.as_ref() {
                                Expr::Identifier(ident) => {
                                    let mut count = 0;
                                    let field_name = ident.value.clone();
                                    let mut table_name = "".to_string();
                                    for (name, schema) in self.schemas.iter() {
                                        if schema.contains_field(&field_name) {
                                            count += 1;
                                            table_name = name.to_string();
                                        }
                                    }
                                    if count == 1 {
                                        let entry = self
                                            .equal_items
                                            .entry(TableReference::from(table_name))
                                            .or_default();
                                        for val in list.iter() {
                                            entry.push((
                                                field_name.clone(),
                                                trim_quotes(val.to_string().as_str()),
                                            ));
                                        }
                                    }
                                }
                                Expr::CompoundIdentifier(idents) => {
                                    let (table_name, field_name) = generate_table_reference(idents);
                                    // check if table_name is in schemas, otherwise the table_name
                                    // maybe is a alias
                                    if self.schemas.contains_key(&table_name) {
                                        let entry = self.equal_items.entry(table_name).or_default();
                                        for val in list.iter() {
                                            entry.push((
                                                field_name.clone(),
                                                trim_quotes(val.to_string().as_str()),
                                            ));
                                        }
                                    }
                                }
                                _ => {}
                            }
                        }
                        _ => {}
                    }
                }
            }
        }
        ControlFlow::Continue(())
    }
}

/// get all equal items from where clause
struct PrefixColumnVisitor<'a> {
    prefix_items: HashMap<TableReference, Vec<(String, String)>>, // filed like 'value%'
    schemas: &'a HashMap<TableReference, Arc<SchemaCache>>,
}

impl<'a> PrefixColumnVisitor<'a> {
    fn new(schemas: &'a HashMap<TableReference, Arc<SchemaCache>>) -> Self {
        Self {
            prefix_items: HashMap::new(),
            schemas,
        }
    }
}

impl VisitorMut for PrefixColumnVisitor<'_> {
    type Break = ();

    fn pre_visit_query(&mut self, query: &mut Query) -> ControlFlow<Self::Break> {
        if let sqlparser::ast::SetExpr::Select(select) = query.body.as_ref() {
            if let Some(expr) = select.selection.as_ref() {
                let exprs = split_conjunction(expr);
                for e in exprs {
                    if let Expr::Like {
                        negated: false,
                        expr,
                        pattern,
                        escape_char: _,
                        any: _,
                    } = e
                    {
                        match expr.as_ref() {
                            Expr::Identifier(ident) => {
                                let mut count = 0;
                                let field_name = ident.value.clone();
                                let mut table_name = "".to_string();
                                for (name, schema) in self.schemas.iter() {
                                    if schema.contains_field(&field_name) {
                                        count += 1;
                                        table_name = name.to_string();
                                    }
                                }
                                if count == 1 {
                                    let pattern = trim_quotes(pattern.to_string().as_str());
                                    if !pattern.starts_with('%') && pattern.ends_with('%') {
                                        self.prefix_items
                                            .entry(TableReference::from(table_name))
                                            .or_default()
                                            .push((
                                                field_name,
                                                pattern.trim_end_matches('%').to_string(),
                                            ));
                                    }
                                }
                            }
                            Expr::CompoundIdentifier(idents) => {
                                let (table_name, field_name) = generate_table_reference(idents);
                                // check if table_name is in schemas, otherwise the table_name
                                // maybe is a alias
                                if self.schemas.contains_key(&table_name) {
                                    let pattern = trim_quotes(pattern.to_string().as_str());
                                    if !pattern.starts_with('%') && pattern.ends_with('%') {
                                        self.prefix_items.entry(table_name).or_default().push((
                                            field_name,
                                            pattern.trim_end_matches('%').to_string(),
                                        ));
                                    }
                                }
                            }
                            _ => {}
                        }
                    }
                }
            }
        }
        ControlFlow::Continue(())
    }
}

/// get all item from match_all functions
struct MatchVisitor {
    pub match_items: Option<Vec<String>>, // filed = value
}

impl MatchVisitor {
    fn new() -> Self {
        Self { match_items: None }
    }
}

impl VisitorMut for MatchVisitor {
    type Break = ();

    fn pre_visit_expr(&mut self, expr: &mut Expr) -> ControlFlow<Self::Break> {
        if let Expr::Function(func) = expr {
            let name = func.name.to_string().to_lowercase();
            if name == MATCH_ALL_UDF_NAME
                || name == MATCH_ALL_RAW_IGNORE_CASE_UDF_NAME
                || name == MATCH_ALL_RAW_UDF_NAME
                || name == FUZZY_MATCH_ALL_UDF_NAME
            {
                if let FunctionArguments::List(list) = &func.args {
                    if !list.args.is_empty() {
                        let value = trim_quotes(list.args[0].to_string().as_str());
                        match &mut self.match_items {
                            Some(items) => items.push(value),
                            None => self.match_items = Some(vec![value]),
                        }
                    }
                }
            }
        }
        ControlFlow::Continue(())
    }
}

struct FieldNameVisitor {
    pub field_names: HashSet<String>,
}

impl FieldNameVisitor {
    fn new() -> Self {
        Self {
            field_names: HashSet::new(),
        }
    }
}

impl VisitorMut for FieldNameVisitor {
    type Break = ();

    fn pre_visit_expr(&mut self, expr: &mut Expr) -> ControlFlow<Self::Break> {
        if let Expr::Identifier(ident) = expr {
            self.field_names.insert(ident.value.clone());
        }
        ControlFlow::Continue(())
    }
}

// add _timestamp to the query like `SELECT name FROM t` -> `SELECT _timestamp, name FROM t`
struct AddTimestampVisitor {}

impl AddTimestampVisitor {
    fn new() -> Self {
        Self {}
    }
}

impl VisitorMut for AddTimestampVisitor {
    type Break = ();

    fn pre_visit_query(&mut self, query: &mut Query) -> ControlFlow<Self::Break> {
        if let SetExpr::Select(select) = query.body.as_mut() {
            let mut has_timestamp = false;
            for item in select.projection.iter_mut() {
                match item {
                    SelectItem::UnnamedExpr(expr) => {
                        let mut visitor = FieldNameVisitor::new();
                        let _ = expr.visit(&mut visitor);
                        if visitor.field_names.contains(TIMESTAMP_COL_NAME) {
                            has_timestamp = true;
                            break;
                        }
                    }
                    SelectItem::ExprWithAlias { expr, alias: _ } => {
                        let mut visitor = FieldNameVisitor::new();
                        let _ = expr.visit(&mut visitor);
                        if visitor.field_names.contains(TIMESTAMP_COL_NAME) {
                            has_timestamp = true;
                            break;
                        }
                    }
                    SelectItem::Wildcard(_) => {
                        has_timestamp = true;
                        break;
                    }
                    _ => {}
                }
            }
            if !has_timestamp {
                select.projection.insert(
                    0,
                    SelectItem::UnnamedExpr(Expr::Identifier(Ident::new(
                        TIMESTAMP_COL_NAME.to_string(),
                    ))),
                );
            }
        }
        ControlFlow::Continue(())
    }
}

// add _o2_id to the query like `SELECT name FROM t` -> `SELECT _o2_id, name FROM t`
struct AddO2IdVisitor {}

impl AddO2IdVisitor {
    fn new() -> Self {
        Self {}
    }
}

impl VisitorMut for AddO2IdVisitor {
    type Break = ();

    fn pre_visit_query(&mut self, query: &mut Query) -> ControlFlow<Self::Break> {
        if let SetExpr::Select(select) = query.body.as_mut() {
            let mut has_o2_id = false;
            for item in select.projection.iter_mut() {
                match item {
                    SelectItem::UnnamedExpr(expr) => {
                        let mut visitor = FieldNameVisitor::new();
                        let _ = expr.visit(&mut visitor);
                        if visitor.field_names.contains(ID_COL_NAME) {
                            has_o2_id = true;
                            break;
                        }
                    }
                    SelectItem::ExprWithAlias { expr, alias: _ } => {
                        let mut visitor = FieldNameVisitor::new();
                        let _ = expr.visit(&mut visitor);
                        if visitor.field_names.contains(ID_COL_NAME) {
                            has_o2_id = true;
                            break;
                        }
                    }
                    SelectItem::Wildcard(_) => {
                        has_o2_id = true;
                        break;
                    }
                    _ => {}
                }
            }
            if !has_o2_id {
                select.projection.insert(
                    0,
                    SelectItem::UnnamedExpr(Expr::Identifier(Ident::new(ID_COL_NAME.to_string()))),
                );
            }
        }
        ControlFlow::Continue(())
    }
}

// check if the query is simple count query
// 1. doesn't have subquery
// 2. doesn't have join
// 3. doesn't have group by
// 4. doesn't have SetOperation(UNION/EXCEPT/INTERSECT of two queries)
// 5. doesn't have distinct
//
// either only has count(*) -> SimpleCount
// or has histogram(...) and count(*) -> SimpleHistogram
// or select id, count(*) as cnt from stream group by id order by cnt -> SimpleTopN
struct IndexOptimizeModeVisitor {
    index_fields: HashSet<String>,
    pub is_simple_count: bool,
    pub is_simple_histogram: bool,
    pub simple_topn: Option<(String, usize, bool)>,
    pub simple_distinct: Option<(String, usize, bool)>,
}

impl IndexOptimizeModeVisitor {
    fn new(schemas: &HashMap<TableReference, Arc<SchemaCache>>) -> Self {
        let index_fields = if let Some((_, schema)) = schemas.iter().next() {
            let stream_settings = unwrap_stream_settings(schema.schema());
            let index_fields = get_stream_setting_index_fields(&stream_settings);
            index_fields.into_iter().collect::<HashSet<_>>()
        } else {
            HashSet::new()
        };

        Self {
            index_fields,
            is_simple_count: false,
            is_simple_histogram: false,
            simple_topn: None,
            simple_distinct: None,
        }
    }

    #[cfg(test)]
    fn new_from_index_fields(index_fields: HashSet<String>) -> Self {
        Self {
            index_fields,
            is_simple_count: false,
            is_simple_histogram: false,
            simple_topn: None,
            simple_distinct: None,
        }
    }
}

impl VisitorMut for IndexOptimizeModeVisitor {
    type Break = ();

    fn pre_visit_query(&mut self, query: &mut Query) -> ControlFlow<Self::Break> {
        if let sqlparser::ast::SetExpr::Select(select) = query.body.as_ref() {
            if select.projection.len() > 2
                || select.distinct.is_some()
                || select.from.len() > 1
                || select.from.iter().any(|from| {
                    !from.joins.is_empty()
                        || matches!(
                            from.relation,
                            TableFactor::Derived { .. } | TableFactor::Function { .. }
                        )
                })
            {
                return ControlFlow::Break(());
            }

            if select.projection.len() == 1
                && matches!(select.group_by, GroupByExpr::Expressions(ref expr, _) if expr.is_empty())
            {
                self.is_simple_count = is_simple_count_query(select);
            } else if is_simple_histogram_query(select) {
                self.is_simple_histogram = true;
            } else if let Some(topn) = is_simple_topn_query(query) {
                if self.index_fields.contains(&topn.0) {
                    self.simple_topn = Some(topn);
                }
            } else if let Some(distinct) = is_simple_distinct_query(query) {
                if self.index_fields.contains(&distinct.0) {
                    self.simple_distinct = Some(distinct);
                }
            }
        }
        if self.is_simple_count
            || self.is_simple_histogram
            || self.simple_topn.is_some()
            || self.simple_distinct.is_some()
        {
            return ControlFlow::Break(());
        }
        ControlFlow::Continue(())
    }

    fn pre_visit_expr(&mut self, expr: &mut Expr) -> ControlFlow<Self::Break> {
        if matches!(
            expr,
            Expr::Subquery(_) | Expr::Exists { .. } | Expr::InSubquery { .. }
        ) {
            self.is_simple_count = false;
            self.is_simple_histogram = false;
            self.simple_topn = None;
            self.simple_distinct = None;
            return ControlFlow::Break(());
        }
        ControlFlow::Continue(())
    }
}

fn is_complex_query(statement: &mut Statement) -> bool {
    let mut visitor = ComplexQueryVisitor::new();
    let _ = statement.visit(&mut visitor);
    visitor.is_complex
}

// check if the query is only count(*) query
fn is_simple_count_query(select: &Select) -> bool {
    select.projection.len() == 1 && is_sql_func(&select.projection[0], "count", true)
}

// check if the query is only histogram & count query
fn is_simple_histogram_query(select: &Select) -> bool {
    select.projection.len() == 2
        && is_sql_func(&select.projection[0], "histogram", false)
        && is_sql_func(&select.projection[1], "count", true)
}

// check if the query is only topn query
// the topn query: `select id, count(*) as cnt from stream group by id order by cnt desc limit 10`
fn is_simple_topn_query(query: &Query) -> Option<(String, usize, bool)> {
    let select = match query.body.as_ref() {
        sqlparser::ast::SetExpr::Select(select) => select,
        _ => return None,
    };

    // Must have exactly 2 projections: a field and count(*)
    if select.projection.len() != 2 {
        return None;
    }

    // First projection should be a simple field (not a function)
    let field_name = match &select.projection[0] {
        SelectItem::UnnamedExpr(expr) | SelectItem::ExprWithAlias { expr, .. }
            if matches!(expr, Expr::Identifier(_) | Expr::CompoundIdentifier(_)) =>
        {
            get_field_name(expr)
        }
        _ => return None,
    };

    // Second projection should be count(*)
    if !is_sql_func(&select.projection[1], "count", true) {
        return None;
    }

    // Must have GROUP BY with exactly one expression
    match &select.group_by {
        GroupByExpr::Expressions(exprs, _) if exprs.len() == 1 => {}
        _ => return None,
    };

    // Check if ORDER BY references the count(*) function (with alias support)
    let count_alias = match &select.projection[1] {
        SelectItem::ExprWithAlias { alias, .. } => Some(alias.value.clone()),
        _ => None,
    };

    let mut order_by_references_count = false;
    if let Some(order_by) = &query.order_by {
        if order_by.exprs.len() == 1 {
            match &order_by.exprs[0].expr {
                Expr::Identifier(ident) => {
                    // Check if it's the count alias
                    if let Some(alias) = &count_alias {
                        if ident.value == *alias && order_by.exprs[0].asc == Some(false) {
                            order_by_references_count = true;
                        }
                    }
                }
                Expr::Function(func) => {
                    // Check if it's count(*) function directly
                    let name = trim_quotes(&func.name.to_string().to_lowercase());
                    if name == "count" {
                        if let FunctionArguments::List(list) = &func.args {
                            if list.args.len() == 1
                                && trim_quotes(&list.args[0].to_string()) == "*"
                                && order_by.exprs[0].asc == Some(false)
                            {
                                order_by_references_count = true;
                            }
                        }
                    }
                }
                _ => {}
            }
        }
    }

    // check if limit is present
    let limit = match &query.limit {
        Some(Expr::Value(Value::Number(v, _b))) => {
            let v: i64 = v.parse().unwrap_or(0);
            std::cmp::min(v, MAX_LIMIT) as usize
        }
        _ => return None,
    };

    if order_by_references_count {
        Some((field_name, limit, order_by_references_count))
    } else {
        None
    }
}

// check if the query is only distinct query
// the distinct query: `select id from stream group by id order by id asc limit 10`
fn is_simple_distinct_query(query: &Query) -> Option<(String, usize, bool)> {
    let select = match query.body.as_ref() {
        sqlparser::ast::SetExpr::Select(select) => select,
        _ => return None,
    };

    // Must have exactly 1 projection: a simple field (not a function)
    if select.projection.len() != 1 {
        return None;
    }

    // First projection should be a simple field (not a function)
    let field_name = match &select.projection[0] {
        SelectItem::UnnamedExpr(expr) | SelectItem::ExprWithAlias { expr, .. }
            if matches!(expr, Expr::Identifier(_) | Expr::CompoundIdentifier(_)) =>
        {
            get_field_name(expr)
        }
        _ => return None,
    };

    // Check if ORDER BY references the field (with alias support)
    let field_alias = match &select.projection[0] {
        SelectItem::ExprWithAlias { alias, .. } => Some(alias.value.clone()),
        _ => None,
    };

    // Must have GROUP BY with exactly one expression that references the same field
    let group_by_field = match &select.group_by {
        GroupByExpr::Expressions(exprs, _) if exprs.len() == 1 => match &exprs[0] {
            Expr::Identifier(ident) => Some(ident.value.clone()),
            Expr::CompoundIdentifier(idents) => {
                if !idents.is_empty() {
                    Some(idents.last().unwrap().value.clone())
                } else {
                    None
                }
            }
            _ => None,
        },
        _ => return None,
    };

    // GROUP BY field must match SELECT field (with alias support)
    if let Some(group_by_field_name) = group_by_field.as_ref() {
        if !field_matches_with_alias(&field_name, field_alias.as_deref(), group_by_field_name) {
            return None;
        }
    } else {
        return None;
    }

    // Check if ORDER BY references the same field
    let mut order_by_references_field = false;
    let mut is_asc = false;
    if let Some(order_by) = &query.order_by {
        if order_by.exprs.len() == 1 {
            match &order_by.exprs[0].expr {
                Expr::Identifier(ident) => {
                    if field_matches_with_alias(&field_name, field_alias.as_deref(), &ident.value) {
                        order_by_references_field = true;
                        is_asc = order_by.exprs[0].asc.unwrap_or(true);
                    }
                }
                Expr::CompoundIdentifier(idents) => {
                    if !idents.is_empty()
                        && field_matches_with_alias(
                            &field_name,
                            field_alias.as_deref(),
                            &idents.last().unwrap().value,
                        )
                    {
                        order_by_references_field = true;
                        is_asc = order_by.exprs[0].asc.unwrap_or(true);
                    }
                }
                _ => {}
            }
        }
    }

    // ORDER BY field must match SELECT field
    if !order_by_references_field {
        return None;
    }

    // check if limit is present
    let limit = match &query.limit {
        Some(Expr::Value(Value::Number(v, _b))) => {
            let v: i64 = v.parse().unwrap_or(0);
            std::cmp::min(v, MAX_LIMIT) as usize
        }
        _ => return None,
    };

    Some((field_name, limit, is_asc))
}

// Check if the query is a simple `select sql_func(*)` without modifiers
fn is_sql_func(select: &SelectItem, fn_name: &str, with_star: bool) -> bool {
    match select {
        SelectItem::UnnamedExpr(expr) | SelectItem::ExprWithAlias { expr, .. } => {
            if let Expr::Function(func) = expr {
                let name = trim_quotes(&func.name.to_string().to_lowercase());
                // Check function name matches and has no special modifiers
                let has_no_modifiers =
                    func.filter.is_none() && func.over.is_none() && func.within_group.is_empty();

                // If with_start is true, check for single "*" argument
                let has_valid_args = if with_star {
                    matches!(
                        &func.args,
                        FunctionArguments::List(list)
                            if list.args.len() == 1
                            && trim_quotes(&list.args[0].to_string()) == "*"
                    )
                } else {
                    true
                };

                name == fn_name && has_no_modifiers && has_valid_args
            } else {
                false
            }
        }
        _ => false,
    }
}

// check if the query is complex query
// 1. has subquery
// 2. has join
// 3. has group by
// 4. has aggregate
// 5. has SetOperation(UNION/EXCEPT/INTERSECT of two queries)
// 6. has distinct
// 7. has wildcard
struct ComplexQueryVisitor {
    pub is_complex: bool,
}

impl ComplexQueryVisitor {
    fn new() -> Self {
        Self { is_complex: false }
    }
}

impl VisitorMut for ComplexQueryVisitor {
    type Break = ();

    fn pre_visit_query(&mut self, query: &mut Query) -> ControlFlow<Self::Break> {
        match query.body.as_ref() {
            sqlparser::ast::SetExpr::Select(select) => {
                // check if has group by
                match select.group_by {
                    GroupByExpr::Expressions(ref expr, _) => self.is_complex = !expr.is_empty(),
                    _ => self.is_complex = true,
                }
                // check if has join
                if select.from.len() > 1 || select.from.iter().any(|from| !from.joins.is_empty()) {
                    self.is_complex = true;
                }
                if select.distinct.is_some() {
                    self.is_complex = true;
                }
                if self.is_complex {
                    return ControlFlow::Break(());
                }
            }
            // check if SetOperation
            sqlparser::ast::SetExpr::SetOperation { .. } => {
                self.is_complex = true;
                return ControlFlow::Break(());
            }
            _ => {}
        }
        ControlFlow::Continue(())
    }

    fn pre_visit_expr(&mut self, expr: &mut Expr) -> ControlFlow<Self::Break> {
        match expr {
            // check if has subquery
            Expr::Subquery(_) | Expr::Exists { .. } | Expr::InSubquery { .. } => {
                self.is_complex = true;
            }
            // check if has aggregate function or window function
            Expr::Function(func) => {
                if AGGREGATE_UDF_LIST
                    .contains(&trim_quotes(&func.name.to_string().to_lowercase()).as_str())
                    || func.filter.is_some()
                    || func.over.is_some()
                    || !func.within_group.is_empty()
                {
                    self.is_complex = true;
                }
            }
            // check select * from table
            Expr::Wildcard(_) => self.is_complex = true,
            _ => {}
        }
        if self.is_complex {
            return ControlFlow::Break(());
        }
        ControlFlow::Continue(())
    }
}

#[derive(Debug)]
struct HistogramIntervalVisitor {
    pub interval: Option<i64>,
    time_range: Option<(i64, i64)>,
}

impl HistogramIntervalVisitor {
    fn new(time_range: Option<(i64, i64)>) -> Self {
        Self {
            interval: None,
            time_range,
        }
    }
}

impl VisitorMut for HistogramIntervalVisitor {
    type Break = ();

    fn pre_visit_expr(&mut self, expr: &mut Expr) -> ControlFlow<Self::Break> {
        if let Expr::Function(func) = expr {
            if func.name.to_string().to_lowercase() == "histogram" {
                if let FunctionArguments::List(list) = &func.args {
                    let mut args = list.args.iter();
                    // first is field
                    let _ = args.next();
                    // second is interval
                    let interval = if let Some(interval) = args.next() {
                        let interval = interval
                            .to_string()
                            .trim_matches(|v| v == '\'' || v == '"')
                            .to_string();
                        match interval.parse::<u16>() {
                            Ok(v) => generate_histogram_interval(self.time_range, v),
                            Err(_) => interval,
                        }
                    } else {
                        generate_histogram_interval(self.time_range, 0)
                    };
                    self.interval =
                        Some(convert_histogram_interval_to_seconds(&interval).unwrap_or_default());
                }
                return ControlFlow::Break(());
            }
        }
        ControlFlow::Continue(())
    }
}

struct TrackTotalHitsVisitor {}

impl TrackTotalHitsVisitor {
    fn new() -> Self {
        Self {}
    }
}

impl VisitorMut for TrackTotalHitsVisitor {
    type Break = ();

    fn pre_visit_query(&mut self, query: &mut Query) -> ControlFlow<Self::Break> {
        match query.body.as_mut() {
            SetExpr::Select(select) => {
                let (field_expr, duplicate_treatment) = if select.distinct.is_some() {
                    match select.projection.first() {
                        Some(SelectItem::UnnamedExpr(expr)) => (
                            FunctionArgExpr::Expr(expr.clone()),
                            Some(DuplicateTreatment::Distinct),
                        ),
                        Some(SelectItem::ExprWithAlias { expr, alias: _ }) => (
                            FunctionArgExpr::Expr(expr.clone()),
                            Some(DuplicateTreatment::Distinct),
                        ),
                        _ => (FunctionArgExpr::Wildcard, None),
                    }
                } else {
                    (FunctionArgExpr::Wildcard, None)
                };

                select.group_by = GroupByExpr::Expressions(vec![], vec![]);
                select.having = None;
                select.sort_by = vec![];
                select.projection = vec![SelectItem::ExprWithAlias {
                    expr: Expr::Function(Function {
                        name: ObjectName(vec![Ident::new("count")]),
                        parameters: FunctionArguments::None,
                        args: FunctionArguments::List(FunctionArgumentList {
                            args: vec![FunctionArg::Unnamed(field_expr)],
                            duplicate_treatment,
                            clauses: vec![],
                        }),
                        filter: None,
                        null_treatment: None,
                        over: None,
                        within_group: vec![],
                        uses_odbc_syntax: false,
                    }),
                    alias: Ident::new("zo_sql_num"),
                }];
                select.distinct = None;
                query.order_by = None;
            }
            SetExpr::SetOperation { .. } => {
                let select = Box::new(SetExpr::Select(Box::new(Select {
                    select_token: AttachedToken::empty(),
                    distinct: None,
                    top: None,
                    top_before_distinct: false,
                    projection: vec![SelectItem::ExprWithAlias {
                        expr: Expr::Function(Function {
                            name: ObjectName(vec![Ident::new("count")]),
                            parameters: FunctionArguments::None,
                            args: FunctionArguments::List(FunctionArgumentList {
                                args: vec![FunctionArg::Unnamed(FunctionArgExpr::Wildcard)],
                                duplicate_treatment: None,
                                clauses: vec![],
                            }),
                            filter: None,
                            null_treatment: None,
                            over: None,
                            within_group: vec![],
                            uses_odbc_syntax: false,
                        }),
                        alias: Ident::new("zo_sql_num"),
                    }],
                    into: None,
                    from: vec![TableWithJoins {
                        relation: TableFactor::Derived {
                            lateral: false,
                            subquery: Box::new(query.clone()),
                            alias: None,
                        },
                        joins: vec![],
                    }],
                    lateral_views: vec![],
                    selection: None,
                    group_by: GroupByExpr::Expressions(vec![], vec![]),
                    having: None,
                    prewhere: None,
                    sort_by: vec![],
                    cluster_by: vec![],
                    distribute_by: vec![],
                    named_window: vec![],
                    qualify: None,
                    window_before_qualify: false,
                    connect_by: None,
                    value_table_mode: None,
                })));
                *query = Query {
                    with: None,
                    body: select,
                    order_by: None,
                    limit: None,
                    offset: None,
                    fetch: None,
                    limit_by: vec![],
                    for_clause: None,
                    locks: vec![],
                    settings: None,
                    format_clause: None,
                };
            }
            _ => {}
        }
        ControlFlow::Break(())
    }
}

fn generate_table_reference(idents: &[Ident]) -> (TableReference, String) {
    if idents.len() == 2 {
        let table_name = idents[0].value.clone();
        let field_name = idents[1].value.clone();
        (TableReference::from(table_name), field_name)
    } else {
        let stream_type = idents[0].value.clone();
        let table_name = idents[1].value.clone();
        let field_name = idents[2].value.clone();
        (TableReference::partial(stream_type, table_name), field_name)
    }
}

fn checking_inverted_index_inner(index_fields: &HashSet<&String>, expr: &Expr) -> bool {
    match expr {
        Expr::Identifier(Ident {
            value,
            quote_style: _,
            span: _,
        }) => index_fields.contains(value),
        Expr::Nested(expr) => checking_inverted_index_inner(index_fields, expr),
        Expr::BinaryOp { left, op, right } => match op {
            BinaryOperator::And => true,
            BinaryOperator::Or => {
                checking_inverted_index_inner(index_fields, left)
                    && checking_inverted_index_inner(index_fields, right)
            }
            BinaryOperator::Eq => checking_inverted_index_inner(index_fields, left),
            _ => false,
        },
        Expr::InList {
            expr,
            list: _,
            negated: _,
        } => checking_inverted_index_inner(index_fields, expr),
        Expr::Like {
            negated: _,
            expr,
            pattern: _,
            escape_char: _,
            any: _,
        } => checking_inverted_index_inner(index_fields, expr),
        Expr::Function(func) => {
            let f = func.name.to_string().to_lowercase();

            if f == MATCH_ALL_UDF_NAME || f == FUZZY_MATCH_ALL_UDF_NAME {
                return true;
            }

            if f == STR_MATCH_UDF_NAME || f == STR_MATCH_UDF_IGNORE_CASE_NAME {
                if let FunctionArguments::List(list) = &func.args {
                    return list.args.len() == 2
                        && index_fields.contains(&get_arg_name(&list.args[0]));
                }
            }

            false
        }
        _ => false,
    }
}

pub fn generate_histogram_interval(time_range: Option<(i64, i64)>, num: u16) -> String {
    if time_range.is_none() || time_range.unwrap().eq(&(0, 0)) {
        return "1 hour".to_string();
    }
    let time_range = time_range.unwrap();
    if num > 0 {
        return format!(
            "{} second",
            std::cmp::max(
                (time_range.1 - time_range.0)
                    / Duration::try_seconds(1)
                        .unwrap()
                        .num_microseconds()
                        .unwrap()
                    / num as i64,
                1
            )
        );
    }

    let intervals = [
        (Duration::try_hours(24 * 60), "1 day"),
        (Duration::try_hours(24 * 30), "12 hour"),
        (Duration::try_hours(24 * 28), "6 hour"),
        (Duration::try_hours(24 * 21), "3 hour"),
        (Duration::try_hours(24 * 15), "2 hour"),
        (Duration::try_hours(6), "1 hour"),
        (Duration::try_hours(2), "1 minute"),
        (Duration::try_hours(1), "30 second"),
        (Duration::try_minutes(30), "15 second"),
        (Duration::try_minutes(15), "10 second"),
    ];
    for (time, interval) in intervals.iter() {
        let time = time.unwrap().num_microseconds().unwrap();
        if (time_range.1 - time_range.0) >= time {
            return interval.to_string();
        }
    }
    "10 second".to_string()
}

pub fn convert_histogram_interval_to_seconds(interval: &str) -> Result<i64, Error> {
    let interval = interval.trim();
    let (num, unit) = interval
        .find(|c: char| !c.is_numeric())
        .map(|pos| interval.split_at(pos))
        .ok_or_else(|| Error::Message("Invalid interval format".to_string()))?;

    let seconds = match unit.trim().to_lowercase().as_str() {
        "second" | "seconds" | "s" | "secs" | "sec" => num.parse::<i64>(),
        "minute" | "minutes" | "m" | "mins" | "min" => num.parse::<i64>().map(|n| n * 60),
        "hour" | "hours" | "h" | "hrs" | "hr" => num.parse::<i64>().map(|n| n * 3600),
        "day" | "days" | "d" => num.parse::<i64>().map(|n| n * 86400),
        _ => {
            return Err(Error::ErrorCode(ErrorCodes::SearchSQLNotValid(
                "Unsupported histogram interval unit".to_string(),
            )));
        }
    };
    seconds.map_err(|_| {
        Error::ErrorCode(ErrorCodes::SearchSQLNotValid(
            "Invalid number format".to_string(),
        ))
    })
}

pub fn pickup_where(sql: &str, meta: Option<MetaSql>) -> Result<Option<String>, Error> {
    #[allow(deprecated)]
    let meta = match meta {
        Some(v) => v,
        None => match MetaSql::new(sql) {
            Ok(meta) => meta,
            Err(_) => {
                return Err(Error::ErrorCode(ErrorCodes::SearchSQLNotValid(
                    sql.to_string(),
                )));
            }
        },
    };
    let Some(caps) = RE_WHERE.captures(sql) else {
        return Ok(None);
    };
    let mut where_str = caps.get(1).unwrap().as_str().to_string();
    if !meta.group_by.is_empty() {
        where_str = where_str[0..where_str.to_lowercase().rfind(" group ").unwrap()].to_string();
    } else if meta.having {
        where_str = where_str[0..where_str.to_lowercase().rfind(" having ").unwrap()].to_string();
    } else if !meta.order_by.is_empty() {
        where_str = where_str[0..where_str.to_lowercase().rfind(" order ").unwrap()].to_string();
    } else if meta.limit > 0 || where_str.to_lowercase().ends_with(" limit 0") {
        where_str = where_str[0..where_str.to_lowercase().rfind(" limit ").unwrap()].to_string();
    } else if meta.offset > 0 {
        where_str = where_str[0..where_str.to_lowercase().rfind(" offset ").unwrap()].to_string();
    }
    Ok(Some(where_str))
}

fn o2_id_is_needed(
    schemas: &HashMap<TableReference, Arc<SchemaCache>>,
    search_event_type: &Option<SearchEventType>,
) -> bool {
    // avoid automatically adding _o2_id for pipeline queries
    !matches!(search_event_type, Some(SearchEventType::DerivedStream))
        && schemas.values().any(|schema| {
            let stream_setting = unwrap_stream_settings(schema.schema());
            stream_setting
                .is_some_and(|setting| setting.store_original_data || setting.index_original_data)
        })
}

#[cfg(feature = "enterprise")]
struct ExtractKeyNamesVisitor {
    keys: Vec<String>,
    error: Option<Error>,
}

#[cfg(feature = "enterprise")]
impl ExtractKeyNamesVisitor {
    fn new() -> Self {
        Self {
            keys: Vec::new(),
            error: None,
        }
    }
}

#[cfg(feature = "enterprise")]
impl VisitorMut for ExtractKeyNamesVisitor {
    type Break = ();

    fn pre_visit_expr(&mut self, expr: &mut Expr) -> ControlFlow<Self::Break> {
        if let Expr::Function(Function {
            name: ObjectName(names),
            args,
            ..
        }) = expr
        {
            // cipher functions will always be 1-part names
            if names.len() != 1 {
                return ControlFlow::Continue(());
            }
            let fname = names.first().unwrap();
            if fname.value == ENCRYPT_UDF_NAME
                || fname.value == DECRYPT_UDF_NAME
                || fname.value == DECRYPT_SLOW_UDF_NAME
            {
                let list = match args {
                    FunctionArguments::List(list) => list,
                    _ => {
                        self.error = Some(Error::Message(
                            "invalid arguments to cipher function".to_string(),
                        ));
                        return ControlFlow::Continue(());
                    }
                };
                if list.args.len() < 2 {
                    self.error = Some(Error::Message(
                        "invalid number of arguments to cipher function, expected at least 2: column, key and optional path".to_string(),
                    ));
                    return ControlFlow::Continue(());
                }
                let arg = match &list.args[1] {
                    FunctionArg::Named { arg, .. } => arg,
                    FunctionArg::Unnamed(arg) => arg,
                    FunctionArg::ExprNamed { arg, .. } => arg,
                };
                match arg {
                    FunctionArgExpr::Expr(Expr::Value(
                        sqlparser::ast::Value::SingleQuotedString(s),
                    )) => {
                        self.keys.push(s.to_owned());
                    }
                    _ => {
                        self.error = Some(Error::Message(
                            "key name must be a static string in cipher function".to_string(),
                        ));
                        return ControlFlow::Continue(());
                    }
                }
            }
        }
        ControlFlow::Continue(())
    }
}

#[cfg(feature = "enterprise")]
pub fn get_cipher_key_names(sql: &str) -> Result<Vec<String>, Error> {
    let dialect = &PostgreSqlDialect {};
    let mut statement = Parser::parse_sql(dialect, sql)
        .map_err(|e| Error::Message(e.to_string()))?
        .pop()
        .unwrap();
    let mut visitor = ExtractKeyNamesVisitor::new();
    statement.visit(&mut visitor);
    if let Some(e) = visitor.error {
        Err(e)
    } else {
        Ok(visitor.keys)
    }
}

/// check if the sql is complex query, if not, add ordering term by timestamp
pub fn check_or_add_order_by_timestamp(sql: &str, is_asc: bool) -> infra::errors::Result<String> {
    let mut statement = Parser::parse_sql(&PostgreSqlDialect {}, sql)
        .map_err(|e| Error::Message(e.to_string()))?
        .pop()
        .unwrap();
    if is_complex_query(&mut statement) {
        return Ok(sql.to_string());
    }
    let mut visitor = AddOrderingTermVisitor::new(TIMESTAMP_COL_NAME.to_string(), is_asc);
    let _ = statement.visit(&mut visitor);
    Ok(statement.to_string())
}

struct AddOrderingTermVisitor {
    field: String,
    is_asc: bool,
}

impl AddOrderingTermVisitor {
    fn new(field: String, is_asc: bool) -> Self {
        Self { field, is_asc }
    }
}

impl VisitorMut for AddOrderingTermVisitor {
    type Break = ();

    fn pre_visit_query(&mut self, query: &mut Query) -> ControlFlow<Self::Break> {
        if query.order_by.is_none() {
            query.order_by = Some(sqlparser::ast::OrderBy {
                exprs: vec![OrderByExpr {
                    expr: Expr::Identifier(Ident::new(self.field.clone())),
                    asc: Some(self.is_asc),
                    nulls_first: None,
                    with_fill: None,
                }],
                interpolate: None,
            });
        }
        ControlFlow::Continue(())
    }
}

pub fn add_new_filters_with_and_operator(
    sql: &str,
    filters: HashMap<String, String>,
) -> infra::errors::Result<String> {
    if sql.is_empty() || filters.is_empty() {
        return Ok(sql.to_string());
    }

    let mut statement = Parser::parse_sql(&PostgreSqlDialect {}, sql)
        .map_err(|e| Error::Message(e.to_string()))?
        .pop()
        .unwrap();
    if is_complex_query(&mut statement) {
        return Ok(sql.to_string());
    }
    let mut visitor = AddNewFiltersWithAndOperatorVisitor::new(filters);
    let _ = statement.visit(&mut visitor);
    Ok(statement.to_string())
}

struct AddNewFiltersWithAndOperatorVisitor {
    filters: HashMap<String, String>,
}

impl AddNewFiltersWithAndOperatorVisitor {
    fn new(filters: HashMap<String, String>) -> Self {
        Self { filters }
    }

    fn build_selection(&mut self) -> Option<Expr> {
        if self.filters.is_empty() {
            return None;
        }
        let mut exprs = Vec::with_capacity(self.filters.len());
        let mut keys = self.filters.keys().collect::<Vec<_>>();
        keys.sort();
        for key in keys {
            let value = self.filters.get(key).unwrap();
            exprs.push(Expr::BinaryOp {
                left: Box::new(Expr::Identifier(Ident::new(key.to_string()))),
                op: BinaryOperator::Eq,
                right: Box::new(Expr::Value(Value::SingleQuotedString(value.to_string()))),
            });
        }
        let exprs = exprs.iter().collect();
        conjunction(exprs)
    }
}

impl VisitorMut for AddNewFiltersWithAndOperatorVisitor {
    type Break = ();

    fn pre_visit_query(&mut self, query: &mut Query) -> ControlFlow<Self::Break> {
        let Some(filter_exprs) = self.build_selection() else {
            return ControlFlow::Break(());
        };
        match query.body.as_mut() {
            SetExpr::Select(statement) => match statement.selection.as_mut() {
                None => {
                    statement.selection = Some(filter_exprs);
                }
                Some(selection) => {
                    statement.selection = Some(Expr::BinaryOp {
                        left: if matches!(
                            selection,
                            Expr::BinaryOp {
                                op: BinaryOperator::Or,
                                ..
                            }
                        ) {
                            Box::new(Expr::Nested(Box::new(selection.clone())))
                        } else {
                            Box::new(selection.clone())
                        },
                        op: BinaryOperator::And,
                        // the right side must be AND so don't need to check
                        right: Box::new(filter_exprs),
                    });
                }
            },
            _ => {
                return ControlFlow::Break(());
            }
        };
        ControlFlow::Continue(())
    }
}

/// Helper function to resolve field names considering aliases
/// Returns true if the given field_name matches either the actual field name or its alias
fn field_matches_with_alias(field_name: &str, alias: Option<&str>, target_field: &str) -> bool {
    // Direct match with field name
    if field_name == target_field {
        return true;
    }

    // Match with alias if present
    if let Some(alias_name) = alias {
        if alias_name == target_field {
            return true;
        }
    }

    false
}

#[cfg(test)]
mod tests {

    use arrow_schema::{DataType, Field};
    use sqlparser::dialect::GenericDialect;

    use super::*;

    #[test]
    fn test_index_visitor1() {
        let sql = "SELECT * FROM t WHERE name = 'a' AND age = 1 AND (name = 'b' OR (match_all('good') AND match_all('bar'))) AND (match_all('foo') OR age = 2)";
        let mut statement = sqlparser::parser::Parser::parse_sql(&GenericDialect {}, &sql)
            .unwrap()
            .pop()
            .unwrap();
        let mut index_fields = HashSet::new();
        index_fields.insert("name".to_string());
        let mut index_visitor = IndexVisitor::new_from_index_fields(index_fields, true, true);
        let _ = statement.visit(&mut index_visitor);
        let expected = "name=a AND (name=b OR (_all:good AND _all:bar))";
        let expected_sql = "SELECT * FROM t WHERE age = 1 AND (match_all('foo') OR age = 2)";
        assert_eq!(
            index_visitor.index_condition.clone().unwrap().to_query(),
            expected
        );
        assert_eq!(statement.to_string(), expected_sql);
    }

    #[test]
    fn test_index_visitor2() {
        let sql = "SELECT * FROM t WHERE name is not null AND age > 1 AND (match_all('foo') OR abs(age) = 2)";
        let mut statement = sqlparser::parser::Parser::parse_sql(&GenericDialect {}, &sql)
            .unwrap()
            .pop()
            .unwrap();
        let mut index_fields = HashSet::new();
        index_fields.insert("name".to_string());
        let mut index_visitor = IndexVisitor::new_from_index_fields(index_fields, true, true);
        let _ = statement.visit(&mut index_visitor);
        let expected = "";
        let expected_sql = "SELECT * FROM t WHERE name IS NOT NULL AND age > 1 AND (match_all('foo') OR abs(age) = 2)";
        assert_eq!(
            index_visitor
                .index_condition
                .clone()
                .unwrap_or_default()
                .to_query(),
            expected
        );
        assert_eq!(statement.to_string(), expected_sql);
    }

    #[test]
    fn test_index_visitor3() {
        let sql = "SELECT * FROM t WHERE (name = 'b' OR (match_all('good') AND match_all('bar'))) OR (match_all('foo') OR age = 2)";
        let mut statement = sqlparser::parser::Parser::parse_sql(&GenericDialect {}, &sql)
            .unwrap()
            .pop()
            .unwrap();
        let mut index_fields = HashSet::new();
        index_fields.insert("name".to_string());
        let mut index_visitor = IndexVisitor::new_from_index_fields(index_fields, true, true);
        let _ = statement.visit(&mut index_visitor);
        let expected = "";
        let expected_sql = "SELECT * FROM t WHERE (name = 'b' OR (match_all('good') AND match_all('bar'))) OR (match_all('foo') OR age = 2)";
        assert_eq!(
            index_visitor
                .index_condition
                .clone()
                .unwrap_or_default()
                .to_query(),
            expected
        );
        assert_eq!(statement.to_string(), expected_sql);
    }

    #[test]
    fn test_index_visitor4() {
        let sql = "SELECT * FROM t WHERE (name = 'b' OR (match_all('good') AND match_all('bar'))) OR (match_all('foo') AND name = 'c')";
        let mut statement = sqlparser::parser::Parser::parse_sql(&GenericDialect {}, &sql)
            .unwrap()
            .pop()
            .unwrap();
        let mut index_fields = HashSet::new();
        index_fields.insert("name".to_string());
        let mut index_visitor = IndexVisitor::new_from_index_fields(index_fields, true, true);
        let _ = statement.visit(&mut index_visitor);
        let expected = "((name=b OR (_all:good AND _all:bar)) OR (_all:foo AND name=c))";
        let expected_sql = "SELECT * FROM t";
        assert_eq!(
            index_visitor.index_condition.clone().unwrap().to_query(),
            expected
        );
        assert_eq!(statement.to_string(), expected_sql);
    }

    #[test]
    fn test_index_visitor5() {
        let sql = "SELECT * FROM t WHERE (foo = 'b' OR foo = 'c') AND foo = 'd' AND ((match_all('good') AND match_all('bar')) OR (match_all('foo') AND name = 'c'))";
        let mut statement = sqlparser::parser::Parser::parse_sql(&GenericDialect {}, &sql)
            .unwrap()
            .pop()
            .unwrap();
        let mut index_fields = HashSet::new();
        index_fields.insert("name".to_string());
        let mut index_visitor = IndexVisitor::new_from_index_fields(index_fields, true, true);
        let _ = statement.visit(&mut index_visitor);
        let expected = "((_all:good AND _all:bar) OR (_all:foo AND name=c))";
        let expected_sql = "SELECT * FROM t WHERE (foo = 'b' OR foo = 'c') AND foo = 'd'";
        assert_eq!(
            index_visitor.index_condition.clone().unwrap().to_query(),
            expected
        );
        assert_eq!(statement.to_string(), expected_sql);
    }

    // test index_visitor for str_match
    #[test]
    fn test_index_visitor_str_match() {
        let sql = "SELECT * FROM t WHERE str_match(name, 'value')";
        let mut statement = sqlparser::parser::Parser::parse_sql(&GenericDialect {}, &sql)
            .unwrap()
            .pop()
            .unwrap();
        let mut index_fields = HashSet::new();
        index_fields.insert("name".to_string());
        let mut index_visitor = IndexVisitor::new_from_index_fields(index_fields, true, true);
        let _ = statement.visit(&mut index_visitor);
        let expected = "str_match(name, 'value')";
        assert_eq!(
            index_visitor.index_condition.clone().unwrap().to_query(),
            expected
        );
    }

    // test index_visitor for str_match_ignore_case
    #[test]
    fn test_index_visitor_str_match_ignore_case() {
        let sql = "SELECT * FROM t WHERE str_match_ignore_case(name, 'value')";
        let mut statement = sqlparser::parser::Parser::parse_sql(&GenericDialect {}, &sql)
            .unwrap()
            .pop()
            .unwrap();
        let mut index_fields = HashSet::new();
        index_fields.insert("name".to_string());
        let mut index_visitor = IndexVisitor::new_from_index_fields(index_fields, true, true);
        let _ = statement.visit(&mut index_visitor);
        let expected = "str_match_ignore_case(name, 'value')";
        assert_eq!(
            index_visitor.index_condition.clone().unwrap().to_query(),
            expected
        );
    }

    #[test]
    fn test_track_total_hits1() {
        let sql = "SELECT * FROM t WHERE name = 'a'";
        let mut statement = sqlparser::parser::Parser::parse_sql(&GenericDialect {}, &sql)
            .unwrap()
            .pop()
            .unwrap();
        let mut track_total_hits_visitor = TrackTotalHitsVisitor::new();
        let _ = statement.visit(&mut track_total_hits_visitor);
        let expected_sql = "SELECT count(*) AS zo_sql_num FROM t WHERE name = 'a'";
        assert_eq!(statement.to_string(), expected_sql);
    }

    #[test]
    fn test_track_total_hits2() {
        let sql = "SELECT name, count(*) FROM t WHERE name = 'a' group by name order by name";
        let mut statement = sqlparser::parser::Parser::parse_sql(&GenericDialect {}, &sql)
            .unwrap()
            .pop()
            .unwrap();
        let mut track_total_hits_visitor = TrackTotalHitsVisitor::new();
        let _ = statement.visit(&mut track_total_hits_visitor);
        let expected_sql = "SELECT count(*) AS zo_sql_num FROM t WHERE name = 'a'";
        assert_eq!(statement.to_string(), expected_sql);
    }

    #[test]
    fn test_track_total_hits3() {
        let sql = "SELECT t1.name, t2.name from t1 join t2 on t1.name = t2.name where t1.name = 'openobserve' group by t1.name, t2.name order by t1.name, t2.name";
        let mut statement = sqlparser::parser::Parser::parse_sql(&GenericDialect {}, &sql)
            .unwrap()
            .pop()
            .unwrap();
        let mut track_total_hits_visitor = TrackTotalHitsVisitor::new();
        let _ = statement.visit(&mut track_total_hits_visitor);
        let expected_sql = "SELECT count(*) AS zo_sql_num FROM t1 JOIN t2 ON t1.name = t2.name WHERE t1.name = 'openobserve'";
        assert_eq!(statement.to_string(), expected_sql);
    }

    #[test]
    fn test_track_total_hits4() {
        let sql = "SELECT name from t1 where name not in (select name from t2)";
        let mut statement = sqlparser::parser::Parser::parse_sql(&GenericDialect {}, &sql)
            .unwrap()
            .pop()
            .unwrap();
        let mut track_total_hits_visitor = TrackTotalHitsVisitor::new();
        let _ = statement.visit(&mut track_total_hits_visitor);
        let expected_sql =
            "SELECT count(*) AS zo_sql_num FROM t1 WHERE name NOT IN (SELECT name FROM t2)";
        assert_eq!(statement.to_string(), expected_sql);
    }

    #[test]
    fn test_track_total_hits5() {
        let sql = "SELECT name from t1 union select name from t2";
        let mut statement = sqlparser::parser::Parser::parse_sql(&GenericDialect {}, &sql)
            .unwrap()
            .pop()
            .unwrap();
        let mut track_total_hits_visitor = TrackTotalHitsVisitor::new();
        let _ = statement.visit(&mut track_total_hits_visitor);
        let expected_sql =
            "SELECT count(*) AS zo_sql_num FROM (SELECT name FROM t1 UNION SELECT name FROM t2)";
        assert_eq!(statement.to_string(), expected_sql);
    }

    #[test]
    fn test_track_total_hits6() {
        let sql = "(SELECT name from t1) union (select name from t2)";
        let mut statement = sqlparser::parser::Parser::parse_sql(&GenericDialect {}, &sql)
            .unwrap()
            .pop()
            .unwrap();
        let mut track_total_hits_visitor = TrackTotalHitsVisitor::new();
        let _ = statement.visit(&mut track_total_hits_visitor);
        let expected_sql = "SELECT count(*) AS zo_sql_num FROM ((SELECT name FROM t1) UNION (SELECT name FROM t2))";
        assert_eq!(statement.to_string(), expected_sql);
    }

    #[test]
    fn test_track_total_hits7() {
        let sql = "SELECT name from t1 union select name from t2 union select name from t3";
        let mut statement = sqlparser::parser::Parser::parse_sql(&GenericDialect {}, &sql)
            .unwrap()
            .pop()
            .unwrap();
        let mut track_total_hits_visitor = TrackTotalHitsVisitor::new();
        let _ = statement.visit(&mut track_total_hits_visitor);
        let expected_sql = "SELECT count(*) AS zo_sql_num FROM (SELECT name FROM t1 UNION SELECT name FROM t2 UNION SELECT name FROM t3)";
        assert_eq!(statement.to_string(), expected_sql);
    }

    fn is_simple_count_query(statement: &mut Statement) -> bool {
        let index_fields = ["name".to_string()].into_iter().collect();
        let mut visitor = IndexOptimizeModeVisitor::new_from_index_fields(index_fields);
        let _ = statement.visit(&mut visitor);
        visitor.is_simple_count
    }

    #[test]
    fn test_is_simple_count_visit1() {
        let sql = "SELECT count(*) from t";
        let mut statement = sqlparser::parser::Parser::parse_sql(&GenericDialect {}, &sql)
            .unwrap()
            .pop()
            .unwrap();
        assert_eq!(is_simple_count_query(&mut statement), true);
    }

    #[test]
    fn test_is_simple_count_visit2() {
        let sql = "SELECT count(*) as cnt from t";
        let mut statement = sqlparser::parser::Parser::parse_sql(&GenericDialect {}, &sql)
            .unwrap()
            .pop()
            .unwrap();
        assert_eq!(is_simple_count_query(&mut statement), true);
    }

    #[test]
    fn test_is_simple_count_visit3() {
        let sql = "SELECT count(*) as cnt from t where name = 'a'";
        let mut statement = sqlparser::parser::Parser::parse_sql(&GenericDialect {}, &sql)
            .unwrap()
            .pop()
            .unwrap();
        assert_eq!(is_simple_count_query(&mut statement), true);
    }

    #[test]
    fn test_is_simple_count_visit4() {
        let sql = "SELECT name, count(*) as cnt from t group by name order by name";
        let mut statement = sqlparser::parser::Parser::parse_sql(&GenericDialect {}, &sql)
            .unwrap()
            .pop()
            .unwrap();
        assert_eq!(is_simple_count_query(&mut statement), false);
    }

    #[test]
    fn test_is_simple_count_visit5() {
        let sql = "SELECT count(_timestamp) as cnt from t";
        let mut statement = sqlparser::parser::Parser::parse_sql(&GenericDialect {}, &sql)
            .unwrap()
            .pop()
            .unwrap();
        assert_eq!(is_simple_count_query(&mut statement), false);
    }

    #[test]
    fn test_is_simple_count_visit6() {
        let sql = "SELECT count(*) as cnt from (select * from t)";
        let mut statement = sqlparser::parser::Parser::parse_sql(&GenericDialect {}, &sql)
            .unwrap()
            .pop()
            .unwrap();
        assert_eq!(is_simple_count_query(&mut statement), false);
    }

    fn is_simple_histogram_query(statement: &mut Statement) -> bool {
        let index_fields = ["_timestamp".to_string()].into_iter().collect();
        let mut visitor = IndexOptimizeModeVisitor::new_from_index_fields(index_fields);
        let _ = statement.visit(&mut visitor);
        visitor.is_simple_histogram
    }

    #[test]
    fn test_is_simple_histogram_visit1() {
        let sql = "select histogram(_timestamp, '10 second') AS zo_sql_key, count(*) AS zo_sql_num from \"default\"  GROUP BY zo_sql_key ORDER BY zo_sql_key";
        let mut statement = sqlparser::parser::Parser::parse_sql(&GenericDialect {}, &sql)
            .unwrap()
            .pop()
            .unwrap();
        assert_eq!(is_simple_histogram_query(&mut statement), true);
    }

    #[test]
    fn test_is_simple_histogram_visit2() {
        // Test with additional where clause
        let sql = "select histogram(_timestamp, '1m') as h, count(*) from t where name = 'test'";
        let mut statement = sqlparser::parser::Parser::parse_sql(&GenericDialect {}, &sql)
            .unwrap()
            .pop()
            .unwrap();
        assert_eq!(is_simple_histogram_query(&mut statement), true);
    }

    #[test]
    fn test_is_simple_histogram_visit3() {
        // Test with wrong order of projections (count before histogram)
        let sql = "select count(*), histogram(_timestamp, '1m') from t";
        let mut statement = sqlparser::parser::Parser::parse_sql(&GenericDialect {}, &sql)
            .unwrap()
            .pop()
            .unwrap();
        assert_eq!(is_simple_histogram_query(&mut statement), false);
    }

    #[test]
    fn test_is_simple_histogram_visit4() {
        // Test with subquery - should fail
        let sql = "select histogram(_timestamp, '1m'), count(*) from (select * from t)";
        let mut statement = sqlparser::parser::Parser::parse_sql(&GenericDialect {}, &sql)
            .unwrap()
            .pop()
            .unwrap();
        assert_eq!(is_simple_histogram_query(&mut statement), false);
    }

    #[test]
    fn test_is_simple_histogram_visit5() {
        // Test with additional projection - should fail
        let sql = "select histogram(_timestamp, '1m'), count(*), name from t";
        let mut statement = sqlparser::parser::Parser::parse_sql(&GenericDialect {}, &sql)
            .unwrap()
            .pop()
            .unwrap();
        assert_eq!(is_simple_histogram_query(&mut statement), false);
    }

    #[test]
    fn test_is_simple_histogram_visit6() {
        // Test with join - should fail
        let sql = "select histogram(_timestamp, '1m'), count(*) from t1 join t2";
        let mut statement = sqlparser::parser::Parser::parse_sql(&GenericDialect {}, &sql)
            .unwrap()
            .pop()
            .unwrap();
        assert_eq!(is_simple_histogram_query(&mut statement), false);
    }

    #[test]
    fn test_check_or_add_order_by_timestamp_no_order_asc() {
        let sql = "SELECT * FROM logs";
        let result = check_or_add_order_by_timestamp(sql, true).unwrap();
        assert_eq!(result, "SELECT * FROM logs ORDER BY _timestamp ASC");
    }

    #[test]
    fn test_check_or_add_order_by_timestamp_no_order_desc() {
        let sql = "SELECT * FROM logs";
        let result = check_or_add_order_by_timestamp(sql, false).unwrap();
        assert_eq!(result, "SELECT * FROM logs ORDER BY _timestamp DESC");
    }

    #[test]
    fn test_check_or_add_order_by_timestamp_aggregation() {
        let sql = "SELECT COUNT(*) FROM logs";
        let result = check_or_add_order_by_timestamp(sql, true).unwrap();
        assert_eq!(result, "SELECT COUNT(*) FROM logs");
    }

    #[test]
    fn test_check_or_add_order_by_timestamp_existing_order() {
        let sql = "SELECT * FROM logs ORDER BY field1 DESC";
        let result = check_or_add_order_by_timestamp(sql, true).unwrap();
        assert_eq!(sql, result);
    }

    #[test]
    fn test_check_or_add_order_by_timestamp_with_where() {
        let sql = "SELECT * FROM logs WHERE field1 = 'value'";
        let result = check_or_add_order_by_timestamp(sql, true).unwrap();
        assert_eq!(
            result,
            "SELECT * FROM logs WHERE field1 = 'value' ORDER BY _timestamp ASC"
        );
    }

    #[test]
    fn test_convert_histogram_interval_abbreviations() {
        // Test abbreviated formats
        assert_eq!(convert_histogram_interval_to_seconds("1s").unwrap(), 1);
        assert_eq!(convert_histogram_interval_to_seconds("5m").unwrap(), 300);
        assert_eq!(convert_histogram_interval_to_seconds("2h").unwrap(), 7200);
        assert_eq!(convert_histogram_interval_to_seconds("1d").unwrap(), 86400);
        assert!(convert_histogram_interval_to_seconds("1w").is_err()); // week is not supported
        assert!(convert_histogram_interval_to_seconds("1M").is_ok()); // month is not supported, but m also means minute, so it is ok
        assert!(convert_histogram_interval_to_seconds("1y").is_err()); // year is not supported
    }

    #[test]
    fn test_convert_histogram_interval_full_words() {
        // Test full word formats
        assert_eq!(
            convert_histogram_interval_to_seconds("1 second").unwrap(),
            1
        );
        assert_eq!(
            convert_histogram_interval_to_seconds("1 seconds").unwrap(),
            1
        );
        assert_eq!(
            convert_histogram_interval_to_seconds("5 minute").unwrap(),
            300
        );
        assert_eq!(
            convert_histogram_interval_to_seconds("5 minutes").unwrap(),
            300
        );
        assert_eq!(
            convert_histogram_interval_to_seconds("2 hour").unwrap(),
            7200
        );
        assert_eq!(
            convert_histogram_interval_to_seconds("2 hours").unwrap(),
            7200
        );
        assert_eq!(
            convert_histogram_interval_to_seconds("1 day").unwrap(),
            86400
        );
        assert_eq!(
            convert_histogram_interval_to_seconds("1 days").unwrap(),
            86400
        );
        assert!(convert_histogram_interval_to_seconds("1 week").is_err()); // week is not supported
        assert!(convert_histogram_interval_to_seconds("1 weeks").is_err()); // weeks is not supported
        assert!(convert_histogram_interval_to_seconds("1 month").is_err()); // month is not supported
        assert!(convert_histogram_interval_to_seconds("1 months").is_err()); // months is not supported
        assert!(convert_histogram_interval_to_seconds("1 year").is_err()); // year is not supported
        assert!(convert_histogram_interval_to_seconds("1 years").is_err()); // years is not
        // supported
    }

    #[test]
    fn test_convert_histogram_interval_spacing_variants() {
        // Test different spacing formats
        assert_eq!(
            convert_histogram_interval_to_seconds("10second").unwrap(),
            10
        );
        assert_eq!(
            convert_histogram_interval_to_seconds("10 second").unwrap(),
            10
        );
        assert_eq!(
            convert_histogram_interval_to_seconds("10  second").unwrap(),
            10
        ); // double space
        assert_eq!(
            convert_histogram_interval_to_seconds("10\tsecond").unwrap(),
            10
        ); // tab
        assert_eq!(
            convert_histogram_interval_to_seconds("10seconds").unwrap(),
            10
        );
        assert_eq!(
            convert_histogram_interval_to_seconds("10 seconds").unwrap(),
            10
        );
    }

    #[test]
    fn test_convert_histogram_interval_larger_numbers() {
        // Test larger numbers
        assert_eq!(
            convert_histogram_interval_to_seconds("60 seconds").unwrap(),
            60
        );
        assert_eq!(
            convert_histogram_interval_to_seconds("90 minutes").unwrap(),
            5400
        );
        assert_eq!(
            convert_histogram_interval_to_seconds("24 hours").unwrap(),
            86400
        );
        assert_eq!(
            convert_histogram_interval_to_seconds("30 days").unwrap(),
            2592000
        );
        assert!(convert_histogram_interval_to_seconds("52 weeks").is_err());
    }

    #[test]
    fn test_convert_histogram_interval_invalid_inputs() {
        // Test invalid inputs
        assert!(convert_histogram_interval_to_seconds("").is_err());
        assert!(convert_histogram_interval_to_seconds("invalid").is_err());
        assert!(convert_histogram_interval_to_seconds("5x").is_err());
        assert!(convert_histogram_interval_to_seconds("s").is_err());
        assert!(convert_histogram_interval_to_seconds("-1s").is_err());
        assert!(convert_histogram_interval_to_seconds("1.5 seconds").is_err());
        assert!(convert_histogram_interval_to_seconds("second").is_err());
        assert!(convert_histogram_interval_to_seconds(" 5 seconds").is_ok()); // leading space
        assert!(convert_histogram_interval_to_seconds("5 seconds ").is_ok()); // trailing space
        assert!(convert_histogram_interval_to_seconds("five seconds").is_err());
    }

    #[test]
    fn test_convert_histogram_interval_edge_cases() {
        // Test edge cases
        assert_eq!(
            convert_histogram_interval_to_seconds("0 seconds").unwrap(),
            0
        );
        assert_eq!(convert_histogram_interval_to_seconds("0s").unwrap(), 0);
        assert_eq!(
            convert_histogram_interval_to_seconds("1000000 seconds").unwrap(),
            1000000
        );
    }

    #[test]
    fn test_add_new_filters_with_and_operator_empty_sql() {
        // Test adding filters to an empty SQL string
        let sql = "";
        let filters = HashMap::from([
            ("column1".to_string(), "'value1'".to_string()),
            ("column2".to_string(), "10".to_string()),
        ]);

        let result = add_new_filters_with_and_operator(sql, filters).unwrap();

        // Should create a basic WHERE clause with the filters
        assert_eq!(result, "");
    }

    #[test]
    fn test_add_new_filters_with_and_operator_simple_select() {
        // Test adding filters to a simple SELECT statement
        let sql = "SELECT * FROM table1";
        let filters = HashMap::from([
            ("column1".to_string(), "value1".to_string()),
            ("column2".to_string(), "10".to_string()),
        ]);

        let result = add_new_filters_with_and_operator(sql, filters).unwrap();

        // Should add a WHERE clause
        assert_eq!(
            result,
            "SELECT * FROM table1 WHERE column1 = 'value1' AND column2 = '10'"
        );
    }

    #[test]
    fn test_add_new_filters_with_and_operator_with_existing_where() {
        // Test adding filters to a query that already has a WHERE clause
        let sql = "SELECT * FROM table1 WHERE column3 < 5";
        let filters = HashMap::from([
            ("column1".to_string(), "value1".to_string()),
            ("column2".to_string(), "10".to_string()),
        ]);

        let result = add_new_filters_with_and_operator(sql, filters).unwrap();

        // Should add to the existing WHERE clause with AND
        assert_eq!(
            result,
            "SELECT * FROM table1 WHERE column3 < 5 AND column1 = 'value1' AND column2 = '10'"
        );
    }

    #[test]
    fn test_add_new_filters_with_and_operator_with_multiple_filters_and_or_condition() {
        // Test adding filters to a query with multiple filters and OR condition
        let sql = "SELECT * FROM table1 WHERE column1 = 'value1' OR column2 = 'value2'";
        let filters = HashMap::from([("column3".to_string(), "value3".to_string())]);

        let result = add_new_filters_with_and_operator(sql, filters).unwrap();

        // Should add WHERE before ORDER BY
        assert_eq!(
            result,
            "SELECT * FROM table1 WHERE (column1 = 'value1' OR column2 = 'value2') AND column3 = 'value3'"
        );
    }

    #[test]
    fn test_add_new_filters_with_and_operator_with_multiple_filters_and_and_condition() {
        // Test adding filters to a query with multiple filters and AND condition
        let sql = "SELECT * FROM table1 WHERE column1 = 'value1' AND column2 = 'value2'";
        let filters = HashMap::from([("column3".to_string(), "value3".to_string())]);

        let result = add_new_filters_with_and_operator(sql, filters).unwrap();

        // Should add WHERE before ORDER BY
        assert_eq!(
            result,
            "SELECT * FROM table1 WHERE column1 = 'value1' AND column2 = 'value2' AND column3 = 'value3'"
        );
    }

    #[test]
    fn test_add_new_filters_with_and_operator_empty_filters() {
        // Test with empty filters array
        let sql = "SELECT * FROM table1";
        let filters: HashMap<String, String> = HashMap::new();

        let result = add_new_filters_with_and_operator(sql, filters).unwrap();

        // Should return the original SQL unchanged
        assert_eq!(result, sql);
    }

    #[test]
    fn test_add_new_filters_with_and_operator_with_group_by() {
        // Test adding filters to a query with GROUP BY
        let sql = "SELECT column1, COUNT(*) FROM table1 GROUP BY column1";
        let filters = HashMap::from([("column2".to_string(), "value2".to_string())]);

        let result = add_new_filters_with_and_operator(sql, filters).unwrap();

        // Should add WHERE before GROUP BY
        assert_eq!(result, sql.to_string());
    }

    #[test]
    fn test_add_new_filters_with_and_operator_with_order_by() {
        // Test adding filters to a query with ORDER BY
        let sql = "SELECT * FROM table1 ORDER BY column1 DESC";
        let filters = HashMap::from([("column2".to_string(), "value2".to_string())]);

        let result = add_new_filters_with_and_operator(sql, filters).unwrap();

        // Should add WHERE before ORDER BY
        assert_eq!(
            result,
            "SELECT * FROM table1 WHERE column2 = 'value2' ORDER BY column1 DESC"
        );
    }

    #[test]
    fn test_add_new_filters_with_and_operator_with_limit() {
        // Test adding filters to a query with LIMIT
        let sql = "SELECT * FROM table1 LIMIT 10";
        let filters = HashMap::from([("column1".to_string(), "value1".to_string())]);

        let result = add_new_filters_with_and_operator(sql, filters).unwrap();

        // Should add WHERE before LIMIT
        assert_eq!(
            result,
            "SELECT * FROM table1 WHERE column1 = 'value1' LIMIT 10"
        );
    }

    #[test]
    fn test_add_new_filters_with_and_operator_complex_query() {
        // Test adding filters to a complex query
        let sql = "SELECT t1.column1, t2.column2 FROM table1 t1 JOIN table2 t2 ON t1.id = t2.id WHERE t1.status = 'active' GROUP BY t1.column1 ORDER BY t2.column2 LIMIT 20";
        let filters = HashMap::from([
            ("t1.region".to_string(), "west".to_string()),
            ("t2.value".to_string(), "100".to_string()),
        ]);

        let result = add_new_filters_with_and_operator(sql, filters).unwrap();

        // the function don't add WHERE for the aggregation query
        assert_eq!(result, sql.to_string());
    }

    #[test]
    fn test_add_new_filters_with_and_operator_with_having() {
        // Test adding filters to a query with HAVING
        let sql = "SELECT department, AVG(salary) FROM employees GROUP BY department HAVING AVG(salary) > 50000";
        let filters = HashMap::from([("department".to_string(), "'HR'".to_string())]);

        let result = add_new_filters_with_and_operator(sql, filters).unwrap();

        // the function don't add WHERE for the aggregation query
        assert_eq!(result, sql.to_string());
    }

    #[test]
    fn test_add_new_filters_with_and_operator_with_subquery() {
        // Test adding filters to a query with a subquery
        let sql = "SELECT * FROM (SELECT id, name FROM users) AS u";
        let filters = HashMap::from([("u.id".to_string(), "100".to_string())]);

        let result = add_new_filters_with_and_operator(sql, filters).unwrap();

        // we support subquery
        assert_eq!(
            result,
            "SELECT * FROM (SELECT id, name FROM users WHERE u.id = '100') AS u WHERE u.id = '100'"
        );
    }

    #[test]
    fn test_add_new_filters_with_and_operator_with_field_in_subquery() {
        // Test adding filters to a query with a subquery
        let sql = "SELECT * FROM users WHERE id IN (SELECT id FROM users)";
        let filters = HashMap::from([("id".to_string(), "100".to_string())]);

        let result = add_new_filters_with_and_operator(sql, filters).unwrap();

        // we support this type of query
        assert_eq!(result, sql.to_string());
    }

    #[test]
    fn test_histogram_interval_visitor() {
        // Test with time range and histogram function
        let sql = "SELECT histogram(_timestamp, '10 second') FROM logs";
        let mut statement = sqlparser::parser::Parser::parse_sql(&GenericDialect {}, sql)
            .unwrap()
            .pop()
            .unwrap();

        let time_range = Some((1640995200000000, 1641081600000000)); // 2022-01-01 to 2022-01-02
        let mut histogram_interval_visitor = HistogramIntervalVisitor::new(time_range);
        let _ = statement.visit(&mut histogram_interval_visitor);

        // Should extract the interval from the histogram function
        assert_eq!(histogram_interval_visitor.interval, Some(10));
    }

    #[test]
    fn test_histogram_interval_visitor_with_zero_time_range() {
        // Test with zero time range
        let sql = "SELECT histogram(_timestamp) FROM logs";
        let mut statement = sqlparser::parser::Parser::parse_sql(&GenericDialect {}, sql)
            .unwrap()
            .pop()
            .unwrap();

        let time_range = Some((0, 0));
        let mut histogram_interval_visitor = HistogramIntervalVisitor::new(time_range);
        let _ = statement.visit(&mut histogram_interval_visitor);

        // Should return default interval of 1 hour (3600 seconds)
        assert_eq!(histogram_interval_visitor.interval, Some(3600));
    }

    #[test]
    fn test_column_visitor() {
        let sql = "SELECT name, age, COUNT(*) FROM users WHERE status = 'active' GROUP BY name, age ORDER BY name";
        let mut statement = sqlparser::parser::Parser::parse_sql(&GenericDialect {}, sql)
            .unwrap()
            .pop()
            .unwrap();

        let mut schemas = HashMap::new();
        let schema = Schema::new(vec![
            Arc::new(Field::new("name", DataType::Utf8, false)),
            Arc::new(Field::new("age", DataType::Int32, false)),
            Arc::new(Field::new("status", DataType::Utf8, false)),
        ]);
        schemas.insert(
            TableReference::from("users"),
            Arc::new(SchemaCache::new(schema)),
        );

        let mut column_visitor = ColumnVisitor::new(&schemas);
        let _ = statement.visit(&mut column_visitor);

        // Should extract columns, group by, order by, and detect aggregate function
        assert!(column_visitor.has_agg_function);
        assert_eq!(column_visitor.group_by, vec!["name", "age"]);
        assert_eq!(
            column_visitor.order_by,
            vec![("name".to_string(), OrderBy::Asc)]
        );
    }

    #[test]
    fn test_partition_column_visitor() {
        let sql = "SELECT * FROM users WHERE name = 'john' AND age = 25 AND city IN ('NYC', 'LA')";
        let mut statement = sqlparser::parser::Parser::parse_sql(&GenericDialect {}, sql)
            .unwrap()
            .pop()
            .unwrap();

        let mut schemas = HashMap::new();
        let schema = Schema::new(vec![
            Arc::new(Field::new("name", DataType::Utf8, false)),
            Arc::new(Field::new("age", DataType::Int32, false)),
            Arc::new(Field::new("city", DataType::Utf8, false)),
        ]);
        schemas.insert(
            TableReference::from("users"),
            Arc::new(SchemaCache::new(schema)),
        );

        let mut partition_visitor = PartitionColumnVisitor::new(&schemas);
        let _ = statement.visit(&mut partition_visitor);

        // Should extract equal conditions and IN list values
        let users_table = TableReference::from("users");
        assert!(partition_visitor.equal_items.contains_key(&users_table));
        let items = &partition_visitor.equal_items[&users_table];
        assert!(items.contains(&("name".to_string(), "john".to_string())));
        assert!(items.contains(&("age".to_string(), "25".to_string())));
        assert!(items.contains(&("city".to_string(), "NYC".to_string())));
        assert!(items.contains(&("city".to_string(), "LA".to_string())));
    }

    #[test]
    fn test_prefix_column_visitor() {
        let sql = "SELECT * FROM users WHERE name LIKE 'john%' AND email LIKE 'test%'";
        let mut statement = sqlparser::parser::Parser::parse_sql(&GenericDialect {}, sql)
            .unwrap()
            .pop()
            .unwrap();

        let mut schemas = HashMap::new();
        let schema = Schema::new(vec![
            Arc::new(Field::new("name", DataType::Utf8, false)),
            Arc::new(Field::new("email", DataType::Utf8, false)),
        ]);
        schemas.insert(
            TableReference::from("users"),
            Arc::new(SchemaCache::new(schema)),
        );

        let mut prefix_visitor = PrefixColumnVisitor::new(&schemas);
        let _ = statement.visit(&mut prefix_visitor);

        // Should extract prefix patterns
        let users_table = TableReference::from("users");
        assert!(prefix_visitor.prefix_items.contains_key(&users_table));
        let items = &prefix_visitor.prefix_items[&users_table];
        assert!(items.contains(&("name".to_string(), "john".to_string())));
        assert!(items.contains(&("email".to_string(), "test".to_string())));
    }

    #[test]
    fn test_match_visitor() {
        let sql = "SELECT * FROM logs WHERE match_all('error') AND match_all('critical')";
        let mut statement = sqlparser::parser::Parser::parse_sql(&GenericDialect {}, sql)
            .unwrap()
            .pop()
            .unwrap();

        let mut match_visitor = MatchVisitor::new();
        let _ = statement.visit(&mut match_visitor);

        // Should extract match_all values
        assert!(match_visitor.match_items.is_some());
        let items = match_visitor.match_items.unwrap();
        assert!(items.contains(&"error".to_string()));
        assert!(items.contains(&"critical".to_string()));
    }

    #[test]
    fn test_field_name_visitor() {
        let sql = "SELECT name, age FROM users";
        let mut statement = sqlparser::parser::Parser::parse_sql(&GenericDialect {}, sql)
            .unwrap()
            .pop()
            .unwrap();

        let mut field_visitor = FieldNameVisitor::new();
        let _ = statement.visit(&mut field_visitor);

        // Should extract field names
        assert!(field_visitor.field_names.contains("name"));
        assert!(field_visitor.field_names.contains("age"));
    }

    #[test]
    fn test_add_timestamp_visitor() {
        let sql = "SELECT name, age FROM users";
        let mut statement = sqlparser::parser::Parser::parse_sql(&GenericDialect {}, sql)
            .unwrap()
            .pop()
            .unwrap();

        let mut add_timestamp_visitor = AddTimestampVisitor::new();
        let _ = statement.visit(&mut add_timestamp_visitor);

        // Should add _timestamp to the beginning of projection
        let expected = "SELECT _timestamp, name, age FROM users";
        assert_eq!(statement.to_string(), expected);
    }

    #[test]
    fn test_add_o2_id_visitor() {
        let sql = "SELECT name, age FROM users";
        let mut statement = sqlparser::parser::Parser::parse_sql(&GenericDialect {}, sql)
            .unwrap()
            .pop()
            .unwrap();

        let mut add_o2_id_visitor = AddO2IdVisitor::new();
        let _ = statement.visit(&mut add_o2_id_visitor);

        // Should add _o2_id to the beginning of projection
        let expected = "SELECT _o2_id, name, age FROM users";
        assert_eq!(statement.to_string(), expected);
    }

    #[test]
    fn test_complex_query_visitor() {
        let sql = "SELECT * FROM users WHERE name IN (SELECT name FROM admins)";
        let mut statement = sqlparser::parser::Parser::parse_sql(&GenericDialect {}, sql)
            .unwrap()
            .pop()
            .unwrap();

        let mut complex_visitor = ComplexQueryVisitor::new();
        let _ = statement.visit(&mut complex_visitor);

        // Should detect complex query due to subquery
        assert!(complex_visitor.is_complex);
    }

    #[test]
    fn test_add_ordering_term_visitor() {
        let sql = "SELECT * FROM users";
        let mut statement = sqlparser::parser::Parser::parse_sql(&GenericDialect {}, sql)
            .unwrap()
            .pop()
            .unwrap();

        let mut ordering_visitor = AddOrderingTermVisitor::new("name".to_string(), true);
        let _ = statement.visit(&mut ordering_visitor);

        // Should add ORDER BY clause
        let expected = "SELECT * FROM users ORDER BY name ASC";
        assert_eq!(statement.to_string(), expected);
    }

    fn is_simple_topn_query(statement: &mut Statement) -> bool {
        let index_fields = ["id".to_string(), "name".to_string()].into_iter().collect();
        let mut visitor = IndexOptimizeModeVisitor::new_from_index_fields(index_fields);
        let _ = statement.visit(&mut visitor);
        visitor.simple_topn.is_some()
    }

    #[test]
    fn test_is_simple_topn_visit1() {
        // Test basic topn query
        let sql = "select id, count(*) as cnt from stream group by id order by cnt desc limit 10";
        let mut statement = sqlparser::parser::Parser::parse_sql(&GenericDialect {}, sql)
            .unwrap()
            .pop()
            .unwrap();
        assert!(is_simple_topn_query(&mut statement));
    }

    #[test]
    fn test_is_simple_topn_visit2() {
        // Test with additional where clause
        let sql = "select name, count(*) as cnt from t where status = 'active' group by name order by cnt desc limit 10";
        let mut statement = sqlparser::parser::Parser::parse_sql(&GenericDialect {}, sql)
            .unwrap()
            .pop()
            .unwrap();
        assert!(is_simple_topn_query(&mut statement));
    }

    #[test]
    fn test_is_simple_topn_visit3() {
        // test with count(*) asc
        let sql = "select id, count(*) from stream group by id order by count(*) asc limit 10";
        let mut statement = sqlparser::parser::Parser::parse_sql(&GenericDialect {}, sql)
            .unwrap()
            .pop()
            .unwrap();
        assert!(!is_simple_topn_query(&mut statement));
    }

    #[test]
    fn test_is_simple_topn_visit4() {
        // Test without group by - should fail
        let sql = "select id, count(*) from stream order by count(*) desc limit 10";
        let mut statement = sqlparser::parser::Parser::parse_sql(&GenericDialect {}, sql)
            .unwrap()
            .pop()
            .unwrap();
        assert!(!is_simple_topn_query(&mut statement));
    }

    #[test]
    fn test_is_simple_topn_visit5() {
        // Test without order by - should fail
        let sql = "select id, count(*) from stream group by id limit 10";
        let mut statement = sqlparser::parser::Parser::parse_sql(&GenericDialect {}, sql)
            .unwrap()
            .pop()
            .unwrap();
        assert!(!is_simple_topn_query(&mut statement));
    }

    #[test]
    fn test_is_simple_topn_visit6() {
        // Test with function as first projection - should fail
        let sql = "select upper(name), count(*) from stream group by upper(name) order by count(*) desc limit 10";
        let mut statement = sqlparser::parser::Parser::parse_sql(&GenericDialect {}, sql)
            .unwrap()
            .pop()
            .unwrap();
        assert!(!is_simple_topn_query(&mut statement));
    }

    #[test]
    fn test_is_simple_topn_visit7() {
        // Test with non-count function as second projection - should fail
        let sql = "select id, sum(value) from stream group by id order by sum(value) desc limit 10";
        let mut statement = sqlparser::parser::Parser::parse_sql(&GenericDialect {}, sql)
            .unwrap()
            .pop()
            .unwrap();
        assert!(!is_simple_topn_query(&mut statement));
    }

    fn is_simple_distinct_query(statement: &mut Statement) -> bool {
        let index_fields = ["id".to_string(), "name".to_string()].into_iter().collect();
        let mut visitor = IndexOptimizeModeVisitor::new_from_index_fields(index_fields);
        let _ = statement.visit(&mut visitor);
        visitor.simple_distinct.is_some()
    }

    #[test]
    fn test_is_simple_distinct_visit1() {
        // Test basic distinct query
        let sql = "select id from stream group by id order by id asc limit 10";
        let mut statement = sqlparser::parser::Parser::parse_sql(&GenericDialect {}, sql)
            .unwrap()
            .pop()
            .unwrap();
        assert!(is_simple_distinct_query(&mut statement));
    }

    #[test]
    fn test_is_simple_distinct_visit2() {
        // Test with additional where clause
        let sql =
            "select name from t where status = 'active' group by name order by name asc limit 10";
        let mut statement = sqlparser::parser::Parser::parse_sql(&GenericDialect {}, sql)
            .unwrap()
            .pop()
            .unwrap();
        assert!(is_simple_distinct_query(&mut statement));
    }

    #[test]
    fn test_is_simple_distinct_visit3() {
        // Test with desc order by
        let sql = "select id from stream group by id order by id desc limit 10";
        let mut statement = sqlparser::parser::Parser::parse_sql(&GenericDialect {}, sql)
            .unwrap()
            .pop()
            .unwrap();
        assert!(is_simple_distinct_query(&mut statement));
    }

    #[test]
    fn test_field_matches_with_alias() {
        // Test direct field name match
        assert!(field_matches_with_alias("field1", None, "field1"));

        // Test alias match
        assert!(field_matches_with_alias("field1", Some("alias1"), "alias1"));

        // Test no match
        assert!(!field_matches_with_alias("field1", None, "field2"));
        assert!(!field_matches_with_alias(
            "field1",
            Some("alias1"),
            "field2"
        ));
        assert!(!field_matches_with_alias(
            "field1",
            Some("alias1"),
            "alias2"
        ));
    }

    #[test]
    fn test_is_simple_distinct_with_alias() {
        // Test with field alias in SELECT and ORDER BY using alias
        let sql = "select id as user_id from stream group by id order by user_id asc limit 10";
        let mut statement = sqlparser::parser::Parser::parse_sql(&GenericDialect {}, sql)
            .unwrap()
            .pop()
            .unwrap();
        assert!(is_simple_distinct_query(&mut statement));
    }

    #[test]
    fn test_is_simple_distinct_with_alias_group_by_alias() {
        // Test with field alias in SELECT and GROUP BY using alias
        let sql = "select id as user_id from stream group by user_id order by user_id asc limit 10";
        let mut statement = sqlparser::parser::Parser::parse_sql(&GenericDialect {}, sql)
            .unwrap()
            .pop()
            .unwrap();
        assert!(is_simple_distinct_query(&mut statement));
    }
}<|MERGE_RESOLUTION|>--- conflicted
+++ resolved
@@ -244,7 +244,6 @@
 
         // 9. pick up histogram interval
         let mut histogram_interval_visitor =
-<<<<<<< HEAD
             HistogramIntervalVistor::new(Some((query.start_time, query.end_time)));
         statement.visit(&mut histogram_interval_visitor);
         let histogram_interval = if query.histogram_interval > 0 {
@@ -252,10 +251,6 @@
         } else {
             histogram_interval_visitor.interval
         };
-=======
-            HistogramIntervalVisitor::new(Some((query.start_time, query.end_time)));
-        let _ = statement.visit(&mut histogram_interval_visitor);
->>>>>>> d334320c
 
         //********************Change the sql start*********************************//
         // 11. add _timestamp and _o2_id if need
