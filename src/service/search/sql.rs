--- conflicted
+++ resolved
@@ -261,17 +261,11 @@
             histogram_interval_visitor.interval
         };
 
-<<<<<<< HEAD
         let is_complex = is_complex_query(&mut statement);
 
-        // NOTE: only this place modify the sql
-        // 10. add _timestamp and _o2_id if need
-        if !is_complex {
-=======
         //********************Change the sql here*********************************//
         // 11. add _timestamp and _o2_id if need
-        if !is_complex_query(&mut statement) {
->>>>>>> 9f40388f
+        if !is_complex {
             let mut add_timestamp_visitor = AddTimestampVisitor::new();
             let _ = statement.visit(&mut add_timestamp_visitor);
             if o2_id_is_needed(&used_schemas, &search_event_type) {
@@ -340,8 +334,6 @@
             }
         }
 
-<<<<<<< HEAD
-=======
         // 15. replace the Utf8 to Utf8View type
         let final_schemas = if cfg.common.utf8_view_enabled {
             let mut final_schemas = HashMap::with_capacity(used_schemas.len());
@@ -367,9 +359,6 @@
             used_schemas.clone()
         };
 
-        let is_complex = is_complex_query(&mut statement);
-
->>>>>>> 9f40388f
         Ok(Sql {
             sql: statement.to_string(),
             is_complex,
