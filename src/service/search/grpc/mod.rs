// Copyright 2024 Zinc Labs Inc.
//
// This program is free software: you can redistribute it and/or modify
// it under the terms of the GNU Affero General Public License as published by
// the Free Software Foundation, either version 3 of the License, or
// (at your option) any later version.
//
// This program is distributed in the hope that it will be useful
// but WITHOUT ANY WARRANTY; without even the implied warranty of
// MERCHANTABILITY or FITNESS FOR A PARTICULAR PURPOSE.  See the
// GNU Affero General Public License for more details.
//
// You should have received a copy of the GNU Affero General Public License
// along with this program.  If not, see <http://www.gnu.org/licenses/>.

use std::{sync::Arc, time::Duration};

<<<<<<< HEAD
use ::datafusion::datasource::TableProvider;
=======
use ::datafusion::{arrow::ipc, catalog::TableProvider, error::DataFusionError};
use arrow_schema::Schema;
>>>>>>> 44eb5820
use config::{
    get_config,
<<<<<<< HEAD
    meta::{search::ScanStats, stream::StreamType},
};
use infra::errors::{Error, Result};

pub mod flight;
mod storage;
mod wal;

pub type SearchTable = Result<(Vec<Arc<dyn TableProvider>>, ScanStats)>;

pub struct QueryParams {
    pub trace_id: String,
    pub org_id: String,
    pub stream_type: StreamType,
    pub stream_name: String,
    pub time_range: Option<(i64, i64)>,
    pub work_group: Option<String>,
=======
    meta::{
        search::{ScanStats, SearchType, StorageType},
        stream::{FileKey, StreamType},
    },
    utils::record_batch_ext::format_recordbatch_by_schema,
};
use hashbrown::{HashMap, HashSet};
use infra::{
    errors::{Error, ErrorCodes},
    schema::unwrap_stream_settings,
};
use proto::cluster_rpc;

use crate::service::{
    db,
    search::{
        datafusion::exec,
        generate_search_schema, generate_select_start_search_schema,
        sql::{Sql, RE_SELECT_WILDCARD},
    },
};
mod storage;
mod wal;

pub type SearchTable = Result<(Vec<Arc<dyn TableProvider>>, ScanStats), Error>;

#[tracing::instrument(name = "service:search:grpc:search", skip_all, fields(org_id = req.org_id))]
pub async fn search(
    req: &cluster_rpc::SearchRequest,
) -> Result<cluster_rpc::SearchResponse, Error> {
    let start = std::time::Instant::now();
    let sql = Arc::new(super::sql::Sql::new(req).await?);
    let stream_type = StreamType::from(req.stream_type.as_str());
    let work_group = req.work_group.clone();

    let cfg = get_config();
    let trace_id = Arc::new(req.job.as_ref().unwrap().trace_id.to_string());
    let timeout = if req.timeout > 0 {
        req.timeout as u64
    } else {
        get_config().limit.query_timeout
    };

    // check if we are allowed to search
    if db::compact::retention::is_deleting_stream(&sql.org_id, stream_type, &sql.stream_name, None)
    {
        return Err(Error::ErrorCode(ErrorCodes::SearchStreamNotFound(format!(
            "stream [{}] is being deleted",
            &sql.stream_name
        ))));
    }

    log::info!(
        "[trace_id {trace_id}] grpc->search in: part_id: {}, stream: {}/{}/{}, time range: {:?}",
        req.job.as_ref().unwrap().partition,
        sql.org_id,
        stream_type,
        sql.stream_name,
        sql.meta.time_range
    );

    // set target partitions based on cache type
    // construct latest schema map
    let schema_latest = infra::schema::get(&sql.org_id, &sql.stream_name, stream_type)
        .await
        .map_err(|e| Error::ErrorCode(ErrorCodes::ServerInternalError(e.to_string())))?;
    let mut schema_latest_map = HashMap::with_capacity(schema_latest.fields().len());
    for field in schema_latest.fields() {
        schema_latest_map.insert(field.name(), field);
    }
    let stream_settings = unwrap_stream_settings(&schema_latest).unwrap_or_default();
    let defined_schema_fields = stream_settings.defined_schema_fields.unwrap_or_default();

    let select_wildcard = RE_SELECT_WILDCARD.is_match(sql.origin_sql.as_str());

    let (schema, _) = if select_wildcard {
        generate_select_start_search_schema(
            &sql,
            &schema_latest,
            &schema_latest_map,
            &defined_schema_fields,
        )?
    } else {
        generate_search_schema(&sql, &schema_latest, &schema_latest_map)?
    };

    let sql = Arc::new(Sql {
        schema: schema.as_ref().clone(),
        ..sql.as_ref().clone()
    });

    // get all tables
    let mut tables = Vec::new();
    let mut scan_stats = ScanStats::new();

    // binding release lock files
    let _release_file_guard = ReleaseFileGuard::new(&trace_id);

    // search in WAL parquet
    let skip_wal = req.query.as_ref().unwrap().skip_wal;
    if LOCAL_NODE.is_ingester() && !skip_wal {
        let (tbls, stats) =
            wal::search_parquet(&trace_id, sql.clone(), stream_type, &work_group).await?;
        tables.extend(tbls);
        scan_stats.add(&stats);
    }

    // search in WAL memory
    if LOCAL_NODE.is_ingester() && !skip_wal {
        let (tbls, stats) = wal::search_memtable(&trace_id, sql.clone(), stream_type).await?;
        tables.extend(tbls);
        scan_stats.add(&stats);
    }

    // search in object storage
    let req_stype = req.stype;
    if req_stype != cluster_rpc::SearchType::WalOnly as i32 {
        let file_list: Vec<FileKey> = req.file_list.iter().map(FileKey::from).collect();
        let (tbls, stats) =
            storage::search(&trace_id, sql.clone(), &file_list, stream_type, &work_group).await?;
        tables.extend(tbls);
        scan_stats.add(&stats);
    }

    let session = config::meta::search::Session {
        id: trace_id.to_string(),
        storage_type: StorageType::Memory,
        search_type: if !sql.meta.group_by.is_empty() {
            SearchType::Aggregation
        } else {
            SearchType::Normal
        },
        work_group: Some(work_group.to_string()),
        target_partitions: cfg.limit.cpu_num,
    };

    // run and get the RecordBatch
    #[cfg(feature = "enterprise")]
    let (abort_sender, abort_receiver) = tokio::sync::oneshot::channel();
    #[cfg(feature = "enterprise")]
    if crate::service::search::SEARCH_SERVER
        .insert_sender(&trace_id, abort_sender)
        .await
        .is_err()
    {
        log::info!(
            "[trace_id {}] search->storage: search canceled before call search->storage",
            session.id
        );
        return Err(Error::Message(format!(
            "[trace_id {}] search->storage: search canceled before call search->storage",
            session.id
        )));
    }

    if tables.is_empty() {
        return Ok(cluster_rpc::SearchResponse {
            job: req.job.clone(),
            took: start.elapsed().as_millis() as i32,
            idx_took: 0,
            from: sql.meta.offset as i32,
            size: sql.meta.limit as i32,
            total: 0,
            hits: vec![],
            scan_stats: Some(cluster_rpc::ScanStats::from(&scan_stats)),
            is_partial: false,
        });
    }

    let ret = tokio::select! {
        ret = exec::sql(&session, &sql, tables) => {
            match ret {
                Ok(ret) => Ok(ret),
                Err(err) => {
                    log::error!("[trace_id {}] search->storage: datafusion execute error: {}", session.id, err);
                    Err(err)
                }
            }
        },
        _ = tokio::time::sleep(Duration::from_secs(timeout)) => {
            log::error!("[trace_id {}] search->storage: search timeout", session.id);
            Err(DataFusionError::ResourcesExhausted(format!(
                "[trace_id {}] search->storage: task timeout", session.id
            )))
        },
        _ = async {
            #[cfg(feature = "enterprise")]
            let _ = abort_receiver.await;
            #[cfg(not(feature = "enterprise"))]
            futures::future::pending::<()>().await;
        } => {
            log::info!("[trace_id {}] search->storage: search canceled", session.id);
            Err( DataFusionError::Execution(format!(
                "[trace_id {}] search->storage: task is cancel", session.id
            )))
        }
    };

    let mut results = match ret {
        Ok(v) => v,
        Err(err) => match err {
            DataFusionError::ResourcesExhausted(e) => {
                return Err(Error::ErrorCode(ErrorCodes::SearchTimeout(e)));
            }
            _ => return Err(err.into()),
        },
    };

    // format recordbatch with same schema
    let merge_schema = results
        .iter()
        .filter_map(|v| {
            if v.num_rows() > 0 {
                Some(v.schema())
            } else {
                None
            }
        })
        .next()
        .unwrap_or_else(|| Arc::new(Schema::empty()));
    if !merge_schema.fields().is_empty() {
        let mut schema = merge_schema.clone();
        let schema_fields = schema
            .fields()
            .iter()
            .map(|f| f.name())
            .collect::<HashSet<_>>();
        let mut new_fields = HashSet::new();
        let mut need_format = false;
        for batch in results.iter() {
            if batch.num_rows() == 0 {
                continue;
            }
            if batch.schema().fields() != schema.fields() {
                need_format = true;
            }
            for field in batch.schema().fields() {
                if !schema_fields.contains(field.name()) {
                    new_fields.insert(field.clone());
                }
            }
        }
        drop(schema_fields);
        if !new_fields.is_empty() {
            need_format = true;
            let new_schema = Schema::new(new_fields.into_iter().collect::<Vec<_>>());
            schema =
                Arc::new(Schema::try_merge(vec![schema.as_ref().clone(), new_schema]).unwrap());
        }
        if need_format {
            let mut new_batches = Vec::new();
            for batch in results {
                if batch.num_rows() == 0 {
                    continue;
                }
                new_batches.push(format_recordbatch_by_schema(schema.clone(), batch));
            }
            results = new_batches;
        }
    }
    log::info!("[trace_id {trace_id}] in node merge task finish");

    // final result
    let mut hits_total = 0;
    let mut hits_buf = vec![];
    let results = results.into_iter().collect::<Vec<_>>();
    if !results.is_empty() {
        let schema = results[0].schema();
        let ipc_options = ipc::writer::IpcWriteOptions::default();
        let ipc_options = ipc_options
            .try_with_compression(Some(ipc::CompressionType::ZSTD))
            .unwrap();
        let buf = Vec::new();
        let mut writer =
            ipc::writer::FileWriter::try_new_with_options(buf, &schema, ipc_options).unwrap();
        for batch in results {
            hits_total += batch.num_rows();
            if let Err(e) = writer.write(&batch) {
                log::error!(
                    "[trace_id {trace_id}] write record batch to ipc error: {}",
                    e
                );
            }
        }
        if let Err(e) = writer.finish() {
            log::error!(
                "[trace_id {trace_id}] convert record batch to ipc error: {}",
                e
            );
        }
        if let Ok(v) = writer.into_inner() {
            hits_buf = v;
        }
    }

    scan_stats.format_to_mb();
    let result = cluster_rpc::SearchResponse {
        job: req.job.clone(),
        took: start.elapsed().as_millis() as i32,
        idx_took: 0,
        from: sql.meta.offset as i32,
        size: sql.meta.limit as i32,
        total: hits_total as i64,
        hits: hits_buf,
        scan_stats: Some(cluster_rpc::ScanStats::from(&scan_stats)),
        is_partial: false,
    };

    Ok(result)
>>>>>>> 44eb5820
}

fn check_memory_circuit_breaker(trace_id: &str, scan_stats: &ScanStats) -> Result<()> {
    let cfg = get_config();
    let scan_size = if scan_stats.compressed_size > 0 {
        scan_stats.compressed_size
    } else {
        scan_stats.original_size
    };
    if let Some(cur_memory) = memory_stats::memory_stats() {
        // left memory < datafusion * breaker_ratio and scan_size >=  left memory
        let left_mem = cfg.limit.mem_total - cur_memory.physical_mem;
        if (left_mem
            < (cfg.memory_cache.datafusion_max_size * cfg.common.memory_circuit_breaker_ratio
                / 100))
            && (scan_size >= left_mem as i64)
        {
            let err = format!(
                "fire memory_circuit_breaker, try to alloc {} bytes, now current memory usage is {} bytes, left memory {} bytes, left memory more than limit of [{} bytes] or scan_size more than left memory , please submit a new query with a short time range",
                scan_size,
                cur_memory.physical_mem,
                left_mem,
                cfg.memory_cache.datafusion_max_size * cfg.common.memory_circuit_breaker_ratio
                    / 100
            );
            log::warn!("[{trace_id}] {}", err);
            return Err(Error::Message(err.to_string()));
        }
    }
    Ok(())
}

struct ReleaseFileGuard {
    trace_id: String,
}

impl ReleaseFileGuard {
    fn new(trace_id: &str) -> Self {
        Self {
            trace_id: trace_id.to_string(),
        }
    }
}

impl Drop for ReleaseFileGuard {
    fn drop(&mut self) {
        log::info!(
            "[trace_id {}] grpc->search: drop ReleaseFileGuard",
            self.trace_id
        );
        // clear session data
        crate::service::search::datafusion::storage::file_list::clear(&self.trace_id);
        // release wal lock files
        crate::common::infra::wal::release_request(&self.trace_id);
    }
}<|MERGE_RESOLUTION|>--- conflicted
+++ resolved
@@ -15,15 +15,9 @@
 
 use std::{sync::Arc, time::Duration};
 
-<<<<<<< HEAD
 use ::datafusion::datasource::TableProvider;
-=======
-use ::datafusion::{arrow::ipc, catalog::TableProvider, error::DataFusionError};
-use arrow_schema::Schema;
->>>>>>> 44eb5820
 use config::{
     get_config,
-<<<<<<< HEAD
     meta::{search::ScanStats, stream::StreamType},
 };
 use infra::errors::{Error, Result};
@@ -41,317 +35,6 @@
     pub stream_name: String,
     pub time_range: Option<(i64, i64)>,
     pub work_group: Option<String>,
-=======
-    meta::{
-        search::{ScanStats, SearchType, StorageType},
-        stream::{FileKey, StreamType},
-    },
-    utils::record_batch_ext::format_recordbatch_by_schema,
-};
-use hashbrown::{HashMap, HashSet};
-use infra::{
-    errors::{Error, ErrorCodes},
-    schema::unwrap_stream_settings,
-};
-use proto::cluster_rpc;
-
-use crate::service::{
-    db,
-    search::{
-        datafusion::exec,
-        generate_search_schema, generate_select_start_search_schema,
-        sql::{Sql, RE_SELECT_WILDCARD},
-    },
-};
-mod storage;
-mod wal;
-
-pub type SearchTable = Result<(Vec<Arc<dyn TableProvider>>, ScanStats), Error>;
-
-#[tracing::instrument(name = "service:search:grpc:search", skip_all, fields(org_id = req.org_id))]
-pub async fn search(
-    req: &cluster_rpc::SearchRequest,
-) -> Result<cluster_rpc::SearchResponse, Error> {
-    let start = std::time::Instant::now();
-    let sql = Arc::new(super::sql::Sql::new(req).await?);
-    let stream_type = StreamType::from(req.stream_type.as_str());
-    let work_group = req.work_group.clone();
-
-    let cfg = get_config();
-    let trace_id = Arc::new(req.job.as_ref().unwrap().trace_id.to_string());
-    let timeout = if req.timeout > 0 {
-        req.timeout as u64
-    } else {
-        get_config().limit.query_timeout
-    };
-
-    // check if we are allowed to search
-    if db::compact::retention::is_deleting_stream(&sql.org_id, stream_type, &sql.stream_name, None)
-    {
-        return Err(Error::ErrorCode(ErrorCodes::SearchStreamNotFound(format!(
-            "stream [{}] is being deleted",
-            &sql.stream_name
-        ))));
-    }
-
-    log::info!(
-        "[trace_id {trace_id}] grpc->search in: part_id: {}, stream: {}/{}/{}, time range: {:?}",
-        req.job.as_ref().unwrap().partition,
-        sql.org_id,
-        stream_type,
-        sql.stream_name,
-        sql.meta.time_range
-    );
-
-    // set target partitions based on cache type
-    // construct latest schema map
-    let schema_latest = infra::schema::get(&sql.org_id, &sql.stream_name, stream_type)
-        .await
-        .map_err(|e| Error::ErrorCode(ErrorCodes::ServerInternalError(e.to_string())))?;
-    let mut schema_latest_map = HashMap::with_capacity(schema_latest.fields().len());
-    for field in schema_latest.fields() {
-        schema_latest_map.insert(field.name(), field);
-    }
-    let stream_settings = unwrap_stream_settings(&schema_latest).unwrap_or_default();
-    let defined_schema_fields = stream_settings.defined_schema_fields.unwrap_or_default();
-
-    let select_wildcard = RE_SELECT_WILDCARD.is_match(sql.origin_sql.as_str());
-
-    let (schema, _) = if select_wildcard {
-        generate_select_start_search_schema(
-            &sql,
-            &schema_latest,
-            &schema_latest_map,
-            &defined_schema_fields,
-        )?
-    } else {
-        generate_search_schema(&sql, &schema_latest, &schema_latest_map)?
-    };
-
-    let sql = Arc::new(Sql {
-        schema: schema.as_ref().clone(),
-        ..sql.as_ref().clone()
-    });
-
-    // get all tables
-    let mut tables = Vec::new();
-    let mut scan_stats = ScanStats::new();
-
-    // binding release lock files
-    let _release_file_guard = ReleaseFileGuard::new(&trace_id);
-
-    // search in WAL parquet
-    let skip_wal = req.query.as_ref().unwrap().skip_wal;
-    if LOCAL_NODE.is_ingester() && !skip_wal {
-        let (tbls, stats) =
-            wal::search_parquet(&trace_id, sql.clone(), stream_type, &work_group).await?;
-        tables.extend(tbls);
-        scan_stats.add(&stats);
-    }
-
-    // search in WAL memory
-    if LOCAL_NODE.is_ingester() && !skip_wal {
-        let (tbls, stats) = wal::search_memtable(&trace_id, sql.clone(), stream_type).await?;
-        tables.extend(tbls);
-        scan_stats.add(&stats);
-    }
-
-    // search in object storage
-    let req_stype = req.stype;
-    if req_stype != cluster_rpc::SearchType::WalOnly as i32 {
-        let file_list: Vec<FileKey> = req.file_list.iter().map(FileKey::from).collect();
-        let (tbls, stats) =
-            storage::search(&trace_id, sql.clone(), &file_list, stream_type, &work_group).await?;
-        tables.extend(tbls);
-        scan_stats.add(&stats);
-    }
-
-    let session = config::meta::search::Session {
-        id: trace_id.to_string(),
-        storage_type: StorageType::Memory,
-        search_type: if !sql.meta.group_by.is_empty() {
-            SearchType::Aggregation
-        } else {
-            SearchType::Normal
-        },
-        work_group: Some(work_group.to_string()),
-        target_partitions: cfg.limit.cpu_num,
-    };
-
-    // run and get the RecordBatch
-    #[cfg(feature = "enterprise")]
-    let (abort_sender, abort_receiver) = tokio::sync::oneshot::channel();
-    #[cfg(feature = "enterprise")]
-    if crate::service::search::SEARCH_SERVER
-        .insert_sender(&trace_id, abort_sender)
-        .await
-        .is_err()
-    {
-        log::info!(
-            "[trace_id {}] search->storage: search canceled before call search->storage",
-            session.id
-        );
-        return Err(Error::Message(format!(
-            "[trace_id {}] search->storage: search canceled before call search->storage",
-            session.id
-        )));
-    }
-
-    if tables.is_empty() {
-        return Ok(cluster_rpc::SearchResponse {
-            job: req.job.clone(),
-            took: start.elapsed().as_millis() as i32,
-            idx_took: 0,
-            from: sql.meta.offset as i32,
-            size: sql.meta.limit as i32,
-            total: 0,
-            hits: vec![],
-            scan_stats: Some(cluster_rpc::ScanStats::from(&scan_stats)),
-            is_partial: false,
-        });
-    }
-
-    let ret = tokio::select! {
-        ret = exec::sql(&session, &sql, tables) => {
-            match ret {
-                Ok(ret) => Ok(ret),
-                Err(err) => {
-                    log::error!("[trace_id {}] search->storage: datafusion execute error: {}", session.id, err);
-                    Err(err)
-                }
-            }
-        },
-        _ = tokio::time::sleep(Duration::from_secs(timeout)) => {
-            log::error!("[trace_id {}] search->storage: search timeout", session.id);
-            Err(DataFusionError::ResourcesExhausted(format!(
-                "[trace_id {}] search->storage: task timeout", session.id
-            )))
-        },
-        _ = async {
-            #[cfg(feature = "enterprise")]
-            let _ = abort_receiver.await;
-            #[cfg(not(feature = "enterprise"))]
-            futures::future::pending::<()>().await;
-        } => {
-            log::info!("[trace_id {}] search->storage: search canceled", session.id);
-            Err( DataFusionError::Execution(format!(
-                "[trace_id {}] search->storage: task is cancel", session.id
-            )))
-        }
-    };
-
-    let mut results = match ret {
-        Ok(v) => v,
-        Err(err) => match err {
-            DataFusionError::ResourcesExhausted(e) => {
-                return Err(Error::ErrorCode(ErrorCodes::SearchTimeout(e)));
-            }
-            _ => return Err(err.into()),
-        },
-    };
-
-    // format recordbatch with same schema
-    let merge_schema = results
-        .iter()
-        .filter_map(|v| {
-            if v.num_rows() > 0 {
-                Some(v.schema())
-            } else {
-                None
-            }
-        })
-        .next()
-        .unwrap_or_else(|| Arc::new(Schema::empty()));
-    if !merge_schema.fields().is_empty() {
-        let mut schema = merge_schema.clone();
-        let schema_fields = schema
-            .fields()
-            .iter()
-            .map(|f| f.name())
-            .collect::<HashSet<_>>();
-        let mut new_fields = HashSet::new();
-        let mut need_format = false;
-        for batch in results.iter() {
-            if batch.num_rows() == 0 {
-                continue;
-            }
-            if batch.schema().fields() != schema.fields() {
-                need_format = true;
-            }
-            for field in batch.schema().fields() {
-                if !schema_fields.contains(field.name()) {
-                    new_fields.insert(field.clone());
-                }
-            }
-        }
-        drop(schema_fields);
-        if !new_fields.is_empty() {
-            need_format = true;
-            let new_schema = Schema::new(new_fields.into_iter().collect::<Vec<_>>());
-            schema =
-                Arc::new(Schema::try_merge(vec![schema.as_ref().clone(), new_schema]).unwrap());
-        }
-        if need_format {
-            let mut new_batches = Vec::new();
-            for batch in results {
-                if batch.num_rows() == 0 {
-                    continue;
-                }
-                new_batches.push(format_recordbatch_by_schema(schema.clone(), batch));
-            }
-            results = new_batches;
-        }
-    }
-    log::info!("[trace_id {trace_id}] in node merge task finish");
-
-    // final result
-    let mut hits_total = 0;
-    let mut hits_buf = vec![];
-    let results = results.into_iter().collect::<Vec<_>>();
-    if !results.is_empty() {
-        let schema = results[0].schema();
-        let ipc_options = ipc::writer::IpcWriteOptions::default();
-        let ipc_options = ipc_options
-            .try_with_compression(Some(ipc::CompressionType::ZSTD))
-            .unwrap();
-        let buf = Vec::new();
-        let mut writer =
-            ipc::writer::FileWriter::try_new_with_options(buf, &schema, ipc_options).unwrap();
-        for batch in results {
-            hits_total += batch.num_rows();
-            if let Err(e) = writer.write(&batch) {
-                log::error!(
-                    "[trace_id {trace_id}] write record batch to ipc error: {}",
-                    e
-                );
-            }
-        }
-        if let Err(e) = writer.finish() {
-            log::error!(
-                "[trace_id {trace_id}] convert record batch to ipc error: {}",
-                e
-            );
-        }
-        if let Ok(v) = writer.into_inner() {
-            hits_buf = v;
-        }
-    }
-
-    scan_stats.format_to_mb();
-    let result = cluster_rpc::SearchResponse {
-        job: req.job.clone(),
-        took: start.elapsed().as_millis() as i32,
-        idx_took: 0,
-        from: sql.meta.offset as i32,
-        size: sql.meta.limit as i32,
-        total: hits_total as i64,
-        hits: hits_buf,
-        scan_stats: Some(cluster_rpc::ScanStats::from(&scan_stats)),
-        is_partial: false,
-    };
-
-    Ok(result)
->>>>>>> 44eb5820
 }
 
 fn check_memory_circuit_breaker(trace_id: &str, scan_stats: &ScanStats) -> Result<()> {
