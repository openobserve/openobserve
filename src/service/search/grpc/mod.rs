// Copyright 2023 Zinc Labs Inc.
//
// This program is free software: you can redistribute it and/or modify
// it under the terms of the GNU Affero General Public License as published by
// the Free Software Foundation, either version 3 of the License, or
// (at your option) any later version.
//
// This program is distributed in the hope that it will be useful
// but WITHOUT ANY WARRANTY; without even the implied warranty of
// MERCHANTABILITY or FITNESS FOR A PARTICULAR PURPOSE.  See the
// GNU Affero General Public License for more details.
//
// You should have received a copy of the GNU Affero General Public License
// along with this program.  If not, see <http://www.gnu.org/licenses/>.

use ::datafusion::{
    arrow::{ipc, record_batch::RecordBatch},
    common::SchemaError,
    error::DataFusionError,
};
use ahash::AHashMap as HashMap;
use std::sync::Arc;
use tracing::{info_span, Instrument};

use crate::common::{
    infra::{
        cluster,
        config::CONFIG,
        errors::{Error, ErrorCodes},
    },
    meta::{common::FileKey, stream::ScanStats, StreamType},
};
use crate::handler::grpc::cluster_rpc;
use crate::service::db;

use super::datafusion;

mod storage;
mod wal;

pub type SearchResult = Result<(HashMap<String, Vec<RecordBatch>>, ScanStats), Error>;

#[tracing::instrument(name = "service:search:grpc:search", skip_all, fields(session_id = req.job.as_ref().unwrap().session_id, org_id = req.org_id))]
pub async fn search(
    req: &cluster_rpc::SearchRequest,
) -> Result<cluster_rpc::SearchResponse, Error> {
    let start = std::time::Instant::now();
    let sql = Arc::new(super::sql::Sql::new(req).await?);
    let stream_type = StreamType::from(req.stream_type.as_str());
    let session_id = Arc::new(req.job.as_ref().unwrap().session_id.to_string());
    let timeout = if req.timeout > 0 {
        req.timeout as u64
    } else {
        CONFIG.limit.query_timeout
    };

    // check if we are allowed to search
    if db::compact::retention::is_deleting_stream(&sql.org_id, &sql.stream_name, stream_type, None)
    {
        return Err(Error::ErrorCode(ErrorCodes::SearchStreamNotFound(format!(
            "stream [{}] is being deleted",
            &sql.stream_name
        ))));
    }

    let mut results = HashMap::new();
    let mut scan_stats = ScanStats::new();

    // search in WAL
    let skip_wal = req.query.as_ref().unwrap().skip_wal;
    let session_id1 = session_id.clone();
    let sql1 = sql.clone();
    let wal_span = info_span!("service:search:grpc:in_wal", session_id = ?session_id1, org_id = sql.org_id,stream_name = sql.stream_name, stream_type = ?stream_type);
    let task1 = tokio::task::spawn(
        async move {
            if cluster::is_ingester(&cluster::LOCAL_NODE_ROLE) && !skip_wal {
                wal::search(&session_id1, sql1, stream_type, timeout).await
            } else {
                Ok((HashMap::new(), ScanStats::default()))
            }
        }
        .instrument(wal_span),
    );

    // search in object storage
    let req_stype = req.stype;
    let session_id2 = session_id.clone();
    let sql2 = sql.clone();
    let file_list: Vec<FileKey> = req.file_list.iter().map(FileKey::from).collect();
    let storage_span = info_span!("service:search:grpc:in_storage", session_id = ?session_id2, org_id = sql.org_id,stream_name = sql.stream_name, stream_type = ?stream_type);
    let task2 = tokio::task::spawn(
        async move {
            if req_stype == cluster_rpc::SearchType::WalOnly as i32 {
                Ok((HashMap::new(), ScanStats::default()))
            } else {
                storage::search(&session_id2, sql2, &file_list, stream_type, timeout).await
            }
        }
        .instrument(storage_span),
    );

    // merge data from local WAL
    let (batches1, scan_stats1) = match task1.await {
        Ok(result) => result?,
        Err(err) => {
            return Err(Error::ErrorCode(ErrorCodes::ServerInternalError(
                err.to_string(),
            )))
        }
    };

    if !batches1.is_empty() {
        for (key, batch) in batches1 {
            if !batch.is_empty() {
                let value = results.entry(key).or_insert_with(Vec::new);
                value.push(batch);
            }
        }
    }
    scan_stats.add(&scan_stats1);

    // merge data from object storage search
    let (batches2, scan_stats2) = match task2.await {
        Ok(result) => result?,
        Err(err) => {
            return Err(Error::ErrorCode(ErrorCodes::ServerInternalError(
                err.to_string(),
            )))
        }
    };

    if !batches2.is_empty() {
        for (key, batch) in batches2 {
            if !batch.is_empty() {
                let value = results.entry(key).or_insert_with(Vec::new);
                value.push(batch);
            }
        }
    }
    scan_stats.add(&scan_stats2);

    // merge all batches
    let (offset, limit) = (0, sql.meta.offset + sql.meta.limit);
    let mut merge_results = HashMap::new();
    for (name, batches) in results.iter() {
        let merge_sql = if name == "query" {
            sql.origin_sql.clone()
        } else {
            sql.aggs
                .get(name.strip_prefix("agg_").unwrap())
                .unwrap()
                .0
                .clone()
        };
        let batches =
            match super::datafusion::exec::merge(&sql.org_id, offset, limit, &merge_sql, batches)
                .await
            {
                Ok(res) => res,
                Err(err) => {
                    log::error!("[session_id {session_id}] datafusion merge error: {}", err);
                    return Err(handle_datafusion_error(err));
                }
            };
        merge_results.insert(name.to_string(), batches);
    }
    drop(results);

    // clear session data
    datafusion::storage::file_list::clear(&session_id);

    // final result
    let mut hits_buf = Vec::new();
    let result_query = merge_results.get("query").cloned().unwrap_or_default();
    if !result_query.is_empty() && !result_query.is_empty() {
        let schema = result_query[0].schema();
        let ipc_options = ipc::writer::IpcWriteOptions::default();
        let ipc_options = ipc_options
            .try_with_compression(Some(ipc::CompressionType::ZSTD))
            .unwrap();
        let mut writer =
            ipc::writer::FileWriter::try_new_with_options(hits_buf, &schema, ipc_options).unwrap();
        for batch in result_query {
            writer.write(&batch).unwrap();
        }
        writer.finish().unwrap();
        hits_buf = writer.into_inner().unwrap();
    }

    // finally aggs result
    let mut aggs_buf = Vec::new();
    for (key, batches) in merge_results {
        if key == "query" || batches.is_empty() {
            continue;
        }
        let mut buf = Vec::new();
        let schema = batches[0].schema();
        let ipc_options = ipc::writer::IpcWriteOptions::default();
        let ipc_options = ipc_options
            .try_with_compression(Some(ipc::CompressionType::ZSTD))
            .unwrap();
        let mut writer =
            ipc::writer::FileWriter::try_new_with_options(buf, &schema, ipc_options).unwrap();
        for batch in batches {
            writer.write(&batch).unwrap();
        }
        writer.finish().unwrap();
        buf = writer.into_inner().unwrap();
        aggs_buf.push(cluster_rpc::SearchAggResponse {
            name: key.strip_prefix("agg_").unwrap().to_string(),
            hits: buf,
        });
    }

    scan_stats.format_to_mb();
    let result = cluster_rpc::SearchResponse {
        job: req.job.clone(),
        took: start.elapsed().as_millis() as i32,
        from: sql.meta.offset as i32,
        size: sql.meta.limit as i32,
        total: 0,
        hits: hits_buf,
        aggs: aggs_buf,
        scan_stats: Some(cluster_rpc::ScanStats::from(&scan_stats)),
    };

    Ok(result)
}

pub fn handle_datafusion_error(err: DataFusionError) -> Error {
    if let DataFusionError::SchemaError(SchemaError::FieldNotFound {
        field,
        valid_fields: _,
    }) = err
    {
        return Error::ErrorCode(ErrorCodes::SearchFieldNotFound(field.name));
    }

    let err = err.to_string();
    if err.contains("Schema error: No field named") {
        let pos = err.find("Schema error: No field named").unwrap();
        return match get_key_from_error(&err, pos) {
            Some(key) => Error::ErrorCode(ErrorCodes::SearchFieldNotFound(key)),
            None => Error::ErrorCode(ErrorCodes::SearchSQLExecuteError(err)),
        };
    }
    if err.contains("parquet not found") {
        return Error::ErrorCode(ErrorCodes::SearchParquetFileNotFound);
    }
    if err.contains("Invalid function ") {
        let pos = err.find("Invalid function ").unwrap();
        return match get_key_from_error(&err, pos) {
            Some(key) => Error::ErrorCode(ErrorCodes::SearchFunctionNotDefined(key)),
            None => Error::ErrorCode(ErrorCodes::SearchSQLExecuteError(err)),
        };
    }
    if err.contains("Incompatible data types") {
        let pos = err.find("for field").unwrap();
        let pos_start = err[pos..].find(' ').unwrap();
        let pos_end = err[pos + pos_start + 1..].find('.').unwrap();
        let field = err[pos + pos_start + 1..pos + pos_start + 1 + pos_end].to_string();
        return Error::ErrorCode(ErrorCodes::SearchFieldHasNoCompatibleDataType(field));
    }
    Error::ErrorCode(ErrorCodes::SearchSQLExecuteError(err))
}

fn get_key_from_error(err: &str, pos: usize) -> Option<String> {
    for punctuation in ['\'', '"'] {
        let pos_start = err[pos..].find(punctuation);
        if pos_start.is_none() {
            continue;
        }
        let pos_start = pos_start.unwrap();
        let pos_end = err[pos + pos_start + 1..].find(punctuation);
        if pos_end.is_none() {
            continue;
        }
        let pos_end = pos_end.unwrap();
        return Some(err[pos + pos_start + 1..pos + pos_start + 1 + pos_end].to_string());
    }
    None
}

fn check_memory_circuit_breaker(session_id: &str, scan_stats: &ScanStats) -> Result<(), Error> {
    let scan_size = if scan_stats.compressed_size > 0 {
        scan_stats.compressed_size
    } else {
        scan_stats.original_size
    };
    if let Some(cur_memory) = memory_stats::memory_stats() {
        // left memory < datafusion * breaker_ratio and scan_size >=  left memory
        let left_mem = CONFIG.limit.mem_total - cur_memory.physical_mem;
        if (left_mem
            < (CONFIG.memory_cache.datafusion_max_size * CONFIG.common.memory_circuit_breaker_ratio
<<<<<<< HEAD
            / 100))
            &&
            (scan_size >= left_mem as i64 )
=======
                / 100)
>>>>>>> 94d16d5e
        {
            let err = format!("fire memory_circuit_breaker, try to alloc {} bytes, now current memory usage is {} bytes, left memory {} bytes, left memory more than limit of [{} bytes] or scan_size more than left memory , please submit a more shorter time range query ",
                              scan_size,
                              cur_memory.physical_mem,
                              left_mem,
                              CONFIG.memory_cache.datafusion_max_size * CONFIG.common.memory_circuit_breaker_ratio / 100);
            log::warn!("[{session_id}] {}", err);
            return Err(Error::Message(err.to_string()));
        }
    }
    Ok(())
}<|MERGE_RESOLUTION|>--- conflicted
+++ resolved
@@ -288,22 +288,14 @@
         scan_stats.original_size
     };
     if let Some(cur_memory) = memory_stats::memory_stats() {
-        // left memory < datafusion * breaker_ratio and scan_size >=  left memory
-        let left_mem = CONFIG.limit.mem_total - cur_memory.physical_mem;
-        if (left_mem
+        if (CONFIG.limit.mem_total - cur_memory.physical_mem)
             < (CONFIG.memory_cache.datafusion_max_size * CONFIG.common.memory_circuit_breaker_ratio
-<<<<<<< HEAD
-            / 100))
-            &&
-            (scan_size >= left_mem as i64 )
-=======
                 / 100)
->>>>>>> 94d16d5e
         {
-            let err = format!("fire memory_circuit_breaker, try to alloc {} bytes, now current memory usage is {} bytes, left memory {} bytes, left memory more than limit of [{} bytes] or scan_size more than left memory , please submit a more shorter time range query ",
+            let err = format!("fire memory_circuit_breaker, try to alloc {} bytes, now current memory usage is {} bytes, left memory {} bytes, less than limit of [{} bytes] ",
                               scan_size,
                               cur_memory.physical_mem,
-                              left_mem,
+                              CONFIG.limit.mem_total - cur_memory.physical_mem,
                               CONFIG.memory_cache.datafusion_max_size * CONFIG.common.memory_circuit_breaker_ratio / 100);
             log::warn!("[{session_id}] {}", err);
             return Err(Error::Message(err.to_string()));
