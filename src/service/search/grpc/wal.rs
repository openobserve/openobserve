// Copyright 2025 OpenObserve Inc.
//
// This program is free software: you can redistribute it and/or modify
// it under the terms of the GNU Affero General Public License as published by
// the Free Software Foundation, either version 3 of the License, or
// (at your option) any later version.
//
// This program is distributed in the hope that it will be useful
// but WITHOUT ANY WARRANTY; without even the implied warranty of
// MERCHANTABILITY or FITNESS FOR A PARTICULAR PURPOSE.  See the
// GNU Affero General Public License for more details.
//
// You should have received a copy of the GNU Affero General Public License
// along with this program.  If not, see <http://www.gnu.org/licenses/>.

use std::{path::Path, sync::Arc};

use arrow::array::{ArrayRef, new_null_array};
use arrow_schema::{DataType, Field};
use config::{
    cluster::LOCAL_NODE,
    get_config,
    meta::{
        search::{ScanStats, StorageType},
        stream::{FileKey, StreamParams, StreamPartition},
    },
    utils::{
        file::{is_exists, scan_files},
        parquet::{parse_time_range_from_filename, read_metadata_from_file},
        record_batch_ext::concat_batches,
        size::bytes_to_human_readable,
    },
};
use datafusion::{
    arrow::{datatypes::Schema, record_batch::RecordBatch},
    execution::cache::cache_manager::FileStatisticsCache,
};
use futures::StreamExt;
use hashbrown::HashMap;
use infra::errors::{Error, ErrorCodes};
use ingester::WAL_PARQUET_METADATA;

use crate::{
    common::infra::wal,
    service::{
        db, file_list,
        search::{
            datafusion::{exec, table_provider::memtable::NewMemTable},
            generate_filter_from_equal_items, generate_search_schema_diff,
            grpc::utils,
            index::IndexCondition,
            inspector::{SearchInspectorFieldsBuilder, search_inspector_fields},
            match_source,
        },
    },
};

/// search in local WAL, which haven't been sync to object storage
#[tracing::instrument(name = "service:search:wal:parquet", skip_all, fields(org_id = query.org_id, stream_name = query.stream_name))]
pub async fn search_parquet(
    query: Arc<super::QueryParams>,
    schema: Arc<Schema>,
    search_partition_keys: &[(String, String)],
    sorted_by_time: bool,
    file_stat_cache: Option<FileStatisticsCache>,
    index_condition: Option<IndexCondition>,
    fst_fields: Vec<String>,
) -> super::SearchTable {
    let load_start = std::time::Instant::now();
    // get file list
    let stream_settings =
        infra::schema::get_settings(&query.org_id, &query.stream_name, query.stream_type)
            .await
            .unwrap_or_default();
    let files = get_file_list(
        query.clone(),
        &stream_settings.partition_keys,
        query.time_range,
        search_partition_keys,
    )
    .await?;
    if files.is_empty() {
        return Ok((vec![], ScanStats::new()));
    }

    let mut scan_stats = ScanStats::new();
    let mut lock_files = files.iter().map(|f| f.key.clone()).collect::<Vec<_>>();
    let cfg = get_config();
    // get file metadata to build file_list
    let files_num = files.len();
    let mut new_files = Vec::with_capacity(files_num);
    let files_metadata = futures::stream::iter(files)
        .map(|file| async move {
            let cfg = get_config();
            let r = WAL_PARQUET_METADATA.read().await;
            let source_file = cfg.common.data_wal_dir.to_string() + file.key.as_str();
            if let Some(meta) = r.get(file.key.as_str()) {
                let mut file = file;
                file.meta = meta.clone();
                // reset file meta if it already removed
                if !is_exists(&source_file) {
                    file.meta = Default::default();
                }
                return file;
            }
            drop(r);
            let meta = read_metadata_from_file(&source_file.into())
                .await
                .unwrap_or_default();
            let mut file = file;
            file.meta = meta;
            WAL_PARQUET_METADATA
                .write()
                .await
                .insert(file.key.clone(), file.meta.clone());
            file
        })
        .buffer_unordered(cfg.limit.cpu_num)
        .collect::<Vec<FileKey>>()
        .await;
    for file in files_metadata {
        if file.meta.is_empty() {
            wal::release_files(std::slice::from_ref(&file.key));
            lock_files.retain(|f| f != &file.key);
            continue;
        }
        if let Some((min_ts, max_ts)) = query.time_range
            && (file.meta.min_ts > max_ts || file.meta.max_ts < min_ts)
        {
            log::debug!(
                "[trace_id {}] skip wal parquet file: {} time_range: [{},{})",
                query.trace_id,
                &file.key,
                file.meta.min_ts,
                file.meta.max_ts
            );
            wal::release_files(std::slice::from_ref(&file.key));
            lock_files.retain(|f| f != &file.key);
            continue;
        }
        new_files.push(file);
    }
    let files = new_files;

    scan_stats.files = files.len() as i64;
    if scan_stats.files == 0 {
        // release all files
        wal::release_files(&lock_files);
        return Ok((vec![], scan_stats));
    }

    // fetch all schema versions, group files by version
    let schema_versions = match infra::schema::get_versions(
        &query.org_id,
        &query.stream_name,
        query.stream_type,
        query.time_range,
    )
    .await
    {
        Ok(versions) => versions,
        Err(err) => {
            log::error!("[trace_id {}] get schema error: {}", query.trace_id, err);
            // release all files
            wal::release_files(&lock_files);
            return Err(Error::ErrorCode(ErrorCodes::SearchStreamNotFound(
                query.stream_name.clone(),
            )));
        }
    };
    if schema_versions.is_empty() {
        // release all files
        wal::release_files(&lock_files);
        return Ok((vec![], ScanStats::new()));
    }
    let latest_schema_id = schema_versions.len() - 1;

    let mut files_group: HashMap<usize, Vec<FileKey>> =
        HashMap::with_capacity(schema_versions.len());
    let mut scan_stats = ScanStats::new();
    if schema_versions.len() == 1 {
        let files = files.to_vec();
        scan_stats = match file_list::calculate_files_size(&files).await {
            Ok(size) => size,
            Err(err) => {
                // release all files
                wal::release_files(&lock_files);
                log::error!(
                    "[trace_id {}] calculate files size error: {}",
                    query.trace_id,
                    err
                );
                return Err(Error::ErrorCode(ErrorCodes::ServerInternalError(
                    "calculate files size error".to_string(),
                )));
            }
        };
        files_group.insert(latest_schema_id, files);
    } else {
        scan_stats.files = files.len() as i64;
        for file in files.iter() {
            // calculate scan size
            scan_stats.records += file.meta.records;
            scan_stats.original_size += file.meta.original_size;
            scan_stats.compressed_size += file.meta.compressed_size;
            // check schema version
            let schema_ver_id = match db::schema::filter_schema_version_id(
                &schema_versions,
                file.meta.min_ts,
                file.meta.max_ts,
            ) {
                Some(id) => id,
                None => {
                    log::error!(
                        "[trace_id {}] wal->parquet->search: file {} schema version not found, will use the latest schema, min_ts: {}, max_ts: {}",
                        query.trace_id,
                        &file.key,
                        file.meta.min_ts,
                        file.meta.max_ts
                    );
                    // HACK: use the latest version if not found in schema versions
                    latest_schema_id
                }
            };
            let group = files_group.entry(schema_ver_id).or_default();
            group.push(file.clone());
        }
    }

    log::info!(
        "{}",
        search_inspector_fields(
            format!(
                "[trace_id {}] wal->parquet->search: load groups {}, files {}, scan_size {}, compressed_size {}",
                query.trace_id,
                files_group.len(),
                scan_stats.files,
                scan_stats.original_size,
                scan_stats.compressed_size
            ),
            SearchInspectorFieldsBuilder::new()
                .node_name(LOCAL_NODE.name.clone())
                .component("wal:parquet load".to_string())
                .search_role("follower".to_string())
                .duration(load_start.elapsed().as_millis() as usize)
                .desc(format!(
                    "wal parquet search load groups {}, files {}, scan_size {}, compressed_size {}",
                    files_group.len(),
                    scan_stats.files,
                    bytes_to_human_readable(scan_stats.original_size as f64),
                    bytes_to_human_readable(scan_stats.compressed_size as f64)
                ))
                .build()
        )
    );

    // check memory circuit breaker
    if let Err(e) = ingester::check_memory_circuit_breaker() {
        // release all files
        wal::release_files(&lock_files);
        return Err(Error::ResourceError(e.to_string()));
    }

    // construct latest schema map
    let latest_schema = Arc::new(schema.as_ref().clone().with_metadata(Default::default()));
    let mut latest_schema_map = HashMap::with_capacity(latest_schema.fields().len());
    for field in latest_schema.fields() {
        latest_schema_map.insert(field.name(), field);
    }

    let mut tables = Vec::new();
    let start = std::time::Instant::now();
    for (ver, files) in files_group {
        if files.is_empty() {
            continue;
        }
        let schema = schema_versions[ver]
            .clone()
            .with_metadata(Default::default());
        let schema = utils::change_schema_to_utf8_view(schema);
<<<<<<< HEAD
=======

>>>>>>> ab5c296f
        let session = config::meta::search::Session {
            id: format!("{}-wal-{ver}", query.trace_id),
            storage_type: StorageType::Wal,
            work_group: query.work_group.clone(),
            target_partitions: cfg.limit.cpu_num,
        };

        let diff_fields = generate_search_schema_diff(&schema, &latest_schema_map);
        match exec::create_parquet_table(
            &session,
            latest_schema.clone(),
            &files,
            diff_fields,
            sorted_by_time,
            file_stat_cache.clone(),
            index_condition.clone(),
            fst_fields.clone(),
            true,
        )
        .await
        {
            Ok(v) => tables.push(v),
            Err(e) => {
                // release all files
                wal::release_files(&lock_files);
                return Err(e.into());
            }
        }
    }

    // lock these files for this request
    wal::lock_request(&query.trace_id, &lock_files);

    log::info!(
        "{}",
        search_inspector_fields(
            format!(
                "[trace_id {}] wal->parquet->search: create tables took {} ms",
                query.trace_id,
                start.elapsed().as_millis()
            ),
            SearchInspectorFieldsBuilder::new()
                .node_name(LOCAL_NODE.name.clone())
                .component("wal:parquet create tables".to_string())
                .search_role("follower".to_string())
                .duration(start.elapsed().as_millis() as usize)
                .build()
        )
    );

    Ok((tables, scan_stats))
}

/// search in local WAL, which haven't been sync to object storage
#[tracing::instrument(name = "service:search:wal:memtable", skip_all, fields(org_id = query.org_id, stream_name = query.stream_name))]
pub async fn search_memtable(
    query: Arc<super::QueryParams>,
    schema: Arc<Schema>,
    search_partition_keys: &[(String, String)],
    sorted_by_time: bool,
    index_condition: Option<IndexCondition>,
    fst_fields: Vec<String>,
) -> super::SearchTable {
    let load_start = std::time::Instant::now();
    let mut scan_stats = ScanStats::new();

    // format partition keys
    let stream_settings =
        infra::schema::get_settings(&query.org_id, &query.stream_name, query.stream_type)
            .await
            .unwrap_or_default();
    let partition_keys = &stream_settings.partition_keys;
    let mut filters = generate_filter_from_equal_items(search_partition_keys);
    let partition_keys: HashMap<&String, &StreamPartition> =
        partition_keys.iter().map(|v| (&v.field, v)).collect();
    for (key, value) in filters.iter_mut() {
        if let Some(partition_key) = partition_keys.get(key) {
            for val in value.iter_mut() {
                *val = partition_key.get_partition_value(val);
            }
        }
    }

    let mut batches = ingester::read_from_memtable(
        &query.org_id,
        query.stream_type.as_str(),
        &query.stream_name,
        query.time_range,
        &filters,
    )
    .await
    .unwrap_or_default();
    batches.extend(
        ingester::read_from_immutable(
            &query.org_id,
            query.stream_type.as_str(),
            &query.stream_name,
            query.time_range,
            &filters,
        )
        .await
        .unwrap_or_default(),
    );
    scan_stats.files = batches.iter().map(|(_, k)| k.len()).sum::<usize>() as i64;
    if scan_stats.files == 0 {
        return Ok((vec![], ScanStats::new()));
    }

    let mut batch_groups: HashMap<Arc<Schema>, Vec<RecordBatch>> = HashMap::with_capacity(2);
    for (schema, batch) in batches {
        let entry = batch_groups.entry(schema).or_default();
        for r in batch.iter() {
            scan_stats.records += r.data.num_rows() as i64;
            scan_stats.original_size += r.data_json_size as i64;
            scan_stats.compressed_size += r.data_arrow_size as i64;
        }
        entry.extend(batch.into_iter().map(|r| r.data.clone()));
    }

    log::info!(
        "{}",
        search_inspector_fields(
            format!(
                "[trace_id {}] wal->mem->search: load groups {}, files {}, scan_size {}, compressed_size {}",
                query.trace_id,
                batch_groups.len(),
                scan_stats.files,
                scan_stats.original_size,
                scan_stats.compressed_size,
            ),
            SearchInspectorFieldsBuilder::new()
                .node_name(LOCAL_NODE.name.clone())
                .component("wal:memtable load".to_string())
                .search_role("follower".to_string())
                .duration(load_start.elapsed().as_millis() as usize)
                .desc(format!(
                    "wal mem search load groups {}, files {}, scan_size {}, compressed_size {}",
                    batch_groups.len(),
                    scan_stats.files,
                    bytes_to_human_readable(scan_stats.original_size as f64),
                    bytes_to_human_readable(scan_stats.compressed_size as f64)
                ))
                .build()
        )
    );

    // check memory circuit breaker
    ingester::check_memory_circuit_breaker().map_err(|e| Error::ResourceError(e.to_string()))?;

    // construct latest schema map
    let latest_schema = Arc::new(schema.as_ref().clone().with_metadata(Default::default()));
    let mut latest_schema_map = HashMap::with_capacity(latest_schema.fields().len());
    for field in latest_schema.fields() {
        latest_schema_map.insert(field.name(), field);
    }

    let mut tables = Vec::new();
    let start = std::time::Instant::now();
    for (schema, record_batches) in batch_groups {
        if record_batches.is_empty() {
            continue;
        }

        // the field in latest_schema_map, but not in schema,
        // so not in the diff_fields, result in Utf8View issue
        // so we need to add it to the diff_fields
        let mut diff_fields = generate_search_schema_diff(&schema, &latest_schema_map);
        let mut adapt_batches = Vec::with_capacity(record_batches.len());
        for batch in record_batches {
            adapt_batches.push(adapt_batch(latest_schema.clone(), batch, &mut diff_fields));
        }
        let record_batches = adapt_batches;

        tokio::task::coop::consume_budget().await;

        // merge small batches into big batches
        let mut merge_groupes = Vec::new();
        let mut current_group = Vec::new();
        let group_limit = config::PARQUET_BATCH_SIZE;
        let mut group_size = 0;
        for batch in record_batches {
            if group_size > 0 && group_size + batch.num_rows() > group_limit {
                merge_groupes.push(current_group);
                current_group = Vec::new();
                group_size = 0;
            }
            group_size += batch.num_rows();
            current_group.push(batch);
        }
        if !current_group.is_empty() {
            merge_groupes.push(current_group);
        }
        let record_batches = merge_groupes
            .into_iter()
            .map(|mut group| {
                if group.len() == 1 {
                    group.remove(0)
                } else {
                    concat_batches(group[0].schema().clone(), group).unwrap()
                }
            })
            .collect::<Vec<_>>();

        tokio::task::coop::consume_budget().await;

        let table = match NewMemTable::try_new(
            record_batches[0].schema().clone(),
            vec![record_batches],
            diff_fields,
            sorted_by_time,
            index_condition.clone(),
            fst_fields.clone(),
        ) {
            Ok(table) => Arc::new(table),
            Err(e) => {
                log::error!(
                    "[trace_id {}] wal->mem->search: create memtable error: {}",
                    query.trace_id,
                    e
                );
                return Err(e.into());
            }
        };
        tables.push(table as _);
    }

    log::info!(
        "{}",
        search_inspector_fields(
            format!(
                "[trace_id {}] wal->mem->search: create tables took {} ms",
                query.trace_id,
                start.elapsed().as_millis()
            ),
            SearchInspectorFieldsBuilder::new()
                .node_name(LOCAL_NODE.name.clone())
                .component("wal:memtable create tables".to_string())
                .search_role("follower".to_string())
                .duration(start.elapsed().as_millis() as usize)
                .build()
        )
    );
    Ok((tables, scan_stats))
}

#[tracing::instrument(name = "service:search:grpc:wal:get_file_list_inner", skip_all, fields(org_id = query.org_id, stream_name = query.stream_name))]
async fn get_file_list_inner(
    query: Arc<super::QueryParams>,
    partition_keys: &[StreamPartition],
    time_range: Option<(i64, i64)>,
    search_partition_keys: &[(String, String)],
    wal_dir: &str,
    file_ext: &str,
) -> Result<Vec<FileKey>, Error> {
    let wal_dir = match Path::new(wal_dir).canonicalize() {
        Ok(path) => {
            let mut path = path.to_str().unwrap().to_string();
            // Hack for windows
            if path.starts_with("\\\\?\\") {
                path = path[4..].to_string();
                path = path.replace('\\', "/");
            }
            path
        }
        Err(_) => {
            return Ok(vec![]);
        }
    };

    // get all files
    let pattern = format!(
        "{}/files/{}/{}/{}/",
        wal_dir, query.org_id, query.stream_type, query.stream_name
    );
    let files = scan_files(&pattern, file_ext, None).unwrap_or_default();
    let files = files
        .iter()
        .map(|f| {
            f.strip_prefix(&wal_dir)
                .unwrap()
                .to_string()
                .replace('\\', "/")
                .trim_start_matches('/')
                .to_string()
        })
        .collect::<Vec<_>>();

    // use same lock to combine the operations of filter by pending delete and lock files
    let wal_lock = infra::local_lock::lock("wal").await?;
    let lock_guard = wal_lock.lock().await;

    // filter by pending delete
    let mut files = crate::service::db::file_list::local::filter_by_pending_delete(files).await;
    if files.is_empty() {
        return Ok(vec![]);
    }

    let files_num = files.len();
    files.sort_unstable();
    files.dedup();
    if files_num != files.len() {
        log::warn!(
            "[trace_id {}] wal->parquet->search: found duplicate files from {} to {}",
            query.trace_id,
            files_num,
            files.len()
        );
    }

    // lock theses files
    wal::lock_files(&files);
    drop(lock_guard);

    let stream_params = Arc::new(StreamParams::new(
        &query.org_id,
        &query.stream_name,
        query.stream_type,
    ));
    let mut filters = generate_filter_from_equal_items(search_partition_keys);
    let partition_keys: HashMap<&String, &StreamPartition> =
        partition_keys.iter().map(|v| (&v.field, v)).collect();
    for (key, value) in filters.iter_mut() {
        if let Some(partition_key) = partition_keys.get(key) {
            for val in value.iter_mut() {
                *val = partition_key.get_partition_value(val);
            }
        }
    }

    let mut result = Vec::with_capacity(files.len());
    let (min_ts, max_ts) = query.time_range.unwrap_or((0, 0));
    for file in files.iter() {
        let file_key = FileKey::from_file_name(file);
        if (min_ts, max_ts) != (0, 0) {
            let (file_min_ts, file_max_ts) = parse_time_range_from_filename(file);
            if (file_min_ts > 0 && file_max_ts > 0)
                && ((max_ts > 0 && file_min_ts > max_ts) || (min_ts > 0 && file_max_ts < min_ts))
            {
                log::debug!(
                    "[trace_id {}] skip wal parquet file: {} time_range: [{},{})",
                    query.trace_id,
                    &file,
                    file_min_ts,
                    file_max_ts
                );
                wal::release_files(std::slice::from_ref(file));
                continue;
            }
        }
        if match_source(stream_params.clone(), time_range, &filters, &file_key).await {
            result.push(file_key);
        } else {
            wal::release_files(std::slice::from_ref(file));
        }
    }
    Ok(result)
}

/// get file list from local wal, no need match_source, each file will be
/// searched
#[tracing::instrument(name = "service:search:grpc:wal:get_file_list", skip_all, fields(org_id = query.org_id, stream_name = query.stream_name))]
async fn get_file_list(
    query: Arc<super::QueryParams>,
    partition_keys: &[StreamPartition],
    time_range: Option<(i64, i64)>,
    search_partition_keys: &[(String, String)],
) -> Result<Vec<FileKey>, Error> {
    get_file_list_inner(
        query,
        partition_keys,
        time_range,
        search_partition_keys,
        &get_config().common.data_wal_dir,
        "parquet",
    )
    .await
}

fn adapt_batch(
    latest_schema: Arc<Schema>,
    batch: RecordBatch,
    diff_fields: &mut HashMap<String, DataType>,
) -> RecordBatch {
    let batch_schema = &*batch.schema();
    let batch_cols = batch.columns().to_vec();

    let mut cols: Vec<ArrayRef> = Vec::with_capacity(latest_schema.fields().len());
    let mut fields = Vec::with_capacity(latest_schema.fields().len());
    for field_latest in latest_schema.fields() {
        if let Some((idx, field)) = batch_schema.column_with_name(field_latest.name()) {
            cols.push(Arc::clone(&batch_cols[idx]));
            fields.push(field.clone());
        } else if *field_latest.data_type() == DataType::Utf8View {
            // in memtable, the schema should be utf8
            cols.push(new_null_array(&DataType::Utf8, batch.num_rows()));
            fields.push(Field::new(
                field_latest.name(),
                DataType::Utf8,
                field_latest.is_nullable(),
            ));
            diff_fields.insert(field_latest.name().to_string(), DataType::Utf8View);
        } else {
            cols.push(new_null_array(field_latest.data_type(), batch.num_rows()));
            fields.push(field_latest.as_ref().clone());
        }
    }
    let schema = Arc::new(Schema::new(fields));
    RecordBatch::try_new(schema, cols).unwrap()
}<|MERGE_RESOLUTION|>--- conflicted
+++ resolved
@@ -278,10 +278,6 @@
             .clone()
             .with_metadata(Default::default());
         let schema = utils::change_schema_to_utf8_view(schema);
-<<<<<<< HEAD
-=======
-
->>>>>>> ab5c296f
         let session = config::meta::search::Session {
             id: format!("{}-wal-{ver}", query.trace_id),
             storage_type: StorageType::Wal,
