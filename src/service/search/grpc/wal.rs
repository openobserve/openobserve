--- conflicted
+++ resolved
@@ -289,16 +289,11 @@
                         None,
                         FileType::PARQUET,
                     ) => ret,
-<<<<<<< HEAD
-                    _ = tokio::time::sleep(Duration::from_secs(timeout))=> {
-=======
                     _ = tokio::time::sleep(Duration::from_secs(timeout)) => {
->>>>>>> 1e6c9c4c
                         log::error!("[session_id {}] wal->parquet->search: search timeout", session.id);
                         Err(datafusion::error::DataFusionError::Execution(format!(
                             "[session_id {}] wal->parquet->search: task timeout", session.id
                         )))
-<<<<<<< HEAD
                     },
                     _ = async {
                         #[cfg(feature = "enterprise")]
@@ -310,8 +305,6 @@
                         Err(datafusion::error::DataFusionError::Execution(format!(
                             "[session_id {}] wal->parquet->search: task is cancel", session.id
                         )))
-=======
->>>>>>> 1e6c9c4c
                     }
                 }
             }
@@ -497,7 +490,6 @@
             stream_type = stream_type.to_string(),
         );
 
-<<<<<<< HEAD
         #[cfg(feature = "enterprise")]
         let (abort_sender, abort_receiver) = tokio::sync::oneshot::channel();
         #[cfg(feature = "enterprise")]
@@ -516,8 +508,6 @@
             )));
         }
 
-=======
->>>>>>> 1e6c9c4c
         let task = tokio::task::spawn(
             async move {
                 let files = vec![];
@@ -536,7 +526,6 @@
                         Err(datafusion::error::DataFusionError::Execution(format!(
                             "[session_id {}] wal->mem->search: task timeout", session.id
                         )))
-<<<<<<< HEAD
                     },
                     _ = async {
                         #[cfg(feature = "enterprise")]
@@ -548,8 +537,6 @@
                         Err(datafusion::error::DataFusionError::Execution(format!(
                             "[session_id {}] wal->mem->search: task is cancel", session.id
                         )))
-=======
->>>>>>> 1e6c9c4c
                     }
                 }
             }
