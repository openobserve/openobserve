// Copyright 2024 Zinc Labs Inc.
//
// This program is free software: you can redistribute it and/or modify
// it under the terms of the GNU Affero General Public License as published by
// the Free Software Foundation, either version 3 of the License, or
// (at your option) any later version.
//
// This program is distributed in the hope that it will be useful
// but WITHOUT ANY WARRANTY; without even the implied warranty of
// MERCHANTABILITY or FITNESS FOR A PARTICULAR PURPOSE.  See the
// GNU Affero General Public License for more details.
//
// You should have received a copy of the GNU Affero General Public License
// along with this program.  If not, see <http://www.gnu.org/licenses/>.

use std::sync::Arc;

use arrow_schema::Schema;
use config::{
    get_config, is_local_disk_storage,
    meta::{
        search::{ScanStats, StorageType},
        stream::{FileKey, PartitionTimeLevel, StreamPartition, StreamType},
    },
};
<<<<<<< HEAD
use datafusion::execution::cache::cache_manager::FileStatisticsCache;
=======
>>>>>>> 44eb5820
use hashbrown::HashMap;
use infra::{
    cache::file_data,
    errors::{Error, ErrorCodes},
};
use tokio::sync::Semaphore;
use tracing::Instrument;

use crate::service::{
    db, file_list,
    search::{datafusion::exec, generate_search_schema_diff, sql::Sql},
};

type CachedFiles = (usize, usize);

/// search in remote object storage
#[tracing::instrument(name = "service:search:grpc:storage", skip_all, fields(org_id = query.org_id, stream_name = query.stream_name))]
pub async fn search(
    query: Arc<super::QueryParams>,
    schema: Arc<Schema>,
    file_list: &[FileKey],
<<<<<<< HEAD
    sorted_by_time: bool,
    file_stat_cache: Option<FileStatisticsCache>,
) -> super::SearchTable {
    let enter_span = tracing::span::Span::current();
    log::info!("[trace_id {}] search->storage: enter", query.trace_id);
=======
    stream_type: StreamType,
    work_group: &str,
) -> super::SearchTable {
    let enter_span = tracing::span::Span::current();
    log::info!("[trace_id {trace_id}] search->storage: enter");
    let schema = sql.schema.clone();
>>>>>>> 44eb5820
    // fetch all schema versions, group files by version
    let schema_versions = match infra::schema::get_versions(
        &query.org_id,
        &query.stream_name,
        query.stream_type,
        query.time_range,
    )
    .instrument(enter_span.clone())
    .await
    {
        Ok(versions) => versions,
        Err(err) => {
            log::error!("[trace_id {}] get schema error: {}", query.trace_id, err);
            return Err(Error::ErrorCode(ErrorCodes::SearchStreamNotFound(
                query.stream_name.clone(),
            )));
        }
    };
    log::info!(
        "[trace_id {}] search->storage: stream {}/{}/{}, get schema versions num {}",
        query.trace_id,
        query.org_id,
        query.stream_type,
        query.stream_name,
        schema_versions.len()
    );
    if schema_versions.is_empty() {
        return Ok((vec![], ScanStats::new()));
    }
    let schema_latest_id = schema_versions.len() - 1;

<<<<<<< HEAD
=======
    let stream_settings = unwrap_stream_settings(&schema).unwrap_or_default();
    let partition_time_level =
        unwrap_partition_time_level(stream_settings.partition_time_level, stream_type);

>>>>>>> 44eb5820
    // get file list
    let files = file_list.to_vec();
    if files.is_empty() {
        return Ok((vec![], ScanStats::default()));
    }
    log::info!(
        "[trace_id {}] search->storage: stream {}/{}/{}, load file_list num {}",
        query.trace_id,
        query.org_id,
        query.stream_type,
        query.stream_name,
        files.len(),
    );

    let cfg = get_config();
    let mut files_group: HashMap<usize, Vec<FileKey>> =
        HashMap::with_capacity(schema_versions.len());
    let mut scan_stats = ScanStats::new();
    if !cfg.common.widening_schema_evolution || schema_versions.len() == 1 {
        let files = files.to_vec();
        scan_stats = match file_list::calculate_files_size(&files).await {
            Ok(size) => size,
            Err(err) => {
                log::error!(
                    "[trace_id {}] calculate files size error: {}",
                    query.trace_id,
                    err
                );
                return Err(Error::ErrorCode(ErrorCodes::ServerInternalError(
                    "calculate files size error".to_string(),
                )));
            }
        };
        files_group.insert(schema_latest_id, files);
    } else {
        scan_stats.files = files.len() as i64;
        for file in files.iter() {
            // calculate scan size
            scan_stats.records += file.meta.records;
            scan_stats.original_size += file.meta.original_size;
            scan_stats.compressed_size += file.meta.compressed_size;
            // check schema version
            let schema_ver_id = match db::schema::filter_schema_version_id(
                &schema_versions,
                file.meta.min_ts,
                file.meta.max_ts,
            ) {
                Some(id) => id,
                None => {
                    log::error!(
                        "[trace_id {}] search->storage: file {} schema version not found, will use the latest schema, min_ts: {}, max_ts: {}",
                        query.trace_id,
                        &file.key,
                        file.meta.min_ts,
                        file.meta.max_ts
                    );
                    // HACK: use the latest version if not found in schema versions
                    schema_latest_id
                }
            };
            let group = files_group.entry(schema_ver_id).or_default();
            group.push(file.clone());
        }
    }

    log::info!(
        "[trace_id {}] search->storage: stream {}/{}/{}, load files {}, scan_size {}, compressed_size {}",
        query.trace_id,
        query.org_id,
        query.stream_type,
        query.stream_name,
        scan_stats.files,
        scan_stats.original_size,
        scan_stats.compressed_size
    );

    if cfg.common.memory_circuit_breaker_enable {
        super::check_memory_circuit_breaker(&query.trace_id, &scan_stats)?;
    }

    // load files to local cache
    let (cache_type, deleted_files, (mem_cached_files, disk_cached_files)) =
        cache_parquet_files(&query.trace_id, &files, &scan_stats)
            .instrument(enter_span.clone())
            .await?;
    if !deleted_files.is_empty() {
        // remove deleted files from files_group
        for (_, g_files) in files_group.iter_mut() {
            g_files.retain(|f| !deleted_files.contains(&f.key));
        }
    }
    scan_stats.querier_files = scan_stats.files;
    scan_stats.querier_memory_cached_files = mem_cached_files as i64;
    scan_stats.querier_disk_cached_files = disk_cached_files as i64;
    log::info!(
        "[trace_id {}] search->storage: stream {}/{}/{}, load files {}, memory cached {}, disk cached {}, download others into {:?} cache done",
        query.trace_id,
        query.org_id,
        query.stream_type,
        query.stream_name,
        scan_stats.querier_files,
        scan_stats.querier_memory_cached_files,
        scan_stats.querier_disk_cached_files,
        cache_type,
    );

    // set target partitions based on cache type
    let target_partitions = if cache_type == file_data::CacheType::None {
        cfg.limit.query_thread_num
    } else {
        cfg.limit.cpu_num
    };

    // construct latest schema map
    let schema_latest = Arc::new(
        schema
<<<<<<< HEAD
            .as_ref()
=======
>>>>>>> 44eb5820
            .clone()
            .with_metadata(std::collections::HashMap::new()),
    );
    let mut schema_latest_map = HashMap::with_capacity(schema_latest.fields().len());
    for field in schema_latest.fields() {
        schema_latest_map.insert(field.name(), field);
    }

    let mut tables = Vec::new();
    for (ver, files) in files_group {
        if files.is_empty() {
            continue;
        }
        let schema = schema_versions[ver].clone();
<<<<<<< HEAD
        let schema = schema.with_metadata(std::collections::HashMap::new());

=======
        let schema = Arc::new(schema);
        let sql = sql.clone();
>>>>>>> 44eb5820
        let session = config::meta::search::Session {
            id: format!("{}-{ver}", query.trace_id),
            storage_type: StorageType::Memory,
            work_group: query.work_group.clone(),
            target_partitions,
        };

        let diff_fields = generate_search_schema_diff(&schema, &schema_latest_map)?;
        let table = exec::create_parquet_table(
            &session,
            schema_latest.clone(),
            &files,
            diff_fields,
<<<<<<< HEAD
            sorted_by_time,
            file_stat_cache.clone(),
        )
        .await?;
        tables.push(table);
=======
            &sql.meta.order_by,
        )
        .await?;
        tables.push(Arc::new(table) as Arc<dyn datafusion::datasource::TableProvider>);
>>>>>>> 44eb5820
    }

    Ok((tables, scan_stats))
}

#[tracing::instrument(name = "service:search:grpc:storage:get_file_list", skip_all, fields(org_id = sql.org_id, stream_name = sql.stream_name))]
async fn get_file_list(
    trace_id: &str,
    sql: &Sql,
    stream_type: StreamType,
    time_level: PartitionTimeLevel,
    partition_keys: &[StreamPartition],
) -> Result<Vec<FileKey>, Error> {
    log::debug!(
        "[trace_id {trace_id}] search->storage: get file_list in grpc, stream {}/{}/{}, time_range {:?}",
        &sql.org_id,
        &stream_type,
        &sql.stream_name,
        &sql.meta.time_range
    );
    let (time_min, time_max) = sql.meta.time_range.unwrap();
    let file_list = match file_list::query(
        &sql.org_id,
        &sql.stream_name,
        stream_type,
        time_level,
        time_min,
        time_max,
        true,
    )
    .await
    {
        Ok(file_list) => file_list,
        Err(err) => {
            log::error!("[trace_id {trace_id}] get file list error: {}", err);
            return Err(Error::ErrorCode(ErrorCodes::ServerInternalError(
                "get file list error".to_string(),
            )));
        }
    };

    let mut files = Vec::with_capacity(file_list.len());
    for file in file_list {
        if sql
            .match_source(&file, false, false, stream_type, partition_keys)
            .await
        {
            files.push(file.to_owned());
        }
    }
    files.sort_by(|a, b| a.key.cmp(&b.key));
    Ok(files)
}

#[tracing::instrument(name = "service:search:grpc:storage:cache_parquet_files", skip_all)]
async fn cache_parquet_files(
    trace_id: &str,
    files: &[FileKey],
    scan_stats: &ScanStats,
) -> Result<(file_data::CacheType, Vec<String>, CachedFiles), Error> {
    let cfg = get_config();
    let cache_type = if cfg.memory_cache.enabled
        && scan_stats.compressed_size < cfg.memory_cache.skip_size as i64
    {
        // if scan_compressed_size < 80% of total memory cache, use memory cache
        file_data::CacheType::Memory
    } else if !is_local_disk_storage()
        && cfg.disk_cache.enabled
        && scan_stats.compressed_size < cfg.disk_cache.skip_size as i64
    {
        // if scan_compressed_size < 80% of total disk cache, use disk cache
        file_data::CacheType::Disk
    } else {
        // no cache
        return Ok((file_data::CacheType::None, vec![], (0, 0)));
    };

    let mut mem_cached_files = 0;
    let mut disk_cached_files = 0;

    let mut tasks = Vec::new();
    let semaphore = std::sync::Arc::new(Semaphore::new(cfg.limit.query_thread_num));
    for file in files.iter() {
        let trace_id = trace_id.to_string();
        let file_name = file.key.clone();
        let permit = semaphore.clone().acquire_owned().await.unwrap();
        let task: tokio::task::JoinHandle<(Option<String>, bool, bool)> = tokio::task::spawn(
            async move {
                let cfg = get_config();
                let ret = match cache_type {
                    file_data::CacheType::Memory => {
                        let mut disk_exists = false;
                        let mem_exists = file_data::memory::exist(&file_name).await;
                        if !mem_exists && !cfg.memory_cache.skip_disk_check {
                            // when skip_disk_check = false, need to check disk cache
                            disk_exists = file_data::disk::exist(&file_name).await;
                        }
                        if !mem_exists && (cfg.memory_cache.skip_disk_check || !disk_exists) {
                            (
                                file_data::memory::download(&trace_id, &file_name)
                                    .await
                                    .err(),
                                false,
                                false,
                            )
                        } else {
                            (None, mem_exists, disk_exists)
                        }
                    }
                    file_data::CacheType::Disk => {
                        if !file_data::disk::exist(&file_name).await {
                            (
                                file_data::disk::download(&trace_id, &file_name).await.err(),
                                false,
                                false,
                            )
                        } else {
                            (None, false, true)
                        }
                    }
                    _ => (None, false, false),
                };
                let file_name = if let Some(e) = ret.0 {
                    if e.to_string().to_lowercase().contains("not found")
                        || e.to_string().to_lowercase().contains("data size is zero")
                    {
                        // delete file from file list
                        log::warn!("found invalid file: {}", file_name);
                        if let Err(e) = file_list::delete_parquet_file(&file_name, true).await {
                            log::error!(
                                "[trace_id {trace_id}] search->storage: delete from file_list err: {}",
                                e
                            );
                        }
                        Some(file_name)
                    } else {
                        log::error!(
                            "[trace_id {trace_id}] search->storage: download file to cache err: {}",
                            e
                        );
                        None
                    }
                } else {
                    None
                };
                drop(permit);
                (file_name, ret.1, ret.2)
            },
        );
        tasks.push(task);
    }

    let mut delete_files = Vec::new();
    for task in tasks {
        match task.await {
            Ok((file, mem_exists, disk_exists)) => {
                if mem_exists {
                    mem_cached_files += 1;
                } else if disk_exists {
                    disk_cached_files += 1;
                }
                if let Some(file) = file {
                    delete_files.push(file);
                }
            }
            Err(e) => {
                log::error!(
                    "[trace_id {trace_id}] search->storage: load file task err: {}",
                    e
                );
            }
        }
    }

    Ok((
        cache_type,
        delete_files,
        (mem_cached_files, disk_cached_files),
    ))
}<|MERGE_RESOLUTION|>--- conflicted
+++ resolved
@@ -23,10 +23,7 @@
         stream::{FileKey, PartitionTimeLevel, StreamPartition, StreamType},
     },
 };
-<<<<<<< HEAD
 use datafusion::execution::cache::cache_manager::FileStatisticsCache;
-=======
->>>>>>> 44eb5820
 use hashbrown::HashMap;
 use infra::{
     cache::file_data,
@@ -48,20 +45,11 @@
     query: Arc<super::QueryParams>,
     schema: Arc<Schema>,
     file_list: &[FileKey],
-<<<<<<< HEAD
     sorted_by_time: bool,
     file_stat_cache: Option<FileStatisticsCache>,
 ) -> super::SearchTable {
     let enter_span = tracing::span::Span::current();
     log::info!("[trace_id {}] search->storage: enter", query.trace_id);
-=======
-    stream_type: StreamType,
-    work_group: &str,
-) -> super::SearchTable {
-    let enter_span = tracing::span::Span::current();
-    log::info!("[trace_id {trace_id}] search->storage: enter");
-    let schema = sql.schema.clone();
->>>>>>> 44eb5820
     // fetch all schema versions, group files by version
     let schema_versions = match infra::schema::get_versions(
         &query.org_id,
@@ -93,13 +81,6 @@
     }
     let schema_latest_id = schema_versions.len() - 1;
 
-<<<<<<< HEAD
-=======
-    let stream_settings = unwrap_stream_settings(&schema).unwrap_or_default();
-    let partition_time_level =
-        unwrap_partition_time_level(stream_settings.partition_time_level, stream_type);
-
->>>>>>> 44eb5820
     // get file list
     let files = file_list.to_vec();
     if files.is_empty() {
@@ -216,10 +197,7 @@
     // construct latest schema map
     let schema_latest = Arc::new(
         schema
-<<<<<<< HEAD
             .as_ref()
-=======
->>>>>>> 44eb5820
             .clone()
             .with_metadata(std::collections::HashMap::new()),
     );
@@ -228,19 +206,18 @@
         schema_latest_map.insert(field.name(), field);
     }
 
+    let mut tables = Vec::new();
     let mut tables = Vec::new();
     for (ver, files) in files_group {
         if files.is_empty() {
             continue;
         }
+        if files.is_empty() {
+            continue;
+        }
         let schema = schema_versions[ver].clone();
-<<<<<<< HEAD
         let schema = schema.with_metadata(std::collections::HashMap::new());
 
-=======
-        let schema = Arc::new(schema);
-        let sql = sql.clone();
->>>>>>> 44eb5820
         let session = config::meta::search::Session {
             id: format!("{}-{ver}", query.trace_id),
             storage_type: StorageType::Memory,
@@ -254,18 +231,11 @@
             schema_latest.clone(),
             &files,
             diff_fields,
-<<<<<<< HEAD
             sorted_by_time,
             file_stat_cache.clone(),
         )
         .await?;
         tables.push(table);
-=======
-            &sql.meta.order_by,
-        )
-        .await?;
-        tables.push(Arc::new(table) as Arc<dyn datafusion::datasource::TableProvider>);
->>>>>>> 44eb5820
     }
 
     Ok((tables, scan_stats))
