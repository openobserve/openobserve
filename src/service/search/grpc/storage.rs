// Copyright 2025 OpenObserve Inc.
//
// This program is free software: you can redistribute it and/or modify
// it under the terms of the GNU Affero General Public License as published by
// the Free Software Foundation, either version 3 of the License, or
// (at your option) any later version.
//
// This program is distributed in the hope that it will be useful
// but WITHOUT ANY WARRANTY; without even the implied warranty of
// MERCHANTABILITY or FITNESS FOR A PARTICULAR PURPOSE.  See the
// GNU Affero General Public License for more details.
//
// You should have received a copy of the GNU Affero General Public License
// along with this program.  If not, see <http://www.gnu.org/licenses/>.

use std::{collections::HashSet, sync::Arc};

use anyhow::Context;
use arrow_schema::Schema;
use config::{
    INDEX_FIELD_NAME_FOR_ALL, TIMESTAMP_COL_NAME,
    cluster::LOCAL_NODE,
    get_config, is_local_disk_storage,
    meta::{
        bitvec::BitVec,
        inverted_index::IndexOptimizeMode,
        search::{ScanStats, StorageType},
        stream::{FileKey, StreamType},
    },
    metrics::{self, QUERY_PARQUET_CACHE_RATIO_NODE},
    utils::{
<<<<<<< HEAD
        inverted_index::convert_parquet_file_name_to_tantivy_file,
=======
        inverted_index::convert_parquet_idx_file_name_to_tantivy_file,
>>>>>>> 73a42561
        size::bytes_to_human_readable,
        tantivy::tokenizer::{O2_TOKENIZER, o2_tokenizer_build},
        time::BASE_TIME,
    },
};
use datafusion::execution::cache::cache_manager::FileStatisticsCache;
use futures::{StreamExt, stream};
use hashbrown::HashMap;
use infra::{
    cache::file_data,
    errors::{Error, ErrorCodes},
};
use itertools::Itertools;
use tokio::sync::Semaphore;
use tokio_stream::StreamExt as _;
use tracing::Instrument;

use crate::service::{
    db, file_list,
    search::{
        datafusion::exec,
        generate_search_schema_diff,
        grpc::utils::{self, TantivyMultiResult, TantivyMultiResultBuilder, TantivyResult},
        index::IndexCondition,
        inspector::{SearchInspectorFieldsBuilder, search_inspector_fields},
    },
    tantivy::puffin_directory::{
        caching_directory::CachingDirectory,
        footer_cache::FooterCache,
        reader::{PuffinDirReader, warm_up_terms},
        reader_cache,
    },
};

/// search in remote object storage
#[tracing::instrument(name = "service:search:grpc:storage", skip_all, fields(org_id = query.org_id, stream_name = query.stream_name))]
#[allow(clippy::too_many_arguments)]
pub async fn search(
    query: Arc<super::QueryParams>,
    schema: Arc<Schema>,
    file_list: &[FileKey],
    sorted_by_time: bool,
    file_stat_cache: Option<FileStatisticsCache>,
    index_condition: Option<IndexCondition>,
    mut fst_fields: Vec<String>,
    idx_optimize_rule: Option<IndexOptimizeMode>,
) -> super::SearchTable {
    let enter_span = tracing::span::Span::current();
    log::info!("[trace_id {}] search->storage: enter", query.trace_id);
    // fetch all schema versions, group files by version
    let schema_versions = match infra::schema::get_versions(
        &query.org_id,
        &query.stream_name,
        query.stream_type,
        query.time_range,
    )
    .instrument(enter_span.clone())
    .await
    {
        Ok(versions) => versions,
        Err(err) => {
            log::error!("[trace_id {}] get schema error: {}", query.trace_id, err);
            return Err(Error::ErrorCode(ErrorCodes::SearchStreamNotFound(
                query.stream_name.clone(),
            )));
        }
    };
    log::info!(
        "[trace_id {}] search->storage: stream {}/{}/{}, get schema versions num {}",
        query.trace_id,
        query.org_id,
        query.stream_type,
        query.stream_name,
        schema_versions.len()
    );
    if schema_versions.is_empty() {
        return Ok((vec![], ScanStats::new()));
    }
    let latest_schema_id = schema_versions.len() - 1;

    // get file list
    let mut files = file_list.to_vec();
    if files.is_empty() {
        return Ok((vec![], ScanStats::default()));
    }
    let original_files_len = files.len();
    log::info!(
        "[trace_id {}] search->storage: stream {}/{}/{}, load file_list num {}",
        query.trace_id,
        query.org_id,
        query.stream_type,
        query.stream_name,
        files.len(),
    );

<<<<<<< HEAD
=======
    // Condition:All() means search tantivy without filter,
    // so we should not use inverted index in datafusion search
    // Condition:All() is used for TantivyOptimizeExec
    let cfg = get_config();
>>>>>>> 73a42561
    let (use_inverted_index, tantivy_condition, datafusion_condition) =
        check_inverted_index(query.clone(), index_condition);
    log::info!(
        "[trace_id {}] flight->search: use_inverted_index {}, tantivy_condition {:?}, datafusion_condition {:?}",
        query.trace_id,
        use_inverted_index,
        tantivy_condition,
        datafusion_condition
    );

    let mut idx_took = 0;
    let mut is_add_filter_back = false;
    if use_inverted_index {
        (idx_took, is_add_filter_back, ..) = filter_file_list_by_tantivy_index(
            query.clone(),
            &mut files,
            tantivy_condition.clone(),
            idx_optimize_rule,
        )
        .await?;

        log::info!(
            "{}",
            search_inspector_fields(
                format!(
                    "[trace_id {}] search->storage: stream {}/{}/{}, inverted index reduced file_list num to {} in {} ms",
                    query.trace_id,
                    query.org_id,
                    query.stream_type,
                    query.stream_name,
                    files.len(),
                    idx_took
                ),
                SearchInspectorFieldsBuilder::new()
                    .node_name(LOCAL_NODE.name.clone())
                    .component("storage inverted index reduced file_list num".to_string())
                    .search_role("follower".to_string())
                    .duration(idx_took)
                    .desc(format!(
                        "inverted index reduced file_list from {} to {} in {} ms",
                        original_files_len,
                        files.len(),
                        idx_took
                    ))
                    .build()
            )
        );
    }

    let mut index_condition = generate_add_filter_back_condition(
        tantivy_condition,
        datafusion_condition,
        &mut is_add_filter_back, // pass by reference to modify the value
    );

    // set index_condition to None, means we do not need to add filter back
    if !is_add_filter_back {
        index_condition = None;
        fst_fields = vec![];
    }

    log::info!(
        "[trace_id {}] search->storage: add filter back index_condition {:?}, is_add_filter_back {}",
        query.trace_id,
        index_condition,
        is_add_filter_back
    );

    let cfg = get_config();
    let mut files_group: HashMap<usize, Vec<FileKey>> =
        HashMap::with_capacity(schema_versions.len());
    let mut scan_stats = ScanStats::new();
    if schema_versions.len() == 1 {
        let files = files.to_vec();
        scan_stats = match file_list::calculate_files_size(&files).await {
            Ok(size) => size,
            Err(err) => {
                log::error!(
                    "[trace_id {}] calculate files size error: {err}",
                    query.trace_id
                );
                return Err(Error::ErrorCode(ErrorCodes::ServerInternalError(
                    "calculate files size error".to_string(),
                )));
            }
        };
        files_group.insert(latest_schema_id, files);
    } else {
        scan_stats.files = files.len() as i64;
        for file in files.iter() {
            // calculate scan size
            scan_stats.records += file.meta.records;
            scan_stats.original_size += file.meta.original_size;
            scan_stats.compressed_size += file.meta.compressed_size;
            scan_stats.idx_scan_size += file.meta.index_size;
            // check schema version
            let schema_ver_id = match db::schema::filter_schema_version_id(
                &schema_versions,
                file.meta.min_ts,
                file.meta.max_ts,
            ) {
                Some(id) => id,
                None => {
                    log::error!(
                        "[trace_id {}] search->storage: file {} schema version not found, will use the latest schema, min_ts: {}, max_ts: {}",
                        query.trace_id,
                        &file.key,
                        file.meta.min_ts,
                        file.meta.max_ts
                    );
                    // HACK: use the latest version if not found in schema versions
                    latest_schema_id
                }
            };
            let group = files_group.entry(schema_ver_id).or_default();
            group.push(file.clone());
        }
    }

    log::info!(
        "[trace_id {}] search->storage: stream {}/{}/{}, load files {}, scan_size {}, compressed_size {}",
        query.trace_id,
        query.org_id,
        query.stream_type,
        query.stream_name,
        scan_stats.files,
        scan_stats.original_size,
        scan_stats.compressed_size
    );

    // check memory circuit breaker
    ingester::check_memory_circuit_breaker().map_err(|e| Error::ResourceError(e.to_string()))?;

    // load files to local cache
    let cache_start = std::time::Instant::now();
    let (cache_type, cache_hits, cache_misses) = cache_files(
        &query.trace_id,
        &files
            .iter()
            .map(|f| (&f.key, f.meta.compressed_size, f.meta.max_ts))
            .collect_vec(),
        &mut scan_stats,
        "parquet",
    )
    .instrument(enter_span.clone())
    .await?;

    // report cache hit and miss metrics
    metrics::QUERY_DISK_CACHE_HIT_COUNT
        .with_label_values(&[&query.org_id, &query.stream_type.to_string(), "parquet"])
        .inc_by(cache_hits);
    metrics::QUERY_DISK_CACHE_MISS_COUNT
        .with_label_values(&[&query.org_id, &query.stream_type.to_string(), "parquet"])
        .inc_by(cache_misses);

    scan_stats.idx_took = idx_took as i64;
    scan_stats.querier_files = scan_stats.files;
    let cached_ratio = (scan_stats.querier_memory_cached_files
        + scan_stats.querier_disk_cached_files) as f64
        / scan_stats.querier_files as f64;

    let download_msg = if cache_type == file_data::CacheType::None {
        "".to_string()
    } else {
        format!(" downloading others into {cache_type:?} in background,")
    };
    log::info!(
        "{}",
        search_inspector_fields(
            format!(
                "[trace_id {}] search->storage: stream {}/{}/{}, load files {}, memory cached {}, disk cached {}, cached ratio {}%,{download_msg} took: {} ms",
                query.trace_id,
                query.org_id,
                query.stream_type,
                query.stream_name,
                scan_stats.querier_files,
                scan_stats.querier_memory_cached_files,
                scan_stats.querier_disk_cached_files,
                (cached_ratio * 100.0) as usize,
                cache_start.elapsed().as_millis()
            ),
            SearchInspectorFieldsBuilder::new()
                .node_name(LOCAL_NODE.name.clone())
                .component("storage load files".to_string())
                .search_role("follower".to_string())
                .duration(cache_start.elapsed().as_millis() as usize)
                .desc(format!(
                    "load files {}, memory cached {}, disk cached {}, scan_size {}, compressed_size {}",
                    scan_stats.querier_files,
                    scan_stats.querier_memory_cached_files,
                    scan_stats.querier_disk_cached_files,
                    bytes_to_human_readable(scan_stats.original_size as f64),
                    bytes_to_human_readable(scan_stats.compressed_size as f64)
                ))
                .build()
        )
    );

    if scan_stats.querier_files > 0 {
        QUERY_PARQUET_CACHE_RATIO_NODE
            .with_label_values(&[&query.org_id, &query.stream_type.to_string()])
            .observe(cached_ratio);
    }

    // set target partitions based on cache type
    let target_partitions = if cache_type == file_data::CacheType::None {
        cfg.limit.query_thread_num
    } else {
        cfg.limit.cpu_num
    };

    // construct latest schema map
    let latest_schema = Arc::new(schema.as_ref().clone().with_metadata(Default::default()));
    let mut latest_schema_map = HashMap::with_capacity(latest_schema.fields().len());
    for field in latest_schema.fields() {
        latest_schema_map.insert(field.name(), field);
    }

    let mut tables = Vec::new();
    let start = std::time::Instant::now();
    for (ver, files) in files_group {
        if files.is_empty() {
            continue;
        }
        let schema = schema_versions[ver]
            .clone()
            .with_metadata(Default::default());
        let schema = utils::change_schema_to_utf8_view(schema);

        let session = config::meta::search::Session {
            id: format!("{}-storage-{ver}", query.trace_id),
            storage_type: StorageType::Memory,
            work_group: query.work_group.clone(),
            target_partitions,
        };

        log::debug!("search->storage: session target_partitions: {target_partitions}");

        let diff_fields = generate_search_schema_diff(&schema, &latest_schema_map);
        let table = exec::create_parquet_table(
            &session,
            latest_schema.clone(),
            &files,
            diff_fields,
            sorted_by_time,
            file_stat_cache.clone(),
            index_condition.clone(),
            fst_fields.clone(),
            true,
        )
        .await?;
        tables.push(table);
    }

    log::info!(
        "{}",
        search_inspector_fields(
            format!(
                "[trace_id {}] search->storage: create tables took: {} ms",
                query.trace_id,
                start.elapsed().as_millis()
            ),
            SearchInspectorFieldsBuilder::new()
                .node_name(LOCAL_NODE.name.clone())
                .component("storage create tables".to_string())
                .search_role("follower".to_string())
                .duration(start.elapsed().as_millis() as usize)
                .build()
        )
    );
    Ok((tables, scan_stats))
}

// if Condition::All() -> disable inverted index
// if negated condition
//    1. split the negated condition into two parts (negative_conditions, positive_conditions)
//    2. if negative_conditions is empty or enable not filter env, use inverted index
//    3. if negative_conditions is not empty and positive_conditions is empty, do not use inverted
//       index
//    4. if negative_conditions is not empty and positive_conditions is not empty, use
//       positive_conditions search tantivy, and if search error add filter back, always add
//       negative_conditions to filter back
// return
//     1. use_inverted_index,
//     2. index_condition(positive conditions used for tantivy search, if search tantivy error, also
//        need add filter back)
//     3. index_condition(negative conditions used for add filter back),
fn check_inverted_index(
    query: Arc<super::QueryParams>,
    index_condition: Option<IndexCondition>,
) -> (bool, Option<IndexCondition>, Option<IndexCondition>) {
    if !query.use_inverted_index || index_condition.is_none() {
        return (false, None, None);
    }

    // Condition:All() means search tantivy without filter,
    // so we should not use inverted index in datafusion search
    // Condition:All() is used for TantivyOptimizeExec
    let index_condition = index_condition.unwrap();
    if index_condition.is_condition_all() {
        return (false, None, None);
    }

    // negative conditions with TantivyOptimizeExec is fast,
    // but for row_ids it only fast when row_ids is small
    // only positive conditions or enable not filter env, use inverted index
    if get_config().common.feature_query_not_filter_with_index
        || !index_condition.is_negated_condition()
    {
        return (true, Some(index_condition), None);
    }

    // only negative conditions, do not use inverted index
    let (positive_conditions, negative_conditions) = index_condition.split_condition_by_negated();
    if positive_conditions.is_empty() {
        return (false, None, Some(negative_conditions));
    }

    // positive and negative conditions, use inverted index
    (true, Some(positive_conditions), Some(negative_conditions))
}

fn generate_add_filter_back_condition(
    tantivy_condition: Option<IndexCondition>,
    datafusion_condition: Option<IndexCondition>,
    is_add_filter_back: &mut bool,
) -> Option<IndexCondition> {
    // early return if tantivy_condition or datafusion_condition is None
    if tantivy_condition.is_none() && datafusion_condition.is_none() {
        return None;
    }

    // if have datafusion_condition, always add filter back
    if datafusion_condition.is_some() {
        let mut index_condition = datafusion_condition.clone();
        if let Some(tantivy_cond) = tantivy_condition.as_ref() {
            if *is_add_filter_back {
                index_condition
                    .as_mut()
                    .unwrap()
                    .add_index_condition(tantivy_cond.clone());
            }
        }
        *is_add_filter_back = true;
        return index_condition;
    }

    if *is_add_filter_back {
        return tantivy_condition;
    }

    None
}

#[tracing::instrument(name = "service:search:grpc:storage:cache_files", skip_all)]
pub async fn cache_files(
    trace_id: &str,
    files: &[(&String, i64, i64)],
    scan_stats: &mut ScanStats,
    file_type: &str,
) -> Result<(file_data::CacheType, u64, u64), Error> {
    // check how many files already cached
    let mut cached_files = HashSet::with_capacity(files.len());
    let (mut cache_hits, mut cache_misses) = (0, 0);

    let start = std::time::Instant::now();
    for (file, _size, max_ts) in files.iter() {
        if file_data::memory::exist(file).await {
            scan_stats.querier_memory_cached_files += 1;
            cached_files.insert(file);
            cache_hits += 1;
        } else if file_data::disk::exist(file).await {
            scan_stats.querier_disk_cached_files += 1;
            cached_files.insert(file);
            cache_hits += 1;
        } else {
            cache_misses += 1;
        };

        // Record file access metrics
        let stream_type = if file_type == "index" {
            config::meta::stream::StreamType::Index
        } else {
            // Determine stream type from the file path
            if file.contains("/logs/") {
                config::meta::stream::StreamType::Logs
            } else if file.contains("/metrics/") {
                config::meta::stream::StreamType::Metrics
            } else if file.contains("/traces/") {
                config::meta::stream::StreamType::Traces
            } else {
                config::meta::stream::StreamType::Logs // Default
            }
        };

        let current_time = chrono::Utc::now().timestamp_micros();
        let file_age_seconds = (current_time - max_ts) / 1_000_000;
        let file_age_hours = file_age_seconds as f64 / 3600.0;

        if file_age_hours > 0.0 {
            config::metrics::FILE_ACCESS_TIME
                .with_label_values(&[&stream_type.to_string()])
                .observe(file_age_hours);
        }
    }

    let check_cache_took = start.elapsed().as_millis() as usize;
    if check_cache_took > 1000 {
        log::warn!(
            "[trace_id {trace_id}] search->storage: check file cache took: {check_cache_took} ms",
        );
    }

    let files_num = files.len() as i64;
    if files_num == scan_stats.querier_memory_cached_files + scan_stats.querier_disk_cached_files {
        // all files are cached
        return Ok((file_data::CacheType::Disk, cache_hits, cache_misses));
    }

    // check cache size
    let cfg = get_config();
    let cache_type = if cfg.memory_cache.enabled
        && scan_stats.compressed_size < cfg.memory_cache.skip_size as i64
    {
        // if scan_compressed_size < ZO_MEMORY_CACHE_SKIP_SIZE, use memory cache
        file_data::CacheType::Memory
    } else if !is_local_disk_storage()
        && cfg.disk_cache.enabled
        && scan_stats.compressed_size < cfg.disk_cache.skip_size as i64
    {
        // if scan_compressed_size < ZO_DISK_CACHE_SKIP_SIZE, use disk cache
        file_data::CacheType::Disk
    } else {
        // no cache, the files are too big than cache size
        return Ok((file_data::CacheType::None, cache_hits, cache_misses));
    };

    let trace_id = trace_id.to_string();
    let files = files
        .iter()
        .filter_map(|(file, size, ts)| {
            if cached_files.contains(&file) {
                None
            } else {
                Some((file.to_string(), *size, *ts))
            }
        })
        .collect_vec();
    let file_type = file_type.to_string();
    tokio::spawn(async move {
        let files_num = files.len();
        for (file, size, ts) in files {
            if let Err(e) = crate::job::queue_download(&trace_id, &file, size, ts, cache_type).await
            {
                log::error!(
                    "[trace_id {trace_id}] error in queuing file {file} for background download: {e}"
                );
            }
        }
        log::info!(
            "[trace_id {trace_id}] search->storage: successfully enqueued {files_num} files of {file_type} for background download into {cache_type:?}",
        );
    });

    // if cached file less than 50% of the total files, return None
    if scan_stats.querier_memory_cached_files + scan_stats.querier_disk_cached_files < files_num / 2
    {
        Ok((file_data::CacheType::None, cache_hits, cache_misses))
    } else {
        Ok((cache_type, cache_hits, cache_misses))
    }
}

/// Filter file list using inverted index
/// This function will load the index file corresponding to each file in the file list.
/// FSTs in those files are used to match the incoming query in `SearchRequest`.
/// If the query does not match any FST in the index file, the file will be filtered out.
/// If the query does match then the segment IDs for the file will be updated.
/// If the query not find corresponding index file, the file will *not* be filtered out.
pub async fn filter_file_list_by_tantivy_index(
    query: Arc<super::QueryParams>,
    file_list: &mut Vec<FileKey>,
    index_condition: Option<IndexCondition>,
    idx_optimize_mode: Option<IndexOptimizeMode>,
) -> Result<(usize, bool, TantivyMultiResult), Error> {
    let start = std::time::Instant::now();
    let cfg = get_config();

    // Cache the corresponding Index files
    let mut scan_stats = ScanStats::new();
    let mut file_list_map = file_list
        .drain(..)
        .map(|f| (f.key.clone(), f))
        .collect::<HashMap<_, _>>();
    let index_file_names = file_list_map
        .iter()
        .filter_map(|(_, f)| {
            scan_stats.compressed_size += f.meta.index_size;
            if f.meta.index_size > 0 {
                convert_parquet_file_name_to_tantivy_file(&f.key)
                    .map(|ttv_file| (ttv_file, f.clone()))
            } else {
                None
            }
        })
        .collect_vec();
    scan_stats.querier_files = index_file_names.len() as i64;
    let (cache_type, cache_hits, cache_misses) = cache_files(
        &query.trace_id,
        &index_file_names
            .iter()
            .map(|(ttv_file, f)| (ttv_file, f.meta.index_size, f.meta.max_ts))
            .collect_vec(),
        &mut scan_stats,
        "index",
    )
    .await?;

    // report cache hit and miss metrics
    metrics::QUERY_DISK_CACHE_HIT_COUNT
        .with_label_values(&[&query.org_id, &query.stream_type.to_string(), "index"])
        .inc_by(cache_hits);
    metrics::QUERY_DISK_CACHE_MISS_COUNT
        .with_label_values(&[&query.org_id, &query.stream_type.to_string(), "index"])
        .inc_by(cache_misses);

    let cached_ratio = (scan_stats.querier_memory_cached_files
        + scan_stats.querier_disk_cached_files) as f64
        / scan_stats.querier_files as f64;

    let download_msg = if cache_type == file_data::CacheType::None {
        "".to_string()
    } else {
        format!(" downloading others into {cache_type:?} in background,")
    };
    log::info!(
        "{}",
        search_inspector_fields(
            format!(
                "[trace_id {}] search->tantivy: stream {}/{}/{}, load tantivy index files {}, index size: {}, memory cached {}, disk cached {}, cached ratio {}%,{download_msg} took: {} ms",
                query.trace_id,
                query.org_id,
                query.stream_type,
                query.stream_name,
                scan_stats.querier_files,
                bytes_to_human_readable(scan_stats.compressed_size as f64),
                scan_stats.querier_memory_cached_files,
                scan_stats.querier_disk_cached_files,
                (cached_ratio * 100.0) as usize,
                start.elapsed().as_millis()
            ),
            SearchInspectorFieldsBuilder::new()
                .node_name(LOCAL_NODE.name.clone())
                .component("tantivy load files".to_string())
                .search_role("follower".to_string())
                .duration(start.elapsed().as_millis() as usize)
                .desc(format!(
                    "load tantivy index files {}, memory cached {}, disk cached {}",
                    scan_stats.querier_files,
                    scan_stats.querier_memory_cached_files,
                    scan_stats.querier_disk_cached_files,
                ))
                .build()
        )
    );

    if scan_stats.querier_files > 0 {
        QUERY_PARQUET_CACHE_RATIO_NODE
            .with_label_values(&[&query.org_id, &StreamType::Index.to_string()])
            .observe(cached_ratio);
    }

    // set target partitions based on cache type
    let target_partitions = if cache_type == file_data::CacheType::None {
        cfg.limit.query_thread_num
    } else {
        cfg.limit.query_index_thread_num
    };

    let search_start = std::time::Instant::now();
    let mut is_add_filter_back = file_list_map.len() != index_file_names.len();
    let time_range = query.time_range.unwrap_or((0, 0));
    let index_parquet_files = index_file_names.into_iter().map(|(_, f)| f).collect_vec();
<<<<<<< HEAD
    let (index_parquet_files, query_limit) =
=======
    let (mut index_parquet_files, query_limit) =
>>>>>>> 73a42561
        partition_tantivy_files(index_parquet_files, &idx_optimize_mode, target_partitions);

    let mut no_more_files = false;
    let mut tantivy_result_builder = TantivyMultiResultBuilder::new(&idx_optimize_mode);
<<<<<<< HEAD
    let group_num = index_parquet_files.first().unwrap_or(&vec![]).len();
    let max_group_len = index_parquet_files.len();
=======
    let group_num = index_parquet_files.len();
    let max_group_len = index_parquet_files
        .iter()
        .map(|g| g.len())
        .max()
        .unwrap_or(0);
>>>>>>> 73a42561

    log::info!(
        "[trace_id {}] search->tantivy: target_partitions: {target_partitions}, group_num: {group_num}, max_group_len: {max_group_len}",
        query.trace_id,
    );

    for file_group in index_parquet_files {
        if no_more_files {
            // delete the rest of the files
<<<<<<< HEAD
            for file in file_group {
                file_list_map.remove(&file.key);
=======
            for i in 0..group_num {
                if let Some(file) = extract_file_from_group(&mut index_parquet_files, i) {
                    file_list_map.remove(&file.key);
                }
>>>>>>> 73a42561
            }
            continue;
        }

        // Spawn a task for each group of files get row_id from index
        let mut tasks = Vec::new();
        let semaphore = std::sync::Arc::new(Semaphore::new(target_partitions));
<<<<<<< HEAD
        for file in file_group {
            let trace_id = query.trace_id.to_string();
            let index_condition_clone = index_condition.clone();
            let idx_optimize_rule_clone = idx_optimize_mode.clone();
            let semaphore_clone = semaphore.clone();
=======
        for i in 0..group_num {
            let Some(file) = extract_file_from_group(&mut index_parquet_files, i) else {
                continue;
            };
            let trace_id = query.trace_id.to_string();
            let index_condition_clone = index_condition.clone();
            let idx_optimize_rule_clone = idx_optimize_mode.clone();
            let permit = semaphore.clone().acquire_owned().await.unwrap();
>>>>>>> 73a42561
            let task = tokio::task::spawn(async move {
                let permit = semaphore_clone.acquire_owned().await.unwrap();
                let ret = search_tantivy_index(
                    &trace_id,
                    time_range,
                    index_condition_clone,
                    idx_optimize_rule_clone,
                    &file,
                )
                .await;
                drop(permit);
                match ret {
                    Ok(ret) => Ok(ret),
                    Err(e) => {
                        log::error!(
                            "[trace_id {trace_id}] search->tantivy: error filtering via index: {}, index_size: {}, error: {e:?}",
                            file.key,
                            file.meta.index_size,
                        );
                        Err(e)
                    }
                }
            });
            tasks.push(task)
        }

        // if more than cpu_num's file returned many row_ids, we skip tantivy search
        let mut threshold_num = cfg.limit.cpu_num;
        let mut total_row_ids_percent = 0;
        let mut tasks = stream::iter(tasks).buffer_unordered(target_partitions);
        while let Some(result) = match tasks.try_next().await {
            Err(e) => {
                let took = start.elapsed().as_millis() as usize;
                log::error!(
<<<<<<< HEAD
                    "[trace_id {}] search->tantivy: error filtering via index, error: {e:?}, took: {took} ms",
                    query.trace_id,
                );
                // search error, need add filter back
                return Ok((took, true, TantivyMultiResult::RowNums(0)));
            }
            Ok(result) => result,
        } {
=======
                    "[trace_id {}] search->tantivy: error filtering via index, error: {e:?}",
                    query.trace_id,
                );
                // search error, need add filter back
                return Ok((
                    start.elapsed().as_millis() as usize,
                    true,
                    TantivyMultiResult::RowNums(0),
                ));
            }
        };
        for result in tasks {
>>>>>>> 73a42561
            // Each result corresponds to a file in the file list
            match result {
                Ok((file_name, result)) => {
                    if file_name.is_empty() {
                        // no need inverted index for this file, need add filter back
<<<<<<< HEAD
                        let took = start.elapsed().as_millis() as usize;
                        threshold_num -= 1;
                        total_row_ids_percent += result.percent();
                        if threshold_num == 0 {
                            log::warn!(
                                "[trace_id {}] search->tantivy: skip tantivy search, too many row_ids returned from tantivy index, avg percent: {}, took: {took} ms",
                                query.trace_id,
                                total_row_ids_percent as f64 / cfg.limit.cpu_num as f64,
                            );
                            file_list.extend(file_list_map.into_values());
                            return Ok((took, true, TantivyMultiResult::RowNums(0)));
                        }
=======
                        log::warn!(
                            "[trace_id {}] search->tantivy: no hits for index_condition: {:?}. Adding the parquet file back for Datafusion search",
                            query.trace_id,
                            index_condition,
                        );
>>>>>>> 73a42561
                        is_add_filter_back = true;
                        continue;
                    }
                    match result {
                        TantivyResult::RowIdsBitVec(num_rows, bitvec) => {
                            if num_rows == 0 {
                                // if the bitmap is empty then we remove the file from the list
                                file_list_map.remove(&file_name);
                            } else {
                                // Replace the segment IDs in the existing `FileKey` with the found
                                tantivy_result_builder.add_row_nums(num_rows as u64);
                                let file = file_list_map.get_mut(&file_name).unwrap();
                                file.with_segment_ids(bitvec);
                            }
                        }
                        TantivyResult::Count(count) => {
                            tantivy_result_builder.add_row_nums(count as u64);
                            file_list_map.remove(&file_name); // maybe we do not need to remove it?
                        }
                        TantivyResult::Histogram(histogram) => {
                            tantivy_result_builder.add_histogram(histogram);
                            file_list_map.remove(&file_name);
                        }
                        TantivyResult::TopN(top_n) => {
                            tantivy_result_builder.add_top_n(top_n);
                            file_list_map.remove(&file_name);
                        }
                        TantivyResult::Distinct(distinct) => {
                            tantivy_result_builder.add_distinct(distinct);
                            file_list_map.remove(&file_name);
                        }
                        TantivyResult::RowIds(_) => {
                            unreachable!("RowIds should not be returned");
                        }
                    }
                }
                Err(e) => {
                    log::error!(
                        "[trace_id {}] search->tantivy: error filtering via index. Keep file to search, error: {e}",
                        query.trace_id,
                    );
                    is_add_filter_back = true;
                    continue;
                }
            }
        }
        // if limit is set and total hits exceed the limit, we stop searching
        if query_limit > 0 && tantivy_result_builder.num_rows() > query_limit {
            no_more_files = true;
        }
    }

    // get the result
    let tantivy_result = tantivy_result_builder.build();

    log::info!(
        "{}",
        search_inspector_fields(
            format!(
                "[trace_id {}] search->tantivy: total hits for index_condition: {:?} found {} , is_add_filter_back: {}, file_num: {}, took: {} ms",
                query.trace_id,
                index_condition,
                tantivy_result,
                is_add_filter_back,
                file_list_map.len(),
                search_start.elapsed().as_millis()
            ),
            SearchInspectorFieldsBuilder::new()
                .node_name(LOCAL_NODE.name.clone())
                .component("tantivy search".to_string())
                .search_role("follower".to_string())
                .duration(search_start.elapsed().as_millis() as usize)
                .desc(format!(
                    "found {} , is_add_filter_back: {}, file_num: {}",
                    tantivy_result,
                    is_add_filter_back,
                    file_list_map.len(),
                ))
                .build()
        )
    );

    file_list.extend(file_list_map.into_values());
    Ok((
        start.elapsed().as_millis() as usize,
        is_add_filter_back,
        tantivy_result,
    ))
}

pub async fn get_tantivy_directory(
    _trace_id: &str,
    file_name: &str,
    file_size: i64,
) -> anyhow::Result<PuffinDirReader> {
    let source = object_store::ObjectMeta {
        location: file_name.into(),
        last_modified: *BASE_TIME,
        size: file_size as usize,
        e_tag: None,
        version: None,
    };
    Ok(PuffinDirReader::from_path(source).await?)
}

async fn search_tantivy_index(
    trace_id: &str,
    time_range: (i64, i64),
    index_condition: Option<IndexCondition>,
    idx_optimize_rule: Option<IndexOptimizeMode>,
    parquet_file: &FileKey,
) -> anyhow::Result<(String, TantivyResult)> {
<<<<<<< HEAD
    let Some(ttv_file_name) = convert_parquet_file_name_to_tantivy_file(&parquet_file.key) else {
=======
    let Some(ttv_file_name) = convert_parquet_idx_file_name_to_tantivy_file(&parquet_file.key)
    else {
>>>>>>> 73a42561
        return Err(anyhow::anyhow!(
            "[trace_id {trace_id}] search->storage: Unable to find tantivy index files for parquet file {}",
            parquet_file.key.clone()
        ));
    };

    // cache the indexer and reader
    let cfg = get_config();
    let indexer = if cfg.common.inverted_index_cache_enabled {
        reader_cache::GLOBAL_CACHE.get(&ttv_file_name)
    } else {
        None
    };
    let (tantivy_index, tantivy_reader) = match indexer {
        Some((indexer, reader)) => (indexer, reader),
        None => {
            log::debug!("[trace_id {trace_id}] init cache for tantivy file: {ttv_file_name}");

            let puffin_dir = Arc::new(
                get_tantivy_directory(trace_id, &ttv_file_name, parquet_file.meta.index_size)
                    .await?,
            );
<<<<<<< HEAD
            let footer_cache = FooterCache::from_directory(puffin_dir.clone()).await?;
            let cache_dir = CachingDirectory::new_with_cacher(puffin_dir, Arc::new(footer_cache));
            let reader_directory: Box<dyn Directory> = Box::new(cache_dir);
=======
>>>>>>> 73a42561

            let puffin_dir = Arc::new(
                get_tantivy_directory(trace_id, &ttv_file_name, parquet_file.meta.index_size)
                    .await?,
            );
            let footer_cache = FooterCache::from_directory(puffin_dir.clone()).await?;
            let cache_dir = CachingDirectory::new_with_cacher(puffin_dir, Arc::new(footer_cache));
            let index = tantivy::Index::open(cache_dir)?;
            index
                .tokenizers()
                .register(O2_TOKENIZER, o2_tokenizer_build());
            let reader = index
                .reader_builder()
                .reload_policy(tantivy::ReloadPolicy::Manual)
                .num_warming_threads(0)
                .try_into()?;
            let index = Arc::new(index);
            let reader = Arc::new(reader);
            if cfg.common.inverted_index_cache_enabled {
                reader_cache::GLOBAL_CACHE
                    .put(ttv_file_name.to_string(), (index.clone(), reader.clone()));
            }
            (index, reader)
        }
    };

    let searcher = tantivy_reader.searcher();
    let tantivy_schema = tantivy_index.schema();
    let fts_field = tantivy_schema.get_field(INDEX_FIELD_NAME_FOR_ALL).ok();

    // check if the index has multiple segments
    let seg_metas = tantivy_index
        .searchable_segment_metas()
        .context("Count segments")?;
    if seg_metas.len() > 1 {
        return Err(anyhow::anyhow!(
            "Multiple segments in tantivy index not supported"
        ));
    }

    // generate the tantivy query
    let condition: IndexCondition =
        index_condition.ok_or(anyhow::anyhow!("IndexCondition not found"))?;
    let query = condition.to_tantivy_query(tantivy_schema.clone(), fts_field)?;
    let need_all_term_fields = condition
        .need_all_term_fields()
        .into_iter()
        .chain(get_simple_distinct_field(&idx_optimize_rule).into_iter())
        .filter_map(|filed| tantivy_schema.get_field(&filed).ok())
        .collect::<HashSet<_>>();

    // warm up the terms in the query
    let mut warm_terms: HashMap<tantivy::schema::Field, HashMap<tantivy::Term, bool>> =
        HashMap::new();
    query.query_terms(&mut |term, need_position| {
        let field = term.field();
        let entry = warm_terms.entry(field).or_default();
        entry.insert(term.clone(), need_position);
    });

    let need_fast_field = idx_optimize_rule.as_ref().and_then(|rule| match rule {
        IndexOptimizeMode::SimpleHistogram(..) => Some(TIMESTAMP_COL_NAME.to_string()),
        IndexOptimizeMode::SimpleTopN(field, ..) => Some(field.to_string()),
        _ => None,
    });
    warm_up_terms(
        &searcher,
        &warm_terms,
        need_all_term_fields,
        need_fast_field,
    )
    .await?;

    // search the index
    let file_in_range =
        parquet_file.meta.min_ts >= time_range.0 && parquet_file.meta.max_ts < time_range.1;
    let idx_optimize_rule_clone = idx_optimize_rule.clone();
    let res = tokio::task::spawn_blocking(move || match (file_in_range, idx_optimize_rule_clone) {
        (false, _) | (true, None) => TantivyResult::handle_matched_docs(&searcher, query),
        (true, Some(IndexOptimizeMode::SimpleSelect(limit, ascend))) => {
            TantivyResult::handle_simple_select(&searcher, query, limit, ascend)
        }
        (true, Some(IndexOptimizeMode::SimpleCount)) => {
            TantivyResult::handle_simple_count(&searcher, query)
        }
        (true, Some(IndexOptimizeMode::SimpleHistogram(min_value, bucket_width, num_buckets))) => {
            // fail the function if field not in tantivy schema
            if tantivy_schema.get_field(TIMESTAMP_COL_NAME).is_err() {
                log::warn!("_timestamp not index in tantivy file: {ttv_file_name}");
                return Ok(TantivyResult::Histogram(vec![]));
            }
            TantivyResult::handle_simple_histogram(
                &searcher,
                query,
                min_value,
                bucket_width,
                num_buckets,
            )
        }
        (true, Some(IndexOptimizeMode::SimpleTopN(field, limit, ascend))) => {
            TantivyResult::handle_simple_top_n(&searcher, query, &field, limit, ascend)
        }
        (true, Some(IndexOptimizeMode::SimpleDistinct(field, limit, ascend))) => {
            if tantivy_schema.get_field(&field).is_err() {
                log::warn!("search->tantivy: {field} not index in tantivy file: {ttv_file_name}");
                Ok(TantivyResult::Distinct(HashSet::new()))
            } else {
                TantivyResult::handle_simple_distinct(&searcher, &condition, &field, limit, ascend)
            }
        }
    })
    .await??;

    let key = parquet_file.key.to_string();
    match res {
        TantivyResult::Count(count) => Ok((key, TantivyResult::Count(count))),
        TantivyResult::Histogram(histogram) => Ok((key, TantivyResult::Histogram(histogram))),
        TantivyResult::TopN(top_n) => Ok((key, TantivyResult::TopN(top_n))),
        TantivyResult::Distinct(distinct) => Ok((key, TantivyResult::Distinct(distinct))),
        TantivyResult::RowIds(row_ids) => {
<<<<<<< HEAD
            if row_ids.is_empty() || parquet_file.meta.records == 0 {
                return Ok((key, TantivyResult::RowIdsBitVec(0, BitVec::EMPTY)));
            }
            // return early if the number of matched docs is too large
            let skip_threshold = cfg.limit.inverted_index_skip_threshold;
            let row_ids_percent = row_ids.len() as f64 / parquet_file.meta.records as f64 * 100.0;
            if skip_threshold > 0 && row_ids_percent > skip_threshold as f64 {
                // return empty file name means we need to add filter back and skip tantivy search
                return Ok((
                    "".to_string(),
                    TantivyResult::RowIdsBitVec(row_ids_percent as usize, BitVec::EMPTY),
=======
            if row_ids.is_empty() {
                return Ok((key, TantivyResult::RowIdsBitVec(0, BitVec::EMPTY)));
            }
            // return early if the number of matched docs is too large
            if cfg.limit.inverted_index_skip_threshold > 0
                && row_ids.len()
                    > (parquet_file.meta.records as usize / 100
                        * cfg.limit.inverted_index_skip_threshold)
                && !matches!(idx_optimize_rule, Some(IndexOptimizeMode::SimpleCount))
            {
                log::debug!(
                    "[trace_id {trace_id}] matched docs over [{}/100] in tantivy index, skip this file: {}",
                    cfg.limit.inverted_index_skip_threshold,
                    parquet_file.key
                );
                // return empty file name means we need to add filter back
                return Ok((
                    "".to_string(),
                    TantivyResult::RowIdsBitVec(0, BitVec::EMPTY),
>>>>>>> 73a42561
                ));
            }
            let mut res = BitVec::repeat(false, parquet_file.meta.records as usize);
            let max_doc_id = *row_ids.iter().max().unwrap_or(&0) as i64;
            if max_doc_id >= parquet_file.meta.records {
                return Err(anyhow::anyhow!(
                    "doc_id {} is out of range, records {}",
                    max_doc_id,
                    parquet_file.meta.records,
                ));
            }
            let num_rows = row_ids.len();
            for id in row_ids {
                res.set(id as usize, true);
            }
            Ok((key, TantivyResult::RowIdsBitVec(num_rows, res)))
        }
        TantivyResult::RowIdsBitVec(..) => {
            unreachable!("unsupported tantivy search result in search_tantivy_index")
        }
<<<<<<< HEAD
    }
}

/// if simple distinct without filter, we need to warm up the field
fn get_simple_distinct_field(idx_optimize_rule: &Option<IndexOptimizeMode>) -> Vec<String> {
    if let Some(IndexOptimizeMode::SimpleDistinct(field, ..)) = idx_optimize_rule {
        vec![field.to_string()]
    } else {
        vec![]
    }
}

// partition the tantivy files by time range
// the return file groups should execte one by one
fn partition_tantivy_files(
    index_parquet_files: Vec<FileKey>,
    idx_optimize_mode: &Option<IndexOptimizeMode>,
    target_partitions: usize,
) -> (Vec<Vec<FileKey>>, usize) {
    let (file_groups, limit) =
        if let Some(IndexOptimizeMode::SimpleSelect(limit, _ascend)) = idx_optimize_mode {
            if *limit > 0 {
                let file_groups = group_files_by_time_range(index_parquet_files, target_partitions);
                (file_groups, *limit)
            } else {
                // splite the filter groups by target partitions
                let file_groups = into_chunks(index_parquet_files, target_partitions);
                (file_groups, 0)
            }
        } else {
            // splite the filter groups by target partitions
            let file_groups = into_chunks(index_parquet_files, target_partitions);
            (file_groups, 0)
        };

    if limit == 0 {
        (file_groups, limit)
    } else {
        (regroup_tantivy_files(file_groups), limit)
    }
}

// regroup the tantivy for better performance
// after [`partition_tantivy_files`] we get multiple groups that order by time range desc and each
// group's time range not overlap, when execute the tantivy search, we get the last file in each
// group and do the tantivy search.
// so in this function, we recursive collect the last file in each group
fn regroup_tantivy_files(file_groups: Vec<Vec<FileKey>>) -> Vec<Vec<FileKey>> {
    let group_num = file_groups.len();
    let max_group_len = file_groups.iter().map(|g| g.len()).max().unwrap_or(0);
    let mut new_file_groups: Vec<Vec<FileKey>> = vec![Vec::new(); max_group_len];

    let mut file_groups: Vec<_> = file_groups
        .into_iter()
        .map(|mut group| {
            group.reverse();
            group.into_iter()
        })
        .collect();

    for new_group in new_file_groups.iter_mut().take(max_group_len) {
        for file_group in file_groups.iter_mut().take(group_num) {
            if let Some(file) = file_group.next() {
                new_group.push(file)
            }
        }
    }

    new_file_groups
}

fn into_chunks<T>(mut v: Vec<T>, chunk_size: usize) -> Vec<Vec<T>> {
    let mut chunks = Vec::new();
    while !v.is_empty() {
        let take = if v.len() >= chunk_size {
            chunk_size
        } else {
            v.len()
        };
        let chunk: Vec<T> = v.drain(..take).collect();
        chunks.push(chunk);
    }
    chunks
=======
    }
}

/// if simple distinct without filter, we need to warm up the field
fn get_simple_distinct_field(idx_optimize_rule: &Option<IndexOptimizeMode>) -> Vec<String> {
    if let Some(IndexOptimizeMode::SimpleDistinct(field, ..)) = idx_optimize_rule {
        vec![field.to_string()]
    } else {
        vec![]
    }
}

// partition the tantivy files by time range
fn partition_tantivy_files(
    index_parquet_files: Vec<FileKey>,
    idx_optimize_mode: &Option<IndexOptimizeMode>,
    target_partitions: usize,
) -> (Vec<Vec<FileKey>>, usize) {
    if let Some(IndexOptimizeMode::SimpleSelect(limit, _ascend)) = idx_optimize_mode {
        if *limit > 0 {
            (
                group_files_by_time_range(index_parquet_files, target_partitions),
                *limit,
            )
        } else {
            (
                index_parquet_files.into_iter().map(|f| vec![f]).collect(),
                0,
            )
        }
    } else {
        (
            index_parquet_files.into_iter().map(|f| vec![f]).collect(),
            0,
        )
    }
>>>>>>> 73a42561
}

// Group files by time range
// use the min_ts & max_ts of the file.meta to group files and each group can't contains crossing
// time range files
fn group_files_by_time_range(mut files: Vec<FileKey>, partition_num: usize) -> Vec<Vec<FileKey>> {
    let expect_group_elements = files.len().div_ceil(partition_num);
    // sort files by max_ts in ascending order
    files.sort_unstable_by(|a, b| a.meta.max_ts.cmp(&b.meta.max_ts));
    // group by time range
    let mut file_groups_indices: Vec<Vec<FileKey>> = vec![];
    for file in files {
        let file_group_to_insert = file_groups_indices.iter_mut().find(|group| {
            file.meta.min_ts
                > group
                    .last()
                    .expect("groups should be nonempty at construction")
                    .meta
                    .max_ts
        });
        match file_group_to_insert {
            Some(group) => group.push(file),
            None => file_groups_indices.push(vec![file]),
        }
    }
    // regroup if the number of groups is less than expect partitions
    if file_groups_indices
        .first()
        .is_some_and(|g| g.len() <= expect_group_elements)
    {
        file_groups_indices
    } else {
        repartition_sorted_groups(file_groups_indices, expect_group_elements)
    }
}

// repartition the groups to the number of partitions
fn repartition_sorted_groups(
    mut groups: Vec<Vec<FileKey>>,
    expect_group_elements: usize,
) -> Vec<Vec<FileKey>> {
    if groups.is_empty() {
        return groups;
    }

    loop {
        if groups[0].len() <= expect_group_elements {
            break;
        }
        let max_group = groups.remove(0);
        let chunk_num = max_group.len().div_ceil(expect_group_elements);
        let mut new_groups = vec![vec![]; chunk_num];
        for (k, item) in max_group.into_iter().enumerate() {
            new_groups[k % chunk_num].push(item);
        }
        groups.extend(new_groups);
    }

    groups
}

// Helper function to extract a file from a group at the specified index
fn extract_file_from_group(
    index_parquet_files: &mut [Vec<FileKey>],
    group_index: usize,
) -> Option<FileKey> {
    index_parquet_files.get_mut(group_index).and_then(|g| {
        if g.is_empty() {
            None
        } else {
            Some(g.remove(g.len() - 1))
        }
    })
}

#[cfg(test)]
mod tests {
    use config::meta::stream::FileMeta;

    use super::*;

    fn create_file_key(min_ts: i64, max_ts: i64) -> FileKey {
        FileKey {
            key: format!("file_{min_ts}_{max_ts}"),
            meta: FileMeta {
                min_ts,
                max_ts,
                ..Default::default()
            },
            ..Default::default()
        }
    }

    #[test]
    fn test_group_files_by_time_range() {
        let files = vec![
            create_file_key(1, 10),
            create_file_key(11, 20),
            create_file_key(21, 30),
            create_file_key(31, 40),
            create_file_key(41, 50),
        ];
        let partition_num = 3;
        let groups = group_files_by_time_range(files, partition_num);
        assert!(groups.len() >= 3);
    }

    #[test]
    fn test_group_files_by_time_range_with_overlap() {
        let files = vec![
            create_file_key(1, 10),
            create_file_key(5, 15),
            create_file_key(11, 20),
            create_file_key(18, 30),
            create_file_key(31, 40),
            create_file_key(41, 50),
        ];
        let partition_num = 2;
        let groups = group_files_by_time_range(files, partition_num);
        assert!(groups.len() >= 2);
    }

    #[test]
    fn test_group_files_by_time_range_with_less_partitions() {
        let files = vec![create_file_key(1, 10), create_file_key(11, 20)];
        let partition_num = 3;
        let groups = group_files_by_time_range(files, partition_num);
        assert!(groups.len() >= 2);
    }

    #[test]
    fn test_repartition_sorted_groups() {
        let groups = vec![
            vec![create_file_key(1, 10), create_file_key(11, 20)],
            vec![create_file_key(21, 30), create_file_key(31, 40)],
        ];
        let expect_group_elements = 1;
        let repartitioned_groups = repartition_sorted_groups(groups, expect_group_elements);
        assert!(repartitioned_groups.len() >= 4);
    }

    #[test]
    fn test_repartition_sorted_groups_with_large_group() {
        let groups = vec![vec![
            create_file_key(1, 10),
            create_file_key(11, 20),
            create_file_key(21, 30),
            create_file_key(31, 40),
            create_file_key(41, 50),
        ]];
        let expect_group_elements = 2;
        let repartitioned_groups = repartition_sorted_groups(groups, expect_group_elements);
        assert!(repartitioned_groups.len() >= 3);
    }

    #[test]
    fn test_histogram_i64() {
        const MARGIN_IN_BYTES: usize = 1_000_000;
        const MEMORY_BUDGET_NUM_BYTES_MIN: usize = ((MARGIN_IN_BYTES as u32) * 15u32) as usize;

        let mut schema_builder = tantivy::schema::SchemaBuilder::new();
        let val_field = schema_builder.add_i64_field(TIMESTAMP_COL_NAME, tantivy::schema::FAST);
        let schema = schema_builder.build();
        let index = tantivy::index::Index::create_in_ram(schema);
        let mut writer = index
            .writer_with_num_threads(1, MEMORY_BUDGET_NUM_BYTES_MIN)
            .unwrap();
        writer
            .add_document(tantivy::doc!(val_field=>12i64))
            .unwrap();
        writer
            .add_document(tantivy::doc!(val_field=>-30i64))
            .unwrap();
        writer
            .add_document(tantivy::doc!(val_field=>-12i64))
            .unwrap();
        writer
            .add_document(tantivy::doc!(val_field=>-10i64))
            .unwrap();
        writer.commit().unwrap();
        let reader = index.reader().unwrap();
        let searcher = reader.searcher();
        let all_query = tantivy::query::AllQuery;
        let histogram_collector = tantivy::collector::HistogramCollector::new(
            TIMESTAMP_COL_NAME.to_string(),
            -20i64,
            10u64,
            4,
        );
        let histogram = searcher.search(&all_query, &histogram_collector).unwrap();
        assert_eq!(histogram, vec![1, 1, 0, 1]);
    }

    #[test]
    fn test_regroup_tantivy_files_basic() {
        let file_groups = vec![
            vec![create_file_key(1, 10), create_file_key(11, 20)],
            vec![create_file_key(21, 30), create_file_key(31, 40)],
        ];
        let result = regroup_tantivy_files(file_groups);

        // Should have 2 groups (max length of input groups)
        assert_eq!(result.len(), 2);

        // First group should contain the last file from each input group
        assert_eq!(result[0].len(), 2);
        assert_eq!(result[0][0].key, "file_11_20"); // Last file from first group
        assert_eq!(result[0][1].key, "file_31_40"); // Last file from second group

        // Second group should contain the first file from each input group
        assert_eq!(result[1].len(), 2);
        assert_eq!(result[1][0].key, "file_1_10"); // First file from first group
        assert_eq!(result[1][1].key, "file_21_30"); // First file from second group
    }

    #[test]
    fn test_regroup_tantivy_files_uneven_groups() {
        let file_groups = vec![
            vec![
                create_file_key(1, 10),
                create_file_key(11, 20),
                create_file_key(21, 30),
            ],
            vec![create_file_key(31, 40)],
        ];
        let result = regroup_tantivy_files(file_groups);

        // Should have 3 groups (max length of input groups)
        assert_eq!(result.len(), 3);

        // First group should contain the last file from each input group
        assert_eq!(result[0].len(), 2);
        assert_eq!(result[0][0].key, "file_21_30"); // Last file from first group
        assert_eq!(result[0][1].key, "file_31_40"); // Last file from second group

        // Second group should contain the middle file from first group, none from second
        assert_eq!(result[1].len(), 1);
        assert_eq!(result[1][0].key, "file_11_20"); // Middle file from first group

        // Third group should contain the first file from first group, none from second
        assert_eq!(result[2].len(), 1);
        assert_eq!(result[2][0].key, "file_1_10"); // First file from first group
    }

    #[test]
    fn test_regroup_tantivy_files_empty_groups() {
        let file_groups: Vec<Vec<FileKey>> = vec![];
        let result = regroup_tantivy_files(file_groups);
        assert_eq!(result.len(), 0);
    }

    #[test]
    fn test_regroup_tantivy_files_single_group() {
        let file_groups = vec![vec![
            create_file_key(1, 10),
            create_file_key(11, 20),
            create_file_key(21, 30),
        ]];
        let result = regroup_tantivy_files(file_groups);

        // Should have 3 groups (length of the single input group)
        assert_eq!(result.len(), 3);

        // Each group should contain one file
        assert_eq!(result[0].len(), 1);
        assert_eq!(result[0][0].key, "file_21_30"); // Last file

        assert_eq!(result[1].len(), 1);
        assert_eq!(result[1][0].key, "file_11_20"); // Middle file

        assert_eq!(result[2].len(), 1);
        assert_eq!(result[2][0].key, "file_1_10"); // First file
    }

    #[test]
    fn test_into_chunks_basic() {
        let v = vec![1, 2, 3, 4, 5, 6, 7, 8];
        let chunks = into_chunks(v, 3);

        assert_eq!(chunks.len(), 3);
        assert_eq!(chunks[0], vec![1, 2, 3]);
        assert_eq!(chunks[1], vec![4, 5, 6]);
        assert_eq!(chunks[2], vec![7, 8]);
    }

    #[test]
    fn test_histogram_i64() {
        const MARGIN_IN_BYTES: usize = 1_000_000;
        const MEMORY_BUDGET_NUM_BYTES_MIN: usize = ((MARGIN_IN_BYTES as u32) * 15u32) as usize;

        let mut schema_builder = tantivy::schema::SchemaBuilder::new();
        let val_field = schema_builder.add_i64_field(TIMESTAMP_COL_NAME, tantivy::schema::FAST);
        let schema = schema_builder.build();
        let index = tantivy::index::Index::create_in_ram(schema);
        let mut writer = index
            .writer_with_num_threads(1, MEMORY_BUDGET_NUM_BYTES_MIN)
            .unwrap();
        writer
            .add_document(tantivy::doc!(val_field=>12i64))
            .unwrap();
        writer
            .add_document(tantivy::doc!(val_field=>-30i64))
            .unwrap();
        writer
            .add_document(tantivy::doc!(val_field=>-12i64))
            .unwrap();
        writer
            .add_document(tantivy::doc!(val_field=>-10i64))
            .unwrap();
        writer.commit().unwrap();
        let reader = index.reader().unwrap();
        let searcher = reader.searcher();
        let all_query = tantivy::query::AllQuery;
        let histogram_collector = tantivy::collector::HistogramCollector::new(
            TIMESTAMP_COL_NAME.to_string(),
            -20i64,
            10u64,
            4,
        );
        let histogram = searcher.search(&all_query, &histogram_collector).unwrap();
        assert_eq!(histogram, vec![1, 1, 0, 1]);
    }
}<|MERGE_RESOLUTION|>--- conflicted
+++ resolved
@@ -29,18 +29,14 @@
     },
     metrics::{self, QUERY_PARQUET_CACHE_RATIO_NODE},
     utils::{
-<<<<<<< HEAD
-        inverted_index::convert_parquet_file_name_to_tantivy_file,
-=======
         inverted_index::convert_parquet_idx_file_name_to_tantivy_file,
->>>>>>> 73a42561
         size::bytes_to_human_readable,
         tantivy::tokenizer::{O2_TOKENIZER, o2_tokenizer_build},
         time::BASE_TIME,
     },
 };
 use datafusion::execution::cache::cache_manager::FileStatisticsCache;
-use futures::{StreamExt, stream};
+use futures::future::try_join_all;
 use hashbrown::HashMap;
 use infra::{
     cache::file_data,
@@ -48,7 +44,6 @@
 };
 use itertools::Itertools;
 use tokio::sync::Semaphore;
-use tokio_stream::StreamExt as _;
 use tracing::Instrument;
 
 use crate::service::{
@@ -129,13 +124,10 @@
         files.len(),
     );
 
-<<<<<<< HEAD
-=======
     // Condition:All() means search tantivy without filter,
     // so we should not use inverted index in datafusion search
     // Condition:All() is used for TantivyOptimizeExec
     let cfg = get_config();
->>>>>>> 73a42561
     let (use_inverted_index, tantivy_condition, datafusion_condition) =
         check_inverted_index(query.clone(), index_condition);
     log::info!(
@@ -275,7 +267,7 @@
         &query.trace_id,
         &files
             .iter()
-            .map(|f| (&f.key, f.meta.compressed_size, f.meta.max_ts))
+            .map(|f| (f.key.as_ref(), f.meta.compressed_size, f.meta.max_ts))
             .collect_vec(),
         &mut scan_stats,
         "parquet",
@@ -300,7 +292,7 @@
     let download_msg = if cache_type == file_data::CacheType::None {
         "".to_string()
     } else {
-        format!(" downloading others into {cache_type:?} in background,")
+        format!(" downloading others into {:?} in background,", cache_type)
     };
     log::info!(
         "{}",
@@ -372,7 +364,10 @@
             target_partitions,
         };
 
-        log::debug!("search->storage: session target_partitions: {target_partitions}");
+        log::debug!(
+            "search->storage: session target_partitions: {}",
+            target_partitions
+        );
 
         let diff_fields = generate_search_schema_diff(&schema, &latest_schema_map);
         let table = exec::create_parquet_table(
@@ -431,13 +426,7 @@
         return (false, None, None);
     }
 
-    // Condition:All() means search tantivy without filter,
-    // so we should not use inverted index in datafusion search
-    // Condition:All() is used for TantivyOptimizeExec
     let index_condition = index_condition.unwrap();
-    if index_condition.is_condition_all() {
-        return (false, None, None);
-    }
 
     // negative conditions with TantivyOptimizeExec is fast,
     // but for row_ids it only fast when row_ids is small
@@ -493,16 +482,15 @@
 #[tracing::instrument(name = "service:search:grpc:storage:cache_files", skip_all)]
 pub async fn cache_files(
     trace_id: &str,
-    files: &[(&String, i64, i64)],
+    files: &[(&str, i64, i64)],
     scan_stats: &mut ScanStats,
     file_type: &str,
 ) -> Result<(file_data::CacheType, u64, u64), Error> {
     // check how many files already cached
     let mut cached_files = HashSet::with_capacity(files.len());
     let (mut cache_hits, mut cache_misses) = (0, 0);
-
     let start = std::time::Instant::now();
-    for (file, _size, max_ts) in files.iter() {
+    for (file, _, max_ts) in files.iter() {
         if file_data::memory::exist(file).await {
             scan_stats.querier_memory_cached_files += 1;
             cached_files.insert(file);
@@ -576,27 +564,30 @@
     let trace_id = trace_id.to_string();
     let files = files
         .iter()
-        .filter_map(|(file, size, ts)| {
-            if cached_files.contains(&file) {
+        .filter_map(|(f, size, ts)| {
+            if cached_files.contains(f) {
                 None
             } else {
-                Some((file.to_string(), *size, *ts))
+                Some((f.to_string(), *size, *ts))
             }
         })
         .collect_vec();
     let file_type = file_type.to_string();
     tokio::spawn(async move {
+        let start = std::time::Instant::now();
         let files_num = files.len();
         for (file, size, ts) in files {
-            if let Err(e) = crate::job::queue_download(&trace_id, &file, size, ts, cache_type).await
+            if let Err(e) =
+                crate::job::queue_background_download(&trace_id, &file, size, ts, cache_type).await
             {
                 log::error!(
                     "[trace_id {trace_id}] error in queuing file {file} for background download: {e}"
                 );
             }
         }
+        let download_took = start.elapsed().as_millis() as usize;
         log::info!(
-            "[trace_id {trace_id}] search->storage: successfully enqueued {files_num} files of {file_type} for background download into {cache_type:?}",
+            "[trace_id {trace_id}] search->storage: successfully enqueued {files_num} files of {file_type} for background download into {cache_type:?} took: {download_took} ms",
         );
     });
 
@@ -635,7 +626,7 @@
         .filter_map(|(_, f)| {
             scan_stats.compressed_size += f.meta.index_size;
             if f.meta.index_size > 0 {
-                convert_parquet_file_name_to_tantivy_file(&f.key)
+                convert_parquet_idx_file_name_to_tantivy_file(&f.key)
                     .map(|ttv_file| (ttv_file, f.clone()))
             } else {
                 None
@@ -647,7 +638,7 @@
         &query.trace_id,
         &index_file_names
             .iter()
-            .map(|(ttv_file, f)| (ttv_file, f.meta.index_size, f.meta.max_ts))
+            .map(|(ttv_file, meta)| (ttv_file.as_str(), meta.meta.index_size, meta.meta.max_ts))
             .collect_vec(),
         &mut scan_stats,
         "index",
@@ -669,7 +660,7 @@
     let download_msg = if cache_type == file_data::CacheType::None {
         "".to_string()
     } else {
-        format!(" downloading others into {cache_type:?} in background,")
+        format!(" downloading others into {:?} in background,", cache_type)
     };
     log::info!(
         "{}",
@@ -719,44 +710,30 @@
     let mut is_add_filter_back = file_list_map.len() != index_file_names.len();
     let time_range = query.time_range.unwrap_or((0, 0));
     let index_parquet_files = index_file_names.into_iter().map(|(_, f)| f).collect_vec();
-<<<<<<< HEAD
-    let (index_parquet_files, query_limit) =
-=======
     let (mut index_parquet_files, query_limit) =
->>>>>>> 73a42561
         partition_tantivy_files(index_parquet_files, &idx_optimize_mode, target_partitions);
 
     let mut no_more_files = false;
     let mut tantivy_result_builder = TantivyMultiResultBuilder::new(&idx_optimize_mode);
-<<<<<<< HEAD
-    let group_num = index_parquet_files.first().unwrap_or(&vec![]).len();
-    let max_group_len = index_parquet_files.len();
-=======
     let group_num = index_parquet_files.len();
     let max_group_len = index_parquet_files
         .iter()
         .map(|g| g.len())
         .max()
         .unwrap_or(0);
->>>>>>> 73a42561
 
     log::info!(
         "[trace_id {}] search->tantivy: target_partitions: {target_partitions}, group_num: {group_num}, max_group_len: {max_group_len}",
         query.trace_id,
     );
 
-    for file_group in index_parquet_files {
+    for _ in 0..max_group_len {
         if no_more_files {
             // delete the rest of the files
-<<<<<<< HEAD
-            for file in file_group {
-                file_list_map.remove(&file.key);
-=======
             for i in 0..group_num {
                 if let Some(file) = extract_file_from_group(&mut index_parquet_files, i) {
                     file_list_map.remove(&file.key);
                 }
->>>>>>> 73a42561
             }
             continue;
         }
@@ -764,13 +741,6 @@
         // Spawn a task for each group of files get row_id from index
         let mut tasks = Vec::new();
         let semaphore = std::sync::Arc::new(Semaphore::new(target_partitions));
-<<<<<<< HEAD
-        for file in file_group {
-            let trace_id = query.trace_id.to_string();
-            let index_condition_clone = index_condition.clone();
-            let idx_optimize_rule_clone = idx_optimize_mode.clone();
-            let semaphore_clone = semaphore.clone();
-=======
         for i in 0..group_num {
             let Some(file) = extract_file_from_group(&mut index_parquet_files, i) else {
                 continue;
@@ -779,9 +749,7 @@
             let index_condition_clone = index_condition.clone();
             let idx_optimize_rule_clone = idx_optimize_mode.clone();
             let permit = semaphore.clone().acquire_owned().await.unwrap();
->>>>>>> 73a42561
             let task = tokio::task::spawn(async move {
-                let permit = semaphore_clone.acquire_owned().await.unwrap();
                 let ret = search_tantivy_index(
                     &trace_id,
                     time_range,
@@ -806,24 +774,11 @@
             tasks.push(task)
         }
 
-        // if more than cpu_num's file returned many row_ids, we skip tantivy search
-        let mut threshold_num = cfg.limit.cpu_num;
-        let mut total_row_ids_percent = 0;
-        let mut tasks = stream::iter(tasks).buffer_unordered(target_partitions);
-        while let Some(result) = match tasks.try_next().await {
+        // Wait for all tasks to complete
+        let tasks = match try_join_all(tasks).await {
+            Ok(results) => results,
             Err(e) => {
-                let took = start.elapsed().as_millis() as usize;
                 log::error!(
-<<<<<<< HEAD
-                    "[trace_id {}] search->tantivy: error filtering via index, error: {e:?}, took: {took} ms",
-                    query.trace_id,
-                );
-                // search error, need add filter back
-                return Ok((took, true, TantivyMultiResult::RowNums(0)));
-            }
-            Ok(result) => result,
-        } {
-=======
                     "[trace_id {}] search->tantivy: error filtering via index, error: {e:?}",
                     query.trace_id,
                 );
@@ -836,32 +791,16 @@
             }
         };
         for result in tasks {
->>>>>>> 73a42561
             // Each result corresponds to a file in the file list
             match result {
                 Ok((file_name, result)) => {
                     if file_name.is_empty() {
                         // no need inverted index for this file, need add filter back
-<<<<<<< HEAD
-                        let took = start.elapsed().as_millis() as usize;
-                        threshold_num -= 1;
-                        total_row_ids_percent += result.percent();
-                        if threshold_num == 0 {
-                            log::warn!(
-                                "[trace_id {}] search->tantivy: skip tantivy search, too many row_ids returned from tantivy index, avg percent: {}, took: {took} ms",
-                                query.trace_id,
-                                total_row_ids_percent as f64 / cfg.limit.cpu_num as f64,
-                            );
-                            file_list.extend(file_list_map.into_values());
-                            return Ok((took, true, TantivyMultiResult::RowNums(0)));
-                        }
-=======
                         log::warn!(
                             "[trace_id {}] search->tantivy: no hits for index_condition: {:?}. Adding the parquet file back for Datafusion search",
                             query.trace_id,
                             index_condition,
                         );
->>>>>>> 73a42561
                         is_add_filter_back = true;
                         continue;
                     }
@@ -974,12 +913,8 @@
     idx_optimize_rule: Option<IndexOptimizeMode>,
     parquet_file: &FileKey,
 ) -> anyhow::Result<(String, TantivyResult)> {
-<<<<<<< HEAD
-    let Some(ttv_file_name) = convert_parquet_file_name_to_tantivy_file(&parquet_file.key) else {
-=======
     let Some(ttv_file_name) = convert_parquet_idx_file_name_to_tantivy_file(&parquet_file.key)
     else {
->>>>>>> 73a42561
         return Err(anyhow::anyhow!(
             "[trace_id {trace_id}] search->storage: Unable to find tantivy index files for parquet file {}",
             parquet_file.key.clone()
@@ -996,18 +931,10 @@
     let (tantivy_index, tantivy_reader) = match indexer {
         Some((indexer, reader)) => (indexer, reader),
         None => {
-            log::debug!("[trace_id {trace_id}] init cache for tantivy file: {ttv_file_name}");
-
-            let puffin_dir = Arc::new(
-                get_tantivy_directory(trace_id, &ttv_file_name, parquet_file.meta.index_size)
-                    .await?,
+            log::debug!(
+                "[trace_id {trace_id}] init cache for tantivy file: {}",
+                ttv_file_name
             );
-<<<<<<< HEAD
-            let footer_cache = FooterCache::from_directory(puffin_dir.clone()).await?;
-            let cache_dir = CachingDirectory::new_with_cacher(puffin_dir, Arc::new(footer_cache));
-            let reader_directory: Box<dyn Directory> = Box::new(cache_dir);
-=======
->>>>>>> 73a42561
 
             let puffin_dir = Arc::new(
                 get_tantivy_directory(trace_id, &ttv_file_name, parquet_file.meta.index_size)
@@ -1128,19 +1055,6 @@
         TantivyResult::TopN(top_n) => Ok((key, TantivyResult::TopN(top_n))),
         TantivyResult::Distinct(distinct) => Ok((key, TantivyResult::Distinct(distinct))),
         TantivyResult::RowIds(row_ids) => {
-<<<<<<< HEAD
-            if row_ids.is_empty() || parquet_file.meta.records == 0 {
-                return Ok((key, TantivyResult::RowIdsBitVec(0, BitVec::EMPTY)));
-            }
-            // return early if the number of matched docs is too large
-            let skip_threshold = cfg.limit.inverted_index_skip_threshold;
-            let row_ids_percent = row_ids.len() as f64 / parquet_file.meta.records as f64 * 100.0;
-            if skip_threshold > 0 && row_ids_percent > skip_threshold as f64 {
-                // return empty file name means we need to add filter back and skip tantivy search
-                return Ok((
-                    "".to_string(),
-                    TantivyResult::RowIdsBitVec(row_ids_percent as usize, BitVec::EMPTY),
-=======
             if row_ids.is_empty() {
                 return Ok((key, TantivyResult::RowIdsBitVec(0, BitVec::EMPTY)));
             }
@@ -1160,7 +1074,6 @@
                 return Ok((
                     "".to_string(),
                     TantivyResult::RowIdsBitVec(0, BitVec::EMPTY),
->>>>>>> 73a42561
                 ));
             }
             let mut res = BitVec::repeat(false, parquet_file.meta.records as usize);
@@ -1181,91 +1094,6 @@
         TantivyResult::RowIdsBitVec(..) => {
             unreachable!("unsupported tantivy search result in search_tantivy_index")
         }
-<<<<<<< HEAD
-    }
-}
-
-/// if simple distinct without filter, we need to warm up the field
-fn get_simple_distinct_field(idx_optimize_rule: &Option<IndexOptimizeMode>) -> Vec<String> {
-    if let Some(IndexOptimizeMode::SimpleDistinct(field, ..)) = idx_optimize_rule {
-        vec![field.to_string()]
-    } else {
-        vec![]
-    }
-}
-
-// partition the tantivy files by time range
-// the return file groups should execte one by one
-fn partition_tantivy_files(
-    index_parquet_files: Vec<FileKey>,
-    idx_optimize_mode: &Option<IndexOptimizeMode>,
-    target_partitions: usize,
-) -> (Vec<Vec<FileKey>>, usize) {
-    let (file_groups, limit) =
-        if let Some(IndexOptimizeMode::SimpleSelect(limit, _ascend)) = idx_optimize_mode {
-            if *limit > 0 {
-                let file_groups = group_files_by_time_range(index_parquet_files, target_partitions);
-                (file_groups, *limit)
-            } else {
-                // splite the filter groups by target partitions
-                let file_groups = into_chunks(index_parquet_files, target_partitions);
-                (file_groups, 0)
-            }
-        } else {
-            // splite the filter groups by target partitions
-            let file_groups = into_chunks(index_parquet_files, target_partitions);
-            (file_groups, 0)
-        };
-
-    if limit == 0 {
-        (file_groups, limit)
-    } else {
-        (regroup_tantivy_files(file_groups), limit)
-    }
-}
-
-// regroup the tantivy for better performance
-// after [`partition_tantivy_files`] we get multiple groups that order by time range desc and each
-// group's time range not overlap, when execute the tantivy search, we get the last file in each
-// group and do the tantivy search.
-// so in this function, we recursive collect the last file in each group
-fn regroup_tantivy_files(file_groups: Vec<Vec<FileKey>>) -> Vec<Vec<FileKey>> {
-    let group_num = file_groups.len();
-    let max_group_len = file_groups.iter().map(|g| g.len()).max().unwrap_or(0);
-    let mut new_file_groups: Vec<Vec<FileKey>> = vec![Vec::new(); max_group_len];
-
-    let mut file_groups: Vec<_> = file_groups
-        .into_iter()
-        .map(|mut group| {
-            group.reverse();
-            group.into_iter()
-        })
-        .collect();
-
-    for new_group in new_file_groups.iter_mut().take(max_group_len) {
-        for file_group in file_groups.iter_mut().take(group_num) {
-            if let Some(file) = file_group.next() {
-                new_group.push(file)
-            }
-        }
-    }
-
-    new_file_groups
-}
-
-fn into_chunks<T>(mut v: Vec<T>, chunk_size: usize) -> Vec<Vec<T>> {
-    let mut chunks = Vec::new();
-    while !v.is_empty() {
-        let take = if v.len() >= chunk_size {
-            chunk_size
-        } else {
-            v.len()
-        };
-        let chunk: Vec<T> = v.drain(..take).collect();
-        chunks.push(chunk);
-    }
-    chunks
-=======
     }
 }
 
@@ -1302,7 +1130,6 @@
             0,
         )
     }
->>>>>>> 73a42561
 }
 
 // Group files by time range
@@ -1386,7 +1213,7 @@
 
     fn create_file_key(min_ts: i64, max_ts: i64) -> FileKey {
         FileKey {
-            key: format!("file_{min_ts}_{max_ts}"),
+            key: format!("file_{}_{}", min_ts, max_ts),
             meta: FileMeta {
                 min_ts,
                 max_ts,
@@ -1407,7 +1234,7 @@
         ];
         let partition_num = 3;
         let groups = group_files_by_time_range(files, partition_num);
-        assert!(groups.len() >= 3);
+        assert_eq!(groups.len(), 3);
     }
 
     #[test]
@@ -1422,7 +1249,7 @@
         ];
         let partition_num = 2;
         let groups = group_files_by_time_range(files, partition_num);
-        assert!(groups.len() >= 2);
+        assert_eq!(groups.len(), 3);
     }
 
     #[test]
@@ -1430,7 +1257,7 @@
         let files = vec![create_file_key(1, 10), create_file_key(11, 20)];
         let partition_num = 3;
         let groups = group_files_by_time_range(files, partition_num);
-        assert!(groups.len() >= 2);
+        assert_eq!(groups.len(), 2);
     }
 
     #[test]
@@ -1441,7 +1268,7 @@
         ];
         let expect_group_elements = 1;
         let repartitioned_groups = repartition_sorted_groups(groups, expect_group_elements);
-        assert!(repartitioned_groups.len() >= 4);
+        assert_eq!(repartitioned_groups.len(), 4);
     }
 
     #[test]
@@ -1455,7 +1282,7 @@
         ]];
         let expect_group_elements = 2;
         let repartitioned_groups = repartition_sorted_groups(groups, expect_group_elements);
-        assert!(repartitioned_groups.len() >= 3);
+        assert_eq!(repartitioned_groups.len(), 3);
     }
 
     #[test]
@@ -1495,134 +1322,4 @@
         let histogram = searcher.search(&all_query, &histogram_collector).unwrap();
         assert_eq!(histogram, vec![1, 1, 0, 1]);
     }
-
-    #[test]
-    fn test_regroup_tantivy_files_basic() {
-        let file_groups = vec![
-            vec![create_file_key(1, 10), create_file_key(11, 20)],
-            vec![create_file_key(21, 30), create_file_key(31, 40)],
-        ];
-        let result = regroup_tantivy_files(file_groups);
-
-        // Should have 2 groups (max length of input groups)
-        assert_eq!(result.len(), 2);
-
-        // First group should contain the last file from each input group
-        assert_eq!(result[0].len(), 2);
-        assert_eq!(result[0][0].key, "file_11_20"); // Last file from first group
-        assert_eq!(result[0][1].key, "file_31_40"); // Last file from second group
-
-        // Second group should contain the first file from each input group
-        assert_eq!(result[1].len(), 2);
-        assert_eq!(result[1][0].key, "file_1_10"); // First file from first group
-        assert_eq!(result[1][1].key, "file_21_30"); // First file from second group
-    }
-
-    #[test]
-    fn test_regroup_tantivy_files_uneven_groups() {
-        let file_groups = vec![
-            vec![
-                create_file_key(1, 10),
-                create_file_key(11, 20),
-                create_file_key(21, 30),
-            ],
-            vec![create_file_key(31, 40)],
-        ];
-        let result = regroup_tantivy_files(file_groups);
-
-        // Should have 3 groups (max length of input groups)
-        assert_eq!(result.len(), 3);
-
-        // First group should contain the last file from each input group
-        assert_eq!(result[0].len(), 2);
-        assert_eq!(result[0][0].key, "file_21_30"); // Last file from first group
-        assert_eq!(result[0][1].key, "file_31_40"); // Last file from second group
-
-        // Second group should contain the middle file from first group, none from second
-        assert_eq!(result[1].len(), 1);
-        assert_eq!(result[1][0].key, "file_11_20"); // Middle file from first group
-
-        // Third group should contain the first file from first group, none from second
-        assert_eq!(result[2].len(), 1);
-        assert_eq!(result[2][0].key, "file_1_10"); // First file from first group
-    }
-
-    #[test]
-    fn test_regroup_tantivy_files_empty_groups() {
-        let file_groups: Vec<Vec<FileKey>> = vec![];
-        let result = regroup_tantivy_files(file_groups);
-        assert_eq!(result.len(), 0);
-    }
-
-    #[test]
-    fn test_regroup_tantivy_files_single_group() {
-        let file_groups = vec![vec![
-            create_file_key(1, 10),
-            create_file_key(11, 20),
-            create_file_key(21, 30),
-        ]];
-        let result = regroup_tantivy_files(file_groups);
-
-        // Should have 3 groups (length of the single input group)
-        assert_eq!(result.len(), 3);
-
-        // Each group should contain one file
-        assert_eq!(result[0].len(), 1);
-        assert_eq!(result[0][0].key, "file_21_30"); // Last file
-
-        assert_eq!(result[1].len(), 1);
-        assert_eq!(result[1][0].key, "file_11_20"); // Middle file
-
-        assert_eq!(result[2].len(), 1);
-        assert_eq!(result[2][0].key, "file_1_10"); // First file
-    }
-
-    #[test]
-    fn test_into_chunks_basic() {
-        let v = vec![1, 2, 3, 4, 5, 6, 7, 8];
-        let chunks = into_chunks(v, 3);
-
-        assert_eq!(chunks.len(), 3);
-        assert_eq!(chunks[0], vec![1, 2, 3]);
-        assert_eq!(chunks[1], vec![4, 5, 6]);
-        assert_eq!(chunks[2], vec![7, 8]);
-    }
-
-    #[test]
-    fn test_histogram_i64() {
-        const MARGIN_IN_BYTES: usize = 1_000_000;
-        const MEMORY_BUDGET_NUM_BYTES_MIN: usize = ((MARGIN_IN_BYTES as u32) * 15u32) as usize;
-
-        let mut schema_builder = tantivy::schema::SchemaBuilder::new();
-        let val_field = schema_builder.add_i64_field(TIMESTAMP_COL_NAME, tantivy::schema::FAST);
-        let schema = schema_builder.build();
-        let index = tantivy::index::Index::create_in_ram(schema);
-        let mut writer = index
-            .writer_with_num_threads(1, MEMORY_BUDGET_NUM_BYTES_MIN)
-            .unwrap();
-        writer
-            .add_document(tantivy::doc!(val_field=>12i64))
-            .unwrap();
-        writer
-            .add_document(tantivy::doc!(val_field=>-30i64))
-            .unwrap();
-        writer
-            .add_document(tantivy::doc!(val_field=>-12i64))
-            .unwrap();
-        writer
-            .add_document(tantivy::doc!(val_field=>-10i64))
-            .unwrap();
-        writer.commit().unwrap();
-        let reader = index.reader().unwrap();
-        let searcher = reader.searcher();
-        let all_query = tantivy::query::AllQuery;
-        let histogram_collector = tantivy::collector::HistogramCollector::new(
-            TIMESTAMP_COL_NAME.to_string(),
-            -20i64,
-            10u64,
-            4,
-        );
-        let histogram = searcher.search(&all_query, &histogram_collector).unwrap();
-        assert_eq!(histogram, vec![1, 1, 0, 1]);
-    }
 }