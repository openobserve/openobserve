--- conflicted
+++ resolved
@@ -694,18 +694,12 @@
                 )
                 .await
                 .map_err(|e| {
-<<<<<<< HEAD
-                    let err = format!("[trace_id {trace_id}] search->tantivy: error filtering via index: {}, error: {:?}", file.key, e);
-                    log::error!("{}", err);
-                    anyhow::anyhow!(err)
-=======
                     log::error!(
                         "[trace_id {trace_id}] search->tantivy: error filtering via index: {}, error: {:?}",
                          file.key,
                          e
                     );
                     e
->>>>>>> 03dcbbd5
                 });
                 drop(permit);
                 ret
@@ -999,11 +993,7 @@
         )
     {
         log::debug!(
-<<<<<<< HEAD
             "[trace_id {trace_id}] matched docs over [{}/100] in tantivy index, skip this file: {}",
-=======
-            "[trace_id {trace_id}]matched docs over [{}/100] in tantivy index, skip this file: {}",
->>>>>>> 03dcbbd5
             cfg.limit.inverted_index_skip_threshold,
             parquet_file.key
         );
