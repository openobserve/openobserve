// Copyright 2025 OpenObserve Inc.
//
// This program is free software: you can redistribute it and/or modify
// it under the terms of the GNU Affero General Public License as published by
// the Free Software Foundation, either version 3 of the License, or
// (at your option) any later version.
//
// This program is distributed in the hope that it will be useful
// but WITHOUT ANY WARRANTY; without even the implied warranty of
// MERCHANTABILITY or FITNESS FOR A PARTICULAR PURPOSE.  See the
// GNU Affero General Public License for more details.
//
// You should have received a copy of the GNU Affero General Public License
// along with this program.  If not, see <http://www.gnu.org/licenses/>.

use std::{collections::HashSet, sync::Arc};

use anyhow::Context;
use arrow_schema::Schema;
use config::{
    INDEX_FIELD_NAME_FOR_ALL, TIMESTAMP_COL_NAME,
    cluster::LOCAL_NODE,
    get_config, is_local_disk_storage,
    meta::{
        bitvec::BitVec,
        inverted_index::IndexOptimizeMode,
        search::{ScanStats, StorageType},
        stream::{FileKey, StreamType},
    },
    metrics::{self, QUERY_PARQUET_CACHE_RATIO_NODE},
    utils::{
        inverted_index::convert_parquet_file_name_to_tantivy_file,
        size::bytes_to_human_readable,
        tantivy::tokenizer::{O2_TOKENIZER, o2_tokenizer_build},
        time::BASE_TIME,
    },
};
use datafusion::execution::cache::cache_manager::FileStatisticsCache;
use futures::{StreamExt, stream};
use hashbrown::HashMap;
use infra::{
    cache::file_data,
    errors::{Error, ErrorCodes},
};
use itertools::Itertools;
use roaring::RoaringBitmap;
use tantivy::Directory;
use tokio::sync::Semaphore;
use tokio_stream::StreamExt as _;
use tracing::Instrument;

use crate::service::{
    db, file_list,
    search::{
        datafusion::exec::TableBuilder,
        generate_search_schema_diff,
        grpc::{
            tantivy_result_cache::{self, CacheEntry},
            utils::{self, TantivyMultiResult, TantivyMultiResultBuilder, TantivyResult},
        },
        index::IndexCondition,
        inspector::{SearchInspectorFieldsBuilder, search_inspector_fields},
    },
    tantivy::puffin_directory::{
        caching_directory::CachingDirectory,
        footer_cache::FooterCache,
        reader::{PuffinDirReader, warm_up_terms},
    },
};

/// search in remote object storage
#[tracing::instrument(name = "service:search:grpc:storage", skip_all, fields(org_id = query.org_id, stream_name = query.stream_name))]
#[allow(clippy::too_many_arguments)]
pub async fn search(
    query: Arc<super::QueryParams>,
    schema: Arc<Schema>,
    file_list: &[FileKey],
    sorted_by_time: bool,
    file_stat_cache: Option<FileStatisticsCache>,
    mut index_condition: Option<IndexCondition>,
    mut fst_fields: Vec<String>,
    idx_optimize_rule: Option<IndexOptimizeMode>,
) -> super::SearchTable {
    let enter_span = tracing::span::Span::current();
    log::info!("[trace_id {}] search->storage: enter", query.trace_id);
    // fetch all schema versions, group files by version
    let schema_versions = match infra::schema::get_versions(
        &query.org_id,
        &query.stream_name,
        query.stream_type,
        query.time_range,
    )
    .instrument(enter_span.clone())
    .await
    {
        Ok(versions) => versions,
        Err(err) => {
            log::error!("[trace_id {}] get schema error: {}", query.trace_id, err);
            return Err(Error::ErrorCode(ErrorCodes::SearchStreamNotFound(
                query.stream_name.clone(),
            )));
        }
    };
    log::info!(
        "[trace_id {}] search->storage: stream {}/{}/{}, get schema versions num {}",
        query.trace_id,
        query.org_id,
        query.stream_type,
        query.stream_name,
        schema_versions.len()
    );
    if schema_versions.is_empty() {
        return Ok((vec![], ScanStats::new()));
    }
    let latest_schema_id = schema_versions.len() - 1;

    // get file list
    let mut files = file_list.to_vec();
    if files.is_empty() {
        return Ok((vec![], ScanStats::default()));
    }
    let original_files_len = files.len();
    log::info!(
        "[trace_id {}] search->storage: stream {}/{}/{}, load file_list num {}",
        query.trace_id,
        query.org_id,
        query.stream_type,
        query.stream_name,
        files.len(),
    );

    let use_inverted_index = query.use_inverted_index
        && index_condition.is_some()
        && !index_condition.as_ref().unwrap().is_condition_all();
    log::info!(
        "[trace_id {}] flight->search: use_inverted_index {use_inverted_index}, index_condition {:?}",
        query.trace_id,
        index_condition,
    );

    let mut idx_took = 0;
    let mut is_add_filter_back = false;
    if use_inverted_index {
        (idx_took, is_add_filter_back, ..) = tantivy_search(
            query.clone(),
            &mut files,
            index_condition.clone(),
            idx_optimize_rule,
        )
        .await?;

        log::info!(
            "{}",
            search_inspector_fields(
                format!(
                    "[trace_id {}] search->storage: stream {}/{}/{}, inverted index reduced file_list num to {} in {} ms",
                    query.trace_id,
                    query.org_id,
                    query.stream_type,
                    query.stream_name,
                    files.len(),
                    idx_took
                ),
                SearchInspectorFieldsBuilder::new()
                    .node_name(LOCAL_NODE.name.clone())
                    .component("storage inverted index reduced file_list num".to_string())
                    .search_role("follower".to_string())
                    .duration(idx_took)
                    .desc(format!(
                        "inverted index reduced file_list from {original_files_len} to {} in {idx_took} ms",
                        files.len(),
                    ))
                    .build()
            )
        );
    }

    // set index_condition to None, means we do not need to add filter back
    if !is_add_filter_back {
        index_condition = None;
        fst_fields = vec![];
    }

    let cfg = get_config();
    let mut files_group: HashMap<usize, Vec<FileKey>> =
        HashMap::with_capacity(schema_versions.len());
    let mut scan_stats = ScanStats::new();
    if schema_versions.len() == 1 {
        let files = files.to_vec();
        scan_stats = match file_list::calculate_files_size(&files).await {
            Ok(size) => size,
            Err(err) => {
                log::error!(
                    "[trace_id {}] calculate files size error: {err}",
                    query.trace_id
                );
                return Err(Error::ErrorCode(ErrorCodes::ServerInternalError(
                    "calculate files size error".to_string(),
                )));
            }
        };
        files_group.insert(latest_schema_id, files);
    } else {
        scan_stats.files = files.len() as i64;
        for file in files.iter() {
            // calculate scan size
            scan_stats.records += file.meta.records;
            scan_stats.original_size += file.meta.original_size;
            scan_stats.compressed_size += file.meta.compressed_size;
            scan_stats.idx_scan_size += file.meta.index_size;
            // check schema version
            let schema_ver_id = match db::schema::filter_schema_version_id(
                &schema_versions,
                file.meta.min_ts,
                file.meta.max_ts,
            ) {
                Some(id) => id,
                None => {
                    log::error!(
                        "[trace_id {}] search->storage: file {} schema version not found, will use the latest schema, min_ts: {}, max_ts: {}",
                        query.trace_id,
                        &file.key,
                        file.meta.min_ts,
                        file.meta.max_ts
                    );
                    // HACK: use the latest version if not found in schema versions
                    latest_schema_id
                }
            };
            let group = files_group.entry(schema_ver_id).or_default();
            group.push(file.clone());
        }
    }

    log::info!(
        "[trace_id {}] search->storage: stream {}/{}/{}, load files {}, scan_size {}, compressed_size {}",
        query.trace_id,
        query.org_id,
        query.stream_type,
        query.stream_name,
        scan_stats.files,
        scan_stats.original_size,
        scan_stats.compressed_size
    );

    // check memory circuit breaker
    ingester::check_memory_circuit_breaker().map_err(|e| Error::ResourceError(e.to_string()))?;

    // load files to local cache
    let cache_start = std::time::Instant::now();
    let (cache_type, cache_hits, cache_misses) = cache_files(
        &query.trace_id,
        &files
            .iter()
            .map(|f| {
                (
                    f.id,
                    &f.account,
                    &f.key,
                    f.meta.compressed_size,
                    f.meta.max_ts,
                )
            })
            .collect_vec(),
        &mut scan_stats,
        "parquet",
    )
    .instrument(enter_span.clone())
    .await?;

    // report cache hit and miss metrics
    metrics::QUERY_DISK_CACHE_HIT_COUNT
        .with_label_values(&[&query.org_id, &query.stream_type.to_string(), "parquet"])
        .inc_by(cache_hits);
    metrics::QUERY_DISK_CACHE_MISS_COUNT
        .with_label_values(&[&query.org_id, &query.stream_type.to_string(), "parquet"])
        .inc_by(cache_misses);

    scan_stats.idx_took = idx_took as i64;
    scan_stats.querier_files = scan_stats.files;
    let cached_ratio = (scan_stats.querier_memory_cached_files
        + scan_stats.querier_disk_cached_files) as f64
        / scan_stats.querier_files as f64;

    let download_msg = if cache_type == file_data::CacheType::None {
        "".to_string()
    } else {
        format!(" downloading others into {cache_type:?} in background,")
    };
    log::info!(
        "{}",
        search_inspector_fields(
            format!(
                "[trace_id {}] search->storage: stream {}/{}/{}, load files {}, memory cached {}, disk cached {}, cached ratio {}%,{download_msg} took: {} ms",
                query.trace_id,
                query.org_id,
                query.stream_type,
                query.stream_name,
                scan_stats.querier_files,
                scan_stats.querier_memory_cached_files,
                scan_stats.querier_disk_cached_files,
                (cached_ratio * 100.0) as usize,
                cache_start.elapsed().as_millis()
            ),
            SearchInspectorFieldsBuilder::new()
                .node_name(LOCAL_NODE.name.clone())
                .component("storage load files".to_string())
                .search_role("follower".to_string())
                .duration(cache_start.elapsed().as_millis() as usize)
                .desc(format!(
                    "load files {}, memory cached {}, disk cached {}, scan_size {}, compressed_size {}",
                    scan_stats.querier_files,
                    scan_stats.querier_memory_cached_files,
                    scan_stats.querier_disk_cached_files,
                    bytes_to_human_readable(scan_stats.original_size as f64),
                    bytes_to_human_readable(scan_stats.compressed_size as f64)
                ))
                .build()
        )
    );

    if scan_stats.querier_files > 0 {
        QUERY_PARQUET_CACHE_RATIO_NODE
            .with_label_values(&[&query.org_id, &query.stream_type.to_string()])
            .observe(cached_ratio);
    }

    // set target partitions based on cache type
    let target_partitions = if cache_type == file_data::CacheType::None {
        cfg.limit.query_thread_num
    } else {
        cfg.limit.cpu_num
    };

    // construct latest schema map
    let latest_schema = Arc::new(schema.as_ref().clone().with_metadata(Default::default()));
    let mut latest_schema_map = HashMap::with_capacity(latest_schema.fields().len());
    for field in latest_schema.fields() {
        latest_schema_map.insert(field.name(), field);
    }

    let mut tables = Vec::new();
    let start = std::time::Instant::now();
    for (ver, files) in files_group {
        if files.is_empty() {
            continue;
        }
        let schema = schema_versions[ver]
            .clone()
            .with_metadata(Default::default());
        let schema = utils::change_schema_to_utf8_view(schema);

        let session = config::meta::search::Session {
            id: format!("{}-storage-{ver}", query.trace_id),
            storage_type: StorageType::Memory,
            work_group: query.work_group.clone(),
            target_partitions,
        };

        log::debug!("search->storage: session target_partitions: {target_partitions}");

        let diff_fields = generate_search_schema_diff(&schema, &latest_schema_map);
        let table = TableBuilder::new()
            .rules(diff_fields)
            .sorted_by_time(sorted_by_time)
            .file_stat_cache(file_stat_cache.clone())
            .index_condition(index_condition.clone())
            .fst_fields(fst_fields.clone())
            .need_optimize_partition(true)
            .build(session, &files, latest_schema.clone())
            .await?;
        tables.push(table);
    }

    log::info!(
        "{}",
        search_inspector_fields(
            format!(
                "[trace_id {}] search->storage: create tables took: {} ms",
                query.trace_id,
                start.elapsed().as_millis()
            ),
            SearchInspectorFieldsBuilder::new()
                .node_name(LOCAL_NODE.name.clone())
                .component("storage create tables".to_string())
                .search_role("follower".to_string())
                .duration(start.elapsed().as_millis() as usize)
                .build()
        )
    );
    Ok((tables, scan_stats))
}

<<<<<<< HEAD
// if Condition::All() -> disable inverted index
// if negated condition
//    1. split the negated condition into two parts (negative_conditions, positive_conditions)
//    2. if negative_conditions is empty or enable not filter env, use inverted index
//    3. if negative_conditions is not empty and positive_conditions is empty, do not use inverted
//       index
//    4. if negative_conditions is not empty and positive_conditions is not empty, use
//       positive_conditions search tantivy, and if search error add filter back, always add
//       negative_conditions to filter back
// return
//     1. use_inverted_index,
//     2. index_condition(positive conditions used for tantivy search, if search tantivy error, also
//        need add filter back)
//     3. index_condition(negative conditions used for add filter back),
fn check_inverted_index(
    query: Arc<super::QueryParams>,
    index_condition: Option<IndexCondition>,
) -> (bool, Option<IndexCondition>, Option<IndexCondition>) {
    if !query.use_inverted_index || index_condition.is_none() {
        return (false, None, None);
    }

    // Condition:All() means search tantivy without filter,
    // so we should not use inverted index in datafusion search
    // Condition:All() is used for TantivyOptimizeExec
    let index_condition = index_condition.unwrap();
    if index_condition.is_condition_all() {
        return (false, None, None);
    }

    // negative conditions with TantivyOptimizeExec is fast,
    // but for row_ids it only fast when row_ids is small
    // only positive conditions or enable not filter env, use inverted index
    if get_config().common.feature_query_not_filter_with_index
        || !index_condition.is_negated_condition()
    {
        return (true, Some(index_condition), None);
    }

    // only negative conditions, do not use inverted index
    let (positive_conditions, negative_conditions) = index_condition.split_condition_by_negated();
    if positive_conditions.is_empty() {
        return (false, None, Some(negative_conditions));
    }

    // positive and negative conditions, use inverted index
    (true, Some(positive_conditions), Some(negative_conditions))
}

fn generate_add_filter_back_condition(
    tantivy_condition: Option<IndexCondition>,
    datafusion_condition: Option<IndexCondition>,
    is_add_filter_back: &mut bool,
) -> Option<IndexCondition> {
    // early return if tantivy_condition or datafusion_condition is None
    if tantivy_condition.is_none() && datafusion_condition.is_none() {
        return None;
    }

    // if have datafusion_condition, always add filter back
    if datafusion_condition.is_some() {
        let mut index_condition = datafusion_condition.clone();
        if let Some(tantivy_cond) = tantivy_condition.as_ref()
            && *is_add_filter_back
        {
            index_condition
                .as_mut()
                .unwrap()
                .merge(tantivy_cond.clone());
        }
        *is_add_filter_back = true;
        return index_condition;
    }

    if *is_add_filter_back {
        return tantivy_condition;
    }

    None
}

=======
>>>>>>> 9d1f6720
#[tracing::instrument(name = "service:search:grpc:storage:cache_files", skip_all)]
pub async fn cache_files(
    trace_id: &str,
    files: &[(i64, &String, &String, i64, i64)],
    scan_stats: &mut ScanStats,
    file_type: &str,
) -> Result<(file_data::CacheType, u64, u64), Error> {
    // check how many files already cached
    let mut cached_files = HashSet::with_capacity(files.len());
    let (mut cache_hits, mut cache_misses) = (0, 0);

    let start = std::time::Instant::now();
    for (_id, _account, file, _size, max_ts) in files.iter() {
        if file_data::memory::exist(file).await {
            scan_stats.querier_memory_cached_files += 1;
            cached_files.insert(file);
            cache_hits += 1;
        } else if file_data::disk::exist(file).await {
            scan_stats.querier_disk_cached_files += 1;
            cached_files.insert(file);
            cache_hits += 1;
        } else {
            cache_misses += 1;
        };

        // Record file access metrics
        let stream_type = if file_type == "index" {
            config::meta::stream::StreamType::Index
        } else {
            // Determine stream type from the file path
            if file.contains("/logs/") {
                config::meta::stream::StreamType::Logs
            } else if file.contains("/metrics/") {
                config::meta::stream::StreamType::Metrics
            } else if file.contains("/traces/") {
                config::meta::stream::StreamType::Traces
            } else {
                config::meta::stream::StreamType::Logs // Default
            }
        };

        let current_time = chrono::Utc::now().timestamp_micros();
        let file_age_seconds = (current_time - max_ts) / 1_000_000;
        let file_age_hours = file_age_seconds as f64 / 3600.0;

        if file_age_hours > 0.0 {
            config::metrics::FILE_ACCESS_TIME
                .with_label_values(&[&stream_type.to_string()])
                .observe(file_age_hours);
        }
    }

    let check_cache_took = start.elapsed().as_millis() as usize;
    if check_cache_took > 1000 {
        log::warn!(
            "[trace_id {trace_id}] search->storage: check file cache took: {check_cache_took} ms",
        );
    }

    let files_num = files.len() as i64;
    if files_num == scan_stats.querier_memory_cached_files + scan_stats.querier_disk_cached_files {
        // all files are cached
        return Ok((file_data::CacheType::Disk, cache_hits, cache_misses));
    }

    // check cache size
    let cfg = get_config();
    let cache_type = if cfg.memory_cache.enabled
        && scan_stats.compressed_size < cfg.memory_cache.skip_size as i64
    {
        // if scan_compressed_size < ZO_MEMORY_CACHE_SKIP_SIZE, use memory cache
        file_data::CacheType::Memory
    } else if !is_local_disk_storage()
        && cfg.disk_cache.enabled
        && scan_stats.compressed_size < cfg.disk_cache.skip_size as i64
    {
        // if scan_compressed_size < ZO_DISK_CACHE_SKIP_SIZE, use disk cache
        file_data::CacheType::Disk
    } else {
        // no cache, the files are too big than cache size
        return Ok((file_data::CacheType::None, cache_hits, cache_misses));
    };

    let trace_id = trace_id.to_string();
    let files = files
        .iter()
        .filter_map(|(id, account, file, size, ts)| {
            if cached_files.contains(&file) {
                None
            } else {
                Some((*id, account.to_string(), file.to_string(), *size, *ts))
            }
        })
        .collect_vec();
    let file_type = file_type.to_string();
    tokio::spawn(async move {
        let files_num = files.len();
        for (id, account, file, size, ts) in files {
            if let Err(e) = crate::job::queue_download(
                trace_id.clone(),
                id,
                account,
                file.clone(),
                size,
                ts,
                cache_type,
            )
            .await
            {
                log::error!(
                    "[trace_id {trace_id}] error in queuing file {file} for background download: {e}"
                );
            }
        }
        log::info!(
            "[trace_id {trace_id}] search->storage: successfully enqueued {files_num} files of {file_type} for background download into {cache_type:?}",
        );
    });

    // if cached file less than 50% of the total files, return None
    if scan_stats.querier_memory_cached_files + scan_stats.querier_disk_cached_files < files_num / 2
    {
        Ok((file_data::CacheType::None, cache_hits, cache_misses))
    } else {
        Ok((cache_type, cache_hits, cache_misses))
    }
}

/// Filter file list using inverted index
/// This function will load the index file corresponding to each file in the file list.
/// FSTs in those files are used to match the incoming query in `SearchRequest`.
/// If the query does not match any FST in the index file, the file will be filtered out.
/// If the query does match then the segment IDs for the file will be updated.
/// If the query not find corresponding index file, the file will *not* be filtered out.
#[tracing::instrument(name = "service:search:grpc:storage:tantivy_search", skip_all)]
pub async fn tantivy_search(
    query: Arc<super::QueryParams>,
    file_list: &mut Vec<FileKey>,
    index_condition: Option<IndexCondition>,
    idx_optimize_mode: Option<IndexOptimizeMode>,
) -> Result<(usize, bool, TantivyMultiResult), Error> {
    let start = std::time::Instant::now();
    let cfg = get_config();

    // Cache the corresponding Index files
    let mut scan_stats = ScanStats::new();
    let mut file_list_map = file_list
        .drain(..)
        .map(|f| (f.key.clone(), f))
        .collect::<HashMap<_, _>>();
    let index_file_names = file_list_map
        .iter()
        .filter_map(|(_, f)| {
            scan_stats.compressed_size += f.meta.index_size;
            if f.meta.index_size > 0 {
                convert_parquet_file_name_to_tantivy_file(&f.key)
                    .map(|ttv_file| (ttv_file, f.clone()))
            } else {
                None
            }
        })
        .collect_vec();
    scan_stats.querier_files = index_file_names.len() as i64;
    let (cache_type, cache_hits, cache_misses) = cache_files(
        &query.trace_id,
        &index_file_names
            .iter()
            .map(|(ttv_file, f)| (f.id, &f.account, ttv_file, f.meta.index_size, f.meta.max_ts))
            .collect_vec(),
        &mut scan_stats,
        "index",
    )
    .await?;

    // report cache hit and miss metrics
    metrics::QUERY_DISK_CACHE_HIT_COUNT
        .with_label_values(&[&query.org_id, &query.stream_type.to_string(), "index"])
        .inc_by(cache_hits);
    metrics::QUERY_DISK_CACHE_MISS_COUNT
        .with_label_values(&[&query.org_id, &query.stream_type.to_string(), "index"])
        .inc_by(cache_misses);

    let cached_ratio = (scan_stats.querier_memory_cached_files
        + scan_stats.querier_disk_cached_files) as f64
        / scan_stats.querier_files as f64;

    let download_msg = if cache_type == file_data::CacheType::None {
        "".to_string()
    } else {
        format!(" downloading others into {cache_type:?} in background,")
    };
    log::info!(
        "{}",
        search_inspector_fields(
            format!(
                "[trace_id {}] search->tantivy: stream {}/{}/{}, load tantivy index files {}, index size: {}, memory cached {}, disk cached {}, cached ratio {}%,{download_msg} took: {} ms",
                query.trace_id,
                query.org_id,
                query.stream_type,
                query.stream_name,
                scan_stats.querier_files,
                bytes_to_human_readable(scan_stats.compressed_size as f64),
                scan_stats.querier_memory_cached_files,
                scan_stats.querier_disk_cached_files,
                (cached_ratio * 100.0) as usize,
                start.elapsed().as_millis()
            ),
            SearchInspectorFieldsBuilder::new()
                .node_name(LOCAL_NODE.name.clone())
                .component("tantivy load files".to_string())
                .search_role("follower".to_string())
                .duration(start.elapsed().as_millis() as usize)
                .desc(format!(
                    "load tantivy index files {}, memory cached {}, disk cached {}",
                    scan_stats.querier_files,
                    scan_stats.querier_memory_cached_files,
                    scan_stats.querier_disk_cached_files,
                ))
                .build()
        )
    );

    if scan_stats.querier_files > 0 {
        QUERY_PARQUET_CACHE_RATIO_NODE
            .with_label_values(&[&query.org_id, &StreamType::Index.to_string()])
            .observe(cached_ratio);
    }

    // set target partitions based on cache type
    let target_partitions = if cache_type == file_data::CacheType::None {
        cfg.limit.query_thread_num
    } else {
        cfg.limit.query_index_thread_num
    };

    let search_start = std::time::Instant::now();
    let mut is_add_filter_back = file_list_map.len() != index_file_names.len();
    let time_range = query.time_range.unwrap_or((0, 0));
    let index_parquet_files = index_file_names.into_iter().map(|(_, f)| f).collect_vec();
    let (index_parquet_files, query_limit) =
        partition_tantivy_files(index_parquet_files, &idx_optimize_mode, target_partitions);

    let mut no_more_files = false;
    let mut tantivy_result_builder = TantivyMultiResultBuilder::new(&idx_optimize_mode);
    let group_num = index_parquet_files.first().unwrap_or(&vec![]).len();
    let max_group_len = index_parquet_files.len();

    log::info!(
        "[trace_id {}] search->tantivy: target_partitions: {target_partitions}, group_num: {group_num}, max_group_len: {max_group_len}",
        query.trace_id,
    );

    for file_group in index_parquet_files {
        if no_more_files {
            // delete the rest of the files
            for file in file_group {
                file_list_map.remove(&file.key);
            }
            continue;
        }

        // Spawn a task for each group of files get row_id from index
        let mut tasks = Vec::new();
        let semaphore = std::sync::Arc::new(Semaphore::new(target_partitions));
        for file in file_group {
            let trace_id = query.trace_id.to_string();
            let index_condition_clone = index_condition.clone();
            let idx_optimize_rule_clone = idx_optimize_mode.clone();
            let semaphore_clone = semaphore.clone();
            let task = tokio::task::spawn(async move {
                let permit = semaphore_clone.acquire_owned().await.unwrap();
                let ret = search_tantivy_index(
                    &trace_id,
                    time_range,
                    index_condition_clone,
                    idx_optimize_rule_clone,
                    &file,
                )
                .await;
                drop(permit);
                match ret {
                    Ok(ret) => Ok(ret),
                    Err(e) => {
                        log::error!(
                            "[trace_id {trace_id}] search->tantivy: error filtering via index: {}, index_size: {}, error: {e:?}",
                            file.key,
                            file.meta.index_size,
                        );
                        Err(e)
                    }
                }
            });
            tasks.push(task)
        }

        // if more than cpu_num's file returned many row_ids, we skip tantivy search
        let mut threshold_num = cfg.limit.cpu_num;
        let mut total_row_ids_percent = 0;
        let mut tasks = stream::iter(tasks).buffer_unordered(target_partitions);
        while let Some(result) = match tasks.try_next().await {
            Err(e) => {
                let took = start.elapsed().as_millis() as usize;
                log::error!(
                    "[trace_id {}] search->tantivy: error filtering via index, error: {e:?}, took: {took} ms",
                    query.trace_id,
                );
                // search error, need add filter back
                return Ok((took, true, TantivyMultiResult::RowNums(0)));
            }
            Ok(result) => result,
        } {
            // Each result corresponds to a file in the file list
            match result {
                Ok((file_name, result)) => {
                    if file_name.is_empty() {
                        // no need inverted index for this file, need add filter back
                        let took = start.elapsed().as_millis() as usize;
                        threshold_num -= 1;
                        total_row_ids_percent += result.percent();
                        if threshold_num == 0 {
                            log::warn!(
                                "[trace_id {}] search->tantivy: skip tantivy search, too many row_ids returned from tantivy index, avg percent: {}, took: {took} ms",
                                query.trace_id,
                                total_row_ids_percent as f64 / cfg.limit.cpu_num as f64,
                            );
                            file_list.extend(file_list_map.into_values());
                            return Ok((took, true, TantivyMultiResult::RowNums(0)));
                        }
                        is_add_filter_back = true;
                        continue;
                    }
                    match result {
                        TantivyResult::RowIdsBitVec(num_rows, bitvec) => {
                            if num_rows == 0 {
                                // if the bitmap is empty then we remove the file from the list
                                file_list_map.remove(&file_name);
                            } else {
                                // Replace the segment IDs in the existing `FileKey` with the found
                                tantivy_result_builder.add_row_nums(num_rows as u64);
                                let file = file_list_map.get_mut(&file_name).unwrap();
                                file.with_segment_ids(bitvec);
                            }
                        }
                        TantivyResult::Count(count) => {
                            tantivy_result_builder.add_row_nums(count as u64);
                            file_list_map.remove(&file_name); // maybe we do not need to remove it?
                        }
                        TantivyResult::Histogram(histogram) => {
                            tantivy_result_builder.add_histogram(histogram);
                            file_list_map.remove(&file_name);
                        }
                        TantivyResult::TopN(top_n) => {
                            tantivy_result_builder.add_top_n(top_n);
                            file_list_map.remove(&file_name);
                        }
                        TantivyResult::Distinct(distinct) => {
                            tantivy_result_builder.add_distinct(distinct);
                            file_list_map.remove(&file_name);
                        }
                        TantivyResult::RowIds(_) => {
                            unreachable!("RowIds should not be returned");
                        }
                    }
                }
                Err(e) => {
                    log::error!(
                        "[trace_id {}] search->tantivy: error filtering via index. Keep file to search, error: {e}",
                        query.trace_id,
                    );
                    is_add_filter_back = true;
                    continue;
                }
            }
        }
        // if limit is set and total hits exceed the limit, we stop searching
        if query_limit > 0 && tantivy_result_builder.num_rows() > query_limit {
            no_more_files = true;
        }
    }

    // get the result
    let tantivy_result = tantivy_result_builder.build();

    log::info!(
        "{}",
        search_inspector_fields(
            format!(
                "[trace_id {}] search->tantivy: total hits for index_condition: {:?} found {} , is_add_filter_back: {}, file_num: {}, took: {} ms",
                query.trace_id,
                index_condition,
                tantivy_result,
                is_add_filter_back,
                file_list_map.len(),
                search_start.elapsed().as_millis()
            ),
            SearchInspectorFieldsBuilder::new()
                .node_name(LOCAL_NODE.name.clone())
                .component("tantivy search".to_string())
                .search_role("follower".to_string())
                .duration(search_start.elapsed().as_millis() as usize)
                .desc(format!(
                    "found {} , is_add_filter_back: {}, file_num: {}",
                    tantivy_result,
                    is_add_filter_back,
                    file_list_map.len(),
                ))
                .build()
        )
    );

    file_list.extend(file_list_map.into_values());
    Ok((
        start.elapsed().as_millis() as usize,
        is_add_filter_back,
        tantivy_result,
    ))
}

pub async fn get_tantivy_directory(
    _trace_id: &str,
    file_account: &str,
    file_name: &str,
    file_size: i64,
) -> anyhow::Result<PuffinDirReader> {
    let file_account = file_account.to_string();
    let source = object_store::ObjectMeta {
        location: file_name.into(),
        last_modified: *BASE_TIME,
        size: file_size as u64,
        e_tag: None,
        version: None,
    };
    Ok(PuffinDirReader::from_path(file_account, source).await?)
}

async fn search_tantivy_index(
    trace_id: &str,
    time_range: (i64, i64),
    index_condition: Option<IndexCondition>,
    idx_optimize_rule: Option<IndexOptimizeMode>,
    parquet_file: &FileKey,
) -> anyhow::Result<(String, TantivyResult)> {
    let file_account = parquet_file.account.clone();
    let Some(ttv_file_name) = convert_parquet_file_name_to_tantivy_file(&parquet_file.key) else {
        return Err(anyhow::anyhow!(
            "[trace_id {trace_id}] search->storage: Unable to find tantivy index files for parquet file {}",
            parquet_file.key.clone()
        ));
    };

    let cfg = get_config();
    let mut cache_key = String::new();
    if cfg.common.inverted_index_result_cache_enabled {
        metrics::TANTIVY_RESULT_CACHE_REQUESTS_TOTAL
            .with_label_values(&[])
            .inc();
        cache_key = generate_cache_key(&index_condition, &idx_optimize_rule, parquet_file);
        if let Some(result) = tantivy_result_cache::GLOBAL_CACHE.get(&cache_key) {
            metrics::TANTIVY_RESULT_CACHE_HITS_TOTAL
                .with_label_values(&[])
                .inc();
            return Ok((parquet_file.key.to_string(), result));
        }
    }

    // open the tantivy index
    log::debug!("[trace_id {trace_id}] init cache for tantivy file: {ttv_file_name}");

    let puffin_dir = Arc::new(
        get_tantivy_directory(
            trace_id,
            &file_account,
            &ttv_file_name,
            parquet_file.meta.index_size,
        )
        .await?,
    );
    let footer_cache = FooterCache::from_directory(puffin_dir.clone()).await?;
    let cache_dir = CachingDirectory::new_with_cacher(puffin_dir, Arc::new(footer_cache));
    let reader_directory: Box<dyn Directory> = Box::new(cache_dir);

    let index = tantivy::Index::open(reader_directory)?;
    index
        .tokenizers()
        .register(O2_TOKENIZER, o2_tokenizer_build());
    let reader = index
        .reader_builder()
        .reload_policy(tantivy::ReloadPolicy::Manual)
        .num_warming_threads(0)
        .try_into()?;
    let tantivy_index = Arc::new(index);
    let tantivy_reader = Arc::new(reader);

    let searcher = tantivy_reader.searcher();
    let tantivy_schema = tantivy_index.schema();
    let fts_field = tantivy_schema.get_field(INDEX_FIELD_NAME_FOR_ALL).ok();

    // check if the index has multiple segments
    let seg_metas = tantivy_index
        .searchable_segment_metas()
        .context("Count segments")?;
    if seg_metas.len() > 1 {
        return Err(anyhow::anyhow!(
            "Multiple segments in tantivy index not supported"
        ));
    }

    // generate the tantivy query
    let condition: IndexCondition =
        index_condition.ok_or(anyhow::anyhow!("IndexCondition not found"))?;
    let query = condition.to_tantivy_query(tantivy_schema.clone(), fts_field)?;
    let need_all_term_fields = condition
        .need_all_term_fields()
        .into_iter()
        .chain(get_simple_distinct_field(&idx_optimize_rule).into_iter())
        .filter_map(|filed| tantivy_schema.get_field(&filed).ok())
        .collect::<HashSet<_>>();

    // warm up the terms in the query
    let mut warm_terms: HashMap<tantivy::schema::Field, HashMap<tantivy::Term, bool>> =
        HashMap::new();
    query.query_terms(&mut |term, need_position| {
        let field = term.field();
        let entry = warm_terms.entry(field).or_default();
        entry.insert(term.clone(), need_position);
    });

    let need_fast_field = idx_optimize_rule.as_ref().and_then(|rule| match rule {
        IndexOptimizeMode::SimpleHistogram(..) => Some(TIMESTAMP_COL_NAME.to_string()),
        IndexOptimizeMode::SimpleTopN(field, ..) => Some(field.to_string()),
        _ => None,
    });
    warm_up_terms(
        &searcher,
        &warm_terms,
        need_all_term_fields,
        need_fast_field,
    )
    .await?;

    // search the index
    let file_in_range =
        parquet_file.meta.min_ts >= time_range.0 && parquet_file.meta.max_ts < time_range.1;
    let res = tokio::task::spawn_blocking(move || match (file_in_range, idx_optimize_rule) {
        (false, _) | (true, None) => TantivyResult::handle_matched_docs(&searcher, query),
        (true, Some(IndexOptimizeMode::SimpleSelect(limit, ascend))) => {
            TantivyResult::handle_simple_select(&searcher, query, limit, ascend)
        }
        (true, Some(IndexOptimizeMode::SimpleCount)) => {
            TantivyResult::handle_simple_count(&searcher, query)
        }
        (true, Some(IndexOptimizeMode::SimpleHistogram(min_value, bucket_width, num_buckets))) => {
            // fail the function if field not in tantivy schema
            if tantivy_schema.get_field(TIMESTAMP_COL_NAME).is_err() {
                log::warn!("_timestamp not index in tantivy file: {ttv_file_name}");
                return Ok(TantivyResult::Histogram(vec![]));
            }
            TantivyResult::handle_simple_histogram(
                &searcher,
                query,
                min_value,
                bucket_width,
                num_buckets,
            )
        }
        (true, Some(IndexOptimizeMode::SimpleTopN(field, limit, ascend))) => {
            TantivyResult::handle_simple_top_n(&searcher, query, &field, limit, ascend)
        }
        (true, Some(IndexOptimizeMode::SimpleDistinct(field, limit, ascend))) => {
            if tantivy_schema.get_field(&field).is_err() {
                log::warn!("search->tantivy: {field} not index in tantivy file: {ttv_file_name}");
                Ok(TantivyResult::Distinct(HashSet::new()))
            } else {
                TantivyResult::handle_simple_distinct(&searcher, &condition, &field, limit, ascend)
            }
        }
    })
    .await??;

    let key = parquet_file.key.to_string();
    let mut percent = 0.0;
    let result = match res {
        TantivyResult::Count(count) => TantivyResult::Count(count),
        TantivyResult::Histogram(histogram) => TantivyResult::Histogram(histogram),
        TantivyResult::TopN(top_n) => TantivyResult::TopN(top_n),
        TantivyResult::Distinct(distinct) => TantivyResult::Distinct(distinct),
        TantivyResult::RowIds(row_ids) => {
            if row_ids.is_empty() || parquet_file.meta.records == 0 {
                return Ok((key, TantivyResult::RowIdsBitVec(0, BitVec::EMPTY)));
            }
            // return early if the number of matched docs is too large
            let skip_threshold = cfg.limit.inverted_index_skip_threshold;
            let row_ids_percent = row_ids.len() as f64 / parquet_file.meta.records as f64 * 100.0;
            if skip_threshold > 0 && row_ids_percent > skip_threshold as f64 {
                // return empty file name means we need to add filter back and skip tantivy search
                return Ok((
                    "".to_string(),
                    TantivyResult::RowIdsBitVec(row_ids_percent as usize, BitVec::EMPTY),
                ));
            }
            percent = row_ids_percent;
            let max_doc_id = *row_ids.iter().max().unwrap_or(&0) as i64;
            if max_doc_id >= parquet_file.meta.records {
                return Err(anyhow::anyhow!(
                    "doc_id {} is out of range, records {}",
                    max_doc_id,
                    parquet_file.meta.records,
                ));
            }
            // NOTE: the BitVec's length should equal to the number of records in the parquet file
            let mut res = BitVec::repeat(false, parquet_file.meta.records as usize);
            let num_rows = row_ids.len();
            for id in row_ids {
                res.set(id as usize, true);
            }
            TantivyResult::RowIdsBitVec(num_rows, res)
        }
        TantivyResult::RowIdsBitVec(..) => {
            unreachable!("unsupported tantivy search result in search_tantivy_index")
        }
    };

    // cache the result if the memory size is less than the limit
    if cfg.common.inverted_index_result_cache_enabled
        && !cache_key.is_empty()
        && (result.get_memory_size() < cfg.limit.inverted_index_result_cache_max_entry_size
            || percent < 1.0)
    {
        let entry = get_cache_entry(result.clone(), percent, parquet_file.meta.records as usize);
        tantivy_result_cache::GLOBAL_CACHE.put(cache_key, entry);
    }
    Ok((key, result))
}

/// if simple distinct without filter, we need to warm up the field
fn get_simple_distinct_field(idx_optimize_rule: &Option<IndexOptimizeMode>) -> Vec<String> {
    if let Some(IndexOptimizeMode::SimpleDistinct(field, ..)) = idx_optimize_rule {
        vec![field.to_string()]
    } else {
        vec![]
    }
}

// partition the tantivy files by time range
// the return file groups should execte one by one
fn partition_tantivy_files(
    index_parquet_files: Vec<FileKey>,
    idx_optimize_mode: &Option<IndexOptimizeMode>,
    target_partitions: usize,
) -> (Vec<Vec<FileKey>>, usize) {
    let (file_groups, limit) = if let Some(IndexOptimizeMode::SimpleSelect(limit, _ascend)) =
        idx_optimize_mode
        && *limit > 0
    {
        let file_groups = group_files_by_time_range(index_parquet_files, target_partitions);
        (file_groups, *limit)
    } else {
        // splite the filter groups by target partitions
        let file_groups = into_chunks(index_parquet_files, target_partitions);
        (file_groups, 0)
    };

    if limit == 0 {
        (file_groups, limit)
    } else {
        (regroup_tantivy_files(file_groups), limit)
    }
}

// regroup the tantivy for better performance
// after [`partition_tantivy_files`] we get multiple groups that order by time range desc and each
// group's time range not overlap, when execute the tantivy search, we get the last file in each
// group and do the tantivy search.
// so in this function, we recursive collect the last file in each group
fn regroup_tantivy_files(file_groups: Vec<Vec<FileKey>>) -> Vec<Vec<FileKey>> {
    let group_num = file_groups.len();
    let max_group_len = file_groups.iter().map(|g| g.len()).max().unwrap_or(0);
    let mut new_file_groups: Vec<Vec<FileKey>> = vec![Vec::new(); max_group_len];

    let mut file_groups: Vec<_> = file_groups
        .into_iter()
        .map(|mut group| {
            group.reverse();
            group.into_iter()
        })
        .collect();

    for new_group in new_file_groups.iter_mut().take(max_group_len) {
        for file_group in file_groups.iter_mut().take(group_num) {
            if let Some(file) = file_group.next() {
                new_group.push(file)
            }
        }
    }

    new_file_groups
}

fn into_chunks<T>(mut v: Vec<T>, chunk_size: usize) -> Vec<Vec<T>> {
    let mut chunks = Vec::new();
    while !v.is_empty() {
        let take = if v.len() >= chunk_size {
            chunk_size
        } else {
            v.len()
        };
        let chunk: Vec<T> = v.drain(..take).collect();
        chunks.push(chunk);
    }
    chunks
}

// Group files by time range
// use the min_ts & max_ts of the file.meta to group files and each group can't contains crossing
// time range files
fn group_files_by_time_range(mut files: Vec<FileKey>, partition_num: usize) -> Vec<Vec<FileKey>> {
    let expect_group_elements = files.len().div_ceil(partition_num);
    // sort files by max_ts in ascending order
    files.sort_unstable_by(|a, b| a.meta.max_ts.cmp(&b.meta.max_ts));
    // group by time range
    let mut file_groups_indices: Vec<Vec<FileKey>> = vec![];
    for file in files {
        let file_group_to_insert = file_groups_indices.iter_mut().find(|group| {
            file.meta.min_ts
                > group
                    .last()
                    .expect("groups should be nonempty at construction")
                    .meta
                    .max_ts
        });
        match file_group_to_insert {
            Some(group) => group.push(file),
            None => file_groups_indices.push(vec![file]),
        }
    }
    // regroup if the number of groups is less than expect partitions
    if file_groups_indices
        .first()
        .is_some_and(|g| g.len() <= expect_group_elements)
    {
        file_groups_indices
    } else {
        repartition_sorted_groups(file_groups_indices, expect_group_elements)
    }
}

// repartition the groups to the number of partitions
fn repartition_sorted_groups(
    mut groups: Vec<Vec<FileKey>>,
    expect_group_elements: usize,
) -> Vec<Vec<FileKey>> {
    if groups.is_empty() {
        return groups;
    }

    loop {
        if groups[0].len() <= expect_group_elements {
            break;
        }
        let max_group = groups.remove(0);
        let chunk_num = max_group.len().div_ceil(expect_group_elements);
        let mut new_groups = vec![vec![]; chunk_num];
        for (k, item) in max_group.into_iter().enumerate() {
            new_groups[k % chunk_num].push(item);
        }
        groups.extend(new_groups);
    }

    groups
}

fn get_cache_entry(tantivy_result: TantivyResult, percent: f64, parquet_rows: usize) -> CacheEntry {
    match tantivy_result {
        TantivyResult::RowIdsBitVec(num_rows, bitvec) => {
            // if the percent is less than 1.0, we use roaring bitmap to store the row ids
            // otherwise, we use bitvec to store the row ids.
            // because the bitvec is not efficient for small percent, and the roaring bitmap is not
            // efficient for large percent.
            if percent < 1.0 {
                let mut roaring = RoaringBitmap::new();
                for (i, bit) in bitvec.into_iter().enumerate() {
                    if bit {
                        roaring.insert(i as u32);
                    }
                }
                CacheEntry::RowIdsRoaring(num_rows, roaring, parquet_rows)
            } else {
                CacheEntry::RowIdsBitVec(num_rows, bitvec)
            }
        }
        TantivyResult::Count(count) => CacheEntry::Count(count),
        TantivyResult::Histogram(histogram) => CacheEntry::Histogram(histogram),
        TantivyResult::TopN(top_n) => CacheEntry::TopN(top_n),
        TantivyResult::Distinct(distinct) => CacheEntry::Distinct(distinct),
        TantivyResult::RowIds(_) => {
            unreachable!("unsupported tantivy search result in search_tantivy_index")
        }
    }
}

fn generate_cache_key(
    index_condition: &Option<IndexCondition>,
    idx_optimize_rule: &Option<IndexOptimizeMode>,
    parquet_file: &FileKey,
) -> String {
    let condition = match index_condition {
        Some(condition) => condition.to_query(),
        None => return String::new(),
    };
    let rule = match idx_optimize_rule {
        Some(rule) => rule.to_rule_string(),
        None => return String::new(),
    };
    format!("{}_{}_{}", condition, rule, parquet_file.key)
}

#[cfg(test)]
mod tests {
    use config::meta::stream::FileMeta;

    use super::*;

    fn create_file_key(min_ts: i64, max_ts: i64) -> FileKey {
        FileKey {
            key: format!("file_{min_ts}_{max_ts}"),
            meta: FileMeta {
                min_ts,
                max_ts,
                ..Default::default()
            },
            ..Default::default()
        }
    }

    #[test]
    fn test_group_files_by_time_range() {
        let files = vec![
            create_file_key(1, 10),
            create_file_key(11, 20),
            create_file_key(21, 30),
            create_file_key(31, 40),
            create_file_key(41, 50),
        ];
        let partition_num = 3;
        let groups = group_files_by_time_range(files, partition_num);
        assert!(groups.len() >= 3);
    }

    #[test]
    fn test_group_files_by_time_range_with_overlap() {
        let files = vec![
            create_file_key(1, 10),
            create_file_key(5, 15),
            create_file_key(11, 20),
            create_file_key(18, 30),
            create_file_key(31, 40),
            create_file_key(41, 50),
        ];
        let partition_num = 2;
        let groups = group_files_by_time_range(files, partition_num);
        assert!(groups.len() >= 2);
    }

    #[test]
    fn test_group_files_by_time_range_with_less_partitions() {
        let files = vec![create_file_key(1, 10), create_file_key(11, 20)];
        let partition_num = 3;
        let groups = group_files_by_time_range(files, partition_num);
        assert!(groups.len() >= 2);
    }

    #[test]
    fn test_repartition_sorted_groups() {
        let groups = vec![
            vec![create_file_key(1, 10), create_file_key(11, 20)],
            vec![create_file_key(21, 30), create_file_key(31, 40)],
        ];
        let expect_group_elements = 1;
        let repartitioned_groups = repartition_sorted_groups(groups, expect_group_elements);
        assert!(repartitioned_groups.len() >= 4);
    }

    #[test]
    fn test_repartition_sorted_groups_with_large_group() {
        let groups = vec![vec![
            create_file_key(1, 10),
            create_file_key(11, 20),
            create_file_key(21, 30),
            create_file_key(31, 40),
            create_file_key(41, 50),
        ]];
        let expect_group_elements = 2;
        let repartitioned_groups = repartition_sorted_groups(groups, expect_group_elements);
        assert!(repartitioned_groups.len() >= 3);
    }

    #[test]
    fn test_histogram_i64() {
        const MARGIN_IN_BYTES: usize = 1_000_000;
        const MEMORY_BUDGET_NUM_BYTES_MIN: usize = ((MARGIN_IN_BYTES as u32) * 15u32) as usize;

        let mut schema_builder = tantivy::schema::SchemaBuilder::new();
        let val_field = schema_builder.add_i64_field(TIMESTAMP_COL_NAME, tantivy::schema::FAST);
        let schema = schema_builder.build();
        let index = tantivy::index::Index::create_in_ram(schema);
        let mut writer = index
            .writer_with_num_threads(1, MEMORY_BUDGET_NUM_BYTES_MIN)
            .unwrap();
        writer
            .add_document(tantivy::doc!(val_field=>12i64))
            .unwrap();
        writer
            .add_document(tantivy::doc!(val_field=>-30i64))
            .unwrap();
        writer
            .add_document(tantivy::doc!(val_field=>-12i64))
            .unwrap();
        writer
            .add_document(tantivy::doc!(val_field=>-10i64))
            .unwrap();
        writer.commit().unwrap();
        let reader = index.reader().unwrap();
        let searcher = reader.searcher();
        let all_query = tantivy::query::AllQuery;
        let histogram_collector = tantivy::collector::HistogramCollector::new(
            TIMESTAMP_COL_NAME.to_string(),
            -20i64,
            10u64,
            4,
        );
        let histogram = searcher.search(&all_query, &histogram_collector).unwrap();
        assert_eq!(histogram, vec![1, 1, 0, 1]);
    }

    #[test]
    fn test_regroup_tantivy_files_basic() {
        let file_groups = vec![
            vec![create_file_key(1, 10), create_file_key(11, 20)],
            vec![create_file_key(21, 30), create_file_key(31, 40)],
        ];
        let result = regroup_tantivy_files(file_groups);

        // Should have 2 groups (max length of input groups)
        assert_eq!(result.len(), 2);

        // First group should contain the last file from each input group
        assert_eq!(result[0].len(), 2);
        assert_eq!(result[0][0].key, "file_11_20"); // Last file from first group
        assert_eq!(result[0][1].key, "file_31_40"); // Last file from second group

        // Second group should contain the first file from each input group
        assert_eq!(result[1].len(), 2);
        assert_eq!(result[1][0].key, "file_1_10"); // First file from first group
        assert_eq!(result[1][1].key, "file_21_30"); // First file from second group
    }

    #[test]
    fn test_regroup_tantivy_files_uneven_groups() {
        let file_groups = vec![
            vec![
                create_file_key(1, 10),
                create_file_key(11, 20),
                create_file_key(21, 30),
            ],
            vec![create_file_key(31, 40)],
        ];
        let result = regroup_tantivy_files(file_groups);

        // Should have 3 groups (max length of input groups)
        assert_eq!(result.len(), 3);

        // First group should contain the last file from each input group
        assert_eq!(result[0].len(), 2);
        assert_eq!(result[0][0].key, "file_21_30"); // Last file from first group
        assert_eq!(result[0][1].key, "file_31_40"); // Last file from second group

        // Second group should contain the middle file from first group, none from second
        assert_eq!(result[1].len(), 1);
        assert_eq!(result[1][0].key, "file_11_20"); // Middle file from first group

        // Third group should contain the first file from first group, none from second
        assert_eq!(result[2].len(), 1);
        assert_eq!(result[2][0].key, "file_1_10"); // First file from first group
    }

    #[test]
    fn test_regroup_tantivy_files_empty_groups() {
        let file_groups: Vec<Vec<FileKey>> = vec![];
        let result = regroup_tantivy_files(file_groups);
        assert_eq!(result.len(), 0);
    }

    #[test]
    fn test_regroup_tantivy_files_single_group() {
        let file_groups = vec![vec![
            create_file_key(1, 10),
            create_file_key(11, 20),
            create_file_key(21, 30),
        ]];
        let result = regroup_tantivy_files(file_groups);

        // Should have 3 groups (length of the single input group)
        assert_eq!(result.len(), 3);

        // Each group should contain one file
        assert_eq!(result[0].len(), 1);
        assert_eq!(result[0][0].key, "file_21_30"); // Last file

        assert_eq!(result[1].len(), 1);
        assert_eq!(result[1][0].key, "file_11_20"); // Middle file

        assert_eq!(result[2].len(), 1);
        assert_eq!(result[2][0].key, "file_1_10"); // First file
    }

    #[test]
    fn test_into_chunks_basic() {
        let v = vec![1, 2, 3, 4, 5, 6, 7, 8];
        let chunks = into_chunks(v, 3);

        assert_eq!(chunks.len(), 3);
        assert_eq!(chunks[0], vec![1, 2, 3]);
        assert_eq!(chunks[1], vec![4, 5, 6]);
        assert_eq!(chunks[2], vec![7, 8]);
    }

    #[test]
    fn test_get_simple_distinct_field_none() {
        let idx_optimize_rule = None;
        let result = get_simple_distinct_field(&idx_optimize_rule);
        assert_eq!(result, Vec::<String>::new());
    }

    #[test]
    fn test_get_simple_distinct_field_simple_distinct() {
        let idx_optimize_rule = Some(
            config::meta::inverted_index::IndexOptimizeMode::SimpleDistinct(
                "test_field".to_string(),
                100,
                false,
            ),
        );
        let result = get_simple_distinct_field(&idx_optimize_rule);
        assert_eq!(result, vec!["test_field".to_string()]);
    }

    #[test]
    fn test_get_simple_distinct_field_other_mode() {
        let idx_optimize_rule = Some(config::meta::inverted_index::IndexOptimizeMode::SimpleCount);
        let result = get_simple_distinct_field(&idx_optimize_rule);
        assert_eq!(result, Vec::<String>::new());
    }

    #[test]
    fn test_partition_tantivy_files_simple_select_with_limit() {
        let files = vec![
            create_file_key(1, 10),
            create_file_key(11, 20),
            create_file_key(21, 30),
            create_file_key(31, 40),
        ];
        let idx_optimize_mode =
            Some(config::meta::inverted_index::IndexOptimizeMode::SimpleSelect(100, false));
        let target_partitions = 2;

        let (file_groups, limit) =
            partition_tantivy_files(files, &idx_optimize_mode, target_partitions);
        assert_eq!(limit, 100);
        assert!(!file_groups.is_empty());
    }

    #[test]
    fn test_partition_tantivy_files_simple_select_no_limit() {
        let files = vec![create_file_key(1, 10), create_file_key(11, 20)];
        let idx_optimize_mode =
            Some(config::meta::inverted_index::IndexOptimizeMode::SimpleSelect(0, false));
        let target_partitions = 2;

        let (file_groups, limit) =
            partition_tantivy_files(files, &idx_optimize_mode, target_partitions);
        assert_eq!(limit, 0);
        assert_eq!(file_groups.len(), 1);
    }

    #[test]
    fn test_partition_tantivy_files_other_mode() {
        let files = vec![
            create_file_key(1, 10),
            create_file_key(11, 20),
            create_file_key(21, 30),
            create_file_key(31, 40),
        ];
        let idx_optimize_mode = Some(config::meta::inverted_index::IndexOptimizeMode::SimpleCount);
        let target_partitions = 2;

        let (file_groups, limit) =
            partition_tantivy_files(files, &idx_optimize_mode, target_partitions);
        assert_eq!(limit, 0);
        assert!(file_groups.len() <= 2);
    }

    #[test]
    fn test_generate_cache_key_none_condition() {
        let index_condition = None;
        let idx_optimize_rule = Some(config::meta::inverted_index::IndexOptimizeMode::SimpleCount);
        let parquet_file = &create_file_key(1, 10);

        let result = generate_cache_key(&index_condition, &idx_optimize_rule, parquet_file);
        assert_eq!(result, String::new());
    }

    #[test]
    fn test_generate_cache_key_none_rule() {
        use crate::service::search::index::{Condition, IndexCondition};

        let mut index_condition = IndexCondition::new();
        index_condition.add_condition(Condition::Equal("field1".to_string(), "value1".to_string()));
        let idx_optimize_rule = None;
        let parquet_file = &create_file_key(1, 10);

        let result = generate_cache_key(&Some(index_condition), &idx_optimize_rule, parquet_file);
        assert_eq!(result, String::new());
    }

    #[test]
    fn test_generate_cache_key_valid() {
        use crate::service::search::index::{Condition, IndexCondition};

        let mut index_condition = IndexCondition::new();
        index_condition.add_condition(Condition::Equal("field1".to_string(), "value1".to_string()));
        let idx_optimize_rule = Some(config::meta::inverted_index::IndexOptimizeMode::SimpleCount);
        let parquet_file = &create_file_key(1, 10);

        let result = generate_cache_key(&Some(index_condition), &idx_optimize_rule, parquet_file);
        assert!(!result.is_empty());
        assert!(result.contains("file_1_10"));
    }
}<|MERGE_RESOLUTION|>--- conflicted
+++ resolved
@@ -391,90 +391,6 @@
     Ok((tables, scan_stats))
 }
 
-<<<<<<< HEAD
-// if Condition::All() -> disable inverted index
-// if negated condition
-//    1. split the negated condition into two parts (negative_conditions, positive_conditions)
-//    2. if negative_conditions is empty or enable not filter env, use inverted index
-//    3. if negative_conditions is not empty and positive_conditions is empty, do not use inverted
-//       index
-//    4. if negative_conditions is not empty and positive_conditions is not empty, use
-//       positive_conditions search tantivy, and if search error add filter back, always add
-//       negative_conditions to filter back
-// return
-//     1. use_inverted_index,
-//     2. index_condition(positive conditions used for tantivy search, if search tantivy error, also
-//        need add filter back)
-//     3. index_condition(negative conditions used for add filter back),
-fn check_inverted_index(
-    query: Arc<super::QueryParams>,
-    index_condition: Option<IndexCondition>,
-) -> (bool, Option<IndexCondition>, Option<IndexCondition>) {
-    if !query.use_inverted_index || index_condition.is_none() {
-        return (false, None, None);
-    }
-
-    // Condition:All() means search tantivy without filter,
-    // so we should not use inverted index in datafusion search
-    // Condition:All() is used for TantivyOptimizeExec
-    let index_condition = index_condition.unwrap();
-    if index_condition.is_condition_all() {
-        return (false, None, None);
-    }
-
-    // negative conditions with TantivyOptimizeExec is fast,
-    // but for row_ids it only fast when row_ids is small
-    // only positive conditions or enable not filter env, use inverted index
-    if get_config().common.feature_query_not_filter_with_index
-        || !index_condition.is_negated_condition()
-    {
-        return (true, Some(index_condition), None);
-    }
-
-    // only negative conditions, do not use inverted index
-    let (positive_conditions, negative_conditions) = index_condition.split_condition_by_negated();
-    if positive_conditions.is_empty() {
-        return (false, None, Some(negative_conditions));
-    }
-
-    // positive and negative conditions, use inverted index
-    (true, Some(positive_conditions), Some(negative_conditions))
-}
-
-fn generate_add_filter_back_condition(
-    tantivy_condition: Option<IndexCondition>,
-    datafusion_condition: Option<IndexCondition>,
-    is_add_filter_back: &mut bool,
-) -> Option<IndexCondition> {
-    // early return if tantivy_condition or datafusion_condition is None
-    if tantivy_condition.is_none() && datafusion_condition.is_none() {
-        return None;
-    }
-
-    // if have datafusion_condition, always add filter back
-    if datafusion_condition.is_some() {
-        let mut index_condition = datafusion_condition.clone();
-        if let Some(tantivy_cond) = tantivy_condition.as_ref()
-            && *is_add_filter_back
-        {
-            index_condition
-                .as_mut()
-                .unwrap()
-                .merge(tantivy_cond.clone());
-        }
-        *is_add_filter_back = true;
-        return index_condition;
-    }
-
-    if *is_add_filter_back {
-        return tantivy_condition;
-    }
-
-    None
-}
-
-=======
->>>>>>> 9d1f6720
 #[tracing::instrument(name = "service:search:grpc:storage:cache_files", skip_all)]
 pub async fn cache_files(
     trace_id: &str,
