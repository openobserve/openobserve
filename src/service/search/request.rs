--- conflicted
+++ resolved
@@ -113,10 +113,7 @@
     pub fn set_local_mode(&mut self, local_mode: Option<bool>) {
         self.local_mode = local_mode;
     }
-<<<<<<< HEAD
-=======
-
->>>>>>> ab5c296f
+    
     pub fn set_use_cache(&mut self, use_cache: bool) {
         self.use_cache = use_cache;
     }
