// Copyright 2025 OpenObserve Inc.
//
// This program is free software: you can redistribute it and/or modify
// it under the terms of the GNU Affero General Public License as published by
// the Free Software Foundation, either version 3 of the License, or
// (at your option) any later version.
//
// This program is distributed in the hope that it will be useful
// but WITHOUT ANY WARRANTY; without even the implied warranty of
// MERCHANTABILITY or FITNESS FOR A PARTICULAR PURPOSE.  See the
// GNU Affero General Public License for more details.
//
// You should have received a copy of the GNU Affero General Public License
// along with this program.  If not, see <http://www.gnu.org/licenses/>.

use std::{ops::ControlFlow, sync::Arc};

use config::{meta::sql::OrderBy, utils::sql::AGGREGATE_UDF_LIST};
use datafusion::common::TableReference;
use hashbrown::{HashMap, HashSet};
use infra::schema::SchemaCache;
use sqlparser::ast::{
    Expr, GroupByExpr, OrderByKind, Query, SelectItem, SetExpr, Value, ValueWithSpan, VisitMut,
    VisitorMut,
};

use crate::service::search::{sql::visitor::utils::FieldNameVisitor, utils::trim_quotes};

/// visit a sql to get all columns
pub struct ColumnVisitor<'a> {
    pub columns: HashMap<TableReference, HashSet<String>>,
    pub columns_alias: HashSet<(String, String)>,
    pub schemas: &'a HashMap<TableReference, Arc<SchemaCache>>,
    pub group_by: Vec<String>,
    pub order_by: Vec<(String, OrderBy)>, // field_name, order_by
    pub offset: Option<i64>,
    pub limit: Option<i64>,
    pub is_wildcard: bool,
    pub is_distinct: bool,
    pub has_agg_function: bool,
}

impl<'a> ColumnVisitor<'a> {
    pub fn new(schemas: &'a HashMap<TableReference, Arc<SchemaCache>>) -> Self {
        Self {
            columns: HashMap::new(),
            columns_alias: HashSet::new(),
            schemas,
            group_by: Vec::new(),
            order_by: Vec::new(),
            offset: None,
            limit: None,
            is_wildcard: false,
            is_distinct: false,
            has_agg_function: false,
        }
    }
}

impl VisitorMut for ColumnVisitor<'_> {
    type Break = ();

    fn pre_visit_expr(&mut self, expr: &mut Expr) -> ControlFlow<Self::Break> {
        match expr {
            Expr::Identifier(ident) => {
                let field_name = ident.value.clone();
                for (name, schema) in self.schemas.iter() {
                    if schema.contains_field(&field_name) {
                        self.columns
                            .entry(name.clone())
                            .or_default()
                            .insert(field_name.clone());
                    }
                }
            }
            Expr::CompoundIdentifier(idents) => {
                let name = idents
                    .iter()
                    .map(|ident| ident.value.clone())
                    .collect::<Vec<_>>();
                let field_name = name.last().unwrap().clone();
                // check if table_name is in schemas, otherwise the table_name maybe is a alias
                for (name, schema) in self.schemas.iter() {
                    if schema.contains_field(&field_name) {
                        self.columns
                            .entry(name.clone())
                            .or_default()
                            .insert(field_name.clone());
                    }
                }
            }
            Expr::Function(f) => {
                if AGGREGATE_UDF_LIST
                    .contains(&trim_quotes(&f.name.to_string().to_lowercase()).as_str())
                {
                    self.has_agg_function = true;
                }
            }
            _ => {}
        }
        ControlFlow::Continue(())
    }

    fn pre_visit_query(&mut self, query: &mut Query) -> ControlFlow<Self::Break> {
        if let Some(order_by) = query.order_by.as_mut()
            && let OrderByKind::Expressions(exprs) = &mut order_by.kind
        {
            for order in exprs.iter_mut() {
                let mut name_visitor = FieldNameVisitor::new();
                let _ = order.expr.visit(&mut name_visitor);
                if name_visitor.field_names.len() == 1 {
                    let expr_name = name_visitor.field_names.iter().next().unwrap().to_string();
                    self.order_by.push((
                        expr_name,
                        if order.options.asc.unwrap_or(true) {
                            OrderBy::Asc
                        } else {
                            OrderBy::Desc
                        },
                    ));
                }
            }
        }
        if let sqlparser::ast::SetExpr::Select(select) = query.body.as_mut() {
            for select_item in select.projection.iter_mut() {
                match select_item {
                    SelectItem::ExprWithAlias { expr, alias } => {
                        self.columns_alias
                            .insert((expr.to_string(), alias.value.to_string()));
                    }
                    SelectItem::Wildcard(_) => {
                        self.is_wildcard = true;
                    }
                    _ => {}
                }
            }
            if let GroupByExpr::Expressions(exprs, _) = &mut select.group_by {
                for expr in exprs.iter_mut() {
                    let mut name_visitor = FieldNameVisitor::new();
                    let _ = expr.visit(&mut name_visitor);
                    if name_visitor.field_names.len() == 1 {
                        let expr_name = name_visitor.field_names.iter().next().unwrap().to_string();
                        self.group_by.push(expr_name);
                    }
                }
            }
            if select.distinct.is_some() {
                self.is_distinct = true;
            }
        } else if let sqlparser::ast::SetExpr::SetOperation { left, right, .. } =
            query.body.as_mut()
            && (has_wildcard(left) || has_wildcard(right))
        {
            self.is_wildcard = true;
        }
        let mut has_limit = false;
        if let Some(limit) = query.limit.as_ref()
            && let Expr::Value(ValueWithSpan { value, span: _ }) = limit
            && let Value::Number(n, _) = value
            && let Ok(num) = n.to_string().parse::<i64>()
            && self.limit.is_none()
        {
            has_limit = true;
            self.limit = Some(num);
        }
        if let Some(offset) = query.offset.as_ref()
            && let Expr::Value(ValueWithSpan { value, span: _ }) = &offset.value
            && let Value::Number(n, _) = value
            && let Ok(num) = n.to_string().parse::<i64>()
            && self.offset.is_none()
        {
            self.offset = Some(num);
        }
        if has_limit && self.offset.is_none() {
            self.offset = Some(0);
        }
        ControlFlow::Continue(())
    }
}

fn has_wildcard(set: &SetExpr) -> bool {
    match set {
        SetExpr::Select(select) => {
            for item in select.projection.iter() {
                if let SelectItem::Wildcard(_) = item {
                    return true;
                }
            }
            false
        }
        SetExpr::SetOperation { left, right, .. } => has_wildcard(left) || has_wildcard(right),
        _ => false,
    }
}

#[cfg(test)]
mod tests {
    use arrow_schema::{DataType, Field, Schema};
    use sqlparser::dialect::GenericDialect;

    use super::*;

    #[test]
    fn test_column_visitor() {
        let sql = "SELECT name, age, COUNT(*) FROM users WHERE status = 'active' GROUP BY name, age ORDER BY name";
        let mut statement = sqlparser::parser::Parser::parse_sql(&GenericDialect {}, sql)
            .unwrap()
            .pop()
            .unwrap();

        let mut schemas = HashMap::new();
        let schema = Schema::new(vec![
            Arc::new(Field::new("name", DataType::Utf8, false)),
            Arc::new(Field::new("age", DataType::Int32, false)),
            Arc::new(Field::new("status", DataType::Utf8, false)),
        ]);
        schemas.insert(
            TableReference::from("users"),
            Arc::new(SchemaCache::new(schema)),
        );

        let mut column_visitor = ColumnVisitor::new(&schemas);
        let _ = statement.visit(&mut column_visitor);

        // Should extract columns, group by, order by, and detect aggregate function
        assert!(column_visitor.has_agg_function);
        assert_eq!(column_visitor.group_by, vec!["name", "age"]);
        assert_eq!(
            column_visitor.order_by,
            vec![("name".to_string(), OrderBy::Asc)]
        );
    }

    #[test]
<<<<<<< HEAD
    fn test_column_visitor_with_limit() {
        let sql = "SELECT name, age, COUNT(*) FROM users WHERE status in (select distinct status from users order by status limit 10) GROUP BY name, age ORDER BY name limit 1000";
=======
    fn test_column_visitor_with_wildcard() {
        let sql = "SELECT * FROM users union select * from users";
>>>>>>> b05ce768
        let mut statement = sqlparser::parser::Parser::parse_sql(&GenericDialect {}, sql)
            .unwrap()
            .pop()
            .unwrap();

        let mut schemas = HashMap::new();
        let schema = Schema::new(vec![
            Arc::new(Field::new("name", DataType::Utf8, false)),
            Arc::new(Field::new("age", DataType::Int32, false)),
            Arc::new(Field::new("status", DataType::Utf8, false)),
        ]);
        schemas.insert(
            TableReference::from("users"),
            Arc::new(SchemaCache::new(schema)),
        );

        let mut column_visitor = ColumnVisitor::new(&schemas);
        let _ = statement.visit(&mut column_visitor);

<<<<<<< HEAD
        // Should extract limit
        assert_eq!(column_visitor.limit, Some(1000));
=======
        // Should extract columns, group by, order by, and detect aggregate function
        assert!(column_visitor.is_wildcard);
>>>>>>> b05ce768
    }
}<|MERGE_RESOLUTION|>--- conflicted
+++ resolved
@@ -232,13 +232,8 @@
     }
 
     #[test]
-<<<<<<< HEAD
     fn test_column_visitor_with_limit() {
         let sql = "SELECT name, age, COUNT(*) FROM users WHERE status in (select distinct status from users order by status limit 10) GROUP BY name, age ORDER BY name limit 1000";
-=======
-    fn test_column_visitor_with_wildcard() {
-        let sql = "SELECT * FROM users union select * from users";
->>>>>>> b05ce768
         let mut statement = sqlparser::parser::Parser::parse_sql(&GenericDialect {}, sql)
             .unwrap()
             .pop()
@@ -258,12 +253,33 @@
         let mut column_visitor = ColumnVisitor::new(&schemas);
         let _ = statement.visit(&mut column_visitor);
 
-<<<<<<< HEAD
         // Should extract limit
         assert_eq!(column_visitor.limit, Some(1000));
-=======
+    }
+      
+    #[test]
+    fn test_column_visitor_with_wildcard() {
+        let sql = "SELECT * FROM users union select * from users";
+        let mut statement = sqlparser::parser::Parser::parse_sql(&GenericDialect {}, sql)
+            .unwrap()
+            .pop()
+            .unwrap();
+
+        let mut schemas = HashMap::new();
+        let schema = Schema::new(vec![
+            Arc::new(Field::new("name", DataType::Utf8, false)),
+            Arc::new(Field::new("age", DataType::Int32, false)),
+            Arc::new(Field::new("status", DataType::Utf8, false)),
+        ]);
+        schemas.insert(
+            TableReference::from("users"),
+            Arc::new(SchemaCache::new(schema)),
+        );
+
+        let mut column_visitor = ColumnVisitor::new(&schemas);
+        let _ = statement.visit(&mut column_visitor);
+
         // Should extract columns, group by, order by, and detect aggregate function
         assert!(column_visitor.is_wildcard);
->>>>>>> b05ce768
     }
 }