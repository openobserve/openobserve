// Copyright 2025 OpenObserve Inc.
//
// This program is free software: you can redistribute it and/or modify
// it under the terms of the GNU Affero General Public License as published by
// the Free Software Foundation, either version 3 of the License, or
// (at your option) any later version.
//
// This program is distributed in the hope that it will be useful
// but WITHOUT ANY WARRANTY; without even the implied warranty of
// MERCHANTABILITY or FITNESS FOR A PARTICULAR PURPOSE.  See the
// GNU Affero General Public License for more details.
//
// You should have received a copy of the GNU Affero General Public License
// along with this program.  If not, see <http://www.gnu.org/licenses/>.

use std::cmp::max;

use config::meta::sql::OrderBy;

/// Generates partitions for search queries
pub struct PartitionGenerator {
    /// Minimum step size in microseconds (usually based on histogram interval)
    min_step: i64,
    /// Duration of mini partition in seconds
    mini_partition_duration_secs: u64,
    /// Whether the request is for histogram
    is_histogram: bool,
}

impl PartitionGenerator {
    /// Create a new PartitionGenerator
    pub fn new(min_step: i64, mini_partition_duration_secs: u64, is_histogram: bool) -> Self {
        Self {
            min_step,
            mini_partition_duration_secs,
            is_histogram,
        }
    }

    /// Generate partitions for a time range
    ///
    /// # Arguments
    /// * `start_time` - Start time in microseconds
    /// * `end_time` - End time in microseconds
    /// * `step` - Regular partition step size in microseconds
    ///
    /// # Returns
    /// Vector of [start, end] time ranges in microseconds, in DESC order
    pub fn generate_partitions(
        &self,
        start_time: i64,
        end_time: i64,
        step: i64,
        order_by: OrderBy,
<<<<<<< HEAD
        _is_streaming_aggregate: bool,
        _streaming_interval_micros: i64,
=======
        add_mini_partition: bool,
>>>>>>> 7c72f804
    ) -> Vec<[i64; 2]> {
        #[cfg(feature = "enterprise")]
        if _is_streaming_aggregate {
            return self.generate_partitions_with_streaming_aggregate_partition_window(
                start_time,
                end_time,
                _streaming_interval_micros,
                order_by,
            );
        }

        if self.is_histogram {
            self.generate_partitions_aligned_with_histogram_interval(
                start_time,
                end_time,
                step,
                order_by,
                add_mini_partition,
            )
        } else {
            self.generate_partitions_with_mini_partition(start_time, end_time, step, order_by)
        }
    }

    /// Calculate mini partition size in microseconds
    fn calculate_mini_partition_size(&self, step: i64) -> i64 {
        std::cmp::min(self.mini_partition_duration_secs * 1_000_000, step as u64) as i64
    }

    /// Create a mini partition based on order
    fn create_mini_partition(
        &self,
        start_time: i64,
        end_time: i64,
        mini_partition_size: i64,
        order_by: OrderBy,
    ) -> Option<[i64; 2]> {
        let duration = end_time - start_time;
        if mini_partition_size >= duration {
            return None;
        }

        let mini_partition = match order_by {
            OrderBy::Desc => {
                // For DESC order, mini partition at the end time
                let mini_start = std::cmp::max(end_time - mini_partition_size, start_time);
                [mini_start, end_time]
            }
            OrderBy::Asc => {
                // For ASC order, mini partition at the start time
                let mini_end = std::cmp::min(start_time + mini_partition_size, end_time);
                [start_time, mini_end]
            }
        };

        Some(mini_partition)
    }

    /// Generate regular partitions without histogram alignment
    fn generate_regular_partitions(
        &self,
        start_time: i64,
        end_time: i64,
        step: i64,
        order_by: OrderBy,
    ) -> Vec<[i64; 2]> {
        let mut partitions = Vec::new();

        match order_by {
            OrderBy::Desc => {
                let mut end = end_time;
                while end > start_time {
                    let start = std::cmp::max(end - step, start_time);
                    partitions.push([start, end]);
                    end = start;
                }
            }
            OrderBy::Asc => {
                let mut start = start_time;
                while start < end_time {
                    let end = std::cmp::min(start + step, end_time);
                    partitions.push([start, end]);
                    start = end;
                }
            }
        }

        partitions
    }

<<<<<<< HEAD
    #[cfg(feature = "enterprise")]
    fn generate_partitions_with_streaming_aggregate_partition_window(
        &self,
        start_time: i64,
        end_time: i64,
        interval_micros: i64,
        order_by: OrderBy,
    ) -> Vec<[i64; 2]> {
        // Generate partitions by DESC order
        let mut end_window = end_time - (end_time % interval_micros);

        let mut partitions = Vec::new();

        // Only add the first partition if it's not empty (end_time != end_window_hour)
        if end_time != end_window {
            partitions.push([end_window, end_time]);
        }

        while end_window > start_time {
            let start = std::cmp::max(end_window - interval_micros, start_time);
            partitions.push([start, end_window]);
            end_window = start;
        }

        if order_by == OrderBy::Asc {
            partitions.reverse();
        }

        partitions
    }

    /// Generate partitions using the old logic
    /// This method implements the original partition generation strategy
    fn generate_partitions_aligned_with_histogram_interval(
=======
    /// Generate histogram-aligned partitions
    fn generate_histogram_aligned_partitions(
>>>>>>> 7c72f804
        &self,
        start_time: i64,
        end_time: i64,
        step: i64,
        order_by: OrderBy,
    ) -> Vec<[i64; 2]> {
        let mut partitions = Vec::new();
        let duration = end_time - start_time;

        // Generate partitions by DESC order first, then reverse if needed
        let mut end = end_time;
        let mut last_partition_step = end % self.min_step;

        while end > start_time {
            let mut start = max(end - step, start_time);
            // If the step is greater than the duration, handle the alignment for the boundary
            // partition
            if last_partition_step > 0 && duration > self.min_step {
                // Handle alignment for the first partition
                partitions.push([end - last_partition_step, end]);
                start -= last_partition_step;
                end -= last_partition_step;
            } else {
                start = max(start - last_partition_step, start_time);
            }
            // Ensure the start time is not less than the start time of the query
            start = max(start, start_time);
            partitions.push([start, end]);
            end = start;
            last_partition_step = 0;
        }

        // We need to reverse partitions if query is ASC order
        if order_by == OrderBy::Asc {
            partitions.reverse();
        }

        partitions
    }

    /// Generate histogram-aligned partitions with mini partition
    fn generate_histogram_aligned_partitions_with_mini(
        &self,
        start_time: i64,
        end_time: i64,
        step: i64,
        order_by: OrderBy,
        mini_partition_size: i64,
    ) -> Vec<[i64; 2]> {
        let mut partitions = Vec::new();

        // Add mini partition
        if let Some(mini_partition) =
            self.create_mini_partition(start_time, end_time, mini_partition_size, order_by)
        {
            partitions.push(mini_partition);

            // Generate remaining partitions with histogram alignment
            match order_by {
                OrderBy::Desc => {
                    let remaining_start = mini_partition[0];
                    let remaining_partitions = self.generate_histogram_aligned_partitions(
                        start_time,
                        remaining_start,
                        step,
                        OrderBy::Desc,
                    );
                    partitions.extend(remaining_partitions);
                }
                OrderBy::Asc => {
                    let remaining_end = mini_partition[1];
                    let remaining_partitions = self.generate_histogram_aligned_partitions(
                        remaining_end,
                        end_time,
                        step,
                        OrderBy::Asc,
                    );
                    partitions.extend(remaining_partitions);
                }
            }
        } else {
            // Fall back to regular histogram alignment if mini partition can't be created
            partitions =
                self.generate_histogram_aligned_partitions(start_time, end_time, step, order_by);
        }

        partitions
    }

    /// Handle edge case of empty partitions
    fn handle_empty_partitions(
        &self,
        partitions: &mut Vec<[i64; 2]>,
        start_time: i64,
        end_time: i64,
    ) {
        if partitions.is_empty() {
            partitions.push([start_time, end_time]);
        }
    }

    /// Generate partitions with a mini partition for faster initial results
    ///
    /// # Arguments
    /// * `start_time` - Start time in microseconds
    /// * `end_time` - End time in microseconds
    /// * `step` - Regular partition step size in microseconds
    ///
    /// # Returns
    /// Vector of [start, end] time ranges in microseconds, in DESC order
    fn generate_partitions_with_mini_partition(
        &self,
        start_time: i64,
        end_time: i64,
        step: i64,
        order_by: OrderBy,
    ) -> Vec<[i64; 2]> {
        let mut partitions = Vec::new();
        let mini_partition_size = self.calculate_mini_partition_size(step);

        log::debug!(
            "mini_partition_size_microseconds: {}, step: {}, end_time: {}, start_time: {}",
            mini_partition_size,
            step,
            end_time,
            start_time
        );

        // Add mini partition if possible
        if let Some(mini_partition) =
            self.create_mini_partition(start_time, end_time, mini_partition_size, order_by)
        {
            partitions.push(mini_partition);

            // Generate remaining partitions
            match order_by {
                OrderBy::Desc => {
                    let remaining_start = mini_partition[0];
                    let remaining_partitions = self.generate_regular_partitions(
                        start_time,
                        remaining_start,
                        step,
                        OrderBy::Desc,
                    );
                    partitions.extend(remaining_partitions);
                }
                OrderBy::Asc => {
                    let remaining_end = mini_partition[1];
                    let remaining_partitions = self.generate_regular_partitions(
                        remaining_end,
                        end_time,
                        step,
                        OrderBy::Asc,
                    );
                    partitions.extend(remaining_partitions);
                }
            }
        } else {
            // Fall back to regular partitions if mini partition can't be created
            partitions = self.generate_regular_partitions(start_time, end_time, step, order_by);
        }

        self.handle_empty_partitions(&mut partitions, start_time, end_time);
        partitions
    }

    /// Generate partitions using the old logic
    /// This method implements the original partition generation strategy
    fn generate_partitions_aligned_with_histogram_interval(
        &self,
        start_time: i64,
        end_time: i64,
        step: i64,
        order_by: OrderBy,
        add_mini_partition: bool,
    ) -> Vec<[i64; 2]> {
        let mini_partition_size = self.calculate_mini_partition_size(step);

        let mut partitions = if add_mini_partition {
            self.generate_histogram_aligned_partitions_with_mini(
                start_time,
                end_time,
                step,
                order_by,
                mini_partition_size,
            )
        } else {
            self.generate_histogram_aligned_partitions(start_time, end_time, step, order_by)
        };

        self.handle_empty_partitions(&mut partitions, start_time, end_time);
        partitions
    }
}

#[cfg(test)]
mod tests {
    use super::*;

    fn print_partitions(title: &str, partitions: &[[i64; 2]]) {
        println!("{}", title);
        for (_i, [start, end]) in partitions.iter().enumerate() {
            let start = chrono::DateTime::from_timestamp_micros(*start)
                .unwrap()
                .with_timezone(&chrono::Local)
                .format("%Y-%m-%d %H:%M:%S")
                .to_string();
            let end = chrono::DateTime::from_timestamp_micros(*end)
                .unwrap()
                .with_timezone(&chrono::Local)
                .format("%Y-%m-%d %H:%M:%S")
                .to_string();
            println!("{} - {}", start, end);
        }
    }

    // Actual start
    #[test]
    fn test_partition_generator_with_histogram_alignment_no_mini_partition_where_step_is_equal_to_query_duration()
     {
        let start_time = 1753763400000000; // Tuesday, July 29, 2025 at 10:00:00 AM GMT+5:30
        let end_time = 1753806600000000; // Tuesday, July 29, 2025 at 10:00:00 PM GMT+5:30
        let min_step_seconds = 3600; // 60 minutes in seconds
        let min_step = min_step_seconds * 1_000_000; // 30 minutes in microseconds
        let mini_partition_duration_secs = 60;

        let generator = PartitionGenerator::new(
            min_step,
            mini_partition_duration_secs,
            true, // is_histogram = true
        );
<<<<<<< HEAD
        let step = 300000000; // 5 minutes

        let partitions =
            generator.generate_partitions(start_time, end_time, step, OrderBy::Desc, false, 0);

        // Expected partitions:
        // Partition 1: 10:15 - 10:17
        // Partition 2: 10:10 - 10:15
        // Partition 3: 10:05 - 10:10
        // Partition 4: 10:02 - 10:05

        // Print the actual partitions for debugging
        println!("HISTOGRAM PARTITIONS (DESC):");
        println!("Number of partitions: {}", partitions.len());
        for (i, [start, end]) in partitions.iter().enumerate() {
            // Convert to human-readable time for debugging
            let start_mins = (start - 1617267600000000) / 60000000; // Minutes since 10:00
            let end_mins = (end - 1617267600000000) / 60000000;
            println!(
                "Partition {}: 10:{:02} - 10:{:02} ({} - {})",
                i + 1,
                start_mins,
                end_mins,
                start,
                end
            );
        }
=======
        let step = 43200000000; // 12 hours in microseconds
>>>>>>> 7c72f804

        // Test Descending
        let partitions = generator.generate_partitions(
            start_time,
            end_time,
            step,
            OrderBy::Desc,
            false, // add_mini_partition = false
        );

        print_partitions("Input", &[[start_time, end_time]]);
        print_partitions(
            "HISTOGRAM PARTITIONS NO MINI PARTITION (DESC):",
            &partitions,
        );

        // Input
        // 2025-07-29 10:00:00 - 2025-07-29 22:00:00
        // HISTOGRAM PARTITIONS NO MINI PARTITION (DESC):
        // 2025-07-29 21:30:00 - 2025-07-29 22:00:00
        // 2025-07-29 10:00:00 - 2025-07-29 21:30:00

        // Verify full coverage of time range
        assert_eq!(partitions.last().unwrap()[0], start_time);
        assert_eq!(partitions.first().unwrap()[1], end_time);

        // Test Ascending
        let partitions = generator.generate_partitions(
            start_time,
            end_time,
            step,
            OrderBy::Asc,
            false, // add_mini_partition = false
        );

        print_partitions("Input", &[[start_time, end_time]]);
        print_partitions("HISTOGRAM PARTITIONS NO MINI PARTITION (ASC):", &partitions);

        // Input
        // 2025-07-29 10:00:00 - 2025-07-29 22:00:00
        // HISTOGRAM PARTITIONS NO MINI PARTITION (ASC):
        // 2025-07-29 10:00:00 - 2025-07-29 21:30:00
        // 2025-07-29 21:30:00 - 2025-07-29 22:00:00

        // Verify full coverage of time range
        assert_eq!(partitions.first().unwrap()[0], start_time);
        assert_eq!(partitions.last().unwrap()[1], end_time);
    }

    #[test]
    fn test_partition_generator_with_histogram_alignment_no_mini_partition_where_step_is_less_than_query_duration()
     {
        let start_time = 1753763400000000; // Tuesday, July 29, 2025 at 10:00:00 AM GMT+5:30
        let end_time = 1753806600000000; // Tuesday, July 29, 2025 at 10:00:00 PM GMT+5:30
        // let min_step_seconds = 1800; // 30 minutes in seconds
        let min_step_seconds = 3600; // 60 minutes in seconds
        let min_step = min_step_seconds * 1_000_000; // 30 minutes in microseconds
        let mini_partition_duration_secs = 60;

        let generator = PartitionGenerator::new(
            min_step,
            mini_partition_duration_secs,
            true, // is_histogram = true
        );
<<<<<<< HEAD
        let step = 300000000; // 5 minutes

        let partitions =
            generator.generate_partitions(start_time, end_time, step, OrderBy::Asc, false, 0);

        // Expected partitions for ASC order:
        // Partition 1: 10:02 - 10:05
        // Partition 2: 10:05 - 10:10
        // Partition 3: 10:10 - 10:15
        // Partition 4: 10:15 - 10:17

        // Print the actual partitions for debugging
        println!("HISTOGRAM PARTITIONS (ASC):");
        println!("Number of partitions: {}", partitions.len());
        for (i, [start, end]) in partitions.iter().enumerate() {
            // Convert to human-readable time for debugging
            let start_mins = (start - 1617267600000000) / 60000000; // Minutes since 10:00
            let end_mins = (end - 1617267600000000) / 60000000;
            println!(
                "Partition {}: 10:{:02} - 10:{:02} ({} - {})",
                i + 1,
                start_mins,
                end_mins,
                start,
                end
            );
        }
=======
        // let step = min_step; // 30 minutes in microseconds
        let step = 14400000000; // 4 hours in microseconds
>>>>>>> 7c72f804

        // Test Descending
        let partitions = generator.generate_partitions(
            start_time,
            end_time,
            step,
            OrderBy::Desc,
            false, // add_mini_partition = false
        );

        print_partitions("Input", &[[start_time, end_time]]);
        print_partitions(
            "HISTOGRAM PARTITIONS NO MINI PARTITION (DESC):",
            &partitions,
        );

        // Input
        // 2025-07-29 10:00:00 - 2025-07-29 22:00:00
        // HISTOGRAM PARTITIONS NO MINI PARTITION (DESC):
        // 2025-07-29 21:30:00 - 2025-07-29 22:00:00
        // 2025-07-29 17:30:00 - 2025-07-29 21:30:00
        // 2025-07-29 13:30:00 - 2025-07-29 17:30:00
        // 2025-07-29 10:00:00 - 2025-07-29 13:30:00

        // Verify full coverage of time range
        assert_eq!(partitions.last().unwrap()[0], start_time);
        assert_eq!(partitions.first().unwrap()[1], end_time);

        // Test Ascending
        let partitions = generator.generate_partitions(
            start_time,
            end_time,
            step,
            OrderBy::Asc,
            false, // add_mini_partition = false
        );

        print_partitions("Input", &[[start_time, end_time]]);
        print_partitions("HISTOGRAM PARTITIONS NO MINI PARTITION (ASC):", &partitions);

        // Input
        // 2025-07-29 10:00:00 - 2025-07-29 22:00:00
        // HISTOGRAM PARTITIONS NO MINI PARTITION (ASC):
        // 2025-07-29 10:00:00 - 2025-07-29 13:30:00
        // 2025-07-29 13:30:00 - 2025-07-29 17:30:00
        // 2025-07-29 17:30:00 - 2025-07-29 21:30:00
        // 2025-07-29 21:30:00 - 2025-07-29 22:00:00

        // Verify full coverage of time range
        assert_eq!(partitions.first().unwrap()[0], start_time);
        assert_eq!(partitions.last().unwrap()[1], end_time);
    }

    #[test]
    fn test_partition_generator_with_histogram_alignment_no_mini_partition_with_uneven_time_range()
    {
        let start_time = 1746074700000000; // Thursday, May 1, 2025 at 10:15:00 AM GMT+5:30
        let end_time = 1746117300000000; // Thursday, May 1, 2025 at 10:05:00 PM GMT+5:30
        let min_step_seconds = 3600; // 60 minutes in seconds
        let min_step = min_step_seconds * 1_000_000; // 30 minutes in microseconds
        let mini_partition_duration_secs = 60;

        let generator = PartitionGenerator::new(
            min_step,
            mini_partition_duration_secs,
<<<<<<< HEAD
            false, // is_histogram = false
        );
        let step = 300000000; // 5 minutes

        let partitions =
            generator.generate_partitions(start_time, end_time, step, OrderBy::Desc, false, 0);

        // Expected partitions:
        // 1. 10:16 - 10:17 (mini partition)
        // 2. 10:11 - 10:16
        // 3. 10:06 - 10:11
        // 4. 10:02 - 10:06

        // Print the actual partitions for debugging
        println!("NON-HISTOGRAM PARTITIONS (DESC):");
        println!("Number of partitions: {}", partitions.len());
        for (i, [start, end]) in partitions.iter().enumerate() {
            // Convert to human-readable time for debugging
            let start_mins = (start - 1617267600000000) / 60000000; // Minutes since 10:00
            let end_mins = (end - 1617267600000000) / 60000000;
            println!(
                "Partition {}: 10:{:02} - 10:{:02} ({} - {})",
                i + 1,
                start_mins,
                end_mins,
                start,
                end
            );
        }
=======
            true, // is_histogram = true
        );
        // let step = 39600000000; // 11 hours in microseconds
        let step = 14400000000; // 4 hours in microseconds

        // Test Descending
        let partitions = generator.generate_partitions(
            start_time,
            end_time,
            step,
            OrderBy::Desc,
            false, // add_mini_partition = false
        );

        print_partitions("Input", &[[start_time, end_time]]);
        print_partitions(
            "HISTOGRAM PARTITIONS NO MINI PARTITION (DESC):",
            &partitions,
        );

        // Input
        // 2025-05-01 10:15:00 - 2025-05-01 22:05:00
        // HISTOGRAM PARTITIONS NO MINI PARTITION (DESC):
        // 2025-05-01 21:30:00 - 2025-05-01 22:05:00
        // 2025-05-01 17:30:00 - 2025-05-01 21:30:00
        // 2025-05-01 13:30:00 - 2025-05-01 17:30:00
        // 2025-05-01 10:15:00 - 2025-05-01 13:30:00
>>>>>>> 7c72f804

        // Verify full coverage of time range
        assert_eq!(partitions.last().unwrap()[0], start_time);
        assert_eq!(partitions.first().unwrap()[1], end_time);

        // Test Ascending
        let partitions = generator.generate_partitions(
            start_time,
            end_time,
            step,
            OrderBy::Asc,
            false, // add_mini_partition = false
        );

        print_partitions("Input", &[[start_time, end_time]]);
        print_partitions("HISTOGRAM PARTITIONS NO MINI PARTITION (ASC):", &partitions);
        // Input
        // 2025-05-01 10:15:00 - 2025-05-01 22:05:00
        // HISTOGRAM PARTITIONS NO MINI PARTITION (ASC):
        // 2025-05-01 10:15:00 - 2025-05-01 13:30:00
        // 2025-05-01 13:30:00 - 2025-05-01 17:30:00
        // 2025-05-01 17:30:00 - 2025-05-01 21:30:00
        // 2025-05-01 21:30:00 - 2025-05-01 22:05:00

        // Verify full coverage of time range
        assert_eq!(partitions.first().unwrap()[0], start_time);
        assert_eq!(partitions.last().unwrap()[1], end_time);
    }

    #[test]
    fn test_partition_generator_with_histogram_alignment_no_mini_partition_with_uneven_time_range_2()
     {
        let start_time = 1746073920000000; // Thursday, May 1, 2025 at 10:02:00 AM GMT+5:30 
        let end_time = 1746074820000000; // Thursday, May 1, 2025 at 10:17:00 AM GMT+5:30
        let min_step_seconds = 300; // 5 minutes in seconds
        let min_step = min_step_seconds * 1_000_000; // 5 minutes in microseconds
        let mini_partition_duration_secs = 60;

        let generator = PartitionGenerator::new(
            min_step,
            mini_partition_duration_secs,
            true, // is_histogram = true
        );
        let step = min_step; // 5 minutes in microseconds

        // Test Descending
        let partitions = generator.generate_partitions(
            start_time,
            end_time,
            step,
            OrderBy::Desc,
            false, // add_mini_partition = false
        );

        print_partitions("Input", &[[start_time, end_time]]);
        print_partitions(
            "HISTOGRAM PARTITIONS NO MINI PARTITION (DESC):",
            &partitions,
        );

        // Input
        // 2025-05-01 10:02:00 - 2025-05-01 10:17:00
        // HISTOGRAM PARTITIONS NO MINI PARTITION (DESC):
        // 2025-05-01 10:15:00 - 2025-05-01 10:17:00
        // 2025-05-01 10:10:00 - 2025-05-01 10:15:00
        // 2025-05-01 10:05:00 - 2025-05-01 10:10:00
        // 2025-05-01 10:02:00 - 2025-05-01 10:05:00

        // Verify full coverage of time range
        assert_eq!(partitions.last().unwrap()[0], start_time);
        assert_eq!(partitions.first().unwrap()[1], end_time);

        // Test Ascending
        let partitions = generator.generate_partitions(
            start_time,
            end_time,
            step,
            OrderBy::Asc,
            false, // add_mini_partition = false
        );

        print_partitions("Input", &[[start_time, end_time]]);
        print_partitions("HISTOGRAM PARTITIONS NO MINI PARTITION (ASC):", &partitions);

        // Input
        // 2025-05-01 10:02:00 - 2025-05-01 10:17:00
        // HISTOGRAM PARTITIONS NO MINI PARTITION (ASC):
        // 2025-05-01 10:02:00 - 2025-05-01 10:05:00
        // 2025-05-01 10:05:00 - 2025-05-01 10:10:00
        // 2025-05-01 10:10:00 - 2025-05-01 10:15:00
        // 2025-05-01 10:15:00 - 2025-05-01 10:17:00

        // Verify full coverage of time range
        assert_eq!(partitions.first().unwrap()[0], start_time);
        assert_eq!(partitions.last().unwrap()[1], end_time);
    }

    #[test]
    fn test_partition_generator_with_histogram_alignment_mini_partition_with_uneven_time_range_2() {
        let start_time = 1746073920000000; // Thursday, May 1, 2025 at 10:02:00 AM GMT+5:30 
        let end_time = 1746074820000000; // Thursday, May 1, 2025 at 10:17:00 AM GMT+5:30
        let min_step_seconds = 300; // 5 minutes in seconds
        let min_step = min_step_seconds * 1_000_000; // 5 minutes in microseconds
        let mini_partition_duration_secs = 60;

        let generator = PartitionGenerator::new(
            min_step,
            mini_partition_duration_secs,
<<<<<<< HEAD
            false, // is_histogram = false
        );
        let step = 300000000; // 5 minutes

        let partitions =
            generator.generate_partitions(start_time, end_time, step, OrderBy::Asc, false, 0);

        // Expected partitions with ASC order:
        // 1. 10:02 - 10:03 (mini partition)
        // 2. 10:03 - 10:08
        // 3. 10:08 - 10:13
        // 4. 10:13 - 10:17

        // Print the actual partitions for debugging
        println!("NON-HISTOGRAM PARTITIONS (ASC):");
        println!("Number of partitions: {}", partitions.len());
        for (i, [start, end]) in partitions.iter().enumerate() {
            // Convert to human-readable time for debugging
            let start_mins = (start - 1617267600000000) / 60000000; // Minutes since 10:00
            let end_mins = (end - 1617267600000000) / 60000000;
            println!(
                "Partition {}: 10:{:02} - 10:{:02} ({} - {})",
                i + 1,
                start_mins,
                end_mins,
                start,
                end
            );
        }
=======
            true, // is_histogram = true
        );
        let step = min_step; // 5 minutes in microseconds

        // Test Descending
        let partitions = generator.generate_partitions(
            start_time,
            end_time,
            step,
            OrderBy::Desc,
            true, // add_mini_partition = true
        );

        print_partitions("Input", &[[start_time, end_time]]);
        print_partitions(
            "HISTOGRAM PARTITIONS WITH MINI PARTITION (DESC):",
            &partitions,
        );

        // Input
        // 2025-05-01 10:02:00 - 2025-05-01 10:17:00
        // HISTOGRAM PARTITIONS WITH MINI PARTITION (DESC):
        // 2025-05-01 10:16:00 - 2025-05-01 10:17:00
        // 2025-05-01 10:15:00 - 2025-05-01 10:16:00
        // 2025-05-01 10:10:00 - 2025-05-01 10:15:00
        // 2025-05-01 10:05:00 - 2025-05-01 10:10:00
        // 2025-05-01 10:02:00 - 2025-05-01 10:05:00

        // Verify full coverage of time range
        assert_eq!(partitions.last().unwrap()[0], start_time);
        assert_eq!(partitions.first().unwrap()[1], end_time);

        // Test Ascending
        let partitions = generator.generate_partitions(
            start_time,
            end_time,
            step,
            OrderBy::Asc,
            true, // add_mini_partition = true
        );

        print_partitions("Input", &[[start_time, end_time]]);
        print_partitions(
            "HISTOGRAM PARTITIONS WITH MINI PARTITION (ASC):",
            &partitions,
        );

        // Input
        // 2025-05-01 10:02:00 - 2025-05-01 10:17:00
        // HISTOGRAM PARTITIONS WITH MINI PARTITION (ASC):
        // 2025-05-01 10:02:00 - 2025-05-01 10:03:00
        // 2025-05-01 10:03:00 - 2025-05-01 10:05:00
        // 2025-05-01 10:05:00 - 2025-05-01 10:10:00
        // 2025-05-01 10:10:00 - 2025-05-01 10:15:00
        // 2025-05-01 10:15:00 - 2025-05-01 10:17:00
>>>>>>> 7c72f804

        // Verify full coverage of time range
        assert_eq!(partitions.first().unwrap()[0], start_time);
        assert_eq!(partitions.last().unwrap()[1], end_time);
    }

    #[test]
    fn test_partition_generator_with_histogram_alignment_and_mini_partition_with_step_equal_to_query_duration()
     {
        let start_time = 1753763400000000; // Tuesday, July 29, 2025 at 10:00:00 AM GMT+5:30
        let end_time = 1753806600000000; // Tuesday, July 29, 2025 at 10:00:00 PM GMT+5:30
        let min_step_seconds = 1800; // 30 minutes in seconds
        let min_step = min_step_seconds * 1_000_000; // 30 minutes in microseconds
        let mini_partition_duration_secs = 60;

        let generator = PartitionGenerator::new(
            min_step,
            mini_partition_duration_secs,
            true, // is_histogram = true
        );
        let step = 43200000000; // 12 hours in microseconds

        // Test Descending
        let partitions = generator.generate_partitions(
            start_time,
            end_time,
            step,
            OrderBy::Desc,
            true, // add_mini_partition = true
        );

        print_partitions("Input", &[[start_time, end_time]]);
        print_partitions(
            "HISTOGRAM PARTITIONS WITH MINI PARTITION (DESC):",
            &partitions,
        );

        // Input
        // 2025-07-29 10:00:00 - 2025-07-29 22:00:00
        // HISTOGRAM PARTITIONS WITH MINI PARTITION (DESC):
        // 2025-07-29 21:59:00 - 2025-07-29 22:00:00
        // 2025-07-29 10:00:00 - 2025-07-29 21:59:00

        // Verify full coverage of time range
        assert_eq!(partitions.last().unwrap()[0], start_time);
        assert_eq!(partitions.first().unwrap()[1], end_time);

        // Test Ascending
        let partitions = generator.generate_partitions(
            start_time,
            end_time,
            step,
            OrderBy::Asc,
            true, // add_mini_partition = true
        );

        print_partitions("Input", &[[start_time, end_time]]);
        print_partitions(
            "HISTOGRAM PARTITIONS WITH MINI PARTITION (ASC):",
            &partitions,
        );

        // Input
        // 2025-07-29 10:00:00 - 2025-07-29 22:00:00
        // HISTOGRAM PARTITIONS WITH MINI PARTITION (ASC):
        // 2025-07-29 10:00:00 - 2025-07-29 10:01:00
        // 2025-07-29 10:01:00 - 2025-07-29 22:00:00

        // Verify full coverage of time range
        assert_eq!(partitions.first().unwrap()[0], start_time);
        assert_eq!(partitions.last().unwrap()[1], end_time);
    }

    #[test]
    fn test_partition_generator_with_histogram_alignment_and_mini_partition_with_step_less_than_query_duration()
     {
        let start_time = 1753763400000000; // Tuesday, July 29, 2025 at 10:00:00 AM GMT+5:30
        let end_time = 1753806600000000; // Tuesday, July 29, 2025 at 10:00:00 PM GMT+5:30
        let min_step_seconds = 3600; // 60 minutes in seconds
        let min_step = min_step_seconds * 1_000_000; // 30 minutes in microseconds
        let mini_partition_duration_secs = 60;

        let generator = PartitionGenerator::new(
            min_step,
            mini_partition_duration_secs,
            true, // is_histogram = true
        );
        let step = 14400000000; // 4 hours in microseconds

        // Test Descending
        let partitions = generator.generate_partitions(
            start_time,
            end_time,
            step,
            OrderBy::Desc,
            true, // add_mini_partition = true
        );

        print_partitions("Input", &[[start_time, end_time]]);
        print_partitions(
            "HISTOGRAM PARTITIONS WITH MINI PARTITION (DESC):",
            &partitions,
        );

        // Input
        // 2025-07-29 10:00:00 - 2025-07-29 22:00:00
        // HISTOGRAM PARTITIONS WITH MINI PARTITION (DESC):
        // 2025-07-29 21:59:00 - 2025-07-29 22:00:00
        // 2025-07-29 21:30:00 - 2025-07-29 21:59:00
        // 2025-07-29 17:30:00 - 2025-07-29 21:30:00
        // 2025-07-29 13:30:00 - 2025-07-29 17:30:00
        // 2025-07-29 10:00:00 - 2025-07-29 13:30:00

        // Verify full coverage of time range
        assert_eq!(partitions.last().unwrap()[0], start_time);
        assert_eq!(partitions.first().unwrap()[1], end_time);

        // Test Ascending
        let partitions = generator.generate_partitions(
            start_time,
            end_time,
            step,
            OrderBy::Asc,
            true, // add_mini_partition = true
        );

        print_partitions("Input", &[[start_time, end_time]]);
        print_partitions(
            "HISTOGRAM PARTITIONS WITH MINI PARTITION (ASC):",
            &partitions,
        );

        // Input
        // 2025-07-29 10:00:00 - 2025-07-29 22:00:00
        // HISTOGRAM PARTITIONS WITH MINI PARTITION (ASC):
        // 2025-07-29 10:00:00 - 2025-07-29 10:01:00 - mini partition - Duplicates expected
        // 2025-07-29 10:01:00 - 2025-07-29 13:30:00 - boundary - Duplicates expected
        // 2025-07-29 13:30:00 - 2025-07-29 17:30:00 - 4hr -- Duplicates here
        // 2025-07-29 17:30:00 - 2025-07-29 21:30:00 - 4hr -- Duplicates here
        // 2025-07-29 21:30:00 - 2025-07-29 22:00:00 - boundary

        // Verify full coverage of time range
        assert_eq!(partitions.first().unwrap()[0], start_time);
        assert_eq!(partitions.last().unwrap()[1], end_time);
    }

    #[test]
    fn test_partition_generator_with_histogram_alignment_and_mini_partition_with_step_greater_than_query_duration()
     {
        let start_time = 1746073920000000; // Thursday, May 1, 2025 at 10:02:00 AM GMT+5:30 
        let end_time = 1746161220000000; // Friday, May 2, 2025 at 10:17:00 AM GMT+5:30
        let min_step_seconds = 3600; // 60 minutes in seconds
        let min_step = min_step_seconds * 1_000_000; // 30 minutes in microseconds
        let mini_partition_duration_secs = 60;

        let generator = PartitionGenerator::new(
            min_step,
            mini_partition_duration_secs,
            true, // is_histogram = true
        );
        let step = 86400000000; // 24 hours in microseconds

        // Test Descending
        let partitions = generator.generate_partitions(
            start_time,
            end_time,
            step,
            OrderBy::Desc,
            true, // add_mini_partition = true
        );

        print_partitions("Input", &[[start_time, end_time]]);
        print_partitions(
            "HISTOGRAM PARTITIONS WITH MINI PARTITION (DESC):",
            &partitions,
        );

        // Input
        // 2025-05-01 10:02:00 - 2025-05-02 10:17:00
        // HISTOGRAM PARTITIONS WITH MINI PARTITION (DESC):
        // 2025-05-02 10:16:00 - 2025-05-02 10:17:00
        // 2025-05-02 09:30:00 - 2025-05-02 10:16:00
        // 2025-05-01 10:02:00 - 2025-05-02 09:30:00

        // Verify full coverage of time range
        assert_eq!(partitions.last().unwrap()[0], start_time);
        assert_eq!(partitions.first().unwrap()[1], end_time);

        // Test Ascending
        let partitions = generator.generate_partitions(
            start_time,
            end_time,
            step,
            OrderBy::Asc,
            true, // add_mini_partition = true
        );

        print_partitions("Input", &[[start_time, end_time]]);
        print_partitions(
            "HISTOGRAM PARTITIONS WITH MINI PARTITION (ASC):",
            &partitions,
        );

        // Input
        // 2025-05-01 10:02:00 - 2025-05-02 10:17:00
        // HISTOGRAM PARTITIONS WITH MINI PARTITION (ASC):
        // 2025-05-01 10:02:00 - 2025-05-01 10:03:00
        // 2025-05-01 10:03:00 - 2025-05-02 09:30:00
        // 2025-05-02 09:30:00 - 2025-05-02 10:17:00

        // Verify full coverage of time range
        assert_eq!(partitions.first().unwrap()[0], start_time);
        assert_eq!(partitions.last().unwrap()[1], end_time);
    }

    #[test]
    fn test_partition_generator_with_histogram_alignment_and_mini_partition_with_step_greater_than_query_duration_bug()
     {
        let start_time = 1752568628000000; // Thursday, May 1, 2025 at 10:02:00 AM GMT+5:30 
        let end_time = 1752741428000000; // Friday, May 2, 2025 at 10:17:00 AM GMT+5:30
        let min_step_seconds = 18000; // 300 minutes in seconds
        let min_step = min_step_seconds * 1_000_000; // 30 minutes in microseconds
        let mini_partition_duration_secs = 60;

        let generator = PartitionGenerator::new(
            min_step,
            mini_partition_duration_secs,
            true, // is_histogram = true
        );
        let step = 72000000000; // 24 hours in microseconds

        // Test Descending
        let partitions = generator.generate_partitions(
            start_time,
            end_time,
            step,
            OrderBy::Desc,
            true, // add_mini_partition = true
        );

        print_partitions("Input", &[[start_time, end_time]]);
        print_partitions(
            "HISTOGRAM PARTITIONS WITH MINI PARTITION (DESC):",
            &partitions,
        );

        // Verify full coverage of time range
        assert_eq!(partitions.last().unwrap()[0], start_time);
        assert_eq!(partitions.first().unwrap()[1], end_time);

        // Test Ascending
        let partitions = generator.generate_partitions(
            start_time,
            end_time,
            step,
            OrderBy::Asc,
            true, // add_mini_partition = true
        );

        println!("partitions: {:#?}", partitions);
        print_partitions("Input", &[[start_time, end_time]]);
        print_partitions(
            "HISTOGRAM PARTITIONS WITH MINI PARTITION (ASC):",
            &partitions,
        );

        // Verify full coverage of time range
        assert_eq!(partitions.first().unwrap()[0], start_time);
        assert_eq!(partitions.last().unwrap()[1], end_time);
    }

    #[test]
    fn test_partition_generator_with_histogram_alignment_desc_order_with_1_hour_interval_with_incomplete_times()
     {
        // Test case: 00:19 - 01:00 with 1 hour histogram interval
        let start_time = 1750983540000000; // 00:19
        let end_time = 1750986000000000; // 01:00
        let min_step = 3600000000; // 1 hour in microseconds
        let mini_partition_duration_secs = 60;

        let generator = PartitionGenerator::new(
            min_step,
            mini_partition_duration_secs,
            true, // is_histogram = true
        );
        let step = 3600000000; // 1 hour

        let partitions =
            generator.generate_partitions(start_time, end_time, step, OrderBy::Desc, false, 0);

        // Print the actual partitions for debugging
        println!("HISTOGRAM PARTITIONS (DESC):");
        println!("Number of partitions: {}", partitions.len());
        for (i, [start, end]) in partitions.iter().enumerate() {
            // Convert to human-readable time for debugging
            let partition_start = chrono::DateTime::from_timestamp_micros(*start)
                .unwrap()
                .with_timezone(&chrono::Local);
            let partition_end = chrono::DateTime::from_timestamp_micros(*end)
                .unwrap()
                .with_timezone(&chrono::Local);
            let start_time = chrono::DateTime::from_timestamp_micros(start_time)
                .unwrap()
                .with_timezone(&chrono::Local);
            let end_time = chrono::DateTime::from_timestamp_micros(end_time)
                .unwrap()
                .with_timezone(&chrono::Local);
            println!("start: {}, end: {}", start_time, end_time);
            println!(
                "Partition {}: {} - {}",
                i + 1,
                partition_start,
                partition_end,
            );
        }

        // Verify histogram alignment
        for [start, end] in &partitions {
            if *start != start_time && *end != end_time {
                assert_eq!(
                    *start % min_step,
                    0,
                    "Partition start should align with histogram interval"
                );
            }
        }
    }
}

#[cfg(test)]
#[cfg(feature = "enterprise")]
mod enterprise_tests {
    use super::*;

    #[test]
    fn test_partition_generator_with_streaming_aggregate_partition_window() {
        let start_time: i64 = 1748513700000 * 1_000; // 10:15
        let end_time: i64 = 1748528100000 * 1_000; // 14:15

        let min_step = 300000000; // 5 minutes in microseconds
        let mini_partition_duration_secs = 60;

        let generator = PartitionGenerator::new(min_step, mini_partition_duration_secs, false);
        let step = 300000000; // 5 minutes

        let interval = 3600000000;

        let partitions = generator.generate_partitions(
            start_time,
            end_time,
            step,
            OrderBy::Desc,
            true,
            interval,
        );

        let mut expected_partitions = vec![
            [1748527200000000, 1748528100000000], // 14:00 - 14:15
            [1748523600000000, 1748527200000000], // 13:00 - 14:00
            [1748520000000000, 1748523600000000], // 12:00 - 13:00
            [1748516400000000, 1748520000000000], // 11:00 - 12:00
            [1748513700000000, 1748516400000000], // 10:15 - 11:00
        ];
        assert_eq!(partitions, expected_partitions);

        let partitions_asc =
            generator.generate_partitions(start_time, end_time, step, OrderBy::Asc, true, interval);
        expected_partitions.reverse();
        assert_eq!(partitions_asc, expected_partitions);
    }

    #[test]
    fn test_partition_generator_with_streaming_aggregate_aligned_boundary() {
        // Test case where end_time is exactly aligned to window boundary
        // This should not create empty partitions
        let start_time: i64 = 1748966400000000; // Aligned to hour
        let end_time: i64 = 1749153600000000; // Aligned to hour (52 hours later)

        let min_step = 300000000; // 5 minutes in microseconds
        let mini_partition_duration_secs = 60;

        let generator = PartitionGenerator::new(min_step, mini_partition_duration_secs, false);
        let step = 300000000; // 5 minutes

        let interval = 3600000000;

        let partitions = generator.generate_partitions(
            start_time,
            end_time,
            step,
            OrderBy::Desc,
            true,
            interval,
        );

        // Verify no empty partitions exist
        for [start, end] in &partitions {
            assert!(
                *end > *start,
                "Partition [{}, {}] should not be empty",
                start,
                end
            );
        }

        // Verify full coverage
        assert_eq!(
            partitions.last().unwrap()[0],
            start_time,
            "First partition should start at start_time"
        );
        assert_eq!(
            partitions.first().unwrap()[1],
            end_time,
            "Last partition should end at end_time"
        );

        // Verify partitions are contiguous
        for i in 1..partitions.len() {
            assert_eq!(
                partitions[i][1],
                partitions[i - 1][0],
                "Partitions should be contiguous"
            );
        }
    }
}<|MERGE_RESOLUTION|>--- conflicted
+++ resolved
@@ -52,12 +52,9 @@
         end_time: i64,
         step: i64,
         order_by: OrderBy,
-<<<<<<< HEAD
         _is_streaming_aggregate: bool,
         _streaming_interval_micros: i64,
-=======
         add_mini_partition: bool,
->>>>>>> 7c72f804
     ) -> Vec<[i64; 2]> {
         #[cfg(feature = "enterprise")]
         if _is_streaming_aggregate {
@@ -148,45 +145,8 @@
         partitions
     }
 
-<<<<<<< HEAD
-    #[cfg(feature = "enterprise")]
-    fn generate_partitions_with_streaming_aggregate_partition_window(
-        &self,
-        start_time: i64,
-        end_time: i64,
-        interval_micros: i64,
-        order_by: OrderBy,
-    ) -> Vec<[i64; 2]> {
-        // Generate partitions by DESC order
-        let mut end_window = end_time - (end_time % interval_micros);
-
-        let mut partitions = Vec::new();
-
-        // Only add the first partition if it's not empty (end_time != end_window_hour)
-        if end_time != end_window {
-            partitions.push([end_window, end_time]);
-        }
-
-        while end_window > start_time {
-            let start = std::cmp::max(end_window - interval_micros, start_time);
-            partitions.push([start, end_window]);
-            end_window = start;
-        }
-
-        if order_by == OrderBy::Asc {
-            partitions.reverse();
-        }
-
-        partitions
-    }
-
-    /// Generate partitions using the old logic
-    /// This method implements the original partition generation strategy
-    fn generate_partitions_aligned_with_histogram_interval(
-=======
     /// Generate histogram-aligned partitions
     fn generate_histogram_aligned_partitions(
->>>>>>> 7c72f804
         &self,
         start_time: i64,
         end_time: i64,
@@ -353,6 +313,37 @@
         partitions
     }
 
+    #[cfg(feature = "enterprise")]
+    fn generate_partitions_with_streaming_aggregate_partition_window(
+        &self,
+        start_time: i64,
+        end_time: i64,
+        interval_micros: i64,
+        order_by: OrderBy,
+    ) -> Vec<[i64; 2]> {
+        // Generate partitions by DESC order
+        let mut end_window = end_time - (end_time % interval_micros);
+
+        let mut partitions = Vec::new();
+
+        // Only add the first partition if it's not empty (end_time != end_window_hour)
+        if end_time != end_window {
+            partitions.push([end_window, end_time]);
+        }
+
+        while end_window > start_time {
+            let start = std::cmp::max(end_window - interval_micros, start_time);
+            partitions.push([start, end_window]);
+            end_window = start;
+        }
+
+        if order_by == OrderBy::Asc {
+            partitions.reverse();
+        }
+
+        partitions
+    }
+
     /// Generate partitions using the old logic
     /// This method implements the original partition generation strategy
     fn generate_partitions_aligned_with_histogram_interval(
@@ -386,31 +377,12 @@
 mod tests {
     use super::*;
 
-    fn print_partitions(title: &str, partitions: &[[i64; 2]]) {
-        println!("{}", title);
-        for (_i, [start, end]) in partitions.iter().enumerate() {
-            let start = chrono::DateTime::from_timestamp_micros(*start)
-                .unwrap()
-                .with_timezone(&chrono::Local)
-                .format("%Y-%m-%d %H:%M:%S")
-                .to_string();
-            let end = chrono::DateTime::from_timestamp_micros(*end)
-                .unwrap()
-                .with_timezone(&chrono::Local)
-                .format("%Y-%m-%d %H:%M:%S")
-                .to_string();
-            println!("{} - {}", start, end);
-        }
-    }
-
-    // Actual start
     #[test]
-    fn test_partition_generator_with_histogram_alignment_no_mini_partition_where_step_is_equal_to_query_duration()
-     {
-        let start_time = 1753763400000000; // Tuesday, July 29, 2025 at 10:00:00 AM GMT+5:30
-        let end_time = 1753806600000000; // Tuesday, July 29, 2025 at 10:00:00 PM GMT+5:30
-        let min_step_seconds = 3600; // 60 minutes in seconds
-        let min_step = min_step_seconds * 1_000_000; // 30 minutes in microseconds
+    fn test_partition_generator_with_histogram_alignment_desc_order() {
+        // Test case: 10:02 - 10:17 with 5-minute histogram interval
+        let start_time = 1617267720000000; // 10:02
+        let end_time = 1617268620000000; // 10:17
+        let min_step = 300000000; // 5 minutes in microseconds
         let mini_partition_duration_secs = 60;
 
         let generator = PartitionGenerator::new(
@@ -418,7 +390,6 @@
             mini_partition_duration_secs,
             true, // is_histogram = true
         );
-<<<<<<< HEAD
         let step = 300000000; // 5 minutes
 
         let partitions =
@@ -446,64 +417,39 @@
                 end
             );
         }
-=======
-        let step = 43200000000; // 12 hours in microseconds
->>>>>>> 7c72f804
-
-        // Test Descending
-        let partitions = generator.generate_partitions(
-            start_time,
-            end_time,
-            step,
-            OrderBy::Desc,
-            false, // add_mini_partition = false
-        );
-
-        print_partitions("Input", &[[start_time, end_time]]);
-        print_partitions(
-            "HISTOGRAM PARTITIONS NO MINI PARTITION (DESC):",
-            &partitions,
-        );
-
-        // Input
-        // 2025-07-29 10:00:00 - 2025-07-29 22:00:00
-        // HISTOGRAM PARTITIONS NO MINI PARTITION (DESC):
-        // 2025-07-29 21:30:00 - 2025-07-29 22:00:00
-        // 2025-07-29 10:00:00 - 2025-07-29 21:30:00
-
-        // Verify full coverage of time range
-        assert_eq!(partitions.last().unwrap()[0], start_time);
-        assert_eq!(partitions.first().unwrap()[1], end_time);
-
-        // Test Ascending
-        let partitions = generator.generate_partitions(
-            start_time,
-            end_time,
-            step,
-            OrderBy::Asc,
-            false, // add_mini_partition = false
-        );
-
-        print_partitions("Input", &[[start_time, end_time]]);
-        print_partitions("HISTOGRAM PARTITIONS NO MINI PARTITION (ASC):", &partitions);
-
-        // Input
-        // 2025-07-29 10:00:00 - 2025-07-29 22:00:00
-        // HISTOGRAM PARTITIONS NO MINI PARTITION (ASC):
-        // 2025-07-29 10:00:00 - 2025-07-29 21:30:00
-        // 2025-07-29 21:30:00 - 2025-07-29 22:00:00
-
-        // Verify full coverage of time range
-        assert_eq!(partitions.first().unwrap()[0], start_time);
-        assert_eq!(partitions.last().unwrap()[1], end_time);
-    }
-
+
+        // Verify histogram alignment
+        for [start, end] in &partitions {
+            if *start != start_time && *end != end_time {
+                assert_eq!(
+                    *start % min_step,
+                    0,
+                    "Partition start should align with histogram interval"
+                );
+            }
+    fn print_partitions(title: &str, partitions: &[[i64; 2]]) {
+        println!("{}", title);
+        for (_i, [start, end]) in partitions.iter().enumerate() {
+            let start = chrono::DateTime::from_timestamp_micros(*start)
+                .unwrap()
+                .with_timezone(&chrono::Local)
+                .format("%Y-%m-%d %H:%M:%S")
+                .to_string();
+            let end = chrono::DateTime::from_timestamp_micros(*end)
+                .unwrap()
+                .with_timezone(&chrono::Local)
+                .format("%Y-%m-%d %H:%M:%S")
+                .to_string();
+            println!("{} - {}", start, end);
+        }
+    }
+
+    // Actual start
     #[test]
-    fn test_partition_generator_with_histogram_alignment_no_mini_partition_where_step_is_less_than_query_duration()
+    fn test_partition_generator_with_histogram_alignment_no_mini_partition_where_step_is_equal_to_query_duration()
      {
         let start_time = 1753763400000000; // Tuesday, July 29, 2025 at 10:00:00 AM GMT+5:30
         let end_time = 1753806600000000; // Tuesday, July 29, 2025 at 10:00:00 PM GMT+5:30
-        // let min_step_seconds = 1800; // 30 minutes in seconds
         let min_step_seconds = 3600; // 60 minutes in seconds
         let min_step = min_step_seconds * 1_000_000; // 30 minutes in microseconds
         let mini_partition_duration_secs = 60;
@@ -513,8 +459,7 @@
             mini_partition_duration_secs,
             true, // is_histogram = true
         );
-<<<<<<< HEAD
-        let step = 300000000; // 5 minutes
+        let step = 43200000000; // 12 hours in microseconds
 
         let partitions =
             generator.generate_partitions(start_time, end_time, step, OrderBy::Asc, false, 0);
@@ -541,11 +486,10 @@
                 end
             );
         }
-=======
-        // let step = min_step; // 30 minutes in microseconds
-        let step = 14400000000; // 4 hours in microseconds
->>>>>>> 7c72f804
-
+
+        // Verify histogram alignment and ASC order
+        assert_eq!(
+            partitions.first().unwrap()[0],
         // Test Descending
         let partitions = generator.generate_partitions(
             start_time,
@@ -560,60 +504,6 @@
             "HISTOGRAM PARTITIONS NO MINI PARTITION (DESC):",
             &partitions,
         );
-
-        // Input
-        // 2025-07-29 10:00:00 - 2025-07-29 22:00:00
-        // HISTOGRAM PARTITIONS NO MINI PARTITION (DESC):
-        // 2025-07-29 21:30:00 - 2025-07-29 22:00:00
-        // 2025-07-29 17:30:00 - 2025-07-29 21:30:00
-        // 2025-07-29 13:30:00 - 2025-07-29 17:30:00
-        // 2025-07-29 10:00:00 - 2025-07-29 13:30:00
-
-        // Verify full coverage of time range
-        assert_eq!(partitions.last().unwrap()[0], start_time);
-        assert_eq!(partitions.first().unwrap()[1], end_time);
-
-        // Test Ascending
-        let partitions = generator.generate_partitions(
-            start_time,
-            end_time,
-            step,
-            OrderBy::Asc,
-            false, // add_mini_partition = false
-        );
-
-        print_partitions("Input", &[[start_time, end_time]]);
-        print_partitions("HISTOGRAM PARTITIONS NO MINI PARTITION (ASC):", &partitions);
-
-        // Input
-        // 2025-07-29 10:00:00 - 2025-07-29 22:00:00
-        // HISTOGRAM PARTITIONS NO MINI PARTITION (ASC):
-        // 2025-07-29 10:00:00 - 2025-07-29 13:30:00
-        // 2025-07-29 13:30:00 - 2025-07-29 17:30:00
-        // 2025-07-29 17:30:00 - 2025-07-29 21:30:00
-        // 2025-07-29 21:30:00 - 2025-07-29 22:00:00
-
-        // Verify full coverage of time range
-        assert_eq!(partitions.first().unwrap()[0], start_time);
-        assert_eq!(partitions.last().unwrap()[1], end_time);
-    }
-
-    #[test]
-    fn test_partition_generator_with_histogram_alignment_no_mini_partition_with_uneven_time_range()
-    {
-        let start_time = 1746074700000000; // Thursday, May 1, 2025 at 10:15:00 AM GMT+5:30
-        let end_time = 1746117300000000; // Thursday, May 1, 2025 at 10:05:00 PM GMT+5:30
-        let min_step_seconds = 3600; // 60 minutes in seconds
-        let min_step = min_step_seconds * 1_000_000; // 30 minutes in microseconds
-        let mini_partition_duration_secs = 60;
-
-        let generator = PartitionGenerator::new(
-            min_step,
-            mini_partition_duration_secs,
-<<<<<<< HEAD
-            false, // is_histogram = false
-        );
-        let step = 300000000; // 5 minutes
 
         let partitions =
             generator.generate_partitions(start_time, end_time, step, OrderBy::Desc, false, 0);
@@ -640,7 +530,115 @@
                 end
             );
         }
-=======
+        // Input
+        // 2025-07-29 10:00:00 - 2025-07-29 22:00:00
+        // HISTOGRAM PARTITIONS NO MINI PARTITION (DESC):
+        // 2025-07-29 21:30:00 - 2025-07-29 22:00:00
+        // 2025-07-29 10:00:00 - 2025-07-29 21:30:00
+
+        // Verify full coverage of time range
+        assert_eq!(partitions.last().unwrap()[0], start_time);
+        assert_eq!(partitions.first().unwrap()[1], end_time);
+
+        // Test Ascending
+        let partitions = generator.generate_partitions(
+            start_time,
+            end_time,
+            step,
+            OrderBy::Asc,
+            false, // add_mini_partition = false
+        );
+
+        print_partitions("Input", &[[start_time, end_time]]);
+        print_partitions("HISTOGRAM PARTITIONS NO MINI PARTITION (ASC):", &partitions);
+
+        // Input
+        // 2025-07-29 10:00:00 - 2025-07-29 22:00:00
+        // HISTOGRAM PARTITIONS NO MINI PARTITION (ASC):
+        // 2025-07-29 10:00:00 - 2025-07-29 21:30:00
+        // 2025-07-29 21:30:00 - 2025-07-29 22:00:00
+
+        // Verify full coverage of time range
+        assert_eq!(partitions.first().unwrap()[0], start_time);
+        assert_eq!(partitions.last().unwrap()[1], end_time);
+    }
+
+    #[test]
+    fn test_partition_generator_with_histogram_alignment_no_mini_partition_where_step_is_less_than_query_duration()
+     {
+        let start_time = 1753763400000000; // Tuesday, July 29, 2025 at 10:00:00 AM GMT+5:30
+        let end_time = 1753806600000000; // Tuesday, July 29, 2025 at 10:00:00 PM GMT+5:30
+        // let min_step_seconds = 1800; // 30 minutes in seconds
+        let min_step_seconds = 3600; // 60 minutes in seconds
+        let min_step = min_step_seconds * 1_000_000; // 30 minutes in microseconds
+        let mini_partition_duration_secs = 60;
+
+        let generator = PartitionGenerator::new(
+            min_step,
+            mini_partition_duration_secs,
+            true, // is_histogram = true
+        );
+        // let step = min_step; // 30 minutes in microseconds
+        let step = 14400000000; // 4 hours in microseconds
+
+        let partitions =
+            generator.generate_partitions(start_time, end_time, step, OrderBy::Asc, false, 0);
+
+        print_partitions("Input", &[[start_time, end_time]]);
+        print_partitions(
+            "HISTOGRAM PARTITIONS NO MINI PARTITION (DESC):",
+            &partitions,
+        );
+
+        // Input
+        // 2025-07-29 10:00:00 - 2025-07-29 22:00:00
+        // HISTOGRAM PARTITIONS NO MINI PARTITION (DESC):
+        // 2025-07-29 21:30:00 - 2025-07-29 22:00:00
+        // 2025-07-29 17:30:00 - 2025-07-29 21:30:00
+        // 2025-07-29 13:30:00 - 2025-07-29 17:30:00
+        // 2025-07-29 10:00:00 - 2025-07-29 13:30:00
+
+        // Verify full coverage of time range
+        assert_eq!(partitions.last().unwrap()[0], start_time);
+        assert_eq!(partitions.first().unwrap()[1], end_time);
+
+        // Test Ascending
+        let partitions = generator.generate_partitions(
+            start_time,
+            end_time,
+            step,
+            OrderBy::Asc,
+            false, // add_mini_partition = false
+        );
+
+        print_partitions("Input", &[[start_time, end_time]]);
+        print_partitions("HISTOGRAM PARTITIONS NO MINI PARTITION (ASC):", &partitions);
+
+        // Input
+        // 2025-07-29 10:00:00 - 2025-07-29 22:00:00
+        // HISTOGRAM PARTITIONS NO MINI PARTITION (ASC):
+        // 2025-07-29 10:00:00 - 2025-07-29 13:30:00
+        // 2025-07-29 13:30:00 - 2025-07-29 17:30:00
+        // 2025-07-29 17:30:00 - 2025-07-29 21:30:00
+        // 2025-07-29 21:30:00 - 2025-07-29 22:00:00
+
+        // Verify full coverage of time range
+        assert_eq!(partitions.first().unwrap()[0], start_time);
+        assert_eq!(partitions.last().unwrap()[1], end_time);
+    }
+
+    #[test]
+    fn test_partition_generator_with_histogram_alignment_no_mini_partition_with_uneven_time_range()
+    {
+        let start_time = 1746074700000000; // Thursday, May 1, 2025 at 10:15:00 AM GMT+5:30
+        let end_time = 1746117300000000; // Thursday, May 1, 2025 at 10:05:00 PM GMT+5:30
+        let min_step_seconds = 3600; // 60 minutes in seconds
+        let min_step = min_step_seconds * 1_000_000; // 30 minutes in microseconds
+        let mini_partition_duration_secs = 60;
+
+        let generator = PartitionGenerator::new(
+            min_step,
+            mini_partition_duration_secs,
             true, // is_histogram = true
         );
         // let step = 39600000000; // 11 hours in microseconds
@@ -668,7 +666,6 @@
         // 2025-05-01 17:30:00 - 2025-05-01 21:30:00
         // 2025-05-01 13:30:00 - 2025-05-01 17:30:00
         // 2025-05-01 10:15:00 - 2025-05-01 13:30:00
->>>>>>> 7c72f804
 
         // Verify full coverage of time range
         assert_eq!(partitions.last().unwrap()[0], start_time);
@@ -777,37 +774,6 @@
         let generator = PartitionGenerator::new(
             min_step,
             mini_partition_duration_secs,
-<<<<<<< HEAD
-            false, // is_histogram = false
-        );
-        let step = 300000000; // 5 minutes
-
-        let partitions =
-            generator.generate_partitions(start_time, end_time, step, OrderBy::Asc, false, 0);
-
-        // Expected partitions with ASC order:
-        // 1. 10:02 - 10:03 (mini partition)
-        // 2. 10:03 - 10:08
-        // 3. 10:08 - 10:13
-        // 4. 10:13 - 10:17
-
-        // Print the actual partitions for debugging
-        println!("NON-HISTOGRAM PARTITIONS (ASC):");
-        println!("Number of partitions: {}", partitions.len());
-        for (i, [start, end]) in partitions.iter().enumerate() {
-            // Convert to human-readable time for debugging
-            let start_mins = (start - 1617267600000000) / 60000000; // Minutes since 10:00
-            let end_mins = (end - 1617267600000000) / 60000000;
-            println!(
-                "Partition {}: 10:{:02} - 10:{:02} ({} - {})",
-                i + 1,
-                start_mins,
-                end_mins,
-                start,
-                end
-            );
-        }
-=======
             true, // is_histogram = true
         );
         let step = min_step; // 5 minutes in microseconds
@@ -863,7 +829,6 @@
         // 2025-05-01 10:05:00 - 2025-05-01 10:10:00
         // 2025-05-01 10:10:00 - 2025-05-01 10:15:00
         // 2025-05-01 10:15:00 - 2025-05-01 10:17:00
->>>>>>> 7c72f804
 
         // Verify full coverage of time range
         assert_eq!(partitions.first().unwrap()[0], start_time);
