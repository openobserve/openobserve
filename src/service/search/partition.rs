--- conflicted
+++ resolved
@@ -52,12 +52,8 @@
         end_time: i64,
         step: i64,
         order_by: OrderBy,
-<<<<<<< HEAD
         _is_streaming_aggregate: bool,
         _streaming_interval_micros: i64,
-=======
-        is_streaming_aggregate: bool,
->>>>>>> ab5c296f
     ) -> Vec<[i64; 2]> {
         #[cfg(feature = "enterprise")]
         if _is_streaming_aggregate {
@@ -294,11 +290,7 @@
         let step = 300000000; // 5 minutes
 
         let partitions =
-<<<<<<< HEAD
             generator.generate_partitions(start_time, end_time, step, OrderBy::Desc, false, 0);
-=======
-            generator.generate_partitions(start_time, end_time, step, OrderBy::Desc, false);
->>>>>>> ab5c296f
 
         // Expected partitions:
         // Partition 1: 10:15 - 10:17
@@ -351,11 +343,7 @@
         let step = 300000000; // 5 minutes
 
         let partitions =
-<<<<<<< HEAD
             generator.generate_partitions(start_time, end_time, step, OrderBy::Asc, false, 0);
-=======
-            generator.generate_partitions(start_time, end_time, step, OrderBy::Asc, false);
->>>>>>> ab5c296f
 
         // Expected partitions for ASC order:
         // Partition 1: 10:02 - 10:05
@@ -428,11 +416,7 @@
         let step = 300000000; // 5 minutes
 
         let partitions =
-<<<<<<< HEAD
             generator.generate_partitions(start_time, end_time, step, OrderBy::Desc, false, 0);
-=======
-            generator.generate_partitions(start_time, end_time, step, OrderBy::Desc, false);
->>>>>>> ab5c296f
 
         // Expected partitions:
         // 1. 10:16 - 10:17 (mini partition)
@@ -490,11 +474,7 @@
         let step = 300000000; // 5 minutes
 
         let partitions =
-<<<<<<< HEAD
             generator.generate_partitions(start_time, end_time, step, OrderBy::Asc, false, 0);
-=======
-            generator.generate_partitions(start_time, end_time, step, OrderBy::Asc, false);
->>>>>>> ab5c296f
 
         // Expected partitions with ASC order:
         // 1. 10:02 - 10:03 (mini partition)
@@ -553,11 +533,7 @@
         let step = 3600000000; // 1 hour
 
         let partitions =
-<<<<<<< HEAD
             generator.generate_partitions(start_time, end_time, step, OrderBy::Desc, false, 0);
-=======
-            generator.generate_partitions(start_time, end_time, step, OrderBy::Desc, false);
->>>>>>> ab5c296f
 
         // Print the actual partitions for debugging
         println!("HISTOGRAM PARTITIONS (DESC):");
@@ -614,7 +590,6 @@
         let generator = PartitionGenerator::new(min_step, mini_partition_duration_secs, false);
         let step = 300000000; // 5 minutes
 
-<<<<<<< HEAD
         let interval = 3600000000;
 
         let partitions = generator.generate_partitions(
@@ -625,10 +600,6 @@
             true,
             interval,
         );
-=======
-        let partitions =
-            generator.generate_partitions(start_time, end_time, step, OrderBy::Desc, true);
->>>>>>> ab5c296f
 
         let mut expected_partitions = vec![
             [1748527200000000, 1748528100000000], // 14:00 - 14:15
@@ -640,11 +611,7 @@
         assert_eq!(partitions, expected_partitions);
 
         let partitions_asc =
-<<<<<<< HEAD
             generator.generate_partitions(start_time, end_time, step, OrderBy::Asc, true, interval);
-=======
-            generator.generate_partitions(start_time, end_time, step, OrderBy::Asc, true);
->>>>>>> ab5c296f
         expected_partitions.reverse();
         assert_eq!(partitions_asc, expected_partitions);
     }
@@ -662,7 +629,6 @@
         let generator = PartitionGenerator::new(min_step, mini_partition_duration_secs, false);
         let step = 300000000; // 5 minutes
 
-<<<<<<< HEAD
         let interval = 3600000000;
 
         let partitions = generator.generate_partitions(
@@ -673,10 +639,6 @@
             true,
             interval,
         );
-=======
-        let partitions =
-            generator.generate_partitions(start_time, end_time, step, OrderBy::Desc, true);
->>>>>>> ab5c296f
 
         // Verify no empty partitions exist
         for [start, end] in &partitions {
