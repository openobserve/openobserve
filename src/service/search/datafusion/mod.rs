--- conflicted
+++ resolved
@@ -24,13 +24,8 @@
 
 use crate::common::{
     infra::config::{
-<<<<<<< HEAD
-        get_parquet_compression, BLOOM_FILTER_DEFAULT_COLUMNS, CONFIG, PARQUET_BATCH_SIZE,
-        PARQUET_MAX_ROW_GROUP_SIZE, PARQUET_PAGE_SIZE, SQL_FULL_TEXT_SEARCH_FIELDS_EXTRA,
-=======
-        CONFIG, PARQUET_BATCH_SIZE, PARQUET_MAX_ROW_GROUP_SIZE, PARQUET_PAGE_SIZE,
-        SQL_FULL_TEXT_SEARCH_FIELDS_EXTRA,
->>>>>>> cab1104a
+        BLOOM_FILTER_DEFAULT_COLUMNS, CONFIG, PARQUET_BATCH_SIZE, PARQUET_MAX_ROW_GROUP_SIZE,
+        PARQUET_PAGE_SIZE, SQL_FULL_TEXT_SEARCH_FIELDS_EXTRA,
     },
     meta::functions::ZoFunction,
 };
