--- conflicted
+++ resolved
@@ -24,13 +24,9 @@
 
 use crate::common::{
     infra::config::{
-<<<<<<< HEAD
+
         BLOOM_FILTER_DEFAULT_COLUMNS, CONFIG, PARQUET_BATCH_SIZE, PARQUET_MAX_ROW_GROUP_SIZE,
-        PARQUET_PAGE_SIZE, SQL_FULL_TEXT_SEARCH_FIELDS_EXTRA,
-=======
-        CONFIG, PARQUET_BATCH_SIZE, PARQUET_MAX_ROW_GROUP_SIZE, PARQUET_PAGE_SIZE,
-        SQL_FULL_TEXT_SEARCH_FIELDS,
->>>>>>> 76fb2831
+        PARQUET_PAGE_SIZE, SQL_FULL_TEXT_SEARCH_FIELDS,
     },
     meta::functions::ZoFunction,
 };
