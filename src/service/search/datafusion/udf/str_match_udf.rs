// Copyright 2025 OpenObserve Inc.
//
// This program is free software: you can redistribute it and/or modify
// it under the terms of the GNU Affero General Public License as published by
// the Free Software Foundation, either version 3 of the License, or
// (at your option) any later version.
//
// This program is distributed in the hope that it will be useful
// but WITHOUT ANY WARRANTY; without even the implied warranty of
// MERCHANTABILITY or FITNESS FOR A PARTICULAR PURPOSE.  See the
// GNU Affero General Public License for more details.
//
// You should have received a copy of the GNU Affero General Public License
// along with this program.  If not, see <http://www.gnu.org/licenses/>.

use std::{any::Any, sync::Arc};

use datafusion::{
    arrow::{
        array::{ArrayRef, BooleanArray},
        datatypes::DataType,
    },
    common::cast::as_string_array,
    error::{DataFusionError, Result},
    logical_expr::{ColumnarValue, ScalarUDF, ScalarUDFImpl, Signature, Volatility},
    scalar::ScalarValue,
    sql::sqlparser::parser::ParserError,
};
use once_cell::sync::Lazy;

/// Implementation of str_match
pub(crate) static STR_MATCH_UDF: Lazy<ScalarUDF> =
    Lazy::new(|| ScalarUDF::from(StrMatchUdf::new()));

/// Implementation of str_match_ignore_case
pub(crate) static STR_MATCH_IGNORE_CASE_UDF: Lazy<ScalarUDF> =
    Lazy::new(|| ScalarUDF::from(StrMatchIgnoreCaseUdf::new()));

#[derive(Debug, Clone)]
struct StrMatchUdf {
    signature: Signature,
}

impl StrMatchUdf {
    fn new() -> Self {
        Self {
            signature: Signature::exact(vec![DataType::Utf8, DataType::Utf8], Volatility::Stable),
        }
    }
}

impl ScalarUDFImpl for StrMatchUdf {
    fn as_any(&self) -> &dyn Any {
        self
    }

    fn name(&self) -> &str {
        super::STR_MATCH_UDF_NAME
    }

    fn aliases(&self) -> &[String] {
        static ALIASES: Lazy<Vec<String>> =
            Lazy::new(|| vec![super::MATCH_FIELD_UDF_NAME.to_string()]);
        &ALIASES
    }

    fn signature(&self) -> &Signature {
        &self.signature
    }

    fn return_type(&self, _arg_types: &[DataType]) -> Result<DataType> {
        Ok(DataType::Boolean)
    }

    fn invoke(&self, args: &[ColumnarValue]) -> Result<ColumnarValue> {
        str_match_impl(args, false)
    }
}

#[derive(Debug, Clone)]
struct StrMatchIgnoreCaseUdf {
    signature: Signature,
}

impl StrMatchIgnoreCaseUdf {
    fn new() -> Self {
        Self {
            signature: Signature::exact(vec![DataType::Utf8, DataType::Utf8], Volatility::Stable),
        }
    }
}

impl ScalarUDFImpl for StrMatchIgnoreCaseUdf {
    fn as_any(&self) -> &dyn Any {
        self
    }

    fn name(&self) -> &str {
        super::STR_MATCH_UDF_IGNORE_CASE_NAME
    }

    fn aliases(&self) -> &[String] {
        static ALIASES: Lazy<Vec<String>> =
            Lazy::new(|| vec![super::MATCH_FIELD_IGNORE_CASE_UDF_NAME.to_string()]);
        &ALIASES
    }

    fn signature(&self) -> &Signature {
        &self.signature
    }

    fn return_type(&self, _arg_types: &[DataType]) -> Result<DataType> {
        Ok(DataType::Boolean)
    }

    fn invoke(&self, args: &[ColumnarValue]) -> Result<ColumnarValue> {
        str_match_impl(args, true)
    }
}

fn str_match_impl(args: &[ColumnarValue], case_insensitive: bool) -> Result<ColumnarValue> {
    if args.len() != 2 {
        return Err(DataFusionError::SQL(
            ParserError::ParserError("str_match UDF expects two string".to_string()),
            None,
        ));
    }

    // 1. cast both arguments to be aligned with the signature
    let ColumnarValue::Array(haystack) = &args[0] else {
        return Err(DataFusionError::SQL(
            ParserError::ParserError(
                "Invalid argument types[haystack] to str_match function".to_string(),
            ),
            None,
        ));
    };
    let haystack = as_string_array(&haystack)?;
    let ColumnarValue::Scalar(needle) = &args[1] else {
        return Err(DataFusionError::SQL(
            ParserError::ParserError(
                "Invalid argument types[needle] to str_match function".to_string(),
            ),
            None,
        ));
    };
    let needle = match needle {
        ScalarValue::Utf8(v) => v,
        ScalarValue::Utf8View(v) => v,
        ScalarValue::LargeUtf8(v) => v,
        _ => {
            return Err(DataFusionError::SQL(
                ParserError::ParserError(
                    "Invalid argument types[needle] to str_match function".to_string(),
                ),
                None,
            ));
        }
    };
    if needle.is_none() {
        return Err(DataFusionError::SQL(
            ParserError::ParserError(
                "Invalid argument types[needle] to str_match function".to_string(),
            ),
            None,
        ));
    }
    // pre-compute the needle
    let needle = if case_insensitive {
        needle.as_ref().unwrap().to_lowercase()
    } else {
        needle.as_ref().unwrap().to_string()
    };

    let mem_finder = memchr::memmem::Finder::new(needle.as_bytes());

    // 2. perform the computation
    let array = haystack
        .iter()
        .map(|haystack| {
            match haystack {
                // in arrow, any value can be null.
                // Here we decide to make our UDF to return null when haystack is null.
                Some(haystack) => match case_insensitive {
                    true => Some(
                        mem_finder
                            .find(haystack.to_lowercase().as_bytes())
                            .is_some(),
                    ),
                    false => Some(mem_finder.find(haystack.as_bytes()).is_some()),
                },
                _ => None,
            }
<<<<<<< HEAD
        })
        .collect::<BooleanArray>();

    // `Ok` because no error occurred during the calculation
    // `Arc` because arrays are immutable, thread-safe, trait objects.
    Ok(ColumnarValue::from(Arc::new(array) as ArrayRef))
=======
        };
        if needle.is_none() {
            return Err(DataFusionError::SQL(
                ParserError::ParserError(
                    "Invalid argument types[needle] to str_match function".to_string(),
                ),
                None,
            ));
        }
        // pre-compute the needle
        let needle = if case_insensitive {
            needle.as_ref().unwrap().to_lowercase()
        } else {
            needle.as_ref().unwrap().to_string()
        };

        let mem_finder = memchr::memmem::Finder::new(needle.as_bytes());

        // 2. perform the computation
        let array = haystack
            .iter()
            .map(|haystack| {
                match haystack {
                    // in arrow, any value can be null.
                    // Here we decide to make our UDF to return null when haystack is null.
                    Some(haystack) => match case_insensitive {
                        true => Some(
                            mem_finder
                                .find(haystack.to_lowercase().as_bytes())
                                .is_some(),
                        ),
                        false => Some(mem_finder.find(haystack.as_bytes()).is_some()),
                    },
                    _ => None,
                }
            })
            .collect::<BooleanArray>();

        // `Ok` because no error occurred during the calculation
        // `Arc` because arrays are immutable, thread-safe, trait objects.
        Ok(ColumnarValue::from(Arc::new(array) as ArrayRef))
    })
>>>>>>> 7c72f804
}

#[cfg(test)]
mod tests {
    use arrow::array::StringArray;
    use datafusion::{
        arrow::{
            array::Int64Array,
            datatypes::{Field, Schema},
            record_batch::RecordBatch,
        },
        datasource::MemTable,
        prelude::SessionContext,
    };

    use super::*;

    #[tokio::test]
    async fn test_str_match_udf() {
        let sql = vec![
            "select * from t where str_match(log, 'es') and str_match_ignore_case(city, 'be')",
            "select * from t where str_match(log, 'es') and str_match_ignore_case(city, 'BE')",
            "select * from t where str_match(log, 'es') and str_match_ignore_case(city, '')",
            "select * from t where match_field(log, 'es') and match_field_ignore_case(city, 'be')",
            "select * from t where match_field(log, 'es') and match_field_ignore_case(city, 'BE')",
            "select * from t where match_field(log, 'es') and match_field_ignore_case(city, '')",
        ];

        // define a schema.
        let schema = Arc::new(Schema::new(vec![
            Field::new("log", DataType::Utf8, false),
            Field::new("id", DataType::Int64, false),
            Field::new("city", DataType::Utf8, false),
        ]));

        // define data.
        let batch = RecordBatch::try_new(
            schema.clone(),
            vec![
                Arc::new(StringArray::from(vec!["this", "is", "a", "test"])),
                Arc::new(Int64Array::from(vec![1, 2, 3, 4])),
                Arc::new(StringArray::from(vec![
                    "New York",
                    "Pune",
                    "San Francisco",
                    "Beijing",
                ])),
            ],
        )
        .unwrap();

        // declare a new context. In spark API, this corresponds to a new spark
        // SQLsession
        let ctx = SessionContext::new();
        ctx.register_udf(STR_MATCH_UDF.clone());
        ctx.register_udf(STR_MATCH_IGNORE_CASE_UDF.clone());

        // declare a table in memory. In spark API, this corresponds to
        // createDataFrame(...).
        let provider = MemTable::try_new(schema, vec![vec![batch]]).unwrap();
        ctx.register_table("t", Arc::new(provider)).unwrap();

        for sql in sql {
            let df = ctx.sql(sql).await.unwrap();
            let result = df.collect().await.unwrap();
            let count = result.iter().map(|batch| batch.num_rows()).sum::<usize>();
            assert!(count > 0);
        }
    }
}<|MERGE_RESOLUTION|>--- conflicted
+++ resolved
@@ -191,15 +191,8 @@
                 },
                 _ => None,
             }
-<<<<<<< HEAD
-        })
-        .collect::<BooleanArray>();
-
-    // `Ok` because no error occurred during the calculation
-    // `Arc` because arrays are immutable, thread-safe, trait objects.
-    Ok(ColumnarValue::from(Arc::new(array) as ArrayRef))
-=======
-        };
+
+        });
         if needle.is_none() {
             return Err(DataFusionError::SQL(
                 ParserError::ParserError(
@@ -217,31 +210,9 @@
 
         let mem_finder = memchr::memmem::Finder::new(needle.as_bytes());
 
-        // 2. perform the computation
-        let array = haystack
-            .iter()
-            .map(|haystack| {
-                match haystack {
-                    // in arrow, any value can be null.
-                    // Here we decide to make our UDF to return null when haystack is null.
-                    Some(haystack) => match case_insensitive {
-                        true => Some(
-                            mem_finder
-                                .find(haystack.to_lowercase().as_bytes())
-                                .is_some(),
-                        ),
-                        false => Some(mem_finder.find(haystack.as_bytes()).is_some()),
-                    },
-                    _ => None,
-                }
-            })
-            .collect::<BooleanArray>();
-
-        // `Ok` because no error occurred during the calculation
-        // `Arc` because arrays are immutable, thread-safe, trait objects.
-        Ok(ColumnarValue::from(Arc::new(array) as ArrayRef))
-    })
->>>>>>> 7c72f804
+    // `Ok` because no error occurred during the calculation
+    // `Arc` because arrays are immutable, thread-safe, trait objects.
+    Ok(ColumnarValue::from(Arc::new(array) as ArrayRef))
 }
 
 #[cfg(test)]
