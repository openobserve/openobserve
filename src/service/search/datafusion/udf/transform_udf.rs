// Copyright 2024 Zinc Labs Inc.
//
// This program is free software: you can redistribute it and/or modify
// it under the terms of the GNU Affero General Public License as published by
// the Free Software Foundation, either version 3 of the License, or
// (at your option) any later version.
//
// This program is distributed in the hope that it will be useful
// but WITHOUT ANY WARRANTY; without even the implied warranty of
// MERCHANTABILITY or FITNESS FOR A PARTICULAR PURPOSE.  See the
// GNU Affero General Public License for more details.
//
// You should have received a copy of the GNU Affero General Public License
// along with this program.  If not, see <http://www.gnu.org/licenses/>.

use std::{collections::BTreeMap, sync::Arc};

use config::utils::json;
use datafusion::{
    arrow::{
        array::{Array, ArrayRef, StringArray},
        datatypes::DataType,
    },
<<<<<<< HEAD
    error::DataFusionError,
=======
    error::Result,
>>>>>>> 6d752972
    logical_expr::{ColumnarValue, ScalarUDF, Volatility},
    prelude::create_udf,
};
use vector_enrichment::TableRegistry;
use vrl::compiler::{runtime::Runtime, TargetValueRef, VrlRuntime};

use crate::{common::infra::config::QUERY_FUNCTIONS, service::ingestion::compile_vrl_function};

<<<<<<< HEAD
type FnType = Arc<dyn Fn(&[ColumnarValue]) -> Result<ColumnarValue, DataFusionError> + Sync + Send>;
=======
type FnType = Arc<dyn Fn(&[ColumnarValue]) -> Result<ColumnarValue> + Sync + Send>;
>>>>>>> 6d752972

fn create_user_df(fn_name: &str, num_args: u8, pow_scalar: FnType) -> ScalarUDF {
    let mut input_vec = vec![];
    for _i in 0..num_args {
        input_vec.push(DataType::Utf8);
    }
    create_udf(
        fn_name,
        input_vec,
        Arc::new(DataType::Utf8),
        Volatility::Immutable,
        pow_scalar,
    )
}

pub fn get_all_transform(org_id: &str) -> Result<Vec<ScalarUDF>> {
    let mut udf_list = Vec::new();
    for transform in QUERY_FUNCTIONS.clone().iter() {
        let key = transform.key();
        // do not register ingest_time transforms
        if key.contains(org_id) {
            udf_list.push(get_udf_vrl(
                transform.name.to_owned(),
                transform.function.to_owned().as_str(),
                &transform.params,
                transform.num_args,
                org_id,
            )?);
        }
    }
    Ok(udf_list)
}

fn get_udf_vrl(
    fn_name: String,
    func: &str,
    params: &str,
    num_args: u8,
    org_id: &str,
) -> Result<ScalarUDF> {
    let local_func = func.trim().to_owned();
    let local_fn_params = params.to_owned();
    let local_org_id = org_id.to_owned();

    let vrl_calc = Arc::new(move |args: &[ColumnarValue]| {
        let args = ColumnarValue::values_to_arrays(args)?;
        let len = args[0].len();
        let in_params = local_fn_params.split(',').collect::<Vec<&str>>();
        let mut res_data_vec = vec![];
        let mut runtime = crate::common::utils::functions::init_vrl_runtime();

        for i in 0..len {
            let mut obj_str = String::from("");
            for (j, arg) in args.iter().enumerate() {
                let col = arg
                    .as_any()
                    .downcast_ref::<StringArray>()
                    .expect("cast failed");
                obj_str.push_str(&format!(
                    " .{} = \"{}\" \n",
                    in_params.get(j).unwrap(),
                    col.value(i).replace("\"", "\\\"")
                ));
            }
            obj_str.push_str(&format!(" \n {}", &local_func));
            match compile_vrl_function(&obj_str, &local_org_id) {
                Ok(res) => {
                    let registry = res.config.get_custom::<TableRegistry>().unwrap();
                    registry.finish_load();
                    let result = apply_vrl_fn(&mut runtime, res.program);
                    if result != json::Value::Null {
                        res_data_vec.insert(i, json::get_string_value(&result));
                    } else {
                        res_data_vec.insert(i, "".to_string());
                    }
                }
                Err(e) => {
                    log::error!("Error in vrl_transform UDF: {}", e);
                    res_data_vec.insert(i, "".to_string());
                }
            }
        }
        let result = StringArray::from(res_data_vec);
        Ok(ColumnarValue::from(Arc::new(result) as ArrayRef))
    });

    Ok(create_user_df(fn_name.as_str(), num_args, vrl_calc))
}

pub fn apply_vrl_fn(runtime: &mut Runtime, program: vrl::compiler::Program) -> json::Value {
    let obj_str = String::from("");

    let mut metadata = vrl::value::Value::from(BTreeMap::new());
    let mut target = TargetValueRef {
        value: &mut vrl::value::Value::from(obj_str),
        metadata: &mut metadata,
        secrets: &mut vrl::value::Secrets::new(),
    };
    let timezone = vrl::compiler::TimeZone::Local;
    let result = match VrlRuntime::default() {
        VrlRuntime::Ast => runtime.resolve(&mut target, &program, &timezone),
    };
    match result {
        Ok(res) => res.try_into().unwrap(),
        Err(err) => {
            log::error!("vrl_transform execute error: {}", err);
            json::Value::Null
        }
    }
}

#[cfg(test)]
mod tests {
    use datafusion::{
        arrow::{
            array::Int64Array,
            datatypes::{Field, Schema},
            record_batch::RecordBatch,
        },
        datasource::MemTable,
        prelude::SessionContext,
    };

    use super::*;

    #[tokio::test]
    async fn vrl_udf_test() {
        let sql = "select pod_id, vrltest(log) from t";

        // define a schema.
        let schema = Arc::new(Schema::new(vec![
            Field::new("log", DataType::Utf8, false),
            Field::new("pod_id", DataType::Int64, false),
        ]));

        // define data.
        let batch = RecordBatch::try_new(
            schema.clone(),
            vec![
                Arc::new(StringArray::from(vec![
                    "2 123456789010 eni-1235b8ca123456789 - - - - - - - 1431280876 1431280934 - NODATA",
                    "2 123456789010 eni-1235b8ca123456789 - - - - - - - 1431280876 1431280934 - NODATA", 
                    "2 123456789010 eni-1235b8ca123456789 - - - - - - - 1431280876 1431280934 - NODATA", 
                    "2 123456789010 eni-1235b8ca123456789 - - - - - - - 1431280876 1431280934 - NODATA",
                ])),
                Arc::new(Int64Array::from(vec![1, 2, 1, 2])),
            ],
        )
        .unwrap();

        let vrl_udf = get_udf_vrl(
            "vrltest".to_string(),
            " . = parse_aws_vpc_flow_log!(.col1) \n .http_code=200 \n .",
            "col1",
            1,
            "org1",
        )
        .unwrap();

        // declare a new context. In spark API, this corresponds to a new spark
        // SQLsession
        let ctx = SessionContext::new();
        ctx.register_udf(vrl_udf.clone());
        let provider = MemTable::try_new(schema, vec![vec![batch]]).unwrap();
        ctx.register_table("t", Arc::new(provider)).unwrap();

        let df = ctx.sql(sql).await.unwrap();
        df.clone().show().await.unwrap();
        df.schema().fields().iter().for_each(|f| {
            println!("field: {:?}", f);
        });
        let result = df.collect().await.unwrap();
        let count = result.iter().map(|batch| batch.num_rows()).sum::<usize>();
        assert_eq!(count, 4);
    }
}<|MERGE_RESOLUTION|>--- conflicted
+++ resolved
@@ -21,11 +21,7 @@
         array::{Array, ArrayRef, StringArray},
         datatypes::DataType,
     },
-<<<<<<< HEAD
-    error::DataFusionError,
-=======
     error::Result,
->>>>>>> 6d752972
     logical_expr::{ColumnarValue, ScalarUDF, Volatility},
     prelude::create_udf,
 };
@@ -34,11 +30,7 @@
 
 use crate::{common::infra::config::QUERY_FUNCTIONS, service::ingestion::compile_vrl_function};
 
-<<<<<<< HEAD
-type FnType = Arc<dyn Fn(&[ColumnarValue]) -> Result<ColumnarValue, DataFusionError> + Sync + Send>;
-=======
 type FnType = Arc<dyn Fn(&[ColumnarValue]) -> Result<ColumnarValue> + Sync + Send>;
->>>>>>> 6d752972
 
 fn create_user_df(fn_name: &str, num_args: u8, pow_scalar: FnType) -> ScalarUDF {
     let mut input_vec = vec![];
