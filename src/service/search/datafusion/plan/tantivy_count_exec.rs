// Copyright 2025 OpenObserve Inc.
//
// This program is free software: you can redistribute it and/or modify
// it under the terms of the GNU Affero General Public License as published by
// the Free Software Foundation, either version 3 of the License, or
// (at your option) any later version.
//
// This program is distributed in the hope that it will be useful
// but WITHOUT ANY WARRANTY; without even the implied warranty of
// MERCHANTABILITY or FITNESS FOR A PARTICULAR PURPOSE.  See the
// GNU Affero General Public License for more details.
//
// You should have received a copy of the GNU Affero General Public License
// along with this program.  If not, see <http://www.gnu.org/licenses/>.

use std::{any::Any, sync::Arc};

use arrow::array::{
    Array, Int64Array, TimestampMicrosecondArray, TimestampNanosecondArray, UInt64Array,
};
use config::meta::{inverted_index::InvertedIndexOptimizeMode, stream::FileKey};
use datafusion::{
    arrow::{array::RecordBatch, datatypes::SchemaRef},
    common::{Result, Statistics, internal_err},
    error::DataFusionError,
    execution::{SendableRecordBatchStream, TaskContext},
    physical_expr::{EquivalenceProperties, Partitioning},
    physical_plan::{
        DisplayAs, DisplayFormatType, ExecutionPlan, PlanProperties,
        execution_plan::{Boundedness, EmissionType},
        stream::RecordBatchStreamAdapter,
    },
};

use crate::service::search::{
    grpc::{QueryParams, storage::filter_file_list_by_tantivy_index},
    index::IndexCondition,
};

#[derive(Debug)]
pub struct TantivyOptimizeExec {
    query: Arc<QueryParams>,
    schema: SchemaRef,                       // The schema for the produced row
    file_list: Vec<FileKey>,                 // The list of files to read
    index_condition: Option<IndexCondition>, // The condition to filter the rows
    cache: PlanProperties,                   // Cached properties of this plan
    index_optimize_mode: InvertedIndexOptimizeMode, // Type of query the ttv index optimizes
}

impl TantivyOptimizeExec {
    /// Create a new TantivyOptimizeExec
    pub fn new(
        query: Arc<QueryParams>,
        schema: SchemaRef,
        file_list: Vec<FileKey>,
        index_condition: Option<IndexCondition>,
        index_optimize_mode: InvertedIndexOptimizeMode,
    ) -> Self {
        let cache = Self::compute_properties(Arc::clone(&schema));
        TantivyOptimizeExec {
            query,
            schema,
            file_list,
            index_condition,
            cache,
            index_optimize_mode,
        }
    }

    fn compute_properties(schema: SchemaRef) -> PlanProperties {
        PlanProperties::new(
            EquivalenceProperties::new(schema.clone()),
            // Output Partitioning
            Partitioning::UnknownPartitioning(1),
            // Execution Mode
            EmissionType::Final,
            Boundedness::Bounded,
        )
    }
}

impl DisplayAs for TantivyOptimizeExec {
    fn fmt_as(&self, _t: DisplayFormatType, f: &mut std::fmt::Formatter) -> std::fmt::Result {
        // display up to 5 file keys,
        let file_keys = self
            .file_list
            .iter()
            .take(5)
            .map(|file_key| file_key.key.clone())
            .collect::<Vec<String>>()
            .join(", ");
        write!(
            f,
            "TantivyOptimizeExec: files: {}, file_list: [{file_keys}]",
            self.file_list.len()
        )
    }
}

impl ExecutionPlan for TantivyOptimizeExec {
    fn name(&self) -> &'static str {
        "TantivyOptimizeExec"
    }

    fn as_any(&self) -> &dyn Any {
        self
    }

    fn properties(&self) -> &PlanProperties {
        &self.cache
    }

    fn children(&self) -> Vec<&Arc<dyn ExecutionPlan>> {
        vec![]
    }

    fn with_new_children(
        self: Arc<Self>,
        _: Vec<Arc<dyn ExecutionPlan>>,
    ) -> Result<Arc<dyn ExecutionPlan>> {
        Ok(self)
    }

    fn execute(
        &self,
        partition: usize,
        _context: Arc<TaskContext>,
    ) -> Result<SendableRecordBatchStream> {
        if partition >= 1 {
            return internal_err!(
                "TantivyOptimizeExec invalid partition {partition} (expected partition: 0)"
            );
        }

        let fut = adapt_tantivy_result(
            self.query.clone(),
            self.file_list.clone(),
            self.index_condition.clone(),
            self.schema.clone(),
            self.index_optimize_mode.clone(),
        );
        let stream = futures::stream::once(fut);
        Ok(Box::pin(RecordBatchStreamAdapter::new(
            self.schema.clone(),
            stream,
        )))
    }

    fn statistics(&self) -> Result<Statistics> {
        Ok(Statistics::new_unknown(&self.schema))
    }
}

async fn adapt_tantivy_result(
    query: Arc<QueryParams>,
    mut file_list: Vec<FileKey>,
    index_condition: Option<IndexCondition>,
    schema: SchemaRef,
    idx_optimize_mode: InvertedIndexOptimizeMode,
) -> Result<RecordBatch> {
    let (idx_took, error, total_hits, histogram_counts) = filter_file_list_by_tantivy_index(
        query.clone(),
        &mut file_list,
        index_condition,
        Some(idx_optimize_mode.clone()),
    )
    .await
    .map_err(|e| DataFusionError::External(Box::new(e)))?;

    if error {
        return internal_err!("Error while filtering file list by Tantivy index");
    }

    log::info!(
        "[trace_id {}] search->storage: stream {}/{}/{}, TantivyOptimizeExec execution time {} ms",
        query.trace_id,
        query.org_id,
        query.stream_type,
        query.stream_name,
        idx_took
    );

    let array = match idx_optimize_mode {
        InvertedIndexOptimizeMode::SimpleCount => {
            vec![Arc::new(Int64Array::from(vec![total_hits as i64])) as Arc<dyn Array>]
        }
        InvertedIndexOptimizeMode::SimpleHistogram(min_value, bucket_width, num_buckets) => {
            create_histogram_arrow_array(
                &schema,
                histogram_counts,
                min_value,
                bucket_width,
                num_buckets,
            )?
        }
        _ => {
            return internal_err!(
                "Only count and histogram optimize modes are supported by TantivyOptimizeExec"
            );
        }
    };

    RecordBatch::try_new(schema, array).map_err(|e| {
<<<<<<< HEAD
        DataFusionError::Internal(format!("TantivyCountExec create record batch error: {e}"))
=======
        DataFusionError::Internal(format!(
            "TantivyOptimizeExec create record batch error: {e}",
        ))
>>>>>>> ab5c296f
    })
}

/// Creates a RecordBatch containing histogram data with timestamps and counts
///
/// Parameters:
/// - schema: The expected schema for the result
/// - histogram_counts: Vector of counts for each histogram bucket
/// - min_value: The minimum timestamp value (start of first bucket)
/// - bucket_width: Width of each bucket in microseconds
/// - num_buckets: Expected number of buckets
fn create_histogram_arrow_array(
    schema: &SchemaRef,
    histogram_counts: Vec<u64>,
    min_value: i64,
    bucket_width: u64,
    num_buckets: usize,
) -> Result<Vec<Arc<dyn arrow::array::Array>>, DataFusionError> {
    // Validate inputs
    if bucket_width == 0 {
        return Err(DataFusionError::Internal(
            "Histogram bucket width cannot be zero".to_string(),
        ));
    }

    // Verify schema has expected structure
    if schema.fields().len() != 2 {
        return Err(DataFusionError::Internal(format!(
            "Expected schema with 2 fields for histogram, got {}",
            schema.fields().len()
        )));
    }

    // Ensure we have the right number of buckets (pad or truncate if necessary)
    let normalized_counts = if histogram_counts.len() != num_buckets {
        log::warn!(
            "Histogram counts length ({}) doesn't match expected buckets ({}), normalizing data",
            histogram_counts.len(),
            num_buckets
        );
        let mut normalized = histogram_counts;
        normalized.resize(num_buckets, 0);
        normalized
    } else {
        histogram_counts
    };

    // Pre-allocate vectors with exact capacity
    let mut timestamp_values = Vec::with_capacity(num_buckets);
    let mut count_values = Vec::with_capacity(num_buckets);

    for (i, &count) in normalized_counts.iter().enumerate() {
        if count > 0 {
            let bucket_offset = i64::try_from(i)
                .and_then(|i| i64::try_from(bucket_width).map(|w| i * w))
                .map_err(|_| {
                    DataFusionError::Internal(
                        "Bucket timestamp calculation would overflow".to_string(),
                    )
                })?;
            let bucket_timestamp = min_value.checked_add(bucket_offset).ok_or_else(|| {
                DataFusionError::Internal("Bucket timestamp calculation would overflow".to_string())
            })?;
            timestamp_values.push(bucket_timestamp);
            count_values.push(count as i64);
        }
    }

    // Get field data types from schema to ensure we create the right array types
    let timestamp_field = &schema.fields()[0];
    let count_field = &schema.fields()[1];

    // Create arrays with proper types based on schema
    let timestamp_array = match timestamp_field.data_type() {
        arrow_schema::DataType::Timestamp(arrow_schema::TimeUnit::Microsecond, _) => {
            Arc::new(TimestampMicrosecondArray::from(timestamp_values)) as Arc<dyn Array>
        }
        arrow_schema::DataType::Timestamp(arrow_schema::TimeUnit::Nanosecond, _) => {
            // Convert microseconds to nanoseconds
            let nano_values = timestamp_values
                .iter()
                .map(|&ts| {
                    ts.checked_mul(1000).ok_or_else(|| {
                        DataFusionError::Internal(
                            "Timestamp conversion to nanoseconds would overflow".to_string(),
                        )
                    })
                })
                .collect::<Result<Vec<_>, DataFusionError>>()?;
            Arc::new(TimestampNanosecondArray::from(nano_values)) as Arc<dyn Array>
        }
        // Handle other timestamp types as needed
        _ => {
            return Err(DataFusionError::Internal(format!(
                "Unexpected timestamp type in histogram schema: {:?}",
                timestamp_field.data_type()
            )));
        }
    };

    // Create count array
    let count_array = match count_field.data_type() {
        arrow_schema::DataType::Int64 => Arc::new(Int64Array::from(count_values)) as Arc<dyn Array>,
        arrow_schema::DataType::UInt64 => {
            // Convert to unsigned if schema requires it
            let u64_values = count_values.iter().map(|&c| c as u64).collect::<Vec<_>>();
            Arc::new(UInt64Array::from(u64_values)) as Arc<dyn Array>
        }
        // Add other numeric types as needed
        _ => {
            return Err(DataFusionError::Internal(format!(
                "Unexpected count type in histogram schema: {:?}",
                count_field.data_type()
            )));
        }
    };

    Ok(vec![timestamp_array, count_array])
}<|MERGE_RESOLUTION|>--- conflicted
+++ resolved
@@ -201,13 +201,9 @@
     };
 
     RecordBatch::try_new(schema, array).map_err(|e| {
-<<<<<<< HEAD
-        DataFusionError::Internal(format!("TantivyCountExec create record batch error: {e}"))
-=======
         DataFusionError::Internal(format!(
             "TantivyOptimizeExec create record batch error: {e}",
         ))
->>>>>>> ab5c296f
     })
 }
 
