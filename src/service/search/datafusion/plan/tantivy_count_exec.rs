--- conflicted
+++ resolved
@@ -24,14 +24,9 @@
     execution::{SendableRecordBatchStream, TaskContext},
     physical_expr::{EquivalenceProperties, Partitioning},
     physical_plan::{
-<<<<<<< HEAD
         execution_plan::{Boundedness, EmissionType},
         stream::RecordBatchStreamAdapter,
         DisplayAs, DisplayFormatType, ExecutionPlan, PlanProperties,
-=======
-        DisplayAs, DisplayFormatType, ExecutionMode, ExecutionPlan, PlanProperties,
-        stream::RecordBatchStreamAdapter,
->>>>>>> 595490ea
     },
 };
 
