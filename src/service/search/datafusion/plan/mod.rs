// Copyright 2025 OpenObserve Inc.
//
// This program is free software: you can redistribute it and/or modify
// it under the terms of the GNU Affero General Public License as published by
// the Free Software Foundation, either version 3 of the License, or
// (at your option) any later version.
//
// This program is distributed in the hope that it will be useful
// but WITHOUT ANY WARRANTY; without even the implied warranty of
// MERCHANTABILITY or FITNESS FOR A PARTICULAR PURPOSE.  See the
// GNU Affero General Public License for more details.
//
// You should have received a copy of the GNU Affero General Public License
// along with this program.  If not, see <http://www.gnu.org/licenses/>.

pub mod deduplication;
pub mod deduplication_exec;
<<<<<<< HEAD
pub mod projections;
pub mod tantivy_count_exec;
=======
pub mod tantivy_optimize_exec;
>>>>>>> d282bf8e
<|MERGE_RESOLUTION|>--- conflicted
+++ resolved
@@ -15,9 +15,5 @@
 
 pub mod deduplication;
 pub mod deduplication_exec;
-<<<<<<< HEAD
 pub mod projections;
-pub mod tantivy_count_exec;
-=======
-pub mod tantivy_optimize_exec;
->>>>>>> d282bf8e
+pub mod tantivy_optimize_exec;