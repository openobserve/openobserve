// Copyright 2025 OpenObserve Inc.
//
// This program is free software: you can redistribute it and/or modify
// it under the terms of the GNU Affero General Public License as published by
// the Free Software Foundation, either version 3 of the License, or
// (at your option) any later version.
//
// This program is distributed in the hope that it will be useful
// but WITHOUT ANY WARRANTY; without even the implied warranty of
// MERCHANTABILITY or FITNESS FOR A PARTICULAR PURPOSE.  See the
// GNU Affero General Public License for more details.
//
// You should have received a copy of the GNU Affero General Public License
// along with this program.  If not, see <http://www.gnu.org/licenses/>.

use std::{
    any::Any,
    collections::HashMap,
    ops::Sub,
    sync::Arc,
    task::{Context, Poll},
};

use arrow::record_batch::RecordBatch;
use arrow_flight::{
    FlightData, Ticket, flight_service_client::FlightServiceClient,
    utils::flight_data_to_arrow_batch,
};
use arrow_schema::{Schema, SchemaRef};
use config::{
    meta::{
        cluster::NodeInfo,
        search::{ScanStats, SearchEventType},
    },
    utils::{rand::generate_random_string, size::bytes_to_human_readable},
};
use datafusion::{
    common::{DataFusionError, Result, Statistics},
    execution::{RecordBatchStream, SendableRecordBatchStream, TaskContext},
    physical_expr::{EquivalenceProperties, Partitioning},
    physical_plan::{
        DisplayAs, DisplayFormatType, ExecutionPlan, PlanProperties,
        execution_plan::{Boundedness, EmissionType},
        stream::RecordBatchStreamAdapter,
    },
};
use datafusion_proto::bytes::physical_plan_to_bytes_with_extension_codec;
use futures::{Stream, StreamExt, TryStreamExt};
use opentelemetry::trace::{Span, TraceId, Tracer};
use parking_lot::Mutex;
use prost::Message;
use proto::cluster_rpc;
use tonic::{
    Streaming,
    codec::CompressionEncoding,
    metadata::{MetadataKey, MetadataValue},
};

use super::{
    codec::{ComposedPhysicalExtensionCodec, EmptyExecPhysicalExtensionCodec},
    node::RemoteScanNode,
};
use crate::service::{
    grpc::get_cached_channel,
    search::{
        MetadataMap,
        inspector::{SearchInspectorFieldsBuilder, search_inspector_fields},
    },
};

/// Execution plan for empty relation with produce_one_row=false
#[derive(Debug)]
pub struct RemoteScanExec {
    input: Arc<dyn ExecutionPlan>,
    remote_scan_node: RemoteScanNode,
    partitions: usize,
    cache: PlanProperties,
    pub scan_stats: Arc<Mutex<ScanStats>>,
    pub partial_err: Arc<Mutex<String>>,
}

impl RemoteScanExec {
    /// Create a new RemoteScanExec
    pub fn new(
        input: Arc<dyn ExecutionPlan>,
        mut remote_scan_node: RemoteScanNode,
    ) -> Result<Self> {
        let output_partitions = remote_scan_node.nodes.len();
        let cache = Self::compute_properties(Arc::clone(&input.schema()), output_partitions);

        // serialize the input plan and set it as the plan for the remote scan node
        let proto = ComposedPhysicalExtensionCodec {
            codecs: vec![Arc::new(EmptyExecPhysicalExtensionCodec {})],
        };
        let physical_plan_bytes =
            physical_plan_to_bytes_with_extension_codec(input.clone(), &proto)?;
        remote_scan_node.set_plan(physical_plan_bytes.to_vec());

        Ok(RemoteScanExec {
            input,
            remote_scan_node,
            partitions: output_partitions,
            cache,
            scan_stats: Arc::new(Mutex::new(ScanStats::default())),
            partial_err: Arc::new(Mutex::new(String::new())),
        })
    }

    fn output_partitioning_helper(n_partitions: usize) -> Partitioning {
        Partitioning::UnknownPartitioning(n_partitions)
    }

    /// This function creates the cache object that stores the plan properties such as schema,
    /// equivalence properties, ordering, partitioning, etc.
    fn compute_properties(schema: SchemaRef, n_partitions: usize) -> PlanProperties {
        let eq_properties = EquivalenceProperties::new(schema);
        let output_partitioning = Self::output_partitioning_helper(n_partitions);
        PlanProperties::new(
            eq_properties,
            // Output Partitioning
            output_partitioning,
            // Execution Mode
            EmissionType::Incremental,
            Boundedness::Bounded,
        )
    }
}

impl DisplayAs for RemoteScanExec {
    fn fmt_as(&self, _t: DisplayFormatType, f: &mut std::fmt::Formatter) -> std::fmt::Result {
        write!(
            f,
            "RemoteScanExec: input_partitions=output_partitions={}",
            self.partitions,
        )
    }
}

impl ExecutionPlan for RemoteScanExec {
    fn name(&self) -> &'static str {
        "RemoteScanExec"
    }

    /// Return a reference to Any that can be used for downcasting
    fn as_any(&self) -> &dyn Any {
        self
    }

    fn schema(&self) -> SchemaRef {
        Arc::clone(&self.input.schema())
    }

    fn properties(&self) -> &PlanProperties {
        &self.cache
    }

    fn children(&self) -> Vec<&Arc<dyn ExecutionPlan>> {
        vec![&self.input]
    }

    fn with_new_children(
        self: Arc<Self>,
        _: Vec<Arc<dyn ExecutionPlan>>,
    ) -> Result<Arc<dyn ExecutionPlan>> {
        Ok(self)
    }

    fn execute(
        &self,
        partition: usize,
        _context: Arc<TaskContext>,
    ) -> Result<SendableRecordBatchStream> {
        let fut = get_remote_batch(
            self.remote_scan_node.clone(),
            partition,
            self.input.schema().clone(),
            self.scan_stats.clone(),
            self.partial_err.clone(),
        );
        let stream = futures::stream::once(fut).try_flatten();
        Ok(Box::pin(RecordBatchStreamAdapter::new(
            self.schema().clone(),
            stream,
        )))
    }

    fn statistics(&self) -> Result<Statistics> {
        Ok(Statistics::new_unknown(&self.schema()))
    }
}

async fn get_remote_batch(
    remote_scan_node: RemoteScanNode,
    partition: usize,
    schema: SchemaRef,
    scan_stats: Arc<Mutex<ScanStats>>,
    partial_err: Arc<Mutex<String>>,
) -> Result<SendableRecordBatchStream> {
    let start = std::time::Instant::now();
    let cfg = config::get_config();
    let trace_id = remote_scan_node.query_identifier.trace_id.clone();
    let org_id = remote_scan_node.query_identifier.org_id.clone();
    let context = remote_scan_node.opentelemetry_context.clone();
    let node = remote_scan_node.nodes[partition].clone();
    let is_super = remote_scan_node.super_cluster_info.is_super_cluster;
    let is_querier = node.is_querier();
    let is_ingester = node.is_ingester();
    let search_type = remote_scan_node
        .super_cluster_info
        .search_event_type
        .as_ref()
        .and_then(|s| s.as_str().try_into().ok());

    // check timeout for ingester
    let mut timeout = remote_scan_node.search_infos.timeout;
    if matches!(search_type, Some(SearchEventType::UI)) && is_ingester {
        timeout = std::cmp::min(timeout, cfg.limit.query_ingester_timeout);
    }
    if timeout == 0 {
        timeout = cfg.limit.query_timeout;
    }

    // fast return for empty file list querier node
    if !is_super && is_querier && !is_ingester && remote_scan_node.is_file_list_empty(partition) {
        return Ok(get_empty_record_batch_stream(
            trace_id,
            schema,
            node.get_grpc_addr(),
            is_querier,
            partial_err,
            tonic::Status::new(tonic::Code::Ok, ""),
            start,
        ));
    }

    let mut request = remote_scan_node.get_flight_search_request(partition);
    request.set_job_id(generate_random_string(7));
    request.set_partition(partition);
    request.search_info.timeout = timeout as i64;

    log::info!(
        "[trace_id {}] flight->search: request node: {}, query_type: {}, is_super: {}, is_querier: {}, timeout: {}, files: {}",
        trace_id,
        &node.get_grpc_addr(),
        search_type.unwrap_or(SearchEventType::UI),
        is_super,
        is_querier,
        timeout,
        request.search_info.file_id_list.len(),
    );

    let request: cluster_rpc::FlightSearchRequest = request.into();
    let mut buf: Vec<u8> = Vec::new();
    request
        .encode(&mut buf)
        .map_err(|e| datafusion::common::DataFusionError::Internal(format!("{e:?}")))?;

    let mut request = tonic::Request::new(Ticket {
        ticket: buf.clone().into(),
    });

    let org_id: MetadataValue<_> = org_id
        .parse()
        .map_err(|_| DataFusionError::Internal("invalid org_id".to_string()))?;

    opentelemetry::global::get_text_map_propagator(|propagator| {
        propagator.inject_context(&context, &mut MetadataMap(request.metadata_mut()))
    });

    let org_header_key: MetadataKey<_> = cfg
        .grpc
        .org_header_key
        .parse()
        .map_err(|_| DataFusionError::Internal("invalid org_header_key".to_string()))?;
    let token: MetadataValue<_> = node
        .get_auth_token()
        .parse()
        .map_err(|_| DataFusionError::Internal("invalid token".to_string()))?;
    let channel = match get_cached_channel(&node.get_grpc_addr()).await {
        Ok(channel) => channel,
        Err(e) => {
            log::error!(
                "[trace_id {}] flight->search: node: {}, connect err: {:?}",
                trace_id.clone(),
                &node.get_grpc_addr(),
                e
            );
            return Ok(get_empty_record_batch_stream(
                trace_id,
                schema,
                node.get_grpc_addr(),
                is_querier,
                partial_err,
                e,
                start,
            ));
        }
    };

    let mut client =
        FlightServiceClient::with_interceptor(channel, move |mut req: tonic::Request<()>| {
            req.metadata_mut().insert("authorization", token.clone());
            req.metadata_mut()
                .insert(org_header_key.clone(), org_id.clone());
            req.set_timeout(std::time::Duration::from_secs(timeout));
            Ok(req)
        });
    client = client
        .send_compressed(CompressionEncoding::Gzip)
        .accept_compressed(CompressionEncoding::Gzip)
        .max_decoding_message_size(cfg.grpc.max_message_size * 1024 * 1024)
        .max_encoding_message_size(cfg.grpc.max_message_size * 1024 * 1024);

    log::info!(
        "[trace_id {}] flight->search: prepare to request node: {}, is_super: {}, is_querier: {}",
        trace_id,
        &node.get_grpc_addr(),
        is_super,
        is_querier,
    );

    let mut stream = match client.do_get(request).await {
        Ok(stream) => stream,
        Err(e) => {
            if e.code() == tonic::Code::Cancelled || e.code() == tonic::Code::DeadlineExceeded {
                return Ok(get_empty_record_batch_stream(
                    trace_id,
                    schema,
                    node.get_grpc_addr(),
                    is_querier,
                    partial_err,
                    e,
                    start,
                ));
            }
            log::error!(
                "[trace_id {}] flight->search: response node: {}, is_super: {}, is_querier: {}, err: {:?}, took: {} ms",
                trace_id,
                node.get_grpc_addr(),
                is_super,
                is_querier,
                e,
                start.elapsed().as_millis(),
            );
            return Err(DataFusionError::Execution(e.to_string()));
        }
    }
    .into_inner();

    log::info!(
        "[trace_id {}] flight->search: prepare to response node: {}, is_super: {}, is_querier: {}",
        trace_id,
        &node.get_grpc_addr(),
        is_super,
        is_querier,
    );

    // the schema should be the first message returned, else client should error
    let flight_data = match stream.message().await {
        Ok(Some(flight_data)) => flight_data,
        Ok(None) => {
            log::error!(
                "[trace_id {}] flight->search: response node: {}, is_super: {}, is_querier: {}, err: {}, took: {} ms",
                trace_id,
                node.get_grpc_addr(),
                is_super,
                is_querier,
                "No schema returned",
                start.elapsed().as_millis(),
            );
            return Err(DataFusionError::Execution("No schema returned".to_string()));
        }
        Err(e) => {
            if e.code() == tonic::Code::Cancelled || e.code() == tonic::Code::DeadlineExceeded {
                return Ok(get_empty_record_batch_stream(
                    trace_id,
                    schema,
                    node.get_grpc_addr(),
                    is_querier,
                    partial_err,
                    e,
                    start,
                ));
            }
            log::error!(
                "[trace_id {}] flight->search: response node: {}, is_super: {}, is_querier: {}, err: {:?}, took: {} ms",
                trace_id,
                node.get_grpc_addr(),
                is_super,
                is_querier,
                e,
                start.elapsed().as_millis(),
            );
            return Err(DataFusionError::Execution(e.to_string()));
        }
    };

    // convert FlightData to a stream
    let schema = match Schema::try_from(&flight_data) {
        Ok(schema) => Arc::new(schema),
        Err(e) => {
            log::error!(
                "[trace_id {}] flight->search: response node: {}, is_super: {}, is_querier: {}, err: {:?}, took: {} ms",
                trace_id,
                node.get_grpc_addr(),
                is_super,
                is_querier,
                e,
                start.elapsed().as_millis(),
            );
            return Err(DataFusionError::Execution("No schema returned".to_string()));
        }
    };

    let mut files = 0;
    let mut scan_size = 0;
    if let Some(stats) = schema.metadata().get("scan_stats") {
        let stats: ScanStats = serde_json::from_str(stats).unwrap_or_default();
        files = stats.files;
        scan_size = stats.original_size;
        scan_stats.lock().add(&stats);
    }

    Ok(Box::pin(FlightStream::new(
        trace_id,
        context,
        schema,
        stream,
        node,
        is_super,
        is_querier,
        files,
        scan_size,
        partial_err,
        start,
        timeout,
    )))
}

fn get_empty_record_batch_stream(
    trace_id: String,
    schema: SchemaRef,
    node_addr: String,
    is_querier: bool,
    partial_err: Arc<Mutex<String>>,
    e: tonic::Status,
    start: std::time::Instant,
) -> SendableRecordBatchStream {
    if e.code() != tonic::Code::Ok {
        log::info!(
            "[trace_id {}] flight->search: response node: {}, is_querier: {}, err: {:?}, took: {} ms",
            trace_id,
            node_addr,
            is_querier,
            e,
            start.elapsed().as_millis(),
        );
        process_partial_err(partial_err, e);
    }
    let stream = futures::stream::empty::<Result<RecordBatch>>();
    Box::pin(RecordBatchStreamAdapter::new(schema, stream))
}

fn process_partial_err(partial_err: Arc<Mutex<String>>, e: tonic::Status) {
    let mut guard = partial_err.lock();
    let partial_err = guard.clone();
    if partial_err.is_empty() {
        guard.push_str(e.to_string().as_str());
    } else {
        guard.push_str(format!(" \n {e}").as_str());
    }
}

struct FlightStream {
    trace_id: String,
    parent_cx: opentelemetry::Context,
    schema: SchemaRef,
    stream: Streaming<FlightData>,
    node: Arc<dyn NodeInfo>,
    is_super: bool,
    is_querier: bool,
    files: i64,
    scan_size: i64,
    num_rows: usize,
    partial_err: Arc<Mutex<String>>,
    start: std::time::Instant,
    timeout: u64,
}

impl FlightStream {
    #[allow(clippy::too_many_arguments)]
    fn new(
        trace_id: String,
        parent_cx: opentelemetry::Context,
        schema: SchemaRef,
        stream: Streaming<FlightData>,
        node: Arc<dyn NodeInfo>,
        is_super: bool,
        is_querier: bool,
        files: i64,
        scan_size: i64,
        partial_err: Arc<Mutex<String>>,
        start: std::time::Instant,
        timeout: u64,
    ) -> Self {
        Self {
            trace_id,
            parent_cx,
            schema,
            stream,
            node,
            is_super,
            is_querier,
            files,
            scan_size,
            num_rows: 0,
            partial_err,
            start,
            timeout,
        }
    }

    fn create_stream_end_span(
        &self,
    ) -> Result<opentelemetry::trace::SpanContext, infra::errors::Error> {
        let tracer = opentelemetry::global::tracer("FlightSenderStream");

        let now = std::time::SystemTime::now();
        let duration = self.start.elapsed();
        let start_time = now.sub(duration);

        let trace_id = self
            .trace_id
            .split('-')
            .next()
            .and_then(|id| TraceId::from_hex(id).ok());
        match trace_id {
            Some(trace_id) => {
                let mut span = tracer
                    .span_builder("service:search:flight::do_get_stream")
                    .with_trace_id(trace_id)
                    .with_start_time(start_time)
                    .with_attributes(vec![opentelemetry::KeyValue::new(
                        "duration",
                        duration.as_nanos() as i64,
                    )])
                    .start_with_context(&tracer, &self.parent_cx);

                let span_context = span.span_context().clone();
                let search_role = if self.is_super {
                    "leader".to_string()
                } else {
                    "follower".to_string()
                };
                let event = search_inspector_fields(
                    format!(
                        "[trace_id {}] flight->search: response node: {}, is_super: {}, is_querier: {}, files: {}, scan_size: {} mb, num_rows: {}, took: {} ms",
                        self.trace_id,
                        self.node.get_grpc_addr(),
                        self.is_super,
                        self.is_querier,
                        self.files,
                        self.scan_size / 1024 / 1024,
                        self.num_rows,
                        self.start.elapsed().as_millis(),
                    ),
                    SearchInspectorFieldsBuilder::new()
                        .node_name(self.node.get_name())
                        .region(self.node.get_region())
                        .cluster(self.node.get_cluster())
                        .component("remote scan streaming".to_string())
                        .search_role(search_role)
                        .duration(self.start.elapsed().as_millis() as usize)
                        .desc(format!(
                            "remote scan search files: {}, scan_size: {}, num_rows: {}",
                            self.files,
                            bytes_to_human_readable(self.scan_size as f64),
                            self.num_rows
                        ))
                        .build(),
                );

                span.add_event_with_timestamp(event, now, vec![]);
                span.end_with_timestamp(now);
                Ok(span_context)
            }
            None => Err(infra::errors::Error::Message(format!(
                "Invalid trace id: {}",
                self.trace_id
            ))),
        }
    }
}

impl Stream for FlightStream {
    type Item = Result<RecordBatch>;

    fn poll_next(
        mut self: std::pin::Pin<&mut Self>,
        cx: &mut Context<'_>,
    ) -> Poll<Option<Self::Item>> {
        if self.start.elapsed().as_secs() > self.timeout {
            let e = tonic::Status::new(tonic::Code::DeadlineExceeded, "timeout");
            log::error!(
                "[trace_id {}] flight->search: response node: {}, is_super: {}, is_querier: {}, err: {:?}, took: {} ms",
                self.trace_id,
                self.node.get_grpc_addr(),
                self.is_super,
                self.is_querier,
                e,
                self.start.elapsed().as_millis(),
<<<<<<< HEAD
                e
=======
>>>>>>> 94444474
            );
            process_partial_err(self.partial_err.clone(), e);
            return Poll::Ready(None);
        }

        let dictionaries_by_field = HashMap::new();
        match self.stream.poll_next_unpin(cx) {
            Poll::Ready(Some(Ok(flight_data))) => {
                let record_batch = flight_data_to_arrow_batch(
                    &flight_data,
                    self.schema.clone(),
                    &dictionaries_by_field,
                )?;
                self.num_rows += record_batch.num_rows();
                Poll::Ready(Some(Ok(record_batch)))
            }
            Poll::Ready(None) => Poll::Ready(None),
            Poll::Pending => Poll::Pending,
            Poll::Ready(Some(Err(e))) => {
                log::error!(
                    "[trace_id {}] flight->search: response node: {}, is_super: {}, is_querier: {}, err: {:?}, took: {} ms",
                    self.trace_id,
                    self.node.get_grpc_addr(),
                    self.is_super,
                    self.is_querier,
                    e,
                    self.start.elapsed().as_millis(),
                );
                process_partial_err(self.partial_err.clone(), e);
                Poll::Ready(None)
            }
        }
    }
}

impl Drop for FlightStream {
    fn drop(&mut self) {
        let cfg = config::get_config();
        if (cfg.common.tracing_enabled || cfg.common.tracing_search_enabled)
            && let Err(e) = self.create_stream_end_span()
        {
            log::error!("error creating stream span: {e}");
        }
        log::info!(
            "[trace_id {}] flight->search: response node: {}, is_super: {}, is_querier: {}, files: {}, scan_size: {} mb, num_rows: {}, took: {} ms",
            self.trace_id,
            self.node.get_grpc_addr(),
            self.is_super,
            self.is_querier,
            self.files,
            self.scan_size / 1024 / 1024,
            self.num_rows,
            self.start.elapsed().as_millis()
        );
    }
}

impl RecordBatchStream for FlightStream {
    /// Get the schema
    fn schema(&self) -> SchemaRef {
        Arc::clone(&self.schema)
    }
}<|MERGE_RESOLUTION|>--- conflicted
+++ resolved
@@ -609,10 +609,6 @@
                 self.is_querier,
                 e,
                 self.start.elapsed().as_millis(),
-<<<<<<< HEAD
-                e
-=======
->>>>>>> 94444474
             );
             process_partial_err(self.partial_err.clone(), e);
             return Poll::Ready(None);
