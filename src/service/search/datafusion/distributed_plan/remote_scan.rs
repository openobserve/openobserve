--- conflicted
+++ resolved
@@ -567,11 +567,8 @@
                     ),
                     SearchInspectorFieldsBuilder::new()
                         .node_name(self.node.get_name())
-<<<<<<< HEAD
-=======
                         .region(self.node.get_region())
                         .cluster(self.node.get_cluster())
->>>>>>> ab5c296f
                         .component("remote scan streaming".to_string())
                         .search_role(search_role)
                         .duration(self.start.elapsed().as_millis() as usize)
