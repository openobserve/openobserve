--- conflicted
+++ resolved
@@ -95,10 +95,7 @@
             start_time: self.req.time_range.as_ref().map(|x| x.0).unwrap_or(0),
             end_time: self.req.time_range.as_ref().map(|x| x.1).unwrap_or(0),
             timeout: self.req.timeout as u64,
-<<<<<<< HEAD
             use_cache: self.req.use_cache,
-=======
->>>>>>> 7c72f804
             histogram_interval: self.req.histogram_interval,
         };
 
@@ -203,10 +200,7 @@
     pub start_time: i64,
     pub end_time: i64,
     pub timeout: u64,
-<<<<<<< HEAD
     pub use_cache: bool,
-=======
->>>>>>> 7c72f804
     pub histogram_interval: i64,
 }
 
@@ -235,10 +229,7 @@
             start_time: self.start_time,
             end_time: self.end_time,
             timeout: self.timeout as i64,
-<<<<<<< HEAD
             use_cache: self.use_cache,
-=======
->>>>>>> 7c72f804
             histogram_interval: self.histogram_interval,
         }
     }
