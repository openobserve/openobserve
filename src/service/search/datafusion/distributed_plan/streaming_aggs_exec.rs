--- conflicted
+++ resolved
@@ -450,7 +450,6 @@
         }
         self.start_ok && self.end_ok
     }
-<<<<<<< HEAD
 
     pub fn get_file_path(&self) -> String {
         self.file_path.clone()
@@ -491,7 +490,6 @@
     }
 
     Ok(cache_result.is_complete_match)
-=======
 }
 
 #[cfg(test)]
@@ -583,5 +581,4 @@
         let cacher_len = cache.cacher.lock().len();
         assert_eq!(cacher_len, 3);
     }
->>>>>>> 138e7e29
 }