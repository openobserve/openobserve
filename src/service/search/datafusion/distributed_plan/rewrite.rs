// Copyright 2025 OpenObserve Inc.
//
// This program is free software: you can redistribute it and/or modify
// it under the terms of the GNU Affero General Public License as published by
// the Free Software Foundation, either version 3 of the License, or
// (at your option) any later version.
//
// This program is distributed in the hope that it will be useful
// but WITHOUT ANY WARRANTY; without even the implied warranty of
// MERCHANTABILITY or FITNESS FOR A PARTICULAR PURPOSE.  See the
// GNU Affero General Public License for more details.
//
// You should have received a copy of the GNU Affero General Public License
// along with this program.  If not, see <http://www.gnu.org/licenses/>.

use std::sync::Arc;

use config::meta::{cluster::NodeInfo, inverted_index::InvertedIndexOptimizeMode, stream::FileKey};
use datafusion::{
    common::{
        Result, TableReference,
        tree_node::{Transformed, TreeNode, TreeNodeRecursion, TreeNodeRewriter, TreeNodeVisitor},
    },
    physical_expr::{LexOrdering, utils::collect_columns},
    physical_plan::{
        ExecutionPlan, ExecutionPlanProperties, Partitioning,
        aggregates::AggregateExec,
        repartition::RepartitionExec,
        sorts::{sort::SortExec, sort_preserving_merge::SortPreservingMergeExec},
    },
};
use hashbrown::{HashMap, HashSet};
use proto::cluster_rpc::KvItem;

use super::{empty_exec::NewEmptyExec, node::RemoteScanNodes, remote_scan::RemoteScanExec};
use crate::service::search::{index::IndexCondition, request::Request};

// add remote scan to physical plan
pub struct RemoteScanRewriter {
    pub remote_scan_nodes: RemoteScanNodes,
    pub is_changed: bool,
}

impl RemoteScanRewriter {
    #[allow(clippy::too_many_arguments)]
    pub fn new(
        req: Request,
        nodes: Vec<Arc<dyn NodeInfo>>,
        file_id_lists: HashMap<TableReference, Vec<Vec<i64>>>,
        idx_file_list: Vec<FileKey>,
        equal_keys: HashMap<TableReference, Vec<KvItem>>,
        match_all_keys: Vec<String>,
        index_condition: Option<IndexCondition>,
        index_optimize_mode: Option<InvertedIndexOptimizeMode>,
        is_leader: bool,
        opentelemetry_context: opentelemetry::Context,
    ) -> Self {
        Self {
            remote_scan_nodes: RemoteScanNodes::new(
                req,
                nodes,
                file_id_lists,
                idx_file_list,
                equal_keys,
                match_all_keys,
                index_condition,
                index_optimize_mode,
                is_leader,
                opentelemetry_context,
            ),
            is_changed: false,
        }
    }
}

impl TreeNodeRewriter for RemoteScanRewriter {
    type Node = Arc<dyn ExecutionPlan>;

    fn f_up(&mut self, node: Arc<dyn ExecutionPlan>) -> Result<Transformed<Self::Node>> {
        if node.name() == "RepartitionExec" || node.name() == "CoalescePartitionsExec" {
            let mut visitor = TableNameVisitor::new();
            node.visit(&mut visitor)?;
            if visitor.is_remote_scan {
                let table_name = visitor.table_name.clone().unwrap();
                let input = node.children()[0];
                let remote_scan = Arc::new(RemoteScanExec::new(
                    input.clone(),
                    self.remote_scan_nodes.get_remote_node(&table_name),
                )?);
                let output_partitioning =
                    Partitioning::RoundRobinBatch(input.output_partitioning().partition_count());
                let repartition =
                    Arc::new(RepartitionExec::try_new(remote_scan, output_partitioning)?);
                let new_node = node.with_new_children(vec![repartition])?;
                self.is_changed = true;
                return Ok(Transformed::yes(new_node));
            }
        } else if node.name() == "SortPreservingMergeExec" {
            let mut visitor = TableNameVisitor::new();
            node.visit(&mut visitor)?;
            if visitor.is_remote_scan {
                let table_name = visitor.table_name.clone().unwrap();
                let follow_merge_node = node.clone();
                let new_input =
                    follow_merge_node.with_new_children(vec![node.children()[0].clone()])?;

                let remote_scan = Arc::new(RemoteScanExec::new(
                    new_input,
                    self.remote_scan_nodes.get_remote_node(&table_name),
                )?);
                let new_node = node.with_new_children(vec![remote_scan])?;
                self.is_changed = true;
                return Ok(Transformed::yes(new_node));
            }
        } else if node.name() == "UnionExec" {
            let mut visitor = TableNameVisitor::new();
            node.visit(&mut visitor)?;
            // add each remote scan for each child
            if visitor.is_remote_scan {
                let mut new_children: Vec<Arc<dyn ExecutionPlan>> = vec![];
                for child in node.children() {
                    let mut visitor = TableNameVisitor::new();
                    child.visit(&mut visitor)?;
                    // For sort, we should add a SortPreservingMergeExec
                    if child.name() == "SortExec" {
                        let table_name = visitor.table_name.clone().unwrap();
                        let sort = child.as_any().downcast_ref::<SortExec>().unwrap();
                        let sort_merge = Arc::new(
                            SortPreservingMergeExec::new(
                                LexOrdering::new(sort.expr().to_vec()),
                                Arc::new(sort.clone()),
                            )
                            .with_fetch(sort.fetch()),
                        );
                        let remote_scan = Arc::new(RemoteScanExec::new(
                            sort_merge,
                            self.remote_scan_nodes.get_remote_node(&table_name),
                        )?);
                        new_children.push(remote_scan);
                    } else {
                        let table_name = visitor.table_name.clone().unwrap();
                        let remote_scan = Arc::new(RemoteScanExec::new(
                            child.clone(),
                            self.remote_scan_nodes.get_remote_node(&table_name),
                        )?);
                        new_children.push(remote_scan);
                    }
                }
                let new_node = node.with_new_children(new_children)?;
                self.is_changed = true;
                return Ok(Transformed::yes(new_node));
            }
        }
        Ok(Transformed::no(node))
    }
}

// visit physical plan to get underlying table name and check is add a remote scan after current
// physical plan
struct TableNameVisitor {
    table_name: Option<TableReference>,
    is_remote_scan: bool, // is add remote scan after current physical plan
}

impl TableNameVisitor {
    pub fn new() -> Self {
        Self {
            table_name: None,
            is_remote_scan: true,
        }
    }
}

impl<'n> TreeNodeVisitor<'n> for TableNameVisitor {
    type Node = Arc<dyn ExecutionPlan>;

    fn f_up(&mut self, node: &'n Self::Node) -> Result<TreeNodeRecursion> {
        let name = node.name();
        if name == "RemoteScanExec" {
            self.is_remote_scan = false;
            Ok(TreeNodeRecursion::Stop)
        } else if name == "NewEmptyExec" {
            let table = node.as_any().downcast_ref::<NewEmptyExec>().unwrap();
            self.table_name = Some(TableReference::from(table.name()));
            Ok(TreeNodeRecursion::Continue)
        } else {
            Ok(TreeNodeRecursion::Continue)
        }
    }
<<<<<<< HEAD
}

pub struct GroupByFieldVisitor {
    group_by_fields: HashSet<String>,
}

impl GroupByFieldVisitor {
    pub fn new() -> Self {
        Self {
            group_by_fields: HashSet::new(),
        }
    }

    pub fn get_group_by_fields(&self) -> Vec<String> {
        self.group_by_fields.iter().cloned().collect()
    }
}

impl<'n> TreeNodeVisitor<'n> for GroupByFieldVisitor {
    type Node = Arc<dyn ExecutionPlan>;

    fn f_up(&mut self, node: &'n Self::Node) -> Result<TreeNodeRecursion> {
        let name = node.name();
        if name == "AggregateExec" {
            let aggregate = node.as_any().downcast_ref::<AggregateExec>().unwrap();
            let group_by = aggregate.group_expr();
            let fields = group_by
                .expr()
                .iter()
                .flat_map(|(expr, _)| {
                    collect_columns(expr)
                        .into_iter()
                        .map(|field| field.name().to_string())
                })
                .collect::<HashSet<_>>();
            self.group_by_fields.extend(fields);
            Ok(TreeNodeRecursion::Stop)
        } else {
            Ok(TreeNodeRecursion::Continue)
        }
    }
=======
>>>>>>> ab5c296f
}<|MERGE_RESOLUTION|>--- conflicted
+++ resolved
@@ -187,7 +187,6 @@
             Ok(TreeNodeRecursion::Continue)
         }
     }
-<<<<<<< HEAD
 }
 
 pub struct GroupByFieldVisitor {
@@ -229,6 +228,4 @@
             Ok(TreeNodeRecursion::Continue)
         }
     }
-=======
->>>>>>> ab5c296f
 }