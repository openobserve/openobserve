--- conflicted
+++ resolved
@@ -118,7 +118,7 @@
             Expr::ScalarFunction(ScalarFunction { func, args }) => {
                 let name = func.name();
                 if name == MATCH_ALL_UDF_NAME {
-                    let Expr::Literal(ScalarValue::Utf8(Some(item))) = args[0].clone() else {
+                    let Expr::Literal(ScalarValue::Utf8(Some(item)), _) = args[0].clone() else {
                         return Err(DataFusionError::Internal(format!(
                             "Unexpected argument type for match_all() keyword: {:?}",
                             args[0]
@@ -130,20 +130,14 @@
                         .trim_start_matches('*') // contains
                         .trim_end_matches('*') // prefix or contains
                         .to_string(); // remove prefix and suffix *
-<<<<<<< HEAD
                     let item = if get_config().common.utf8_view_enabled {
-                        Expr::Literal(ScalarValue::Utf8View(Some(format!("%{item}%"))))
+                        Expr::Literal(ScalarValue::Utf8View(Some(format!("%{item}%"))), None)
                     } else {
-                        Expr::Literal(ScalarValue::Utf8(Some(format!("%{item}%"))))
+                        Expr::Literal(ScalarValue::Utf8(Some(format!("%{item}%"))), None)
                     };
-                    for field in self.fields.iter() {
-                        expr_list.push(create_like_expr_with_not_null(field, item.clone()));
-=======
-                    let item = Expr::Literal(ScalarValue::Utf8(Some(format!("%{item}%"))));
                     for field in self.fields.iter() {
                         let new_expr = create_like_expr_with_not_null(field, item.clone());
                         expr_list.push(new_expr);
->>>>>>> 7c72f804
                     }
                     if expr_list.is_empty() {
                         return Err(DataFusionError::Internal(
@@ -153,13 +147,14 @@
                     let new_expr = disjunction(expr_list).unwrap();
                     Ok(Transformed::yes(new_expr))
                 } else if name == FUZZY_MATCH_ALL_UDF_NAME {
-                    let Expr::Literal(ScalarValue::Utf8(Some(item))) = args[0].clone() else {
+                    let Expr::Literal(ScalarValue::Utf8(Some(item)), _) = args[0].clone() else {
                         return Err(DataFusionError::Internal(format!(
                             "Unexpected argument type for fuzzy_match_all() keyword: {:?}",
                             args[0]
                         )));
                     };
-                    let Expr::Literal(ScalarValue::Int64(Some(distance))) = args[1].clone() else {
+                    let Expr::Literal(ScalarValue::Int64(Some(distance)), _) = args[1].clone()
+                    else {
                         return Err(DataFusionError::Internal(format!(
                             "Unexpected argument type for fuzzy_match_all() distance: {:?}",
                             args[1]
@@ -167,11 +162,11 @@
                     };
                     let mut expr_list = Vec::with_capacity(self.fields.len());
                     let item = if get_config().common.utf8_view_enabled {
-                        Expr::Literal(ScalarValue::Utf8View(Some(item.to_string())))
+                        Expr::Literal(ScalarValue::Utf8View(Some(item.to_string())), None)
                     } else {
-                        Expr::Literal(ScalarValue::Utf8(Some(item.to_string())))
+                        Expr::Literal(ScalarValue::Utf8(Some(item.to_string())), None)
                     };
-                    let distance = Expr::Literal(ScalarValue::Int64(Some(distance)));
+                    let distance = Expr::Literal(ScalarValue::Int64(Some(distance)), None);
                     let fuzzy_expr = fuzzy_match_udf::FUZZY_MATCH_UDF.clone();
                     for field in self.fields.iter() {
                         let new_expr = fuzzy_expr.call(vec![
@@ -217,11 +212,7 @@
 mod tests {
     use std::sync::Arc;
 
-<<<<<<< HEAD
     use arrow::array::{Array, Int64Array, StringArray, StringViewArray};
-=======
-    use arrow::array::{Array, Int64Array, StringArray};
->>>>>>> 7c72f804
     use arrow_schema::DataType;
     use config::get_config;
     use datafusion::{
@@ -267,7 +258,6 @@
             ),
         ];
 
-<<<<<<< HEAD
         let schema = if get_config().common.utf8_view_enabled {
             // define a schema.
             Arc::new(Schema::new(vec![
@@ -318,29 +308,6 @@
                 "oo",
             ]))
         };
-=======
-        let schema = Arc::new(Schema::new(vec![
-            Field::new("_timestamp", DataType::Int64, false),
-            Field::new("name", DataType::Utf8, false),
-            Field::new("log", DataType::Utf8, false),
-        ]));
->>>>>>> 7c72f804
-
-        let name_array: Arc<dyn Array> = Arc::new(StringArray::from(vec![
-            "open",
-            "observe",
-            "openobserve",
-            "OBserve",
-            "oo",
-        ]));
-
-        let log_array: Arc<dyn Array> = Arc::new(StringArray::from(vec![
-            "o2",
-            "obSERVE",
-            "openobserve",
-            "o2",
-            "oo",
-        ]));
 
         // define data.
         let batch = RecordBatch::try_new(
@@ -388,27 +355,56 @@
             ],
         )];
 
-        let schema = Arc::new(Schema::new(vec![
-            Field::new("_timestamp", DataType::Int64, false),
-            Field::new("name", DataType::Utf8, true),
-            Field::new("log", DataType::Utf8, true),
-        ]));
-
-        let name_array: Arc<dyn Array> = Arc::new(StringArray::from(vec![
-            Some("open"),
-            Some("observe"),
-            Some("openobserve"),
-            None,
-            None,
-        ]));
-
-        let log_array: Arc<dyn Array> = Arc::new(StringArray::from(vec![
-            None,
-            None,
-            Some("o2"),
-            Some("obSERVE"),
-            Some("openobserve"),
-        ]));
+        let schema = if get_config().common.utf8_view_enabled {
+            // define a schema.
+            Arc::new(Schema::new(vec![
+                Field::new("_timestamp", DataType::Int64, false),
+                Field::new("name", DataType::Utf8View, true),
+                Field::new("log", DataType::Utf8View, true),
+            ]))
+        } else {
+            Arc::new(Schema::new(vec![
+                Field::new("_timestamp", DataType::Int64, false),
+                Field::new("name", DataType::Utf8, true),
+                Field::new("log", DataType::Utf8, true),
+            ]))
+        };
+
+        let name_array: Arc<dyn Array> = if get_config().common.utf8_view_enabled {
+            Arc::new(StringViewArray::from(vec![
+                Some("open"),
+                Some("observe"),
+                Some("openobserve"),
+                None,
+                None,
+            ]))
+        } else {
+            Arc::new(StringArray::from(vec![
+                Some("open"),
+                Some("observe"),
+                Some("openobserve"),
+                None,
+                None,
+            ]))
+        };
+
+        let log_array: Arc<dyn Array> = if get_config().common.utf8_view_enabled {
+            Arc::new(StringViewArray::from(vec![
+                None,
+                None,
+                Some("o2"),
+                Some("obSERVE"),
+                Some("openobserve"),
+            ]))
+        } else {
+            Arc::new(StringArray::from(vec![
+                None,
+                None,
+                Some("o2"),
+                Some("obSERVE"),
+                Some("openobserve"),
+            ]))
+        };
 
         // define data.
         let batch = RecordBatch::try_new(
@@ -445,7 +441,7 @@
     #[tokio::test]
     async fn test_create_like_expr_with_not_null() {
         let field = "name";
-        let item = Expr::Literal(ScalarValue::Utf8(Some("open".to_string())));
+        let item = Expr::Literal(ScalarValue::Utf8(Some("open".to_string())), None);
         let expr = create_like_expr_with_not_null(field, item.clone());
         assert_eq!(
             expr,
