--- conflicted
+++ resolved
@@ -118,8 +118,6 @@
     rules.push(Arc::new(RewriteCipherCall::new()));
     #[cfg(feature = "enterprise")]
     rules.push(Arc::new(RewriteCipherKey::new(&sql.org_id)));
-<<<<<<< HEAD
-=======
 
     // should after ExtractEquijoinPredicate, because LimitJoinRightSide will
     // require the join's on columns
@@ -129,7 +127,6 @@
             cfg.common.feature_join_right_side_max_rows,
         )));
     }
->>>>>>> af3af24e
     // ************************************
 
     // Filters can't be pushed down past Limits, we should do PushDownFilter after
