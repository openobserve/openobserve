--- conflicted
+++ resolved
@@ -128,11 +128,7 @@
                         let interval = if self.histogram_interval > 0 {
                             format!("{} second", self.histogram_interval)
                         } else {
-<<<<<<< HEAD
-                            generate_histogram_interval(Some((self.start_time, self.end_time)), 0)
-=======
                             generate_histogram_interval(Some((self.start_time, self.end_time)))
->>>>>>> ab5c296f
                         };
                         cast(
                             Expr::Literal(ScalarValue::from(interval)),
