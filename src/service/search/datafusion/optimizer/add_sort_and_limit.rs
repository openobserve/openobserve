// Copyright 2025 OpenObserve Inc.
//
// This program is free software: you can redistribute it and/or modify
// it under the terms of the GNU Affero General Public License as published by
// the Free Software Foundation, either version 3 of the License, or
// (at your option) any later version.
//
// This program is distributed in the hope that it will be useful
// but WITHOUT ANY WARRANTY; without even the implied warranty of
// MERCHANTABILITY or FITNESS FOR A PARTICULAR PURPOSE.  See the
// GNU Affero General Public License for more details.
//
// You should have received a copy of the GNU Affero General Public License
// along with this program.  If not, see <http://www.gnu.org/licenses/>.

use datafusion::{
    common::{
        Result,
        tree_node::{Transformed, TreeNode, TreeNodeRecursion},
    },
    logical_expr::LogicalPlan,
    optimizer::{OptimizerConfig, OptimizerRule, optimizer::ApplyOrder},
};

use super::utils::AddSortAndLimit;
use crate::service::search::datafusion::optimizer::utils::is_empty_relation;

#[derive(Debug)]
pub struct AddSortAndLimitRule {
    limit: usize,
    offset: usize,
}

impl AddSortAndLimitRule {
    pub fn new(limit: usize, offset: usize) -> Self {
        Self { limit, offset }
    }
}

impl OptimizerRule for AddSortAndLimitRule {
    fn name(&self) -> &str {
        "add_sort_and_limit"
    }

    fn apply_order(&self) -> Option<ApplyOrder> {
        Some(ApplyOrder::TopDown)
    }

    fn supports_rewrite(&self) -> bool {
        true
    }

    fn rewrite(
        &self,
        plan: LogicalPlan,
        _config: &dyn OptimizerConfig,
    ) -> Result<Transformed<LogicalPlan>> {
<<<<<<< HEAD
        if is_empty_relation(&plan) {
=======
        if self.limit == 0 || is_empty_relation(&plan) {
>>>>>>> ab5c296f
            return Ok(Transformed::new(plan, false, TreeNodeRecursion::Stop));
        }
        let mut plan = plan.rewrite(&mut AddSortAndLimit::new(self.limit, self.offset))?;
        plan.tnr = TreeNodeRecursion::Stop;
        Ok(plan)
    }
}

#[cfg(test)]
mod tests {
    use std::sync::Arc;

    use arrow::array::{Int64Array, StringArray};
    use arrow_schema::{DataType, Field, Schema};
    use datafusion::{
        arrow::record_batch::RecordBatch, assert_batches_eq, datasource::MemTable,
        prelude::SessionContext,
    };

    use super::AddSortAndLimitRule;

    #[tokio::test]
    async fn test_real_sql_for_timestamp() {
        let sqls = [
            (
                "select name from t order by _timestamp ASC",
                vec![
                    "+-------------+",
                    "| name        |",
                    "+-------------+",
                    "| openobserve |",
                    "| observe     |",
                    "+-------------+",
                ],
            ),
            (
                "select * from t",
                vec![
                    "+------------+------+",
                    "| _timestamp | name |",
                    "+------------+------+",
                    "| 5          | o2   |",
                    "| 4          | oo   |",
                    "+------------+------+",
                ],
            ),
            (
                "select * from t limit 3",
                vec![
                    "+------------+-------------+",
                    "| _timestamp | name        |",
                    "+------------+-------------+",
                    "| 5          | o2          |",
                    "| 4          | oo          |",
                    "| 3          | openobserve |",
                    "+------------+-------------+",
                ],
            ),
            (
                "select name from t limit 3",
                vec![
                    "+-------------+",
                    "| name        |",
                    "+-------------+",
                    "| o2          |",
                    "| oo          |",
                    "| openobserve |",
                    "+-------------+",
                ],
            ),
            (
                "select name from t where name = 'openobserve' limit 3",
                vec![
                    "+-------------+",
                    "| name        |",
                    "+-------------+",
                    "| openobserve |",
                    "| openobserve |",
                    "+-------------+",
                ],
            ),
            (
                "select * from t where _timestamp > 2 and name != 'oo'",
                vec![
                    "+------------+-------------+",
                    "| _timestamp | name        |",
                    "+------------+-------------+",
                    "| 5          | o2          |",
                    "| 3          | openobserve |",
                    "+------------+-------------+",
                ],
            ),
            (
                "select count(*) from t",
                vec![
                    "+----------+",
                    "| count(*) |",
                    "+----------+",
                    "| 5        |",
                    "+----------+",
                ],
            ),
            (
                "select name, count(*) as cnt from t group by name order by cnt desc, name desc",
                vec![
                    "+-------------+-----+",
                    "| name        | cnt |",
                    "+-------------+-----+",
                    "| openobserve | 2   |",
                    "| oo          | 1   |",
                    "+-------------+-----+",
                ],
            ),
        ];

        // define a schema.
        let schema = Arc::new(Schema::new(vec![
            Field::new("_timestamp", DataType::Int64, false),
            Field::new("name", DataType::Utf8, false),
        ]));

        // define data.
        let batch = RecordBatch::try_new(
            schema.clone(),
            vec![
                Arc::new(Int64Array::from(vec![1, 2, 3, 4, 5])),
                Arc::new(StringArray::from(vec![
                    "openobserve",
                    "observe",
                    "openobserve",
                    "oo",
                    "o2",
                ])),
            ],
        )
        .unwrap();

        let ctx = SessionContext::new();
        let provider = MemTable::try_new(schema, vec![vec![batch]]).unwrap();
        ctx.register_table("t", Arc::new(provider)).unwrap();
        ctx.add_optimizer_rule(Arc::new(AddSortAndLimitRule::new(2, 0)));

        for item in sqls {
            let df = ctx.sql(item.0).await.unwrap();
            let data = df.collect().await.unwrap();
            assert_batches_eq!(item.1, &data);
        }
    }
}<|MERGE_RESOLUTION|>--- conflicted
+++ resolved
@@ -55,11 +55,7 @@
         plan: LogicalPlan,
         _config: &dyn OptimizerConfig,
     ) -> Result<Transformed<LogicalPlan>> {
-<<<<<<< HEAD
-        if is_empty_relation(&plan) {
-=======
         if self.limit == 0 || is_empty_relation(&plan) {
->>>>>>> ab5c296f
             return Ok(Transformed::new(plan, false, TreeNodeRecursion::Stop));
         }
         let mut plan = plan.rewrite(&mut AddSortAndLimit::new(self.limit, self.offset))?;
