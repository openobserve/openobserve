--- conflicted
+++ resolved
@@ -63,432 +63,6 @@
 const DATAFUSION_MIN_MEM: usize = 1024 * 1024 * 256; // 256MB
 const DATAFUSION_MIN_PARTITION: usize = 2; // CPU cores
 
-<<<<<<< HEAD
-=======
-pub async fn sql(
-    session: &SearchSession,
-    sql: &Arc<Sql>,
-    tables: Vec<Arc<dyn TableProvider>>,
-) -> Result<Vec<RecordBatch>> {
-    let cfg = get_config();
-    let start = std::time::Instant::now();
-    let trace_id = session.id.clone();
-    let schema = Arc::new(sql.schema.clone());
-
-    // only sort by timestamp desc
-    let sort_by_timestamp_desc = sql.meta.order_by.len() == 1
-        && sql.meta.order_by[0].0 == cfg.common.column_timestamp
-        && sql.meta.order_by[0].1;
-
-    let mut ctx = prepare_datafusion_context(
-        session.work_group.clone(),
-        &session.search_type,
-        false,
-        sort_by_timestamp_desc,
-        session.target_partitions,
-        Some(sql.meta.limit as usize),
-    )
-    .await?;
-
-    // register UDF
-    register_udf(&mut ctx, &sql.org_id)?;
-    datafusion_functions_json::register_all(&mut ctx)?;
-
-    // register empty table
-    let empty_table = NewEmptyTable::new("tbl", schema.clone(), sort_by_timestamp_desc)
-        .with_partitions(cfg.limit.cpu_num);
-    ctx.register_table("tbl", Arc::new(empty_table))?;
-
-    let union_table = Arc::new(NewUnionTable::try_new(schema.clone(), tables)?);
-    // query sql
-    let result = exec_query(&ctx, session, sql, union_table).await?;
-
-    // drop table
-    ctx.deregister_table("tbl")?;
-    log::info!(
-        "[trace_id {trace_id}] Query all took {} ms",
-        start.elapsed().as_millis()
-    );
-
-    Ok(result)
-}
-
-async fn exec_query(
-    ctx: &SessionContext,
-    session: &SearchSession,
-    sql: &Arc<Sql>,
-    table: Arc<dyn TableProvider>,
-) -> Result<Vec<RecordBatch>> {
-    let sql: &str = sql.origin_sql.as_ref();
-    let start = std::time::Instant::now();
-    let trace_id = session.id.clone();
-    let cfg = get_config();
-
-    // Debug SQL
-    if cfg.common.print_key_sql {
-        log::info!("[trace_id {trace_id}] Query sql: {}", sql);
-    }
-
-    let plan = ctx.state().create_logical_plan(sql).await?;
-    if cfg.common.print_key_sql {
-        println!("+---------------------------+----------+");
-        println!("logic plan");
-        println!("+---------------------------+----------+");
-        println!("{}", plan);
-    }
-    let physical_plan = ctx.state().create_physical_plan(&plan).await?;
-    if cfg.common.print_key_sql {
-        let plan = datafusion::physical_plan::displayable(physical_plan.as_ref())
-            .set_show_schema(false)
-            .indent(true)
-            .to_string();
-        println!("+---------------------------+----------+");
-        println!("physical plan");
-        println!("+---------------------------+----------+");
-        println!("{}", plan);
-    }
-
-    let partial_plan = match super::plan::get_partial_plan(&physical_plan)? {
-        Some(plan) => plan,
-        None => super::plan::get_empty_partial_plan(&physical_plan),
-    };
-
-    // replace table scan exec
-    let mut empty_exec_visitor = NewEmptyExecVisitor::new();
-    partial_plan.visit(&mut empty_exec_visitor)?;
-    let empty_exec = match empty_exec_visitor.get_data() {
-        Some(v) => match v.as_any().downcast_ref::<NewEmptyExec>() {
-            Some(v) => v,
-            None => {
-                return Err(DataFusionError::Execution(
-                    "Failed to downcast NewEmptyExec".to_string(),
-                ));
-            }
-        },
-        None => {
-            return Ok(vec![]);
-        }
-    };
-    let table_scan_exec = table
-        .scan(
-            &ctx.state(),
-            empty_exec.projection(),
-            empty_exec.filters(),
-            empty_exec.limit(),
-        )
-        .await?;
-
-    let mut replace_table_visitor = ReplaceTableScanExec::new(table_scan_exec);
-    let partial_plan = partial_plan.rewrite(&mut replace_table_visitor)?.data;
-
-    if cfg.common.print_key_sql {
-        let plan = datafusion::physical_plan::displayable(partial_plan.as_ref())
-            .set_show_schema(false)
-            .indent(false)
-            .to_string();
-        println!("+---------------------------+----------+");
-        println!("partial plan");
-        println!("+---------------------------+----------+");
-        println!("{}", plan);
-    }
-
-    let data = match collect(partial_plan, ctx.task_ctx()).await {
-        Ok(v) => v,
-        Err(e) => {
-            log::error!(
-                "[trace_id {trace_id}] query sql execute failed, session: {:?}, sql: {}, err: {:?}",
-                session,
-                sql,
-                e
-            );
-            return Err(e);
-        }
-    };
-
-    log::info!(
-        "[trace_id {trace_id}] Query took {} ms",
-        start.elapsed().as_millis()
-    );
-    Ok(data)
-}
-
-#[allow(clippy::too_many_arguments)]
-pub async fn merge_partitions(
-    org_id: &str,
-    offset: i64,
-    limit: i64,
-    sql: &str,
-    schema: Arc<Schema>,
-    batches: Vec<Vec<RecordBatch>>,
-) -> Result<Vec<RecordBatch>> {
-    if batches.is_empty() {
-        return Ok(vec![]);
-    }
-
-    let mut ctx =
-        prepare_datafusion_context(None, &SearchType::Normal, false, false, 0, None).await?;
-
-    // register UDF
-    register_udf(&mut ctx, org_id)?;
-    datafusion_functions_json::register_all(&mut ctx)?;
-
-    // Debug SQL
-    let cfg = get_config();
-    if cfg.common.print_key_sql {
-        log::info!("Merge sql: {sql}");
-    }
-
-    // register empty table
-    let memtable =
-        Arc::new(NewEmptyTable::new("tbl", schema, false).with_partitions(cfg.limit.cpu_num));
-    ctx.register_table("tbl", memtable)?;
-
-    let plan = ctx.state().create_logical_plan(sql).await?;
-    if cfg.common.print_key_sql {
-        println!("+---------------------------+----------+");
-        println!("logic plan");
-        println!("+---------------------------+----------+");
-        println!("{}", plan);
-    }
-    let physical_plan = ctx.state().create_physical_plan(&plan).await?;
-    if cfg.common.print_key_sql {
-        let plan = datafusion::physical_plan::displayable(physical_plan.as_ref())
-            .set_show_schema(false)
-            .indent(true)
-            .to_string();
-        println!("+---------------------------+----------+");
-        println!("physical plan");
-        println!("+---------------------------+----------+");
-        println!("{}", plan);
-    }
-
-    // get partial plan schema and format all the record batches
-    let partial_plan = match super::plan::get_partial_plan(&physical_plan)? {
-        Some(plan) => plan,
-        None => super::plan::get_empty_partial_plan(&physical_plan),
-    };
-    let mut schema_exec = partial_plan.schema();
-    let schema_fields = schema_exec
-        .fields()
-        .iter()
-        .map(|f| f.name())
-        .collect::<HashSet<_>>();
-    let mut new_fields = HashSet::new();
-    let mut need_format = false;
-    for batch in batches.iter() {
-        for b in batch {
-            if b.num_rows() == 0 {
-                continue;
-            }
-            if b.schema().fields() != schema_exec.fields() {
-                need_format = true;
-            }
-            for field in b.schema().fields() {
-                if !schema_fields.contains(field.name()) {
-                    new_fields.insert(field.clone());
-                }
-            }
-        }
-    }
-    drop(schema_fields);
-    if !new_fields.is_empty() {
-        need_format = true;
-        let new_schema = Schema::new(new_fields.into_iter().collect::<Vec<_>>());
-        schema_exec =
-            Arc::new(Schema::try_merge(vec![schema_exec.as_ref().clone(), new_schema]).unwrap());
-    }
-    let batches = if need_format {
-        let mut new_batches = Vec::new();
-        for batch in batches {
-            let mut new_batch = Vec::new();
-            for b in batch {
-                if b.num_rows() == 0 {
-                    continue;
-                }
-                new_batch.push(format_recordbatch_by_schema(schema_exec.clone(), b));
-            }
-            new_batches.push(new_batch);
-        }
-        new_batches
-    } else {
-        batches
-    };
-
-    // get final physical plan
-    let final_plan = match super::plan::get_final_plan(&physical_plan, &batches) {
-        Ok((Some(plan), v)) => {
-            if v {
-                plan
-            } else {
-                super::plan::get_empty_final_plan(
-                    &plan,
-                    &batches,
-                    ctx.state().config().batch_size(),
-                )
-            }
-        }
-        _ => physical_plan.clone(),
-    };
-    let mut update_offset_rewriter = UpdateOffsetRewrite::new(offset as usize, limit as usize);
-    let final_plan = final_plan.rewrite(&mut update_offset_rewriter)?.data;
-    if cfg.common.print_key_sql {
-        let plan = datafusion::physical_plan::displayable(final_plan.as_ref())
-            .set_show_schema(false)
-            .indent(true)
-            .to_string();
-        println!("+---------------------------+----------+");
-        println!("final plan");
-        println!("+---------------------------+----------+");
-        println!("{}", plan);
-        println!("+---------------------------+----------+");
-    }
-    let data = collect(final_plan, ctx.task_ctx()).await?;
-    Ok(data)
-}
-
-#[allow(clippy::too_many_arguments)]
-pub async fn merge_partitions_cluster(
-    org_id: &str,
-    _offset: i64,
-    _limit: i64,
-    sql: &str,
-    schema: Arc<Schema>,
-    batches: Vec<Vec<RecordBatch>>,
-) -> Result<Vec<RecordBatch>> {
-    if batches.is_empty() {
-        return Ok(vec![]);
-    }
-
-    let mut ctx =
-        prepare_datafusion_context(None, &SearchType::Normal, false, false, 0, None).await?;
-
-    // register UDF
-    register_udf(&mut ctx, org_id)?;
-    datafusion_functions_json::register_all(&mut ctx)?;
-
-    // Debug SQL
-    let cfg = get_config();
-    if cfg.common.print_key_sql {
-        log::info!("Merge sql: {sql}");
-    }
-
-    // register empty table
-    let memtable =
-        Arc::new(NewEmptyTable::new("tbl", schema, false).with_partitions(cfg.limit.cpu_num));
-    ctx.register_table("tbl", memtable)?;
-
-    let plan = ctx.state().create_logical_plan(sql).await?;
-    if cfg.common.print_key_sql {
-        println!("+---------------------------+----------+");
-        println!("logic plan");
-        println!("+---------------------------+----------+");
-        println!("{}", plan);
-    }
-    let physical_plan = ctx.state().create_physical_plan(&plan).await?;
-    if cfg.common.print_key_sql {
-        let plan = datafusion::physical_plan::displayable(physical_plan.as_ref())
-            .set_show_schema(false)
-            .indent(true)
-            .to_string();
-        println!("+---------------------------+----------+");
-        println!("physical plan");
-        println!("+---------------------------+----------+");
-        println!("{}", plan);
-    }
-
-    // get partial plan schema and format all the record batches
-    let partial_plan = match super::plan::get_partial_plan(&physical_plan)? {
-        Some(plan) => plan,
-        None => super::plan::get_empty_partial_plan(&physical_plan),
-    };
-    let mut schema_exec = partial_plan.schema();
-    let schema_fields = schema_exec
-        .fields()
-        .iter()
-        .map(|f| f.name())
-        .collect::<HashSet<_>>();
-    let mut new_fields = HashSet::new();
-    let mut need_format = false;
-    for batch in batches.iter() {
-        for b in batch {
-            if b.num_rows() == 0 {
-                continue;
-            }
-            if b.schema().fields() != schema_exec.fields() {
-                need_format = true;
-            }
-            for field in b.schema().fields() {
-                if !schema_fields.contains(field.name()) {
-                    new_fields.insert(field.clone());
-                }
-            }
-        }
-    }
-    drop(schema_fields);
-    if !new_fields.is_empty() {
-        need_format = true;
-        let new_schema = Schema::new(new_fields.into_iter().collect::<Vec<_>>());
-        schema_exec =
-            Arc::new(Schema::try_merge(vec![schema_exec.as_ref().clone(), new_schema]).unwrap());
-    }
-    let batches = if need_format {
-        let mut new_batches = Vec::new();
-        for batch in batches {
-            let mut new_batch = Vec::new();
-            for b in batch {
-                if b.num_rows() == 0 {
-                    continue;
-                }
-                new_batch.push(format_recordbatch_by_schema(schema_exec.clone(), b));
-            }
-            new_batches.push(new_batch);
-        }
-        new_batches
-    } else {
-        batches
-    };
-
-    let exec = Arc::new(MemoryExec::try_new(&batches, schema_exec, None).unwrap());
-    let data = if partial_plan.name() == "SortPreservingMergeExec" {
-        let partial_plan = partial_plan.with_new_children(vec![exec])?;
-        collect(partial_plan, ctx.task_ctx()).await?
-    } else {
-        collect(exec, ctx.task_ctx()).await?
-    };
-
-    // // get final physical plan
-    // let final_plan = match super::plan::get_final_plan(&physical_plan, &batches) {
-    //     Ok((Some(plan), v)) => {
-    //         if v {
-    //             plan
-    //         } else {
-    //             super::plan::get_empty_final_plan(
-    //                 &plan,
-    //                 &batches,
-    //                 ctx.state().config().batch_size(),
-    //             )
-    //         }
-    //     }
-    //     _ => physical_plan.clone(),
-    // };
-    // let mut update_offset_rewriter = UpdateOffsetRewrite::new(offset as usize, limit as usize);
-    // let final_plan = final_plan.rewrite(&mut update_offset_rewriter)?.data;
-    // if cfg.common.print_key_sql {
-    //     let plan = datafusion::physical_plan::displayable(final_plan.as_ref())
-    //         .set_show_schema(false)
-    //         .indent(true)
-    //         .to_string();
-    //     println!("+---------------------------+----------+");
-    //     println!("final plan");
-    //     println!("+---------------------------+----------+");
-    //     println!("{}", plan);
-    //     println!("+---------------------------+----------+");
-    // }
-    // let data = collect(final_plan, ctx.task_ctx()).await?;
-    Ok(data)
-}
-
->>>>>>> 6d752972
 pub async fn convert_parquet_file(
     trace_id: &str,
     buf: &mut Vec<u8>,
@@ -774,11 +348,7 @@
     }
 }
 
-<<<<<<< HEAD
-pub async fn register_udf(ctx: &SessionContext, _org_id: &str) {
-=======
 fn register_udf(ctx: &mut SessionContext, org_id: &str) -> Result<()> {
->>>>>>> 6d752972
     ctx.register_udf(super::udf::match_udf::MATCH_UDF.clone());
     ctx.register_udf(super::udf::match_udf::MATCH_IGNORE_CASE_UDF.clone());
     ctx.register_udf(super::udf::regexp_udf::REGEX_MATCH_UDF.clone());
