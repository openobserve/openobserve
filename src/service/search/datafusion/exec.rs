--- conflicted
+++ resolved
@@ -844,12 +844,8 @@
     let schema: Schema = df.schema().into();
     let schema = Arc::new(schema);
     let batches = df.collect().await?;
-<<<<<<< HEAD
-    let mut writer = super::new_parquet_writer(buf, &schema, 0);
-=======
     let file_meta = FileMeta::default();
-    let mut writer = super::new_parquet_writer(buf, &schema, &file_meta, None);
->>>>>>> 26a00a94
+    let mut writer = super::new_parquet_writer(buf, &schema, &file_meta);
     for batch in batches {
         writer.write(&batch)?;
     }
@@ -869,11 +865,7 @@
     session_id: &str,
     buf: &mut Vec<u8>,
     schema: Arc<Schema>,
-<<<<<<< HEAD
-=======
-    stream_type: StreamType,
     original_size: i64,
->>>>>>> 26a00a94
 ) -> Result<FileMeta> {
     let start = std::time::Instant::now();
     // query data
@@ -926,17 +918,7 @@
     let schema = Arc::new(schema);
     let batches = df.collect().await?;
 
-<<<<<<< HEAD
-    let mut writer = super::new_parquet_writer(buf, &schema, file_meta.records as u64);
-=======
-    let bf_fields =
-        if CONFIG.common.traces_bloom_filter_enabled && stream_type == StreamType::Traces {
-            Some(vec![COLUMN_TRACE_ID])
-        } else {
-            None
-        };
-    let mut writer = super::new_parquet_writer(buf, &schema, &file_meta, bf_fields);
->>>>>>> 26a00a94
+    let mut writer = super::new_parquet_writer(buf, &schema, &file_meta);
     for batch in batches {
         writer.write(&batch)?;
     }
