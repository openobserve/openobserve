// Copyright 2025 OpenObserve Inc.
//
// This program is free software: you can redistribute it and/or modify
// it under the terms of the GNU Affero General Public License as published by
// the Free Software Foundation, either version 3 of the License, or
// (at your option) any later version.
//
// This program is distributed in the hope that it will be useful
// but WITHOUT ANY WARRANTY; without even the implied warranty of
// MERCHANTABILITY or FITNESS FOR A PARTICULAR PURPOSE.  See the
// GNU Affero General Public License for more details.
//
// You should have received a copy of the GNU Affero General Public License
// along with this program.  If not, see <http://www.gnu.org/licenses/>.

use std::{num::NonZero, str::FromStr, sync::Arc};

use arrow::record_batch::RecordBatch;
use arrow_schema::Field;
use config::{
    PARQUET_BATCH_SIZE, TIMESTAMP_COL_NAME, get_config,
    meta::{
        search::{Session as SearchSession, StorageType},
        stream::{FileKey, FileMeta, StreamType},
    },
    utils::{parquet::new_parquet_writer, schema_ext::SchemaExt},
};
use datafusion::{
    arrow::datatypes::{DataType, Schema},
    catalog::TableProvider,
    common::Column,
    datasource::{
        file_format::parquet::ParquetFormat,
        listing::{ListingOptions, ListingTableConfig, ListingTableUrl},
        object_store::{DefaultObjectStoreRegistry, ObjectStoreRegistry},
    },
    error::{DataFusionError, Result},
    execution::{
        cache::cache_manager::{CacheManagerConfig, FileStatisticsCache},
        context::SessionConfig,
        memory_pool::{FairSpillPool, GreedyMemoryPool, TrackConsumersPool, UnboundedMemoryPool},
        runtime_env::{RuntimeEnv, RuntimeEnvBuilder},
        session_state::SessionStateBuilder,
    },
    logical_expr::AggregateUDF,
    optimizer::{AnalyzerRule, OptimizerRule},
    physical_plan::execute_stream,
    prelude::{Expr, SessionContext},
};
use futures::TryStreamExt;
use hashbrown::HashMap;
use parquet::{arrow::AsyncArrowWriter, file::metadata::KeyValue};
#[cfg(feature = "enterprise")]
use {
    arrow::array::Int64Array,
    config::meta::promql::{DownsamplingRule, Function, HASH_LABEL, VALUE_LABEL},
    o2_enterprise::enterprise::{
        common::config::get_config as get_o2_config,
        common::downsampling::get_largest_downsampling_rule, search::WorkGroup,
    },
};

use super::{
    file_type::{FileType, GetExt},
    optimizer::join_reorder::JoinReorderRule,
    planner::extension_planner::OpenobserveQueryPlanner,
    storage::file_list,
    table_provider::{NewListingTable, uniontable::NewUnionTable},
    udf::transform_udf::get_all_transform,
};
use crate::service::{
    metadata::distinct_values::DISTINCT_STREAM_PREFIX, search::index::IndexCondition,
};

const DATAFUSION_MIN_MEM: usize = 1024 * 1024 * 256; // 256MB
const DATAFUSION_MIN_PARTITION: usize = 2; // CPU cores
#[cfg(feature = "enterprise")]
const TIMESTAMP_ALIAS: &str = "_timestamp_alias";

pub enum MergeParquetResult {
    Single(Vec<u8>),
    #[allow(unused)]
    Multiple {
        bufs: Vec<Vec<u8>>,
        file_metas: Vec<FileMeta>,
    },
}

pub async fn merge_parquet_files(
    stream_type: StreamType,
    stream_name: &str,
    schema: Arc<Schema>,
    tables: Vec<Arc<dyn TableProvider>>,
    bloom_filter_fields: &[String],
    metadata: &FileMeta,
    is_ingester: bool,
) -> Result<(Arc<Schema>, MergeParquetResult)> {
    let start = std::time::Instant::now();
    let cfg = get_config();

    #[cfg(feature = "enterprise")]
    if stream_type == StreamType::Metrics && !is_ingester {
        let rule = get_largest_downsampling_rule(stream_name, metadata.max_ts);
        if let Some(rule) = rule {
            return merge_parquet_files_with_downsampling(
                schema,
                tables,
                bloom_filter_fields,
                rule,
                metadata,
            )
            .await;
        }
    }

    // get all sorted data
    let sql = if stream_type == StreamType::Index {
        format!(
            "SELECT * FROM tbl WHERE file_name NOT IN (SELECT file_name FROM tbl WHERE deleted IS TRUE ORDER BY {TIMESTAMP_COL_NAME} DESC) ORDER BY {TIMESTAMP_COL_NAME} DESC"
        )
    } else if cfg.limit.distinct_values_hourly
        && stream_type == StreamType::Metadata
        && stream_name.starts_with(DISTINCT_STREAM_PREFIX)
    {
        let fields = schema
            .fields()
            .iter()
            .filter(|f| f.name() != TIMESTAMP_COL_NAME && f.name() != "count")
            .map(|x| x.name().to_string())
            .collect::<Vec<_>>();
        let fields_str = fields.join(", ");
        format!(
            "SELECT MIN({TIMESTAMP_COL_NAME}) AS {TIMESTAMP_COL_NAME}, SUM(count) as count, {fields_str} FROM tbl GROUP BY {fields_str} ORDER BY {TIMESTAMP_COL_NAME} DESC"
        )
    } else if stream_type == StreamType::Filelist {
        // for file list we do not have timestamp, so we instead sort by min ts of entries
        "SELECT * FROM tbl ORDER BY min_ts DESC".to_string()
    } else {
        format!("SELECT * FROM tbl ORDER BY {TIMESTAMP_COL_NAME} DESC")
    };
    log::debug!("merge_parquet_files sql: {sql}");

    // create datafusion context
    let sort_by_timestamp_desc = true;
    // force use DATAFUSION_MIN_PARTITION for each merge task
    let target_partitions = DATAFUSION_MIN_PARTITION;
    let ctx = prepare_datafusion_context(
        "",
        None,
        vec![],
        vec![],
        sort_by_timestamp_desc,
        target_partitions,
    )
    .await?;
    // register union table
    let union_table = Arc::new(NewUnionTable::new(schema.clone(), tables));
    ctx.register_table("tbl", union_table)?;

    let plan = ctx.state().create_logical_plan(&sql).await?;
    let physical_plan = ctx.state().create_physical_plan(&plan).await?;
    let schema = physical_plan.schema();

    // print the physical plan
    if cfg.common.print_key_sql {
        let plan = datafusion::physical_plan::displayable(physical_plan.as_ref())
            .indent(false)
            .to_string();
        println!("+---------------------------+--------------------------+");
        println!("merge_parquet_files");
        println!("+---------------------------+--------------------------+");
        println!("{plan}");
    }

    // write result to parquet file
    let mut buf = Vec::new();
    let compression = if is_ingester && cfg.common.feature_ingester_none_compression {
        Some("none")
    } else {
        None
    };
    let mut writer = new_parquet_writer(
        &mut buf,
        &schema,
        bloom_filter_fields,
        metadata,
        false,
        compression,
    );

    // calculate the new file meta records
    let mut new_file_meta = metadata.clone();
    new_file_meta.records = 0;

    let mut batch_stream = execute_stream(physical_plan, ctx.task_ctx())?;
    let (tx, mut rx) = tokio::sync::mpsc::channel::<RecordBatch>(2);
    let task = tokio::task::spawn(async move {
        loop {
            match batch_stream.try_next().await {
                Ok(None) => {
                    break;
                }
                Ok(Some(batch)) => {
                    if let Err(e) = tx.send(batch).await {
                        log::error!("merge_parquet_files write to channel error: {}", e);
                        return Err(DataFusionError::External(Box::new(e)));
                    }
                }
                Err(e) => {
                    log::error!("merge_parquet_files execute stream error: {}", e);
                    return Err(e);
                }
            }
        }
        Ok(())
    });
    while let Some(batch) = rx.recv().await {
        new_file_meta.records += batch.num_rows() as i64;
        if let Err(e) = writer.write(&batch).await {
            log::error!("merge_parquet_files write error: {}", e);
            return Err(e.into());
        }
    }
    task.await
        .map_err(|e| DataFusionError::External(Box::new(e)))??;
    append_metadata(&mut writer, &new_file_meta)?;
    writer.close().await?;

    ctx.deregister_table("tbl")?;
    drop(ctx);

    log::debug!(
        "merge_parquet_files took {} ms",
        start.elapsed().as_millis()
    );

    Ok((schema, MergeParquetResult::Single(buf)))
}

#[cfg(feature = "enterprise")]
pub async fn merge_parquet_files_with_downsampling(
    schema: Arc<Schema>,
    tables: Vec<Arc<dyn TableProvider>>,
    bloom_filter_fields: &[String],
    rule: &DownsamplingRule,
    metadata: &FileMeta,
) -> Result<(Arc<Schema>, MergeParquetResult)> {
    let start = std::time::Instant::now();
    let cfg = get_config();
    let mut metadata = metadata.clone();
    // assume that the metrics data is sampled at a point every 15 seconds, and then estimate the
    // records, used for bloom filter.
    let step = if rule.step < 15 { 15 } else { rule.step };
    metadata.records = (metadata.records * 15) / step;

    let sql = generate_downsampling_sql(&schema, rule);

    log::debug!("merge_parquet_files_with_downsampling sql: {}", sql);

    // create datafusion context
    let sort_by_timestamp_desc = true;
    let target_partitions = 2; // force use 2 cpu cores for one merge task
    let ctx = prepare_datafusion_context(
        "",
        None,
        vec![],
        vec![],
        sort_by_timestamp_desc,
        target_partitions,
    )
    .await?;
    // register union table
    let union_table = Arc::new(NewUnionTable::new(schema.clone(), tables));
    ctx.register_table("tbl", union_table)?;

    let plan = ctx.state().create_logical_plan(&sql).await?;
    let physical_plan = ctx.state().create_physical_plan(&plan).await?;
    let schema = physical_plan.schema();

    // write result to parquet file
    let mut bufs = Vec::new();
    let mut file_metas = Vec::new();
    let mut min_ts = 0;

    let mut buf = Vec::with_capacity(cfg.compact.max_file_size as usize);
    let mut file_meta = FileMeta::default();
    let mut writer = new_parquet_writer(
        &mut buf,
        &schema,
        bloom_filter_fields,
        &metadata,
        false,
        None,
    );
    let mut batch_stream = execute_stream(physical_plan, ctx.task_ctx())?;
    let (tx, mut rx) = tokio::sync::mpsc::channel::<RecordBatch>(2);
    let task = tokio::task::spawn(async move {
        loop {
            match batch_stream.try_next().await {
                Ok(None) => {
                    break;
                }
                Ok(Some(batch)) => {
                    if let Err(e) = tx.send(batch).await {
                        log::error!(
                            "merge_parquet_files_with_downsampling write to channel error: {}",
                            e
                        );
                        return Err(DataFusionError::External(Box::new(e)));
                    }
                }
                Err(e) => {
                    log::error!(
                        "merge_parquet_files_with_downsampling execute stream error: {}",
                        e
                    );
                    return Err(e);
                }
            }
        }
        Ok(())
    });
    while let Some(batch) = rx.recv().await {
        if file_meta.max_ts == 0 {
            file_meta.max_ts = get_max_timestamp(&batch);
        }
        file_meta.original_size += batch.get_array_memory_size() as i64;
        file_meta.records += batch.num_rows() as i64;
        min_ts = get_min_timestamp(&batch);
        if file_meta.original_size > cfg.compact.max_file_size as i64 {
            file_meta.min_ts = min_ts;
            append_metadata(&mut writer, &file_meta)?;
            writer.close().await?;
            bufs.push(std::mem::take(&mut buf));
            file_metas.push(file_meta);

            // reset for next file
            buf.clear();
            file_meta = FileMeta::default();
            writer = new_parquet_writer(
                &mut buf,
                &schema,
                bloom_filter_fields,
                &metadata,
                false,
                None,
            );
        }
        if let Err(e) = writer.write(&batch).await {
            log::error!("merge_parquet_files_with_downsampling write Error: {}", e);
            return Err(e.into());
        }
    }
    task.await
        .map_err(|e| DataFusionError::External(Box::new(e)))??;

    if file_meta.original_size > 0 {
        file_meta.min_ts = min_ts;
        append_metadata(&mut writer, &file_meta)?;
        writer.close().await?;
        bufs.push(std::mem::take(&mut buf));
        file_metas.push(file_meta);
    }

    ctx.deregister_table("tbl")?;
    drop(ctx);

    log::debug!(
        "merge_parquet_files_with_downsampling took {} ms",
        start.elapsed().as_millis()
    );

    Ok((schema, MergeParquetResult::Multiple { bufs, file_metas }))
}

fn append_metadata(
    writer: &mut AsyncArrowWriter<&mut Vec<u8>>,
    file_meta: &FileMeta,
) -> Result<()> {
    writer.append_key_value_metadata(KeyValue::new(
        "min_ts".to_string(),
        file_meta.min_ts.to_string(),
    ));
    writer.append_key_value_metadata(KeyValue::new(
        "max_ts".to_string(),
        file_meta.max_ts.to_string(),
    ));
    writer.append_key_value_metadata(KeyValue::new(
        "records".to_string(),
        file_meta.records.to_string(),
    ));
    writer.append_key_value_metadata(KeyValue::new(
        "original_size".to_string(),
        file_meta.original_size.to_string(),
    ));
    Ok(())
}

pub fn create_session_config(
    sorted_by_time: bool,
    target_partitions: usize,
) -> Result<SessionConfig> {
    let cfg = get_config();
    let mut target_partitions = if target_partitions == 0 {
        cfg.limit.cpu_num
    } else {
        std::cmp::max(cfg.limit.datafusion_min_partition_num, target_partitions)
    };
    if target_partitions == 0 {
        target_partitions = DATAFUSION_MIN_PARTITION;
    }
    let mut config = SessionConfig::from_env()?
        .with_batch_size(PARQUET_BATCH_SIZE)
        .with_target_partitions(target_partitions)
        .with_information_schema(true);
    config
        .options_mut()
        .execution
        .listing_table_ignore_subdirectory = false;
    config.options_mut().sql_parser.dialect = "PostgreSQL".to_string();

    // based on data distributing, it only works for the data on a few records
    // config = config.set_bool("datafusion.execution.parquet.pushdown_filters", true);
    // config = config.set_bool("datafusion.execution.parquet.reorder_filters", true);

    if cfg.common.bloom_filter_enabled {
        config = config.set_bool("datafusion.execution.parquet.bloom_filter_on_read", true);
    }
    if cfg.common.bloom_filter_disabled_on_search {
        config = config.set_bool("datafusion.execution.parquet.bloom_filter_on_read", false);
    }
    if sorted_by_time {
        config = config.set_bool("datafusion.execution.split_file_groups_by_statistics", true);
    }

    // When set to true, skips verifying that the schema produced by planning the input of
    // `LogicalPlan::Aggregate` exactly matches the schema of the input plan.
    config = config.set_bool(
        "datafusion.execution.skip_physical_aggregate_schema_check",
        true,
    );

    Ok(config)
}

pub async fn create_runtime_env(memory_limit: usize) -> Result<RuntimeEnv> {
    let object_store_registry = DefaultObjectStoreRegistry::new();

    let memory = super::storage::memory::FS::new();
    let memory_url = url::Url::parse("memory:///").unwrap();
    object_store_registry.register_store(&memory_url, Arc::new(memory));

    let wal = super::storage::wal::FS::new();
    let wal_url = url::Url::parse("wal:///").unwrap();
    object_store_registry.register_store(&wal_url, Arc::new(wal));

    let cfg = get_config();
    let mut builder =
        RuntimeEnvBuilder::new().with_object_store_registry(Arc::new(object_store_registry));
    if cfg.limit.datafusion_file_stat_cache_max_entries > 0 {
        let cache_config = CacheManagerConfig::default();
        let cache_config = cache_config.with_files_statistics_cache(Some(
            super::storage::file_statistics_cache::GLOBAL_CACHE.clone(),
        ));
        builder = builder.with_cache_manager(cache_config);
    }

    let memory_size = std::cmp::max(DATAFUSION_MIN_MEM, memory_limit);
    let mem_pool = super::MemoryPoolType::from_str(&cfg.memory_cache.datafusion_memory_pool)
        .map_err(|e| {
            DataFusionError::Execution(format!("Invalid datafusion memory pool type: {e}"))
        })?;
    match mem_pool {
        super::MemoryPoolType::Greedy => {
            let pool = GreedyMemoryPool::new(memory_size);
            let track_memory_pool = TrackConsumersPool::new(pool, NonZero::new(20).unwrap());
            builder = builder.with_memory_pool(Arc::new(track_memory_pool));
        }
        super::MemoryPoolType::Fair => {
            let pool = FairSpillPool::new(memory_size);
            let track_memory_pool = TrackConsumersPool::new(pool, NonZero::new(20).unwrap());
            builder = builder.with_memory_pool(Arc::new(track_memory_pool));
<<<<<<< HEAD
        }
        super::MemoryPoolType::None => {
            let pool = UnboundedMemoryPool::default();
            let track_memory_pool = TrackConsumersPool::new(pool, NonZero::new(20).unwrap());
            builder = builder.with_memory_pool(Arc::new(track_memory_pool));
        }
    }
=======
        }
        super::MemoryPoolType::None => {
            let pool = UnboundedMemoryPool::default();
            let track_memory_pool = TrackConsumersPool::new(pool, NonZero::new(20).unwrap());
            builder = builder.with_memory_pool(Arc::new(track_memory_pool));
        }
    };
>>>>>>> ab5c296f
    builder.build()
}

pub async fn prepare_datafusion_context(
    _trace_id: &str,
    _work_group: Option<String>,
    analyzer_rules: Vec<Arc<dyn AnalyzerRule + Send + Sync>>,
    optimizer_rules: Vec<Arc<dyn OptimizerRule + Send + Sync>>,
    sorted_by_time: bool,
    target_partitions: usize,
) -> Result<SessionContext, DataFusionError> {
    let cfg = get_config();
    #[cfg(not(feature = "enterprise"))]
    let (memory_size, target_partition) = (cfg.memory_cache.datafusion_max_size, target_partitions);
    #[cfg(feature = "enterprise")]
    let (target_partition, memory_size) = (target_partitions, cfg.memory_cache.datafusion_max_size);
    #[cfg(feature = "enterprise")]
    let (target_partition, memory_size) = get_cpu_and_mem_limit(
        _trace_id,
        _work_group.clone(),
        target_partition,
        memory_size,
    )
    .await?;

    let session_config = create_session_config(sorted_by_time, target_partition)?;
    let runtime_env = Arc::new(create_runtime_env(memory_size).await?);
    let mut builder = SessionStateBuilder::new()
        .with_config(session_config)
        .with_runtime_env(runtime_env)
        .with_default_features();
    for rule in analyzer_rules {
        builder = builder.with_analyzer_rule(rule);
    }
    if !optimizer_rules.is_empty() {
        builder = builder
            .with_optimizer_rules(optimizer_rules)
            .with_physical_optimizer_rule(Arc::new(JoinReorderRule::new()));
    }
    if cfg.common.feature_join_match_one_enabled {
        builder = builder.with_query_planner(Arc::new(OpenobserveQueryPlanner::new()));
    }
    Ok(SessionContext::new_with_state(builder.build()))
}

pub fn register_udf(ctx: &SessionContext, org_id: &str) -> Result<()> {
    ctx.register_udf(super::udf::str_match_udf::STR_MATCH_UDF.clone());
    ctx.register_udf(super::udf::str_match_udf::STR_MATCH_IGNORE_CASE_UDF.clone());
    ctx.register_udf(super::udf::fuzzy_match_udf::FUZZY_MATCH_UDF.clone());
    ctx.register_udf(super::udf::regexp_udf::REGEX_MATCH_UDF.clone());
    ctx.register_udf(super::udf::regexp_udf::REGEX_NOT_MATCH_UDF.clone());
    ctx.register_udf(super::udf::regexp_udf::REGEXP_MATCH_TO_FIELDS_UDF.clone());
    ctx.register_udf(super::udf::regexp_matches_udf::REGEX_MATCHES_UDF.clone());
    ctx.register_udf(super::udf::time_range_udf::TIME_RANGE_UDF.clone());
    ctx.register_udf(super::udf::date_format_udf::DATE_FORMAT_UDF.clone());
    ctx.register_udf(super::udf::string_to_array_v2_udf::STRING_TO_ARRAY_V2_UDF.clone());
    ctx.register_udf(super::udf::arrzip_udf::ARR_ZIP_UDF.clone());
    ctx.register_udf(super::udf::arrindex_udf::ARR_INDEX_UDF.clone());
    ctx.register_udf(super::udf::arr_descending_udf::ARR_DESCENDING_UDF.clone());
    ctx.register_udf(super::udf::arrjoin_udf::ARR_JOIN_UDF.clone());
    ctx.register_udf(super::udf::arrcount_udf::ARR_COUNT_UDF.clone());
    ctx.register_udf(super::udf::arrsort_udf::ARR_SORT_UDF.clone());
    ctx.register_udf(super::udf::cast_to_arr_udf::CAST_TO_ARR_UDF.clone());
    ctx.register_udf(super::udf::spath_udf::SPATH_UDF.clone());
    ctx.register_udf(super::udf::to_arr_string_udf::TO_ARR_STRING.clone());
    ctx.register_udf(super::udf::histogram_udf::HISTOGRAM_UDF.clone());
    ctx.register_udf(super::udf::match_all_udf::MATCH_ALL_UDF.clone());
    ctx.register_udf(super::udf::match_all_udf::FUZZY_MATCH_ALL_UDF.clone());
    ctx.register_udaf(AggregateUDF::from(
        super::udaf::percentile_cont::PercentileCont::new(),
    ));
    ctx.register_udaf(AggregateUDF::from(
        super::udaf::summary_percentile::SummaryPercentile::new(),
    ));
    ctx.register_udf(super::udf::cast_to_timestamp_udf::CAST_TO_TIMESTAMP_UDF.clone());
    let udf_list = get_all_transform(org_id)?;
    for udf in udf_list {
        ctx.register_udf(udf.clone());
    }

    #[cfg(feature = "enterprise")]
    {
        ctx.register_udf(super::udf::cipher_udf::DECRYPT_UDF.clone());
        ctx.register_udf(super::udf::cipher_udf::ENCRYPT_UDF.clone());
        ctx.register_udaf(AggregateUDF::from(
            o2_enterprise::enterprise::search::datafusion::udaf::approx_topk::ApproxTopK::new(),
        ));
        ctx.register_udaf(AggregateUDF::from(
            o2_enterprise::enterprise::search::datafusion::udaf::approx_topk_distinct::ApproxTopKDistinct::new(),
        ));
    }

    Ok(())
}

#[allow(clippy::too_many_arguments)]
pub async fn register_table(
    session: &SearchSession,
    schema: Arc<Schema>,
    table_name: &str,
    files: &[FileKey],
    rules: HashMap<String, DataType>,
    sort_key: &[(String, bool)],
    need_optimize_partition: bool,
) -> Result<SessionContext> {
    // only sort by timestamp desc
    let sorted_by_time =
        sort_key.len() == 1 && sort_key[0].0 == TIMESTAMP_COL_NAME && sort_key[0].1;

    let ctx = prepare_datafusion_context(
        &session.id,
        session.work_group.clone(),
        vec![],
        vec![],
        sorted_by_time,
        session.target_partitions,
    )
    .await?;

    let table = create_parquet_table(
        session,
        schema.clone(),
        files,
        rules.clone(),
        sorted_by_time,
        ctx.runtime_env().cache_manager.get_file_statistic_cache(),
        None,
        vec![],
        need_optimize_partition,
    )
    .await?;
    ctx.register_table(table_name, table)?;

    Ok(ctx)
}

#[allow(clippy::too_many_arguments)]
pub async fn create_parquet_table(
    session: &SearchSession,
    schema: Arc<Schema>,
    files: &[FileKey],
    rules: HashMap<String, DataType>,
    sorted_by_time: bool,
    file_stat_cache: Option<FileStatisticsCache>,
    index_condition: Option<IndexCondition>,
    fst_fields: Vec<String>,
    need_optimize_partition: bool,
) -> Result<Arc<dyn TableProvider>> {
    let cfg = get_config();
    let target_partitions = if session.target_partitions == 0 {
        cfg.limit.cpu_num
    } else {
        std::cmp::max(
            cfg.limit.datafusion_min_partition_num,
            session.target_partitions,
        )
    };

    #[cfg(feature = "enterprise")]
    let (target_partitions, _) = get_cpu_and_mem_limit(
        &session.id,
        session.work_group.clone(),
        target_partitions,
        0,
    )
    .await?;

    let target_partitions = if target_partitions == 0 {
        DATAFUSION_MIN_PARTITION
    } else {
        target_partitions
    };

    log::debug!(
        "create_parquet_table: target_partitions: {}",
        target_partitions
    );

    // Configure listing options
    let file_format = ParquetFormat::default();
    let mut listing_options = ListingOptions::new(Arc::new(file_format))
        .with_file_extension(FileType::PARQUET.get_ext())
        .with_target_partitions(target_partitions)
        .with_collect_stat(true);

    if sorted_by_time {
        // specify sort columns for parquet file
        listing_options =
            listing_options.with_file_sort_order(vec![vec![datafusion::logical_expr::SortExpr {
                expr: Expr::Column(Column::new_unqualified(TIMESTAMP_COL_NAME.to_string())),
                asc: false,
                nulls_first: false,
            }]]);
    }

    let schema_key = schema.hash_key();
    let prefix = if session.storage_type == StorageType::Memory {
        file_list::set(&session.id, &schema_key, files).await;
        format!("memory:///{}/schema={}/", session.id, schema_key)
    } else if session.storage_type == StorageType::Wal {
        file_list::set(&session.id, &schema_key, files).await;
        format!("wal:///{}/schema={}/", session.id, schema_key)
    } else {
        return Err(DataFusionError::Execution(format!(
            "Unsupported storage_type {:?}",
            session.storage_type,
        )));
    };
    let prefix = match ListingTableUrl::parse(prefix) {
        Ok(url) => url,
        Err(e) => {
            return Err(datafusion::error::DataFusionError::Execution(format!(
                "ListingTableUrl error: {e}",
            )));
        }
    };

    let mut config = ListingTableConfig::new(prefix).with_listing_options(listing_options);
    let timestamp_field = schema.field_with_name(TIMESTAMP_COL_NAME);
    let schema = if timestamp_field.is_ok() && timestamp_field.unwrap().is_nullable() {
        let new_fields = schema
            .fields()
            .iter()
            .map(|x| {
                if x.name() == TIMESTAMP_COL_NAME {
                    Arc::new(Field::new(
                        TIMESTAMP_COL_NAME.to_string(),
                        DataType::Int64,
                        false,
                    ))
                } else {
                    x.clone()
                }
            })
            .collect::<Vec<_>>();
        Arc::new(Schema::new(new_fields))
    } else {
        schema
    };
    config = config.with_schema(schema);
    let mut table = NewListingTable::try_new(
        config,
        rules,
        index_condition,
        fst_fields,
        need_optimize_partition,
    )?;
    if file_stat_cache.is_some() {
        table = table.with_cache(file_stat_cache);
    }
    Ok(Arc::new(table))
}

#[cfg(feature = "enterprise")]
async fn get_cpu_and_mem_limit(
    trace_id: &str,
    work_group: Option<String>,
    mut target_partitions: usize,
    mut memory_size: usize,
) -> Result<(usize, usize)> {
<<<<<<< HEAD
    if let Some(wg) = work_group {
        if let Ok(wg) = WorkGroup::from_str(&wg) {
            let (cpu, mem) = wg.get_dynamic_resource().await.map_err(|e| {
                DataFusionError::Execution(format!("Failed to get dynamic resource: {}", e))
            })?;
            if get_o2_config().search_group.cpu_limit_enabled {
                target_partitions = target_partitions * cpu as usize / 100;
            }
            memory_size = memory_size * mem as usize / 100;
            log::info!(
                "[trace_id: {}] work_group: {}, target_partition: {}, memory_size: {}",
                trace_id,
                wg,
                target_partitions,
                memory_size
            );
=======
    if let Some(wg) = work_group
        && let Ok(wg) = WorkGroup::from_str(&wg)
    {
        let (cpu, mem) = wg.get_dynamic_resource().await.map_err(|e| {
            DataFusionError::Execution(format!("Failed to get dynamic resource: {e}"))
        })?;
        if get_o2_config().search_group.cpu_limit_enabled {
            target_partitions = target_partitions * cpu as usize / 100;
>>>>>>> ab5c296f
        }
        memory_size = memory_size * mem as usize / 100;
        log::info!(
            "[trace_id: {trace_id}]datafusion work_group: {wg}, target_partition: {target_partitions}, memory_size: {memory_size}"
        );
    }
    Ok((target_partitions, memory_size))
}

#[cfg(feature = "enterprise")]
fn generate_downsampling_sql(schema: &Arc<Schema>, rule: &DownsamplingRule) -> String {
    let step = rule.step;
    let fields = schema
        .fields()
        .iter()
        .filter_map(|f| {
            if f.name() != HASH_LABEL && f.name() != VALUE_LABEL && f.name() != TIMESTAMP_COL_NAME {
                Some(format!("max({}) as {}", f.name(), f.name()))
            } else {
                None
            }
        })
        .collect::<Vec<_>>();

    let fun_str = if rule.function == Function::Last || rule.function == Function::First {
        format!(
            "{}({} ORDER BY {} ASC) as {}",
            rule.function.fun(),
            VALUE_LABEL,
            TIMESTAMP_COL_NAME,
            VALUE_LABEL
        )
    } else {
        format!(
            "{}({}) as {}",
            rule.function.fun(),
            VALUE_LABEL,
            VALUE_LABEL
        )
    };

    let sql = format!(
        "SELECT {}, to_unixtime(date_bin(interval '{} second', to_timestamp_micros({}), to_timestamp('2001-01-01T00:00:00'))) * 1000000 as {}, {}, {} FROM tbl GROUP BY {}, {}",
        HASH_LABEL,
        step,
        TIMESTAMP_COL_NAME,
        TIMESTAMP_ALIAS,
        fields.join(", "),
        fun_str,
        HASH_LABEL,
        TIMESTAMP_ALIAS,
    );

    let fields = schema
        .fields()
        .iter()
        .filter_map(|f| {
            if f.name() != HASH_LABEL && f.name() != VALUE_LABEL && f.name() != TIMESTAMP_COL_NAME {
                Some(f.name().to_string())
            } else {
                None
            }
        })
        .collect::<Vec<_>>();
    format!(
        "SELECT {}, {}, {}, {} AS {} FROM ({}) ORDER BY {} DESC",
        HASH_LABEL,
        VALUE_LABEL,
        fields.join(", "),
        TIMESTAMP_ALIAS,
        TIMESTAMP_COL_NAME,
        sql,
        TIMESTAMP_ALIAS,
    )
}

#[cfg(feature = "enterprise")]
fn get_max_timestamp(record_batch: &RecordBatch) -> i64 {
    record_batch
        .column_by_name(TIMESTAMP_COL_NAME)
        .unwrap()
        .slice(0, 1)
        .as_any()
        .downcast_ref::<Int64Array>()
        .unwrap()
        .value(0)
}

#[cfg(feature = "enterprise")]
fn get_min_timestamp(record_batch: &RecordBatch) -> i64 {
    record_batch
        .column_by_name(TIMESTAMP_COL_NAME)
        .unwrap()
        .slice(record_batch.num_rows() - 1, 1)
        .as_any()
        .downcast_ref::<Int64Array>()
        .unwrap()
        .value(0)
}<|MERGE_RESOLUTION|>--- conflicted
+++ resolved
@@ -480,23 +480,13 @@
             let pool = FairSpillPool::new(memory_size);
             let track_memory_pool = TrackConsumersPool::new(pool, NonZero::new(20).unwrap());
             builder = builder.with_memory_pool(Arc::new(track_memory_pool));
-<<<<<<< HEAD
         }
         super::MemoryPoolType::None => {
             let pool = UnboundedMemoryPool::default();
             let track_memory_pool = TrackConsumersPool::new(pool, NonZero::new(20).unwrap());
             builder = builder.with_memory_pool(Arc::new(track_memory_pool));
         }
-    }
-=======
-        }
-        super::MemoryPoolType::None => {
-            let pool = UnboundedMemoryPool::default();
-            let track_memory_pool = TrackConsumersPool::new(pool, NonZero::new(20).unwrap());
-            builder = builder.with_memory_pool(Arc::new(track_memory_pool));
-        }
-    };
->>>>>>> ab5c296f
+    };
     builder.build()
 }
 
@@ -757,7 +747,6 @@
     mut target_partitions: usize,
     mut memory_size: usize,
 ) -> Result<(usize, usize)> {
-<<<<<<< HEAD
     if let Some(wg) = work_group {
         if let Ok(wg) = WorkGroup::from_str(&wg) {
             let (cpu, mem) = wg.get_dynamic_resource().await.map_err(|e| {
@@ -774,16 +763,6 @@
                 target_partitions,
                 memory_size
             );
-=======
-    if let Some(wg) = work_group
-        && let Ok(wg) = WorkGroup::from_str(&wg)
-    {
-        let (cpu, mem) = wg.get_dynamic_resource().await.map_err(|e| {
-            DataFusionError::Execution(format!("Failed to get dynamic resource: {e}"))
-        })?;
-        if get_o2_config().search_group.cpu_limit_enabled {
-            target_partitions = target_partitions * cpu as usize / 100;
->>>>>>> ab5c296f
         }
         memory_size = memory_size * mem as usize / 100;
         log::info!(
