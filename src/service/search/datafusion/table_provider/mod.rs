// Licensed to the Apache Software Foundation (ASF) under one
// or more contributor license agreements.  See the NOTICE file
// distributed with this work for additional information
// regarding copyright ownership.  The ASF licenses this file
// to you under the Apache License, Version 2.0 (the
// "License"); you may not use this file except in compliance
// with the License.  You may obtain a copy of the License at
//
//   http://www.apache.org/licenses/LICENSE-2.0
//
// Unless required by applicable law or agreed to in writing,
// software distributed under the License is distributed on an
// "AS IS" BASIS, WITHOUT WARRANTIES OR CONDITIONS OF ANY
// KIND, either express or implied.  See the License for the
// specific language governing permissions and limitations
// under the License.

// Copyright 2025 OpenObserve Inc.
//
// This program is free software: you can redistribute it and/or modify
// it under the terms of the GNU Affero General Public License as published by
// the Free Software Foundation, either version 3 of the License, or
// (at your option) any later version.
//
// This program is distributed in the hope that it will be useful
// but WITHOUT ANY WARRANTY; without even the implied warranty of
// MERCHANTABILITY or FITNESS FOR A PARTICULAR PURPOSE.  See the
// GNU Affero General Public License for more details.
//
// You should have received a copy of the GNU Affero General Public License
// along with this program.  If not, see <http://www.gnu.org/licenses/>.

use std::{any::Any, cmp::Ordering, sync::Arc};

use arrow_schema::{DataType, Field, Schema, SchemaBuilder, SchemaRef, SortOptions};
use async_trait::async_trait;
use config::get_config;
use datafusion::{
    catalog::Session,
    common::{Result, Statistics, ToDFSchema, plan_err, project_schema},
    datasource::{
        TableProvider,
        file_format::parquet::ParquetFormat,
        get_statistics_with_limit,
        listing::{ListingOptions, ListingTableConfig, ListingTableUrl, PartitionedFile},
        physical_plan::{FileScanConfig, parquet::ParquetExecBuilder},
    },
    error::DataFusionError,
    execution::{
        cache::{cache_manager::FileStatisticsCache, cache_unit::DefaultFileStatisticsCache},
        context::SessionState,
    },
    logical_expr::{Expr, SortExpr, TableProviderFilterPushDown, TableType, utils::conjunction},
    physical_expr::{LexOrdering, PhysicalSortExpr, create_physical_expr, expressions},
    physical_plan::{ExecutionPlan, PhysicalExpr, empty::EmptyExec},
};
use futures::{
    StreamExt,
    future::{self, try_join_all},
    stream,
};
use hashbrown::HashMap;
use helpers::*;
use object_store::ObjectStore;
use tokio::sync::Semaphore;

use crate::service::search::index::IndexCondition;

pub mod catalog;
pub mod empty_table;
mod helpers;
pub mod memtable;
mod parquet_reader;
pub mod uniontable;

#[derive(Debug)]
pub(crate) struct NewListingTable {
    table_paths: Vec<ListingTableUrl>,
    /// File fields only
    file_schema: SchemaRef,
    /// File fields + partition columns
    table_schema: SchemaRef,
    diff_rules: HashMap<String, DataType>,
    options: ListingOptions,
    collected_statistics: FileStatisticsCache,
    index_condition: Option<IndexCondition>,
    fst_fields: Vec<String>,
    need_optimize_partition: bool,
}

impl NewListingTable {
    /// Create new [`ListingTable`] that lists the FS to get the files
    /// to scan. See [`ListingTable`] for and example.
    ///
    /// Takes a `ListingTableConfig` as input which requires an `ObjectStore` and `table_path`.
    /// `ListingOptions` and `SchemaRef` are optional.  If they are not
    /// provided the file type is inferred based on the file suffix.
    /// If the schema is provided then it must be resolved before creating the table
    /// and should contain the fields of the file without the table
    /// partitioning columns.
    pub fn try_new(
        config: ListingTableConfig,
        rules: HashMap<String, DataType>,
        index_condition: Option<IndexCondition>,
        fst_fields: Vec<String>,
        need_optimize_partition: bool,
    ) -> Result<Self> {
        let file_schema = config
            .file_schema
            .ok_or_else(|| DataFusionError::Internal("No schema provided.".into()))?;

        let options = config
            .options
            .ok_or_else(|| DataFusionError::Internal("No ListingOptions provided".into()))?;

        // Add the partition columns to the file schema
        let mut builder = SchemaBuilder::from(file_schema.as_ref().to_owned());
        for (part_col_name, part_col_type) in &options.table_partition_cols {
            builder.push(Field::new(part_col_name, part_col_type.clone(), false));
        }

        let table = Self {
            table_paths: config.table_paths,
            file_schema,
            table_schema: Arc::new(builder.finish()),
            diff_rules: rules,
            options,
            collected_statistics: Arc::new(DefaultFileStatisticsCache::default()),
            index_condition,
            fst_fields,
            need_optimize_partition,
        };

        Ok(table)
    }

    /// Set the [`FileStatisticsCache`] used to cache parquet file statistics.
    ///
    /// Setting a statistics cache on the `SessionContext` can avoid refetching statistics
    /// multiple times in the same session.
    ///
    /// If `None`, creates a new [`DefaultFileStatisticsCache`] scoped to this query.
    pub fn with_cache(mut self, cache: Option<FileStatisticsCache>) -> Self {
        self.collected_statistics =
            cache.unwrap_or(Arc::new(DefaultFileStatisticsCache::default()));
        self
    }

    /// If file_sort_order is specified, creates the appropriate physical expressions
    fn try_create_output_ordering(&self) -> Result<Vec<LexOrdering>> {
        create_ordering(&self.table_schema, &self.options.file_sort_order)
    }

    /// Get the list of files for a scan as well as the file level statistics.
    /// The list is grouped to let the execution plan know how the files should
    /// be distributed to different threads / executors.
    async fn list_files_for_scan<'a>(
        &'a self,
        ctx: &'a SessionState,
        limit: Option<usize>,
    ) -> Result<(Vec<Vec<PartitionedFile>>, Statistics)> {
        let store = if let Some(url) = self.table_paths.first() {
            ctx.runtime_env().object_store(url)?
        } else {
            return Ok((vec![], Statistics::new_unknown(&self.file_schema)));
        };
        // list files
        let file_list = future::try_join_all(
            self.table_paths
                .iter()
                .map(|table_path| list_files(store.as_ref(), table_path)),
        )
        .await?;
        let file_list = stream::iter(file_list).flatten();
        // collect the statistics if required by the config
        let files = file_list
            .map(|part_file| async {
                let mut part_file = part_file?;
                if self.options.collect_stat {
                    let statistics = self.do_collect_statistics(ctx, &store, &part_file).await?;
                    part_file.statistics = Some(statistics.clone());
                    Ok((part_file, Arc::new(statistics)))
                        as Result<(PartitionedFile, Arc<Statistics>)>
                } else {
                    Ok((
                        part_file,
                        Arc::new(Statistics::new_unknown(&self.file_schema)),
                    )) as Result<(PartitionedFile, Arc<Statistics>)>
                }
            })
            .boxed()
            .buffered(ctx.config_options().execution.meta_fetch_concurrency);

        let (files, statistics) =
            get_statistics_with_limit(files, self.schema(), limit, self.options.collect_stat)
                .await?;

        let semaphore = std::sync::Arc::new(Semaphore::new(get_config().limit.cpu_num));
        let mut tasks = Vec::with_capacity(files.len());
        for mut file in files.into_iter() {
            let permit = semaphore.clone().acquire_owned().await.unwrap();
            let task = tokio::task::spawn(async move {
                let access_plan = generate_access_plan(&file);
                if let Some(access_plan) = access_plan {
                    file.extensions = Some(access_plan as _);
                }
                drop(permit);
                file
            });
            tasks.push(task)
        }
        let files = try_join_all(tasks)
            .await
            .map_err(|e| DataFusionError::External(Box::new(e)))?;

        Ok((
            split_files(files, self.options.target_partitions),
            statistics,
        ))
    }

    /// Collects statistics for a given partitioned file.
    ///
    /// This method first checks if the statistics for the given file are already cached.
    /// If they are, it returns the cached statistics.
    /// If they are not, it infers the statistics from the file and stores them in the cache.
    async fn do_collect_statistics(
        &self,
        ctx: &SessionState,
        store: &Arc<dyn ObjectStore>,
        part_file: &PartitionedFile,
    ) -> Result<Statistics> {
        let statistics_cache = self.collected_statistics.clone();
        match statistics_cache
            .get_with_extra(&part_file.object_meta.location, &part_file.object_meta)
        {
            Some(statistics) => Ok(statistics.as_ref().clone()),
            None => {
                let statistics = self
                    .options
                    .format
                    .infer_stats(ctx, store, self.file_schema.clone(), &part_file.object_meta)
                    .await
                    .map_err(|e| {
                        log::error!(
                            "Failed to infer stats for file: {}, error: {}",
                            part_file.object_meta.location,
                            e
                        );
                        e
                    })?;
                statistics_cache.put_with_extra(
                    &part_file.object_meta.location,
                    statistics.clone().into(),
                    &part_file.object_meta,
                );
                Ok(statistics)
            }
        }
    }

    async fn create_physical_plan(
        &self,
        state: &SessionState,
        conf: FileScanConfig,
        filters: Option<&Arc<dyn PhysicalExpr>>,
    ) -> Result<Arc<dyn ExecutionPlan>> {
        let Some(parquet) = self.options.format.as_any().downcast_ref::<ParquetFormat>() else {
            return plan_err!("ParquetFormat not found");
        };
        let store = state.runtime_env().object_store(&conf.object_store_url)?;
        let mut builder = ParquetExecBuilder::new_with_options(conf, parquet.options().clone())
            .with_parquet_file_reader_factory(Arc::new(
                parquet_reader::NewParquetFileReaderFactory::new(store),
            ));

        // If enable pruning then combine the filters to build the predicate.
        // If disable pruning then set the predicate to None, thus readers
        // will not prune data based on the statistics.
        if parquet.enable_pruning() {
            if let Some(predicate) = filters.cloned() {
                builder = builder.with_predicate(predicate);
            }
        }
        if let Some(metadata_size_hint) = parquet.metadata_size_hint() {
            builder = builder.with_metadata_size_hint(metadata_size_hint);
        }

        Ok(builder.build_arc())
    }
}

#[async_trait]
impl TableProvider for NewListingTable {
    fn as_any(&self) -> &dyn Any {
        self
    }

    fn schema(&self) -> SchemaRef {
        Arc::clone(&self.table_schema)
    }

    fn table_type(&self) -> TableType {
        TableType::Base
    }

    async fn scan(
        &self,
        state: &dyn Session,
        projection: Option<&Vec<usize>>,
        filters: &[Expr],
        limit: Option<usize>,
    ) -> Result<Arc<dyn ExecutionPlan>> {
        // TODO (https://github.com/apache/datafusion/issues/11600) remove downcast_ref from here?
        let session_state = state.as_any().downcast_ref::<SessionState>().unwrap();
        let (mut partitioned_file_lists, statistics) =
            self.list_files_for_scan(session_state, limit).await?;

        let projected_schema = project_schema(&self.schema(), projection)?;

        // if no files need to be read, return an `EmptyExec`
        if partitioned_file_lists.is_empty() {
            return Ok(Arc::new(EmptyExec::new(projected_schema)));
        }

        let output_ordering = self.try_create_output_ordering()?;
        match state
            .config_options()
            .execution
            .split_file_groups_by_statistics
            .then(|| {
                output_ordering.first().map(|output_ordering| {
                    FileScanConfig::split_groups_by_statistics(
                        &self.table_schema,
                        &partitioned_file_lists,
                        output_ordering,
                    )
                })
            })
            .flatten()
        {
            Some(Err(e)) => log::debug!("failed to split file groups by statistics: {e}"),
            Some(Ok(new_groups)) => match self.options.target_partitions.cmp(&new_groups.len()) {
                Ordering::Equal => {
                    partitioned_file_lists = new_groups;
                }
                Ordering::Greater => {
                    if self.need_optimize_partition {
                        partitioned_file_lists =
                            repartition_sorted_groups(new_groups, self.options.target_partitions);
                    } else {
                        partitioned_file_lists = new_groups;
                    }
                }
                Ordering::Less => {
                    log::debug!(
                        "attempted to split file groups by statistics, but there were more file groups: {} than target_partitions: {}; falling back to unordered",
                        new_groups.len(),
                        self.options.target_partitions
                    )
                }
            },
            None => {
                log::debug!("did't set split_file_groups_by_statistics");
            } // no ordering required
        };

        log::debug!(
            "after partition, target_partitions: {}, file groups: {}",
            self.options.target_partitions,
            partitioned_file_lists.len()
        );

        // extract types of partition columns
        let table_partition_cols = self
            .options
            .table_partition_cols
            .iter()
            .map(|col| Ok(self.table_schema.field_with_name(&col.0)?.clone()))
            .collect::<Result<Vec<_>>>()?;

        let filters = if let Some(expr) = conjunction(filters.to_vec()) {
            // NOTE: Use the table schema (NOT file schema) here because `expr` may contain
            // references to partition columns.
            let table_df_schema = self.table_schema.as_ref().clone().to_dfschema()?;
            let filters = create_physical_expr(&expr, &table_df_schema, state.execution_props())?;
            Some(filters)
        } else {
            None
        };

        let object_store_url = if let Some(url) = self.table_paths.first() {
            url.object_store()
        } else {
            return Ok(Arc::new(EmptyExec::new(Arc::new(Schema::empty()))));
        };

        let (parquet_projection, filter_projection) =
            if let Some(index_condition) = self.index_condition.as_ref() {
                // get the projection for the filter
                let mut filter_projection =
                    index_condition.get_schema_projection(self.schema(), &self.fst_fields);
                if let Some(v) = projection.as_ref() {
                    filter_projection.extend(v.iter().copied());
                }
                filter_projection.sort();
                filter_projection.dedup();
                // regenerate the projection with the filter_projection
                let projection = projection.as_ref().map(|p| {
                    p.iter()
                        .filter_map(|i| filter_projection.iter().position(|f| f == i))
                        .collect::<Vec<_>>()
                });
                (Some(filter_projection), projection)
            } else {
                (projection.cloned(), None)
            };
        let parquet_projection = parquet_projection.as_ref();
        let filter_projection = filter_projection.as_ref();

        // create the execution plan
        let parquet_exec = self
            .create_physical_plan(
                session_state,
                FileScanConfig::new(object_store_url, Arc::clone(&self.file_schema))
                    .with_file_groups(partitioned_file_lists)
                    .with_statistics(statistics)
                    .with_projection(parquet_projection.cloned())
                    .with_limit(limit)
                    .with_output_ordering(output_ordering)
                    .with_table_partition_cols(table_partition_cols),
                filters.as_ref(),
            )
            .await?;

        let projection_exec = apply_projection(
            &self.schema(),
            &self.diff_rules,
            parquet_projection,
            parquet_exec,
        )?;

<<<<<<< HEAD
        if get_config().common.feature_query_remove_filter_with_index {
=======
        // if the index condition can remove filter, we can skip the config
        // feature_query_remove_filter_with_index
        let can_remove_filter = self
            .index_condition
            .as_ref()
            .map(|v| v.can_remove_filter())
            .unwrap_or(true);
        if can_remove_filter || get_config().common.feature_query_remove_filter_with_index {
>>>>>>> 2bc914b4
            apply_filter(
                self.index_condition.as_ref(),
                &projection_exec.schema(),
                &self.fst_fields,
                projection_exec,
                filter_projection,
            )
        } else {
            Ok(projection_exec)
        }
    }

    fn supports_filters_pushdown(
        &self,
        filters: &[&Expr],
    ) -> Result<Vec<TableProviderFilterPushDown>> {
        let support: Vec<_> = filters
            .iter()
            .map(|filter| {
                if expr_applicable_for_cols(
                    &self
                        .options
                        .table_partition_cols
                        .iter()
                        .map(|x| x.0.clone())
                        .collect::<Vec<_>>(),
                    filter,
                ) {
                    // if filter can be handled by partition pruning, it is exact
                    TableProviderFilterPushDown::Exact
                } else {
                    // otherwise, we still might be able to handle the filter with file
                    // level mechanisms such as Parquet row group pruning.
                    TableProviderFilterPushDown::Inexact
                }
            })
            .collect();
        Ok(support)
    }
}

// 1. first get larger group
// 2. split larger groups based on odd and even numbers
// 3. loop until the group reaches the number of partitions
fn repartition_sorted_groups(
    mut groups: Vec<Vec<PartitionedFile>>,
    partition_num: usize,
) -> Vec<Vec<PartitionedFile>> {
    if groups.is_empty() {
        return groups;
    }

    while groups.len() < partition_num {
        let max_index = find_max_group_index(&groups);
        let max_group = groups.remove(max_index);

        // if the max group has less than 3 files, we don't split it further
        // less than 3 will cause repartitionExec issue
        if max_group.len() <= 3 {
            groups.push(max_group);
            break;
        }

        // split max_group into odd and even groups
        let group_cap = max_group.len().div_ceil(2);
        let mut odd_group = Vec::with_capacity(group_cap);
        let mut even_group = Vec::with_capacity(group_cap);

        for (idx, file) in max_group.into_iter().enumerate() {
            if idx % 2 == 0 {
                even_group.push(file);
            } else {
                odd_group.push(file);
            }
        }

        if !odd_group.is_empty() {
            groups.push(odd_group);
        }
        if !even_group.is_empty() {
            groups.push(even_group);
        }
    }

    groups
}

// find the index of the group with the most files
fn find_max_group_index(groups: &[Vec<PartitionedFile>]) -> usize {
    groups
        .iter()
        .enumerate()
        .fold(0, |max_index, (idx, group)| {
            if group.len() > groups[max_index].len() {
                idx
            } else {
                max_index
            }
        })
}

fn create_ordering(schema: &Schema, sort_order: &[Vec<SortExpr>]) -> Result<Vec<LexOrdering>> {
    let mut all_sort_orders = vec![];

    for exprs in sort_order {
        // Construct PhysicalSortExpr objects from Expr objects:
        let mut sort_exprs = LexOrdering::default();
        for sort in exprs {
            match &sort.expr {
                Expr::Column(col) => match expressions::col(&col.name, schema) {
                    Ok(expr) => {
                        sort_exprs.push(PhysicalSortExpr {
                            expr,
                            options: SortOptions {
                                descending: !sort.asc,
                                nulls_first: sort.nulls_first,
                            },
                        });
                    }
                    // Cannot find expression in the projected_schema, stop iterating
                    // since rest of the orderings are violated
                    Err(_) => break,
                },
                expr => {
                    return plan_err!(
                        "Expected single column references in output_ordering, got {expr}"
                    );
                }
            }
        }
        if !sort_exprs.is_empty() {
            all_sort_orders.push(sort_exprs);
        }
    }
    Ok(all_sort_orders)
}<|MERGE_RESOLUTION|>--- conflicted
+++ resolved
@@ -440,9 +440,6 @@
             parquet_exec,
         )?;
 
-<<<<<<< HEAD
-        if get_config().common.feature_query_remove_filter_with_index {
-=======
         // if the index condition can remove filter, we can skip the config
         // feature_query_remove_filter_with_index
         let can_remove_filter = self
@@ -451,7 +448,6 @@
             .map(|v| v.can_remove_filter())
             .unwrap_or(true);
         if can_remove_filter || get_config().common.feature_query_remove_filter_with_index {
->>>>>>> 2bc914b4
             apply_filter(
                 self.index_condition.as_ref(),
                 &projection_exec.schema(),
