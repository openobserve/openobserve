// Copyright 2025 OpenObserve Inc.
//
// This program is free software: you can redistribute it and/or modify
// it under the terms of the GNU Affero General Public License as published by
// the Free Software Foundation, either version 3 of the License, or
// (at your option) any later version.
//
// This program is distributed in the hope that it will be useful
// but WITHOUT ANY WARRANTY; without even the implied warranty of
// MERCHANTABILITY or FITNESS FOR A PARTICULAR PURPOSE.  See the
// GNU Affero General Public License for more details.
//
// You should have received a copy of the GNU Affero General Public License
// along with this program.  If not, see <http://www.gnu.org/licenses/>.

use std::{any::Any, sync::Arc};

use arrow::array::RecordBatch;
use arrow_schema::{DataType, SchemaRef, SortOptions};
use async_trait::async_trait;
use config::get_config;
use datafusion::{
    catalog::Session,
    common::{Constraints, Result},
    datasource::{MemTable, TableProvider},
    logical_expr::{Expr, TableType},
    physical_expr::{LexOrdering, PhysicalSortExpr},
    physical_plan::{ExecutionPlan, expressions::Column, sorts::sort::SortExec},
};
use hashbrown::HashMap;

use super::{apply_filter, apply_projection};
use crate::service::search::index::IndexCondition;

#[derive(Debug)]
pub(crate) struct NewMemTable {
    mem_table: MemTable,
    diff_rules: HashMap<String, DataType>,
    sorted_by_time: bool,
    index_condition: Option<IndexCondition>,
    fst_fields: Vec<String>,
}

impl NewMemTable {
    /// Create a new in-memory table from the provided schema and record batches
    pub fn try_new(
        schema: SchemaRef,
        partitions: Vec<Vec<RecordBatch>>,
        rules: HashMap<String, DataType>,
        sorted_by_time: bool,
        index_condition: Option<IndexCondition>,
        fst_fields: Vec<String>,
    ) -> Result<Self> {
        let mem = MemTable::try_new(schema, partitions)?;
        Ok(Self {
            mem_table: mem,
            diff_rules: rules,
            sorted_by_time,
            index_condition,
            fst_fields,
        })
    }
}

#[async_trait]
impl TableProvider for NewMemTable {
    fn as_any(&self) -> &dyn Any {
        self
    }

    fn schema(&self) -> SchemaRef {
        self.mem_table.schema()
    }

    fn constraints(&self) -> Option<&Constraints> {
        self.mem_table.constraints()
    }

    fn table_type(&self) -> TableType {
        TableType::Base
    }

    async fn scan(
        &self,
        state: &dyn Session,
        projection: Option<&Vec<usize>>,
        filters: &[Expr],
        limit: Option<usize>,
    ) -> Result<Arc<dyn ExecutionPlan>> {
        let (mem_projection, filter_projection) =
            if let Some(index_condition) = self.index_condition.as_ref() {
                // get the projection for the filter
                let mut filter_projection =
                    index_condition.get_schema_projection(self.schema(), &self.fst_fields);
                if let Some(v) = projection.as_ref() {
                    filter_projection.extend(v.iter().copied());
                }
                filter_projection.sort();
                filter_projection.dedup();
                // regenerate the projection with the filter_projection
                let projection = projection.as_ref().map(|p| {
                    p.iter()
                        .filter_map(|i| filter_projection.iter().position(|f| f == i))
                        .collect::<Vec<_>>()
                });
                (Some(filter_projection), projection)
            } else {
                (projection.cloned(), None)
            };
        let mem_projection = mem_projection.as_ref();
        let filter_projection = filter_projection.as_ref();

        let memory_exec = self
            .mem_table
            .scan(state, mem_projection, filters, limit)
            .await?;

        let projection_exec = apply_projection(
            &self.schema(),
            &self.diff_rules,
            mem_projection,
            memory_exec,
        )?;

<<<<<<< HEAD
        let filter_exec = if get_config().common.feature_query_remove_filter_with_index {
            apply_filter(
                self.index_condition.as_ref(),
                &projection_exec.schema(),
                &self.fst_fields,
                projection_exec,
                filter_projection,
            )?
        } else {
            projection_exec
        };
=======
        // if the index condition can remove filter, we can skip the config
        // feature_query_remove_filter_with_index
        let can_remove_filter = self
            .index_condition
            .as_ref()
            .map(|v| v.can_remove_filter())
            .unwrap_or(true);
        let filter_exec =
            if can_remove_filter || get_config().common.feature_query_remove_filter_with_index {
                apply_filter(
                    self.index_condition.as_ref(),
                    &projection_exec.schema(),
                    &self.fst_fields,
                    projection_exec,
                    filter_projection,
                )?
            } else {
                projection_exec
            };
>>>>>>> 2bc914b4

        apply_sort(filter_exec, self.sorted_by_time)
    }

    fn get_column_default(&self, column: &str) -> Option<&Expr> {
        self.mem_table.get_column_default(column)
    }
}

// create sort exec by _timestamp
fn wrap_sort(exec: Arc<dyn ExecutionPlan>) -> Arc<dyn ExecutionPlan> {
    let column_timestamp = config::TIMESTAMP_COL_NAME.to_string();
    let index = exec.schema().index_of(&column_timestamp);
    (match index {
        Ok(index) => {
            let ordering = LexOrdering::new(vec![PhysicalSortExpr {
                expr: Arc::new(Column::new(&column_timestamp, index)),
                options: SortOptions {
                    descending: true,
                    nulls_first: false,
                },
            }]);
            Arc::new(SortExec::new(ordering, exec))
        }
        Err(_) => exec,
    }) as _
}

fn apply_sort(
    exec_plan: Arc<dyn ExecutionPlan>,
    sorted_by_time: bool,
) -> Result<Arc<dyn ExecutionPlan>> {
    Ok(if sorted_by_time {
        wrap_sort(exec_plan)
    } else {
        exec_plan
    })
}<|MERGE_RESOLUTION|>--- conflicted
+++ resolved
@@ -122,19 +122,6 @@
             memory_exec,
         )?;
 
-<<<<<<< HEAD
-        let filter_exec = if get_config().common.feature_query_remove_filter_with_index {
-            apply_filter(
-                self.index_condition.as_ref(),
-                &projection_exec.schema(),
-                &self.fst_fields,
-                projection_exec,
-                filter_projection,
-            )?
-        } else {
-            projection_exec
-        };
-=======
         // if the index condition can remove filter, we can skip the config
         // feature_query_remove_filter_with_index
         let can_remove_filter = self
@@ -154,7 +141,6 @@
             } else {
                 projection_exec
             };
->>>>>>> 2bc914b4
 
         apply_sort(filter_exec, self.sorted_by_time)
     }
