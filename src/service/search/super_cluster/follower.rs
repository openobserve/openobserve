--- conflicted
+++ resolved
@@ -307,11 +307,7 @@
 
     log::info!("[trace_id {trace_id}] flight->follower_leader: generate physical plan finish");
 
-<<<<<<< HEAD
     // we only want to get the scan stats from the remote scan exec
-=======
-    // reset the scan_stats, because we only want to get the scan stats from the remote scan exec
->>>>>>> 748cca3e
     let scan_stats = ScanStats {
         file_list_took: file_id_list_took as i64,
         ..Default::default()
