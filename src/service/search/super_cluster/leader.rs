// Copyright 2025 OpenObserve Inc.
//
// This program is free software: you can redistribute it and/or modify
// it under the terms of the GNU Affero General Public License as published by
// the Free Software Foundation, either version 3 of the License, or
// (at your option) any later version.
//
// This program is distributed in the hope that it will be useful
// but WITHOUT ANY WARRANTY; without even the implied warranty of
// MERCHANTABILITY or FITNESS FOR A PARTICULAR PURPOSE.  See the
// GNU Affero General Public License for more details.
//
// You should have received a copy of the GNU Affero General Public License
// along with this program.  If not, see <http://www.gnu.org/licenses/>.

use std::sync::Arc;

use arrow::array::RecordBatch;
use async_recursion::async_recursion;
use config::{
    cluster::LOCAL_NODE,
    get_config,
    meta::{
        cluster::{NodeInfo, RoleGroup},
        search::{ScanStats, SearchEventType},
        sql::TableReferenceExt,
    },
    metrics,
    utils::json,
};
use datafusion::{
    common::tree_node::TreeNode,
    physical_plan::{displayable, visit_execution_plan},
};
use hashbrown::HashMap;
use infra::errors::{Error, ErrorCodes, Result};
use itertools::Itertools;
<<<<<<< HEAD
use o2_enterprise::enterprise::{search::WorkGroup, super_cluster::search::get_cluster_nodes};
=======
use o2_enterprise::enterprise::{
    search::{WorkGroup, datafusion::distributed_plan::rewrite::StreamingAggsRewriter},
    super_cluster::search::get_cluster_nodes,
};
>>>>>>> ab5c296f
use proto::cluster_rpc;
use tracing::{Instrument, info_span};
use tracing_opentelemetry::OpenTelemetrySpanExt;

use crate::service::search::{
    DATAFUSION_RUNTIME, SearchResult,
    cluster::flight::{generate_context, register_table},
    datafusion::distributed_plan::{remote_scan::RemoteScanExec, rewrite::RemoteScanRewriter},
    inspector::{SearchInspectorFieldsBuilder, search_inspector_fields},
    request::Request,
    sql::Sql,
    utils::ScanStatsVisitor,
};

#[async_recursion]
#[tracing::instrument(
    name = "service:search:flight:super_cluster_leader",
    skip_all,
    fields(org_id = req.org_id)
)]
pub async fn search(
    trace_id: &str,
    sql: Arc<Sql>,
    mut req: Request,
    _query: cluster_rpc::SearchQuery,
    req_regions: Vec<String>,
    req_clusters: Vec<String>,
) -> Result<SearchResult> {
    let _start = std::time::Instant::now();
    let cfg = get_config();
    log::info!("[trace_id {trace_id}] super cluster leader: start {}", sql);

    let timeout = if req.timeout > 0 {
        req.timeout as u64
    } else {
        cfg.limit.query_timeout
    };
    req.timeout = timeout as _;

    if sql
        .schemas
        .iter()
        .any(|(_, schema)| schema.schema().fields().is_empty())
    {
        return Ok((vec![], ScanStats::new(), 0, false, "".to_string()));
    }

    let (use_inverted_index, _) = super::super::is_use_inverted_index(&sql);
    req.set_use_inverted_index(use_inverted_index);

    // 2. get nodes
    let get_node_start = std::time::Instant::now();
    let role_group = req
        .search_event_type
        .as_ref()
        .map(|v| {
            SearchEventType::try_from(v.as_str())
                .ok()
                .map(RoleGroup::from)
        })
        .unwrap_or(Some(RoleGroup::Interactive));
    let nodes = get_cluster_nodes(trace_id, req_regions, req_clusters, role_group).await?;
    log::info!(
        "{}",
        search_inspector_fields(
            format!("[trace_id {trace_id}] super get nodes: {}", nodes.len()),
            SearchInspectorFieldsBuilder::new()
                .node_name(LOCAL_NODE.name.clone())
                .component("super get nodes".to_string())
                .search_role("super".to_string())
                .duration(get_node_start.elapsed().as_millis() as usize)
                .build()
        )
    );

    metrics::QUERY_RUNNING_NUMS
        .with_label_values(&[&sql.org_id])
        .inc();

    let (abort_sender, abort_receiver) = tokio::sync::oneshot::channel();
    if super::super::SEARCH_SERVER
        .insert_sender(trace_id, abort_sender, true)
        .await
        .is_err()
    {
        log::info!(
            "[trace_id {trace_id}] super cluster leader: search canceled before execution plan"
        );
        return Err(Error::ErrorCode(
            infra::errors::ErrorCodes::SearchCancelQuery(format!(
                "[trace_id {trace_id}] super cluster leader: search canceled before execution plan"
            )),
        ));
    }

    let trace_stream_name = json::to_string(
        &sql.stream_names
            .iter()
            .map(|s| (s.get_stream_type(sql.stream_type), s.stream_name()))
            .collect_vec(),
    )
    .unwrap();
    let datafusion_span = info_span!(
        "service:search:flight:super_cluster::datafusion",
        org_id = sql.org_id,
        stream_name = trace_stream_name,
    );

    let trace_id_move = trace_id.to_string();
    let follower_nodes = nodes.clone();
    let query_task = DATAFUSION_RUNTIME.spawn(async move {
        run_datafusion(trace_id_move, req, sql, follower_nodes)
            .instrument(datafusion_span)
            .await
    });
    tokio::pin!(query_task);

    let task = tokio::select! {
        ret = &mut query_task => {
            match ret {
                Ok(ret) => Ok(ret),
                Err(err) => {
                    log::error!("[trace_id {trace_id}] super cluster leader: datafusion execute error: {}", err);
                    Err(Error::Message(err.to_string()))
                }
            }
        },
        _ = tokio::time::sleep(tokio::time::Duration::from_secs(timeout)) => {
            query_task.abort();
            log::error!("[trace_id {trace_id}] super cluster leader: search timeout");
            Err(Error::ErrorCode(ErrorCodes::SearchTimeout("super cluster leader: search timeout".to_string())))
        },
        _ = abort_receiver => {
            query_task.abort();
            log::info!("[trace_id {trace_id}] super cluster leader: search canceled");
            Err(Error::ErrorCode(ErrorCodes::SearchCancelQuery("super cluster leader: search canceled".to_string())))
        }
    };

    let data = match task {
        Ok(Ok(data)) => Ok(data),
        Ok(Err(err)) => Err(err),
        Err(err) => Err(err),
    };
    let (data, mut scan_stats, partial_err) = match data {
        Ok(v) => v,
        Err(e) => {
            return Err(e);
        }
    };

    let main_trace_id = trace_id.split("-").next().unwrap();
    let stats = super::super::utils::collect_scan_stats(&nodes, main_trace_id, true).await;
    scan_stats.add(&stats);

    log::info!("[trace_id {trace_id}] super cluster leader: search finished");

    scan_stats.format_to_mb();
    Ok((data, scan_stats, 0, !partial_err.is_empty(), partial_err))
}

async fn run_datafusion(
    trace_id: String,
    mut req: Request,
    sql: Arc<Sql>,
    nodes: Vec<Arc<dyn NodeInfo>>,
) -> Result<(Vec<RecordBatch>, ScanStats, String)> {
    let cfg = get_config();
    // set work group
    let work_group = if sql.is_complex {
        WorkGroup::Long.to_string()
    } else {
        WorkGroup::Short.to_string()
    };
    req.add_work_group(Some(work_group));

    // construct physical plan
    let ctx = match generate_context(&req, &sql, cfg.limit.cpu_num).await {
        Ok(v) => v,
        Err(e) => {
            return Err(e);
        }
    };

    // register table
    register_table(&ctx, &sql).await?;

    // create physical plan
    let plan = match ctx.state().create_logical_plan(&sql.sql).await {
        Ok(v) => v,
        Err(e) => {
            return Err(e.into());
        }
    };
    let mut physical_plan = match ctx.state().create_physical_plan(&plan).await {
        Ok(v) => v,
        Err(e) => {
            return Err(e.into());
        }
    };

    if cfg.common.print_key_sql {
        let plan = displayable(physical_plan.as_ref())
            .indent(false)
            .to_string();
        println!("+---------------------------+----------+");
        println!("leader physical plan before rewrite");
        println!("+---------------------------+----------+");
        println!("{plan}");
    }

    // 6. rewrite physical plan
    let match_all_keys = sql.match_items.clone().unwrap_or_default();
    let partition_keys = sql
        .equal_items
        .iter()
        .map(|(stream_name, fields)| {
            (
                stream_name.clone(),
                fields
                    .iter()
                    .map(|(k, v)| cluster_rpc::KvItem::new(k, v))
                    .collect::<Vec<_>>(),
            )
        })
        .collect::<HashMap<_, _>>();

    let (start_time, end_time) = req.time_range.unwrap_or((0, 0));
    let streaming_output = req.streaming_output;
    let streaming_id = req.streaming_id.clone();
    let use_cache = req.use_cache;
    let org_id = req.org_id.clone();

    let context = tracing::Span::current().context();
    let mut rewrite = RemoteScanRewriter::new(
        req,
        nodes,
        HashMap::new(),
        Vec::new(),
        partition_keys,
        match_all_keys,
        sql.index_condition.clone(),
        sql.index_optimize_mode.clone(),
        true,
        context,
    );
    physical_plan = match physical_plan.rewrite(&mut rewrite) {
        Ok(v) => v.data,
        Err(e) => {
            return Err(e.into());
        }
    };

    // add remote scan exec to top if physical plan is not changed
    if !rewrite.is_changed {
        let table_name = sql.stream_names.first().unwrap();
        physical_plan = Arc::new(RemoteScanExec::new(
            physical_plan,
            rewrite.remote_scan_nodes.get_remote_node(table_name),
        )?);
    }

    // check for streaming aggregation query
    let mut aggs_cache_ratio = 0;
<<<<<<< HEAD

=======
>>>>>>> ab5c296f
    if streaming_output {
        let Some(streaming_id) = streaming_id else {
            return Err(Error::Message(
                "streaming_id is required for streaming aggregation query".to_string(),
            ));
        };

        // NOTE: temporary check
        let org_settings = crate::service::db::organization::get_org_setting(&org_id).await?;
<<<<<<< HEAD
        let use_cache = use_cache && org_settings.aggregation_cache_enabled;
        let target_partitions = ctx.state().config().target_partitions();
        let (plan,is_complete_cache_hit) = o2_enterprise::enterprise::search::datafusion::distributed_plan::rewrite::rewrite_aggregate_plan(
            streaming_id,
            start_time,
            end_time,
            use_cache,
            target_partitions,
            physical_plan,
        )
        .await?;
        physical_plan = plan;
        // Check for aggs cache hit
        if is_complete_cache_hit {
=======
        let aggregation_cache_enabled = org_settings.aggregation_cache_enabled && use_cache;

        let mut rewriter = StreamingAggsRewriter::new(
            streaming_id,
            start_time,
            end_time,
            aggregation_cache_enabled,
        )
        .await;

        physical_plan = physical_plan.rewrite(&mut rewriter)?.data;

        // Check for aggs cache hit
        if rewriter.is_complete_cache_hit {
>>>>>>> ab5c296f
            aggs_cache_ratio = 100;
        }
    }

    if cfg.common.print_key_sql {
        let plan = displayable(physical_plan.as_ref())
            .indent(false)
            .to_string();
        println!("+---------------------------+----------+");
        println!("leader physical plan after rewrite");
        println!("+---------------------------+----------+");
        println!("{plan}");
    }

    let datafusion_start = std::time::Instant::now();
    let ret = datafusion::physical_plan::collect(physical_plan.clone(), ctx.task_ctx()).await;
    let mut visit = ScanStatsVisitor::new();
    let _ = visit_execution_plan(physical_plan.as_ref(), &mut visit);
    if let Err(e) = ret {
        log::error!("[trace_id {trace_id}] super cluster leader: datafusion collect error: {e}");
        Err(e.into())
    } else {
        log::info!(
            "{}",
            search_inspector_fields(
                format!("[trace_id {trace_id}] super cluster leader: datafusion collect done"),
                SearchInspectorFieldsBuilder::new()
                    .node_name(LOCAL_NODE.name.clone())
                    .component("super:leader:run_datafusion collect done".to_string())
                    .search_role("super".to_string())
                    .duration(datafusion_start.elapsed().as_millis() as usize)
                    .build()
            )
        );
<<<<<<< HEAD
=======
        // Update scan stats to include aggregation cache ratio
>>>>>>> ab5c296f
        visit.scan_stats.aggs_cache_ratio = aggs_cache_ratio;
        ret.map(|data| (data, visit.scan_stats, visit.partial_err))
            .map_err(|e| e.into())
    }
}<|MERGE_RESOLUTION|>--- conflicted
+++ resolved
@@ -35,14 +35,10 @@
 use hashbrown::HashMap;
 use infra::errors::{Error, ErrorCodes, Result};
 use itertools::Itertools;
-<<<<<<< HEAD
-use o2_enterprise::enterprise::{search::WorkGroup, super_cluster::search::get_cluster_nodes};
-=======
 use o2_enterprise::enterprise::{
     search::{WorkGroup, datafusion::distributed_plan::rewrite::StreamingAggsRewriter},
     super_cluster::search::get_cluster_nodes,
 };
->>>>>>> ab5c296f
 use proto::cluster_rpc;
 use tracing::{Instrument, info_span};
 use tracing_opentelemetry::OpenTelemetrySpanExt;
@@ -307,10 +303,6 @@
 
     // check for streaming aggregation query
     let mut aggs_cache_ratio = 0;
-<<<<<<< HEAD
-
-=======
->>>>>>> ab5c296f
     if streaming_output {
         let Some(streaming_id) = streaming_id else {
             return Err(Error::Message(
@@ -320,7 +312,6 @@
 
         // NOTE: temporary check
         let org_settings = crate::service::db::organization::get_org_setting(&org_id).await?;
-<<<<<<< HEAD
         let use_cache = use_cache && org_settings.aggregation_cache_enabled;
         let target_partitions = ctx.state().config().target_partitions();
         let (plan,is_complete_cache_hit) = o2_enterprise::enterprise::search::datafusion::distributed_plan::rewrite::rewrite_aggregate_plan(
@@ -335,22 +326,6 @@
         physical_plan = plan;
         // Check for aggs cache hit
         if is_complete_cache_hit {
-=======
-        let aggregation_cache_enabled = org_settings.aggregation_cache_enabled && use_cache;
-
-        let mut rewriter = StreamingAggsRewriter::new(
-            streaming_id,
-            start_time,
-            end_time,
-            aggregation_cache_enabled,
-        )
-        .await;
-
-        physical_plan = physical_plan.rewrite(&mut rewriter)?.data;
-
-        // Check for aggs cache hit
-        if rewriter.is_complete_cache_hit {
->>>>>>> ab5c296f
             aggs_cache_ratio = 100;
         }
     }
@@ -385,10 +360,6 @@
                     .build()
             )
         );
-<<<<<<< HEAD
-=======
-        // Update scan stats to include aggregation cache ratio
->>>>>>> ab5c296f
         visit.scan_stats.aggs_cache_ratio = aggs_cache_ratio;
         ret.map(|data| (data, visit.scan_stats, visit.partial_err))
             .map_err(|e| e.into())
