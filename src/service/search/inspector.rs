--- conflicted
+++ resolved
@@ -13,11 +13,7 @@
 // You should have received a copy of the GNU Affero General Public License
 // along with this program.  If not, see <http://www.gnu.org/licenses/>.
 
-<<<<<<< HEAD
-use config::get_config;
-=======
 use config::{cluster::LOCAL_NODE, get_config, meta::cluster::NodeInfo};
->>>>>>> ab5c296f
 use serde::{Deserialize, Serialize};
 
 #[derive(Debug, Default, Serialize, Deserialize)]
