// Copyright 2025 OpenObserve Inc.
//
// This program is free software: you can redistribute it and/or modify
// it under the terms of the GNU Affero General Public License as published by
// the Free Software Foundation, either version 3 of the License, or
// (at your option) any later version.
//
// This program is distributed in the hope that it will be useful
// but WITHOUT ANY WARRANTY; without even the implied warranty of
// MERCHANTABILITY or FITNESS FOR A PARTICULAR PURPOSE.  See the
// GNU Affero General Public License for more details.
//
// You should have received a copy of the GNU Affero General Public License
// along with this program.  If not, see <http://www.gnu.org/licenses/>.

use std::sync::Arc;

use arrow::array::RecordBatch;
use async_recursion::async_recursion;
use config::{
    INDEX_FIELD_NAME_FOR_ALL, QUERY_WITH_NO_LIMIT,
    cluster::LOCAL_NODE,
    get_config,
    meta::{
        bitvec::BitVec,
        cluster::{IntoArcVec, Node, Role, RoleGroup},
        search::{ScanStats, SearchEventType},
        sql::TableReferenceExt,
        stream::{FileKey, QueryPartitionStrategy, StreamType},
    },
    metrics,
    utils::{inverted_index::split_token, json, time::now_micros},
};
use datafusion::{
    common::{TableReference, tree_node::TreeNode},
    physical_plan::visit_execution_plan,
    prelude::SessionContext,
};
use hashbrown::{HashMap, HashSet};
use infra::{
    dist_lock,
    errors::{Error, ErrorCodes, Result},
    file_list::FileId,
};
use itertools::Itertools;
use proto::cluster_rpc::{self, SearchQuery};
use tracing::{Instrument, info_span};
use tracing_opentelemetry::OpenTelemetrySpanExt;

use crate::{
    common::infra::cluster as infra_cluster,
    service::{
        db::enrichment_table,
        search::{
            DATAFUSION_RUNTIME, SearchResult,
            datafusion::{
                distributed_plan::{
                    EmptyExecVisitor, NewEmptyExecCountVisitor, remote_scan::RemoteScanExec,
                    rewrite::RemoteScanRewriter,
                },
                exec::{prepare_datafusion_context, register_udf},
                optimizer::{generate_analyzer_rules, generate_optimizer_rules},
                table_provider::{catalog::StreamTypeProvider, empty_table::NewEmptyTable},
            },
            generate_filter_from_equal_items,
            inspector::{SearchInspectorFieldsBuilder, search_inspector_fields},
            request::Request,
            sql::Sql,
            utils::{AsyncDefer, ScanStatsVisitor},
        },
    },
};

#[async_recursion]
#[tracing::instrument(
    name = "service:search:flight:leader",
    skip_all,
    fields(org_id = req.org_id)
)]
pub async fn search(
    trace_id: &str,
    sql: Arc<Sql>,
    mut req: Request,
    query: SearchQuery,
) -> Result<SearchResult> {
    let start = std::time::Instant::now();
    let cfg = get_config();
    log::info!("[trace_id {trace_id}] flight->search: start {}", sql);

    let timeout = if req.timeout > 0 {
        req.timeout as u64
    } else {
        cfg.limit.query_timeout
    };
    req.timeout = timeout as _;

    if sql
        .schemas
        .iter()
        .any(|(_, schema)| schema.schema().fields().is_empty())
    {
        return Ok((vec![], ScanStats::new(), 0, false, "".to_string()));
    }

    // 1. get file id list
    let file_id_list = get_file_id_lists(
        &sql.org_id,
        sql.stream_type,
        &sql.stream_names,
        sql.time_range,
    )
    .await?;
    let file_id_list_vec = file_id_list.values().flatten().collect::<Vec<_>>();
    let file_id_list_num = file_id_list_vec.len();
    let file_id_list_records = file_id_list_vec.iter().map(|v| v.records).sum::<i64>();
    let file_id_list_took = start.elapsed().as_millis() as usize;
    log::info!(
        "{}",
        search_inspector_fields(
            format!(
                "[trace_id {trace_id}] flight->search: get file_list time_range: {:?}, files: {}, records: {}, took: {} ms",
                sql.time_range, file_id_list_num, file_id_list_records, file_id_list_took,
            ),
            SearchInspectorFieldsBuilder::new()
                .node_name(LOCAL_NODE.name.clone())
                .component("flight:leader get file id".to_string())
                .search_role("leader".to_string())
                .duration(file_id_list_took)
                .desc(format!(
                    "get files {} ids, records {}",
                    file_id_list_num, file_id_list_records
                ))
                .build()
        )
    );
    let mut scan_stats = ScanStats {
        files: file_id_list_num as i64,
        original_size: file_id_list_vec.iter().map(|v| v.original_size).sum(),
        ..Default::default()
    };

    // 2. get nodes
    let get_node_start = std::time::Instant::now();
    let role_group = req
        .search_event_type
        .as_ref()
        .map(|v| {
            SearchEventType::try_from(v.as_str())
                .ok()
                .map(RoleGroup::from)
        })
        .unwrap_or(Some(RoleGroup::Interactive));
    let mut nodes = get_online_querier_nodes(trace_id, role_group).await?;

    // local mode, only use local node as querier node
    if req.local_mode.unwrap_or_default() {
        if LOCAL_NODE.is_querier() {
            nodes.retain(|n| n.name.eq(&LOCAL_NODE.name));
        } else {
            nodes = nodes
                .into_iter()
                .filter(|n| n.is_querier())
                .take(1)
                .collect();
        }
    }

    let querier_num = nodes.iter().filter(|node| node.is_querier()).count();
    if querier_num == 0 {
        log::error!("no querier node online");
        return Err(Error::Message("no querier node online".to_string()));
    }

    log::info!(
        "{}",
        search_inspector_fields(
            format!(
                "[trace_id {trace_id}] flight->search: get nodes num: {}, querier num: {}",
                nodes.len(),
                querier_num,
            ),
            SearchInspectorFieldsBuilder::new()
                .node_name(LOCAL_NODE.name.clone())
                .component("flight:leader get nodes".to_string())
                .search_role("leader".to_string())
                .duration(get_node_start.elapsed().as_millis() as usize)
                .desc(format!(
                    "get nodes num: {}, querier num: {}",
                    nodes.len(),
                    querier_num
                ))
                .build()
        )
    );

    // waiting in work group queue
    metrics::QUERY_PENDING_NUMS
        .with_label_values(&[&req.org_id])
        .inc();

    // 4. check work group
    let file_list_took = start.elapsed().as_millis() as usize;
    #[cfg(not(feature = "enterprise"))]
    let (took_wait, work_group_str, locker) =
        check_work_group(&req, trace_id, start, file_list_took).await?;
    #[cfg(feature = "enterprise")]
    let (took_wait, work_group_str, work_group) = check_work_group(
        &req,
        trace_id,
        &nodes,
        &file_id_list_vec,
        start,
        file_list_took,
        "leader".to_string(),
    )
    .await?;
    // add work_group
    req.add_work_group(Some(work_group_str));

    metrics::QUERY_PENDING_NUMS
        .with_label_values(&[&sql.org_id])
        .dec();
    metrics::QUERY_RUNNING_NUMS
        .with_label_values(&[&sql.org_id])
        .inc();

    // release lock when search done or get error
    let trace_id_move = trace_id.to_string();
    #[cfg(not(feature = "enterprise"))]
    let _defer = AsyncDefer::new({
        async move {
            // search done, release lock
            let _ = dist_lock::unlock_with_trace_id(&trace_id_move, &locker)
                .await
                .map_err(|e| {
                    log::error!(
                        "[trace_id {trace_id_move}] release lock in flight search error: {e}"
                    );
                    Error::Message(e.to_string())
                });
            log::info!("[trace_id {trace_id_move}] release lock in flight search");
        }
    });

    #[cfg(feature = "enterprise")]
    let user_id = req.user_id.clone();
    #[cfg(feature = "enterprise")]
    let _defer = AsyncDefer::new({
        async move {
            // search done, release lock
            let _ = work_group
                .as_ref()
                .unwrap()
                .done(&trace_id_move, user_id.as_deref())
                .await
                .map_err(|e| {
                    log::error!(
                        "[trace_id {trace_id_move}] release work group in flight search error: {e}",
                    );
                    e.to_string();
                });
            log::info!("[trace_id {trace_id_move}] release work group in flight search");
        }
    });

    // 5. partition file list
    let partitioned_file_lists = partition_file_lists(file_id_list, &nodes, role_group).await?;
    let mut need_ingesters = 0;
    let mut need_queriers = 0;
    for (i, node) in nodes.iter().enumerate() {
        if node.is_ingester() {
            need_ingesters += 1;
            continue;
        }
        if node.is_querier()
            && partitioned_file_lists
                .values()
                .any(|v| v.get(i).map(|v| !v.is_empty()).unwrap_or_default())
        {
            need_queriers += 1;
        }
    }
    log::info!(
        "[trace_id {trace_id}] flight->search: get files num: {}, need ingester num: {}, need querier num: {}",
        file_id_list_num,
        need_ingesters,
        need_queriers,
    );

    #[cfg(feature = "enterprise")]
    super::super::SEARCH_SERVER
        .add_file_stats(
            trace_id,
            scan_stats.files,
            scan_stats.records,
            scan_stats.original_size + scan_stats.idx_scan_size,
            scan_stats.compressed_size,
        )
        .await;

    #[cfg(feature = "enterprise")]
    let (abort_sender, abort_receiver) = tokio::sync::oneshot::channel();
    #[cfg(feature = "enterprise")]
    if super::super::SEARCH_SERVER
        .insert_sender(trace_id, abort_sender, true)
        .await
        .is_err()
    {
        log::info!(
            "[trace_id {trace_id}] flight->search: search canceled before call flight->search"
        );
        return Err(Error::ErrorCode(
            infra::errors::ErrorCodes::SearchCancelQuery(format!(
                "[trace_id {trace_id}] flight->search: search canceled before call flight->search"
            )),
        ));
    }

    let trace_stream_name = json::to_string(
        &sql.stream_names
            .iter()
            .map(|s| (s.get_stream_type(sql.stream_type), s.stream_name()))
            .collect_vec(),
    )
    .unwrap();
    let datafusion_span = info_span!(
        "service:search:flight:datafusion",
        org_id = sql.org_id,
        stream_name = trace_stream_name,
        stream_type = sql.stream_type.to_string(),
    );

    let trace_id_move = trace_id.to_string();
    let query_task = DATAFUSION_RUNTIME.spawn(async move {
        run_datafusion(trace_id_move, req, sql, nodes, partitioned_file_lists)
            .instrument(datafusion_span)
            .await
    });
    tokio::pin!(query_task);

    // 8. execute physical plan
    let task = tokio::select! {
        ret = &mut query_task => {
            match ret {
                Ok(ret) => Ok(ret),
                Err(err) => {
                    log::error!("[trace_id {trace_id}] flight->search: datafusion execute error: {}", err);
                    Err(Error::Message(err.to_string()))
                }
            }
        },
        _ = tokio::time::sleep(tokio::time::Duration::from_secs(timeout)) => {
            query_task.abort();
            log::error!("[trace_id {trace_id}] flight->search: search timeout");
            Err(Error::ErrorCode(ErrorCodes::SearchTimeout("flight->search: search timeout".to_string())))
        },
        _ = async {
            #[cfg(feature = "enterprise")]
            let _ = abort_receiver.await;
            #[cfg(not(feature = "enterprise"))]
            futures::future::pending::<()>().await;
        } => {
            query_task.abort();
            log::info!("[trace_id {trace_id}] flight->search: search canceled");
            Err(Error::ErrorCode(ErrorCodes::SearchCancelQuery("flight->search: search canceled".to_string())))
        }
    };

    // release source
    drop(_defer);

    // 9. get data from datafusion
    let (data, mut scan_stats, partial_err): (Vec<RecordBatch>, ScanStats, String) = match task {
        Ok(Ok(data)) => Ok(data),
        Ok(Err(err)) => Err(err),
        Err(err) => Err(err),
    }?;

    log::info!("[trace_id {trace_id}] flight->search: search finished");

    scan_stats.format_to_mb();
    scan_stats.file_list_took += file_id_list_took as i64;
    Ok((
        data,
        scan_stats,
        took_wait,
        !partial_err.is_empty(),
        partial_err,
    ))
}

#[tracing::instrument(name = "service:search:cluster:flight:run_datafusion", skip_all)]
pub async fn run_datafusion(
    trace_id: String,
    req: Request,
    sql: Arc<Sql>,
    nodes: Vec<Node>,
    partitioned_file_lists: HashMap<TableReference, Vec<Vec<i64>>>,
) -> Result<(Vec<RecordBatch>, ScanStats, String)> {
    let cfg = get_config();
    let ctx = generate_context(&req, &sql, cfg.limit.cpu_num).await?;
    log::info!(
        "[trace_id {trace_id}] flight->search: datafusion context created with target_partitions: {}",
        ctx.state().config().target_partitions(),
    );

    register_table(&ctx, &sql).await?;

    let plan = ctx.state().create_logical_plan(&sql.sql).await?;

    let mut physical_plan = ctx.state().create_physical_plan(&plan).await?;

    if cfg.common.print_key_sql {
        log::info!("[trace_id {trace_id}] leader physical plan before rewrite");
        log::info!(
            "{}",
            config::meta::plan::generate_plan_string(&trace_id, physical_plan.as_ref())
        );
    }

    // 7. rewrite physical plan
    let match_all_keys = sql.match_items.clone().unwrap_or_default();
    let mut equal_keys = sql
        .equal_items
        .iter()
        .map(|(stream_name, fields)| {
            (
                stream_name.clone(),
                fields
                    .iter()
                    .map(|(k, v)| cluster_rpc::KvItem::new(k, v))
                    .collect::<Vec<_>>(),
            )
        })
        .collect::<HashMap<_, _>>();

    #[cfg(feature = "enterprise")]
    let (start_time, end_time) = req.time_range.unwrap_or((0, 0));
    #[cfg(feature = "enterprise")]
    let streaming_output = req.streaming_output;
    #[cfg(feature = "enterprise")]
    let streaming_id = req.streaming_id.clone();
    #[cfg(feature = "enterprise")]
    let use_cache = req.use_cache;
    #[cfg(feature = "enterprise")]
    let org_id = req.org_id.clone();

    let context = tracing::Span::current().context();

    // rewrite physical plan
    let mut rewrite = RemoteScanRewriter::new(
        req,
        nodes.into_arc_vec(),
        partitioned_file_lists,
        equal_keys,
        match_all_keys,
        sql.index_condition.clone(),
        sql.index_optimize_mode.clone(),
        false, // for super cluster
        context,
    );

    // TODO:if there is only one table and single node, we can skip the remote scan rewrite
    let mut empty_exec_count_visitor = NewEmptyExecCountVisitor::default();
    physical_plan.visit(&mut empty_exec_count_visitor)?;
    let _empty_exec_count = empty_exec_count_visitor.get_count();
    physical_plan = physical_plan.rewrite(&mut rewrite)?.data;

    // add remote scan exec to top if physical plan is not changed
    if !rewrite.is_changed {
        let table_name = sql.stream_names.first().unwrap();
        physical_plan = Arc::new(RemoteScanExec::new(
            physical_plan,
            rewrite.remote_scan_nodes.get_remote_node(table_name),
        )?);
    }

    // check for streaming aggregation query
    #[allow(unused_mut)]
    let mut skip_empty_exec_visitor = false;
    #[allow(unused_mut)]
    let mut aggs_cache_ratio = 0;
    #[cfg(feature = "enterprise")]
    if streaming_output {
        let Some(streaming_id) = streaming_id else {
            return Err(Error::Message(
                "streaming_id is required for streaming aggregation query".to_string(),
            ));
        };

        // NOTE: temporary check
        let org_settings = crate::service::db::organization::get_org_setting(&org_id)
            .await
            .unwrap_or_default();
        let use_cache = use_cache && org_settings.aggregation_cache_enabled;
        let target_partitions = ctx.state().config().target_partitions();

        let (plan, is_complete_cache_hit, is_complete_cache_hit_with_no_data) =
            o2_enterprise::enterprise::search::datafusion::rewrite::rewrite_streaming_agg_plan(
                streaming_id,
                start_time,
                end_time,
                use_cache,
                target_partitions,
                physical_plan,
            )
            .await?;
        physical_plan = plan;
        // Check for aggs cache hit
        if is_complete_cache_hit {
            aggs_cache_ratio = 100;
            // skip empty exec visitor for streaming aggregation query
            // since the new plan after rewrite will have a `EmptyExec` for a complete cache
            // hit
            skip_empty_exec_visitor = true;
        }

        // no need to run datafusion, return empty result
        if is_complete_cache_hit_with_no_data {
            let scan_stats = ScanStats {
                aggs_cache_ratio,
                ..Default::default()
            };
            return Ok((vec![], scan_stats, "".to_string()));
        }
    }

    // rewrite physical plan for merge aggregation and get topk
    #[cfg(feature = "enterprise")]
    {
        let plan = o2_enterprise::enterprise::search::datafusion::rewrite::rewrite_topk_agg_plan(
            sql.limit,
            physical_plan,
        )
        .await?;
        physical_plan = plan;
    }

    if !skip_empty_exec_visitor {
        let mut visitor = EmptyExecVisitor::default();
        if physical_plan.visit(&mut visitor).is_err() {
            log::error!(
                "[trace_id {trace_id}] flight->search: physical plan visit error: there is no EmptyTable"
            );
            return Err(Error::Message(
                "flight->search: physical plan visit error: there is no EmptyTable".to_string(),
            ));
        }
        if visitor.get_data().is_some() {
            return Ok((vec![], ScanStats::default(), "".to_string()));
        }
    }

    if cfg.common.print_key_sql {
        log::info!("[trace_id {trace_id}] leader physical plan after rewrite");
        log::info!(
            "{}",
            config::meta::plan::generate_plan_string(&trace_id, physical_plan.as_ref())
        );
    }

    // run datafusion
    let datafusion_start = std::time::Instant::now();
    let ret = datafusion::physical_plan::collect(physical_plan.clone(), ctx.task_ctx()).await;
    let mut visit = ScanStatsVisitor::new();
    let _ = visit_execution_plan(physical_plan.as_ref(), &mut visit);
    if let Err(e) = ret {
        log::error!("[trace_id {trace_id}] flight->search: datafusion collect error: {e}");
        Err(e.into())
    } else {
        log::info!(
            "{}",
            search_inspector_fields(
                format!("[trace_id {trace_id}] flight->search: datafusion collect done"),
                SearchInspectorFieldsBuilder::new()
                    .node_name(LOCAL_NODE.name.clone())
                    .component("flight:run_datafusion collect done".to_string())
                    .search_role("follower".to_string())
                    .duration(datafusion_start.elapsed().as_millis() as usize)
                    .build()
            )
        );
        let mut scan_stats = visit.scan_stats;
        // Update scan stats to include aggregation cache ratio
        scan_stats.aggs_cache_ratio = aggs_cache_ratio;
        ret.map(|data| (data, scan_stats, visit.partial_err))
            .map_err(|e| e.into())
    }
}

pub async fn get_online_querier_nodes(
    trace_id: &str,
    role_group: Option<RoleGroup>,
) -> Result<Vec<Node>> {
    // get nodes from cluster
    let cfg = get_config();
    let nodes = if cfg.common.feature_query_skip_wal {
        infra_cluster::get_cached_online_querier_nodes(role_group).await
    } else {
        infra_cluster::get_cached_online_query_nodes(role_group).await
    };
    let mut nodes = match nodes {
        Some(nodes) => nodes,
        None => {
            log::error!("[trace_id {trace_id}] flight->search: no querier node online");
            return Err(Error::Message("no querier node online".to_string()));
        }
    };
    // sort nodes by node_id this will improve hit cache ratio
    nodes.sort_by(|a, b| a.grpc_addr.cmp(&b.grpc_addr));
    nodes.dedup_by(|a, b| a.grpc_addr == b.grpc_addr);
    nodes.sort_by_key(|x| x.id);
    let nodes = nodes;

    let querier_num = nodes.iter().filter(|node| node.is_querier()).count();
    if querier_num == 0 {
        log::error!("no querier node online");
        return Err(Error::Message("no querier node online".to_string()));
    }
    Ok(nodes)
}

#[cfg(not(feature = "enterprise"))]
#[tracing::instrument(name = "service:search:cluster:flight:check_work_group", skip_all)]
pub async fn check_work_group(
    req: &Request,
    trace_id: &str,
    start: std::time::Instant,
    file_list_took: usize, // the time took to get file list
) -> Result<(usize, String, Option<infra::dist_lock::Locker>)> {
    let cfg = get_config();
    let work_group_str = "global".to_string();

    let locker_key = format!("/search/cluster_queue/{}", work_group_str);
    let locker = if cfg.common.local_mode || !cfg.common.feature_query_queue_enabled {
        None
    } else {
        dist_lock::lock_with_trace_id(trace_id, &locker_key, req.timeout as u64)
            .await
            .map_err(|e| {
                metrics::QUERY_PENDING_NUMS
                    .with_label_values(&[&req.org_id])
                    .dec();
                Error::Message(e.to_string())
            })?
    };

    // done in the queue
    let took_wait = start.elapsed().as_millis() as usize - file_list_took;
    log::info!(
        "[trace_id {trace_id}] search: wait in queue took: {} ms",
        took_wait,
    );
    Ok((took_wait, work_group_str, locker))
}

#[cfg(feature = "enterprise")]
#[tracing::instrument(name = "service:search:cluster:flight:check_work_group", skip_all)]
pub async fn check_work_group(
    req: &Request,
    trace_id: &str,
    nodes: &[Node],
    file_id_list_vec: &[&FileId],
    start: std::time::Instant,
    file_list_took: usize, // the time took to get file list
    search_role: String,
) -> Result<(
    usize,
    String,
    Option<o2_enterprise::enterprise::search::WorkGroup>,
)> {
    let cfg = get_config();
    let user_id = req.user_id.clone();
    let user_id = user_id.as_deref();

    // 1. get work group
    let work_group: Option<o2_enterprise::enterprise::search::WorkGroup> = Some(
        o2_enterprise::enterprise::search::work_group::predict(nodes, file_id_list_vec),
    );

    super::super::SEARCH_SERVER
        .add_work_group(trace_id, work_group.clone())
        .await;

    let work_group_str = work_group.as_ref().unwrap().to_string();

    let locker_key = format!("/search/cluster_queue/{}", work_group_str);
    // 2. get a cluster search queue lock
    let locker = if cfg.common.local_mode || !cfg.common.feature_query_queue_enabled {
        None
    } else {
        dist_lock::lock_with_trace_id(trace_id, &locker_key, req.timeout as u64)
            .await
            .map_err(|e| {
                metrics::QUERY_PENDING_NUMS
                    .with_label_values(&[&req.org_id])
                    .dec();
                Error::Message(e.to_string())
            })?
    };

    // 3. check global concurrency
    super::work_group_checking(trace_id, start, req, &work_group, &locker, None).await?;

    // 4. check user concurrency
    if user_id.is_some() {
        super::work_group_checking(trace_id, start, req, &work_group, &locker, user_id).await?;
    }

    // 5. process the search in the work group
    if let Err(e) = work_group
        .as_ref()
        .unwrap()
        .process(trace_id, user_id)
        .await
    {
        metrics::QUERY_PENDING_NUMS
            .with_label_values(&[&req.org_id])
            .dec();
        dist_lock::unlock_with_trace_id(trace_id, &locker).await?;
        return Err(Error::Message(e.to_string()));
    }

    // 6. unlock the queue in no enterprise version,
    if let Err(e) = dist_lock::unlock_with_trace_id(trace_id, &locker).await {
        metrics::QUERY_PENDING_NUMS
            .with_label_values(&[&req.org_id])
            .dec();
        work_group
            .as_ref()
            .unwrap()
            .done(trace_id, user_id)
            .await
            .map_err(|e| Error::Message(e.to_string()))?;
        return Err(e);
    }

    // done in the queue
    let took_wait = start.elapsed().as_millis() as usize - file_list_took;
    log::info!(
        "{}",
        search_inspector_fields(
            format!(
                "[trace_id {trace_id}] search: wait in queue took: {} ms",
                took_wait
            ),
            SearchInspectorFieldsBuilder::new()
                .node_name(LOCAL_NODE.name.clone())
                .component("flight:check_work_group".to_string())
                .search_role(search_role)
                .duration(took_wait)
                .build()
        )
    );
    Ok((took_wait, work_group_str, work_group))
}

#[tracing::instrument(name = "service:search:cluster:flight:partition_file_lists", skip_all)]
pub async fn partition_file_lists(
    file_id_lists: HashMap<TableReference, Vec<FileId>>,
    nodes: &[Node],
    group: Option<RoleGroup>,
) -> Result<HashMap<TableReference, Vec<Vec<i64>>>> {
    let mut file_partitions = HashMap::with_capacity(file_id_lists.len());
    for (stream_name, file_id_list) in file_id_lists {
        let partitions = partition_filt_list(file_id_list, nodes, group).await?;
        file_partitions.insert(stream_name, partitions);
    }
    Ok(file_partitions)
}

pub async fn partition_filt_list(
    file_id_list: Vec<FileId>,
    nodes: &[Node],
    group: Option<RoleGroup>,
) -> Result<Vec<Vec<i64>>> {
    let cfg = get_config();
    let querier_num = nodes.iter().filter(|node| node.is_querier()).count();
    let mut partition_strategy =
        QueryPartitionStrategy::from(&cfg.common.feature_query_partition_strategy);
    if cfg.cache_latest_files.enabled {
        partition_strategy = QueryPartitionStrategy::FileHash;
    }
    let partitions = match partition_strategy {
        QueryPartitionStrategy::FileNum => partition_file_by_nums(file_id_list, querier_num),
        QueryPartitionStrategy::FileSize => partition_file_by_bytes(file_id_list, querier_num),
        QueryPartitionStrategy::FileHash => {
            partition_file_by_hash(file_id_list, nodes, group).await
        }
    };
    let mut partition_file_list = Vec::with_capacity(nodes.len());
    let mut partitions = partitions.into_iter();
    // partition file list, push file list to querier node
    for node in nodes {
        if node.is_querier() {
            partition_file_list.push(partitions.next().unwrap());
        } else {
            partition_file_list.push(vec![]);
        }
    }
    Ok(partition_file_list)
}

pub(crate) fn partition_file_by_nums(
    file_id_list: Vec<FileId>,
    querier_num: usize,
) -> Vec<Vec<i64>> {
    let file_distribute = distribute(file_id_list.len(), querier_num);

    let mut partitions = vec![Vec::new(); querier_num];

    for (i, num) in file_distribute.iter().enumerate() {
        if *num == 0 {
            break;
        }
        let start = file_distribute.iter().take(i).sum::<usize>();
        let end = start + num;
        partitions[i] = file_id_list[start..end].iter().map(|f| f.id).collect();
    }

    partitions
}

fn distribute(total: usize, n: usize) -> Vec<usize> {
    let base_value = total / n;
    let remainder = total % n;
    let mut buckets = vec![base_value; n];
    for item in buckets.iter_mut().take(remainder) {
        *item += 1;
    }
    buckets
}

pub(crate) fn partition_file_by_bytes(
    file_id_list: Vec<FileId>,
    querier_num: usize,
) -> Vec<Vec<i64>> {
    let mut partitions = vec![Vec::new(); querier_num];
    let sum_original_size = file_id_list.iter().map(|fk| fk.original_size).sum::<i64>();
    let avg_size = sum_original_size / querier_num as i64;
    let mut node_size = 0;
    let mut node_k = 0;
    for fk in file_id_list {
        node_size += fk.original_size;
        if node_size >= avg_size && node_k != querier_num - 1 && !partitions[node_k].is_empty() {
            node_size = fk.original_size;
            node_k += 1;
            partitions[node_k].push(fk.id);
            continue;
        }
        partitions[node_k].push(fk.id);
    }
    partitions
}

pub(crate) async fn partition_file_by_hash(
    file_id_list: Vec<FileId>,
    nodes: &[Node],
    group: Option<RoleGroup>,
) -> Vec<Vec<i64>> {
    let mut node_idx = HashMap::with_capacity(nodes.len());
    let mut idx = 0;
    for node in nodes {
        if !node.is_querier() {
            continue;
        }
        node_idx.insert(&node.name, idx);
        idx += 1;
    }
    let mut partitions = vec![Vec::new(); idx];
    for fk in file_id_list {
        let node_name =
            infra_cluster::get_node_from_consistent_hash(&fk.id.to_string(), &Role::Querier, group)
                .await;
        let idx = match node_name {
            Some(node_name) => match node_idx.get(&node_name) {
                Some(idx) => *idx,
                None => {
                    log::warn!(
                        "partition_file_by_hash: {} not found in node_idx",
                        node_name
                    );
                    0
                }
            },
            None => {
                log::warn!(
                    "partition_file_by_hash: {} can't get a node from consistent hashing",
                    fk.id
                );
                0
            }
        };
        partitions[idx].push(fk.id);
    }
    partitions
}

pub async fn generate_context(
    req: &Request,
    sql: &Arc<Sql>,
    target_partitions: usize,
) -> Result<SessionContext> {
    let analyzer_rules = generate_analyzer_rules(sql);
    let optimizer_rules = generate_optimizer_rules(sql);
    let mut ctx = prepare_datafusion_context(
        &req.trace_id,
        req.work_group.clone(),
        analyzer_rules,
        optimizer_rules,
        sql.sorted_by_time,
        target_partitions,
    )
    .await?;

    // register udf
    register_udf(&ctx, &req.org_id)?;
    datafusion_functions_json::register_all(&mut ctx)?;

    Ok(ctx)
}

pub async fn register_table(ctx: &SessionContext, sql: &Sql) -> Result<()> {
    // register schema provider
    let mut registed_schema = HashSet::new();
    for (stream, _) in &sql.schemas {
        let stream_type = stream.stream_type();
        if !stream.has_stream_type() || registed_schema.contains(&stream_type) {
            continue;
        }
        registed_schema.insert(stream_type.clone());
        let schema_provider = StreamTypeProvider::create(&stream_type).await?;
        let _ = ctx
            .catalog("datafusion")
            .unwrap()
            .as_ref()
            .register_schema(&stream_type, schema_provider);
    }

    // register table
    for (stream, schema) in &sql.schemas {
        let schema = schema
            .schema()
            .as_ref()
            .clone()
            .with_metadata(Default::default());
        let stream_name = stream.to_quoted_string();
        let table = Arc::new(
            NewEmptyTable::new(&stream_name, Arc::new(schema))
                .with_partitions(ctx.state().config().target_partitions())
                .with_sorted_by_time(sql.sorted_by_time),
        );
        ctx.register_table(&stream_name, table)?;
    }

    Ok(())
}

#[tracing::instrument(name = "service:search:cluster:flight:get_file_id_lists", skip_all)]
pub async fn get_file_id_lists(
    org_id: &str,
    stream_type: StreamType,
    stream_names: &[TableReference],
    time_range: Option<(i64, i64)>,
) -> Result<HashMap<TableReference, Vec<FileId>>> {
    let mut file_lists = HashMap::with_capacity(stream_names.len());
    for stream in stream_names {
        let mut time_range = time_range;
        let name = stream.stream_name();
        let stream_type = stream.get_stream_type(stream_type);
        // if stream is enrich, rewrite the time_range
        if let Some(schema) = stream.schema() {
            if schema == "enrich" || schema == "enrichment_tables" {
                let start = enrichment_table::get_start_time(org_id, &name).await;
                let end = now_micros();
                time_range = Some((start, end));
            }
        }
        // get file list
        let file_id_list =
            crate::service::file_list::query_ids(org_id, stream_type, &name, time_range).await?;
        file_lists.insert(stream.clone(), file_id_list);
    }
    Ok(file_lists)
}

<<<<<<< HEAD
#[tracing::instrument(
    name = "service:search:cluster:flight:get_inverted_index_file_list",
    skip_all
)]
async fn get_inverted_index_file_lists(
    trace_id: &str,
    req: &Request,
    sql: &Arc<Sql>,
    query: &SearchQuery,
) -> Result<(bool, Vec<FileKey>, usize, usize)> {
    let cfg = get_config();
    #[allow(deprecated)]
    let inverted_index_type = cfg.common.inverted_index_search_format.clone();
    let (use_inverted_index, index_terms) = super::super::is_use_inverted_index(sql);
    let use_parquet_inverted_index = use_inverted_index && inverted_index_type == "parquet";
    let use_ttv_inverted_index = use_inverted_index && inverted_index_type == "tantivy";
    log::info!(
        "[trace_id {trace_id}] flight->search: use_inverted_index with parquet format {}",
        use_parquet_inverted_index
    );

    if !use_parquet_inverted_index {
        return Ok((use_ttv_inverted_index, vec![], 0, 0));
    }

    let stream_name = sql.stream_names.first().unwrap().stream_name();
    let match_terms = sql.match_items.clone().unwrap_or_default();
    let index_terms = generate_filter_from_equal_items(&index_terms);
    let (idx_file_list, idx_scan_size, idx_took) = get_inverted_index_file_list(
        req.clone(),
        query.clone(),
        &stream_name, // for inverted index search, only have on stream
        &match_terms,
        &index_terms,
    )
    .await?;
    log::info!(
        "[trace_id {trace_id}] flight->search: get file_list from inverted index time_range: {:?}, files: {}, scan_size: {} mb, took: {} ms",
        sql.time_range,
        idx_file_list.len(),
        idx_scan_size,
        idx_took,
    );

    Ok((
        use_ttv_inverted_index,
        idx_file_list,
        idx_scan_size,
        idx_took,
    ))
}

pub async fn get_inverted_index_file_list(
    mut req: Request,
    mut query: SearchQuery,
    stream_name: &str,
    match_terms: &[String],
    index_terms: &[(String, Vec<String>)],
) -> Result<(Vec<FileKey>, usize, usize)> {
    let start = std::time::Instant::now();
    let cfg = get_config();

    let org_id = req.org_id.clone();
    let stream_type = req.stream_type;

    // Get all the unique terms which the user has searched.
    let terms = match_terms
        .iter()
        .filter_map(|t| {
            #[allow(deprecated)]
            let tokens = split_token(t, &cfg.common.inverted_index_split_chars);
            if tokens.is_empty() {
                None
            } else {
                Some(
                    tokens
                        .into_iter()
                        .max_by_key(|key| key.len())
                        .unwrap_or_default(),
                )
            }
        })
        .collect::<HashSet<String>>();

    #[allow(deprecated)]
    let fts_condition = terms
        .iter()
        .map(|x| match cfg.common.full_text_search_type.as_str() {
            "eq" => format!("term = '{x}'"),
            "contains" => format!("term LIKE '%{x}%'"),
            _ => format!("term LIKE '{x}%'"),
        })
        .collect::<Vec<_>>()
        .join(" OR ");
    #[allow(deprecated)]
    let fts_condition = if fts_condition.is_empty() {
        fts_condition
    } else if cfg.common.inverted_index_old_format && stream_type == StreamType::Logs {
        format!(
            "((field = '{}' OR field IS NULL) AND ({}))",
            INDEX_FIELD_NAME_FOR_ALL, fts_condition
        )
    } else {
        format!(
            "(field = '{}' AND ({}))",
            INDEX_FIELD_NAME_FOR_ALL, fts_condition
        )
    };

    // Process index terms
    let index_terms = index_terms
        .iter()
        .map(|(field, values)| {
            if values.len() > 1 {
                format!("(field = '{field}' AND term IN ('{}'))", values.join("','"))
            } else {
                format!(
                    "(field = '{field}' AND term = '{}')",
                    values.first().unwrap()
                )
            }
        })
        .collect::<Vec<_>>();
    let index_condition = index_terms.join(" OR ");
    // If both empty return original file list with other params as 0
    let search_condition = match (index_condition.is_empty(), fts_condition.is_empty()) {
        (true, true) => {
            return Ok((vec![], 0, 0));
        }
        (true, false) => fts_condition,
        (false, true) => index_condition,
        _ => {
            format!("{} OR {}", fts_condition, index_condition)
        }
    };

    #[allow(deprecated)]
    let index_stream_name =
        if get_config().common.inverted_index_old_format && stream_type == StreamType::Logs {
            stream_name.to_string()
        } else {
            format!("{}_{}", stream_name, stream_type)
        };
    let sql = format!(
        "SELECT file_name, segment_ids FROM \"{}\" WHERE {}",
        index_stream_name, search_condition
    );

    req.stream_type = StreamType::Index;
    query.sql = sql;
    query.from = 0;
    query.size = QUERY_WITH_NO_LIMIT as i32;
    query.track_total_hits = false;
    query.uses_zo_fn = false;
    query.query_fn = "".to_string();
    let resp = super::http::search(req, query, vec![], vec![], false).await?;

    // Merge bitmap segment_ids of the same file
    let mut idx_file_list: HashMap<String, FileKey> = HashMap::default();
    for item in resp.hits.iter() {
        let filename = match item.get("file_name") {
            None => continue,
            Some(v) => v.as_str().unwrap(),
        };
        let prefixed_filename = format!(
            "files/{}/{}/{}/{}",
            &org_id, stream_type, stream_name, filename
        );
        let segment_ids = match item.get("segment_ids") {
            None => None,
            Some(v) => hex::decode(v.as_str().unwrap()).ok(),
        };
        let entry = idx_file_list
            .entry(prefixed_filename.clone())
            .or_insert(FileKey {
                key: prefixed_filename,
                ..Default::default()
            });
        match (&entry.segment_ids, &segment_ids) {
            (_, None) => {}
            (Some(bin_data), Some(segment_ids)) => {
                let mut bv = bin_data.clone();
                bv |= BitVec::from_slice(segment_ids);
                entry.segment_ids = Some(bv);
            }
            (None, Some(segment_ids)) => {
                entry.segment_ids = Some(BitVec::from_slice(segment_ids));
            }
        }
    }
    let mut idx_file_list = idx_file_list
        .into_iter()
        .map(|(_, f)| f)
        .collect::<Vec<_>>();
    // sorted by _timestamp
    idx_file_list.sort_by(|a, b| a.meta.min_ts.cmp(&b.meta.min_ts));
    Ok((
        idx_file_list,
        resp.scan_size,
        start.elapsed().as_millis() as usize,
    ))
=======
pub fn print_plan(trace_id: &str, physical_plan: &Arc<dyn ExecutionPlan>, stage: &str) {
    log::info!("[trace_id {trace_id}] leader physical plan {stage} rewrite");
    log::info!(
        "{}",
        config::meta::plan::generate_plan_string(trace_id, physical_plan.as_ref())
    );
>>>>>>> 73a42561
}<|MERGE_RESOLUTION|>--- conflicted
+++ resolved
@@ -982,216 +982,4 @@
         file_lists.insert(stream.clone(), file_id_list);
     }
     Ok(file_lists)
-}
-
-<<<<<<< HEAD
-#[tracing::instrument(
-    name = "service:search:cluster:flight:get_inverted_index_file_list",
-    skip_all
-)]
-async fn get_inverted_index_file_lists(
-    trace_id: &str,
-    req: &Request,
-    sql: &Arc<Sql>,
-    query: &SearchQuery,
-) -> Result<(bool, Vec<FileKey>, usize, usize)> {
-    let cfg = get_config();
-    #[allow(deprecated)]
-    let inverted_index_type = cfg.common.inverted_index_search_format.clone();
-    let (use_inverted_index, index_terms) = super::super::is_use_inverted_index(sql);
-    let use_parquet_inverted_index = use_inverted_index && inverted_index_type == "parquet";
-    let use_ttv_inverted_index = use_inverted_index && inverted_index_type == "tantivy";
-    log::info!(
-        "[trace_id {trace_id}] flight->search: use_inverted_index with parquet format {}",
-        use_parquet_inverted_index
-    );
-
-    if !use_parquet_inverted_index {
-        return Ok((use_ttv_inverted_index, vec![], 0, 0));
-    }
-
-    let stream_name = sql.stream_names.first().unwrap().stream_name();
-    let match_terms = sql.match_items.clone().unwrap_or_default();
-    let index_terms = generate_filter_from_equal_items(&index_terms);
-    let (idx_file_list, idx_scan_size, idx_took) = get_inverted_index_file_list(
-        req.clone(),
-        query.clone(),
-        &stream_name, // for inverted index search, only have on stream
-        &match_terms,
-        &index_terms,
-    )
-    .await?;
-    log::info!(
-        "[trace_id {trace_id}] flight->search: get file_list from inverted index time_range: {:?}, files: {}, scan_size: {} mb, took: {} ms",
-        sql.time_range,
-        idx_file_list.len(),
-        idx_scan_size,
-        idx_took,
-    );
-
-    Ok((
-        use_ttv_inverted_index,
-        idx_file_list,
-        idx_scan_size,
-        idx_took,
-    ))
-}
-
-pub async fn get_inverted_index_file_list(
-    mut req: Request,
-    mut query: SearchQuery,
-    stream_name: &str,
-    match_terms: &[String],
-    index_terms: &[(String, Vec<String>)],
-) -> Result<(Vec<FileKey>, usize, usize)> {
-    let start = std::time::Instant::now();
-    let cfg = get_config();
-
-    let org_id = req.org_id.clone();
-    let stream_type = req.stream_type;
-
-    // Get all the unique terms which the user has searched.
-    let terms = match_terms
-        .iter()
-        .filter_map(|t| {
-            #[allow(deprecated)]
-            let tokens = split_token(t, &cfg.common.inverted_index_split_chars);
-            if tokens.is_empty() {
-                None
-            } else {
-                Some(
-                    tokens
-                        .into_iter()
-                        .max_by_key(|key| key.len())
-                        .unwrap_or_default(),
-                )
-            }
-        })
-        .collect::<HashSet<String>>();
-
-    #[allow(deprecated)]
-    let fts_condition = terms
-        .iter()
-        .map(|x| match cfg.common.full_text_search_type.as_str() {
-            "eq" => format!("term = '{x}'"),
-            "contains" => format!("term LIKE '%{x}%'"),
-            _ => format!("term LIKE '{x}%'"),
-        })
-        .collect::<Vec<_>>()
-        .join(" OR ");
-    #[allow(deprecated)]
-    let fts_condition = if fts_condition.is_empty() {
-        fts_condition
-    } else if cfg.common.inverted_index_old_format && stream_type == StreamType::Logs {
-        format!(
-            "((field = '{}' OR field IS NULL) AND ({}))",
-            INDEX_FIELD_NAME_FOR_ALL, fts_condition
-        )
-    } else {
-        format!(
-            "(field = '{}' AND ({}))",
-            INDEX_FIELD_NAME_FOR_ALL, fts_condition
-        )
-    };
-
-    // Process index terms
-    let index_terms = index_terms
-        .iter()
-        .map(|(field, values)| {
-            if values.len() > 1 {
-                format!("(field = '{field}' AND term IN ('{}'))", values.join("','"))
-            } else {
-                format!(
-                    "(field = '{field}' AND term = '{}')",
-                    values.first().unwrap()
-                )
-            }
-        })
-        .collect::<Vec<_>>();
-    let index_condition = index_terms.join(" OR ");
-    // If both empty return original file list with other params as 0
-    let search_condition = match (index_condition.is_empty(), fts_condition.is_empty()) {
-        (true, true) => {
-            return Ok((vec![], 0, 0));
-        }
-        (true, false) => fts_condition,
-        (false, true) => index_condition,
-        _ => {
-            format!("{} OR {}", fts_condition, index_condition)
-        }
-    };
-
-    #[allow(deprecated)]
-    let index_stream_name =
-        if get_config().common.inverted_index_old_format && stream_type == StreamType::Logs {
-            stream_name.to_string()
-        } else {
-            format!("{}_{}", stream_name, stream_type)
-        };
-    let sql = format!(
-        "SELECT file_name, segment_ids FROM \"{}\" WHERE {}",
-        index_stream_name, search_condition
-    );
-
-    req.stream_type = StreamType::Index;
-    query.sql = sql;
-    query.from = 0;
-    query.size = QUERY_WITH_NO_LIMIT as i32;
-    query.track_total_hits = false;
-    query.uses_zo_fn = false;
-    query.query_fn = "".to_string();
-    let resp = super::http::search(req, query, vec![], vec![], false).await?;
-
-    // Merge bitmap segment_ids of the same file
-    let mut idx_file_list: HashMap<String, FileKey> = HashMap::default();
-    for item in resp.hits.iter() {
-        let filename = match item.get("file_name") {
-            None => continue,
-            Some(v) => v.as_str().unwrap(),
-        };
-        let prefixed_filename = format!(
-            "files/{}/{}/{}/{}",
-            &org_id, stream_type, stream_name, filename
-        );
-        let segment_ids = match item.get("segment_ids") {
-            None => None,
-            Some(v) => hex::decode(v.as_str().unwrap()).ok(),
-        };
-        let entry = idx_file_list
-            .entry(prefixed_filename.clone())
-            .or_insert(FileKey {
-                key: prefixed_filename,
-                ..Default::default()
-            });
-        match (&entry.segment_ids, &segment_ids) {
-            (_, None) => {}
-            (Some(bin_data), Some(segment_ids)) => {
-                let mut bv = bin_data.clone();
-                bv |= BitVec::from_slice(segment_ids);
-                entry.segment_ids = Some(bv);
-            }
-            (None, Some(segment_ids)) => {
-                entry.segment_ids = Some(BitVec::from_slice(segment_ids));
-            }
-        }
-    }
-    let mut idx_file_list = idx_file_list
-        .into_iter()
-        .map(|(_, f)| f)
-        .collect::<Vec<_>>();
-    // sorted by _timestamp
-    idx_file_list.sort_by(|a, b| a.meta.min_ts.cmp(&b.meta.min_ts));
-    Ok((
-        idx_file_list,
-        resp.scan_size,
-        start.elapsed().as_millis() as usize,
-    ))
-=======
-pub fn print_plan(trace_id: &str, physical_plan: &Arc<dyn ExecutionPlan>, stage: &str) {
-    log::info!("[trace_id {trace_id}] leader physical plan {stage} rewrite");
-    log::info!(
-        "{}",
-        config::meta::plan::generate_plan_string(trace_id, physical_plan.as_ref())
-    );
->>>>>>> 73a42561
 }