// Copyright 2025 OpenObserve Inc.
//
// This program is free software: you can redistribute it and/or modify
// it under the terms of the GNU Affero General Public License as published by
// the Free Software Foundation, either version 3 of the License, or
// (at your option) any later version.
//
// This program is distributed in the hope that it will be useful
// but WITHOUT ANY WARRANTY; without even the implied warranty of
// MERCHANTABILITY or FITNESS FOR A PARTICULAR PURPOSE.  See the
// GNU Affero General Public License for more details.
//
// You should have received a copy of the GNU Affero General Public License
// along with this program.  If not, see <http://www.gnu.org/licenses/>.

use std::sync::Arc;

use arrow::array::RecordBatch;
use async_recursion::async_recursion;
use config::{
    INDEX_FIELD_NAME_FOR_ALL, QUERY_WITH_NO_LIMIT,
    cluster::LOCAL_NODE,
    get_config,
    meta::{
        bitvec::BitVec,
        cluster::{IntoArcVec, Node, Role, RoleGroup},
        search::{ScanStats, SearchEventType},
        sql::TableReferenceExt,
        stream::{FileKey, QueryPartitionStrategy, StreamType},
    },
    metrics,
    utils::{inverted_index::split_token, json, time::now_micros},
};
use datafusion::{
    common::{TableReference, tree_node::TreeNode},
<<<<<<< HEAD
    physical_plan::{ExecutionPlan, visit_execution_plan},
=======
    physical_plan::visit_execution_plan,
>>>>>>> 7c72f804
    prelude::SessionContext,
};
use hashbrown::{HashMap, HashSet};
use infra::{
    dist_lock,
    errors::{Error, ErrorCodes, Result},
    file_list::FileId,
};
use itertools::Itertools;
use proto::cluster_rpc::{self, SearchQuery};
use tracing::{Instrument, info_span};
use tracing_opentelemetry::OpenTelemetrySpanExt;

use crate::{
    common::infra::cluster as infra_cluster,
    service::{
        db::enrichment_table,
        search::{
            DATAFUSION_RUNTIME, SearchResult,
            datafusion::{
                distributed_plan::{
                    EmptyExecVisitor, NewEmptyExecCountVisitor, remote_scan::RemoteScanExec,
                    rewrite::RemoteScanRewriter,
                },
                exec::{prepare_datafusion_context, register_udf},
                optimizer::{generate_analyzer_rules, generate_optimizer_rules},
                table_provider::{catalog::StreamTypeProvider, empty_table::NewEmptyTable},
            },
            generate_filter_from_equal_items,
            inspector::{SearchInspectorFieldsBuilder, search_inspector_fields},
            request::Request,
            sql::Sql,
            utils::{AsyncDefer, ScanStatsVisitor},
        },
    },
};

#[async_recursion]
#[tracing::instrument(
    name = "service:search:flight:leader",
    skip_all,
    fields(org_id = req.org_id)
)]
pub async fn search(
    trace_id: &str,
    sql: Arc<Sql>,
    mut req: Request,
    query: SearchQuery,
) -> Result<SearchResult> {
    let start = std::time::Instant::now();
    let cfg = get_config();
    log::info!("[trace_id {trace_id}] flight->search: start {}", sql);

    let timeout = if req.timeout > 0 {
        req.timeout as u64
    } else {
        cfg.limit.query_timeout
    };
    req.timeout = timeout as _;

    if sql
        .schemas
        .iter()
        .any(|(_, schema)| schema.schema().fields().is_empty())
    {
        return Ok((vec![], ScanStats::new(), 0, false, "".to_string()));
    }

    // 1. get file id list
    let file_id_list = get_file_id_lists(
        &sql.org_id,
        sql.stream_type,
        &sql.stream_names,
        sql.time_range,
    )
    .await?;
    let file_id_list_vec = file_id_list.values().flatten().collect::<Vec<_>>();
    let file_id_list_num = file_id_list_vec.len();
    let file_id_list_records = file_id_list_vec.iter().map(|v| v.records).sum::<i64>();
    let file_id_list_took = start.elapsed().as_millis() as usize;
    log::info!(
        "{}",
        search_inspector_fields(
            format!(
                "[trace_id {trace_id}] flight->search: get file_list time_range: {:?}, files: {}, records: {}, took: {} ms",
                sql.time_range, file_id_list_num, file_id_list_records, file_id_list_took,
            ),
            SearchInspectorFieldsBuilder::new()
                .node_name(LOCAL_NODE.name.clone())
                .component("flight:leader get file id".to_string())
                .search_role("leader".to_string())
                .duration(file_id_list_took)
                .desc(format!(
                    "get files {} ids, records {}",
                    file_id_list_num, file_id_list_records
                ))
                .build()
        )
    );
    let mut scan_stats = ScanStats {
        files: file_id_list_num as i64,
        original_size: file_id_list_vec.iter().map(|v| v.original_size).sum(),
        ..Default::default()
    };

    // 2. get inverted index file list
    let (use_ttv_inverted_index, idx_file_list, idx_scan_size, idx_took) =
        get_inverted_index_file_lists(trace_id, &req, &sql, &query).await?;
    scan_stats.idx_scan_size = idx_scan_size as i64;
    req.set_use_inverted_index(use_ttv_inverted_index);
    log::info!(
        "[trace_id {trace_id}] flight->search: get get_inverted_index_file_lists idx_scan_size: {:?}, idx_took: {} ms",
        idx_scan_size,
        idx_took,
    );

    // 3. get nodes
    let get_node_start = std::time::Instant::now();
    let role_group = req
        .search_event_type
        .as_ref()
        .map(|v| {
            SearchEventType::try_from(v.as_str())
                .ok()
                .map(RoleGroup::from)
        })
        .unwrap_or(Some(RoleGroup::Interactive));
    let mut nodes = get_online_querier_nodes(trace_id, role_group).await?;

    // local mode, only use local node as querier node
    if req.local_mode.unwrap_or_default() {
        if LOCAL_NODE.is_querier() {
            nodes.retain(|n| n.name.eq(&LOCAL_NODE.name));
        } else {
            nodes = nodes
                .into_iter()
                .filter(|n| n.is_querier())
                .take(1)
                .collect();
        }
    }

    let querier_num = nodes.iter().filter(|node| node.is_querier()).count();
    if querier_num == 0 {
        log::error!("no querier node online");
        return Err(Error::Message("no querier node online".to_string()));
    }

    log::info!(
        "{}",
        search_inspector_fields(
            format!(
                "[trace_id {trace_id}] flight->search: get nodes num: {}, querier num: {}",
                nodes.len(),
                querier_num,
            ),
            SearchInspectorFieldsBuilder::new()
                .node_name(LOCAL_NODE.name.clone())
                .component("flight:leader get nodes".to_string())
                .search_role("leader".to_string())
                .duration(get_node_start.elapsed().as_millis() as usize)
                .desc(format!(
                    "get nodes num: {}, querier num: {}",
                    nodes.len(),
                    querier_num
                ))
                .build()
        )
    );

    // waiting in work group queue
    metrics::QUERY_PENDING_NUMS
        .with_label_values(&[&req.org_id])
        .inc();

    // 4. check work group
    let file_list_took = start.elapsed().as_millis() as usize;
    #[cfg(not(feature = "enterprise"))]
    let (took_wait, work_group_str, locker) =
        check_work_group(&req, trace_id, start, file_list_took).await?;
    #[cfg(feature = "enterprise")]
    let (took_wait, work_group_str, work_group) = check_work_group(
        &req,
        trace_id,
        &nodes,
        &file_id_list_vec,
        start,
        file_list_took,
        "leader".to_string(),
    )
    .await?;
    // add work_group
    req.add_work_group(Some(work_group_str));

    metrics::QUERY_PENDING_NUMS
        .with_label_values(&[&sql.org_id])
        .dec();
    metrics::QUERY_RUNNING_NUMS
        .with_label_values(&[&sql.org_id])
        .inc();

    // release lock when search done or get error
    let trace_id_move = trace_id.to_string();
    #[cfg(not(feature = "enterprise"))]
    let _defer = AsyncDefer::new({
        async move {
            // search done, release lock
            let _ = dist_lock::unlock_with_trace_id(&trace_id_move, &locker)
                .await
                .map_err(|e| {
                    log::error!(
                        "[trace_id {trace_id_move}] release lock in flight search error: {e}"
                    );
                    Error::Message(e.to_string())
                });
            log::info!("[trace_id {trace_id_move}] release lock in flight search");
        }
    });

    #[cfg(feature = "enterprise")]
    let user_id = req.user_id.clone();
    #[cfg(feature = "enterprise")]
    let _defer = AsyncDefer::new({
        async move {
            // search done, release lock
            let _ = work_group
                .as_ref()
                .unwrap()
                .done(&trace_id_move, user_id.as_deref())
                .await
                .map_err(|e| {
                    log::error!(
                        "[trace_id {trace_id_move}] release work group in flight search error: {e}",
                    );
                    e.to_string();
                });
            log::info!("[trace_id {trace_id_move}] release work group in flight search");
        }
    });

    // 5. partition file list
    let partitioned_file_lists = partition_file_lists(file_id_list, &nodes, role_group).await?;
    let mut need_ingesters = 0;
    let mut need_queriers = 0;
    for (i, node) in nodes.iter().enumerate() {
        if node.is_ingester() {
            need_ingesters += 1;
            continue;
        }
        if node.is_querier()
            && partitioned_file_lists
                .values()
                .any(|v| v.get(i).map(|v| !v.is_empty()).unwrap_or_default())
        {
            need_queriers += 1;
        }
    }
    log::info!(
        "[trace_id {trace_id}] flight->search: get files num: {}, need ingester num: {}, need querier num: {}",
        file_id_list_num,
        need_ingesters,
        need_queriers,
    );

    #[cfg(feature = "enterprise")]
    super::super::SEARCH_SERVER
        .add_file_stats(
            trace_id,
            scan_stats.files,
            scan_stats.records,
            scan_stats.original_size + scan_stats.idx_scan_size,
            scan_stats.compressed_size,
        )
        .await;

    #[cfg(feature = "enterprise")]
    let (abort_sender, abort_receiver) = tokio::sync::oneshot::channel();
    #[cfg(feature = "enterprise")]
    if super::super::SEARCH_SERVER
        .insert_sender(trace_id, abort_sender, true)
        .await
        .is_err()
    {
        log::info!(
            "[trace_id {trace_id}] flight->search: search canceled before call flight->search"
        );
        return Err(Error::ErrorCode(
            infra::errors::ErrorCodes::SearchCancelQuery(format!(
                "[trace_id {trace_id}] flight->search: search canceled before call flight->search"
            )),
        ));
    }

    let trace_stream_name = json::to_string(
        &sql.stream_names
            .iter()
            .map(|s| (s.get_stream_type(sql.stream_type), s.stream_name()))
            .collect_vec(),
    )
    .unwrap();
    let datafusion_span = info_span!(
        "service:search:flight:datafusion",
        org_id = sql.org_id,
        stream_name = trace_stream_name,
        stream_type = sql.stream_type.to_string(),
    );

    let trace_id_move = trace_id.to_string();
    let query_task = DATAFUSION_RUNTIME.spawn(async move {
        run_datafusion(
            trace_id_move,
            req,
            sql,
            nodes,
            partitioned_file_lists,
            idx_file_list,
        )
        .instrument(datafusion_span)
        .await
    });
    tokio::pin!(query_task);

    // 8. execute physical plan
    let task = tokio::select! {
        ret = &mut query_task => {
            match ret {
                Ok(ret) => Ok(ret),
                Err(err) => {
                    log::error!("[trace_id {trace_id}] flight->search: datafusion execute error: {}", err);
                    Err(Error::Message(err.to_string()))
                }
            }
        },
        _ = tokio::time::sleep(tokio::time::Duration::from_secs(timeout)) => {
            query_task.abort();
            log::error!("[trace_id {trace_id}] flight->search: search timeout");
            Err(Error::ErrorCode(ErrorCodes::SearchTimeout("flight->search: search timeout".to_string())))
        },
        _ = async {
            #[cfg(feature = "enterprise")]
            let _ = abort_receiver.await;
            #[cfg(not(feature = "enterprise"))]
            futures::future::pending::<()>().await;
        } => {
            query_task.abort();
            log::info!("[trace_id {trace_id}] flight->search: search canceled");
            Err(Error::ErrorCode(ErrorCodes::SearchCancelQuery("flight->search: search canceled".to_string())))
        }
    };

    // release source
    drop(_defer);

    // 9. get data from datafusion
    let (data, mut scan_stats, partial_err): (Vec<RecordBatch>, ScanStats, String) = match task {
        Ok(Ok(data)) => Ok(data),
        Ok(Err(err)) => Err(err),
        Err(err) => Err(err),
    }?;

    log::info!("[trace_id {trace_id}] flight->search: search finished");

    scan_stats.format_to_mb();
    scan_stats.idx_took += idx_took as i64;
    scan_stats.file_list_took += file_id_list_took as i64;
    Ok((
        data,
        scan_stats,
        took_wait,
        !partial_err.is_empty(),
        partial_err,
    ))
}

#[tracing::instrument(name = "service:search:cluster:flight:run_datafusion", skip_all)]
pub async fn run_datafusion(
    trace_id: String,
    req: Request,
    sql: Arc<Sql>,
    nodes: Vec<Node>,
    partitioned_file_lists: HashMap<TableReference, Vec<Vec<i64>>>,
    idx_file_list: Vec<FileKey>,
) -> Result<(Vec<RecordBatch>, ScanStats, String)> {
    let cfg = get_config();
    let ctx = generate_context(&req, &sql, cfg.limit.cpu_num).await?;
    log::info!(
        "[trace_id {trace_id}] flight->search: datafusion context created with target_partitions: {}",
        ctx.state().config().target_partitions(),
    );

    register_table(&ctx, &sql).await?;

    let plan = ctx.state().create_logical_plan(&sql.sql).await?;

    let mut physical_plan = ctx.state().create_physical_plan(&plan).await?;

    if cfg.common.print_key_sql {
<<<<<<< HEAD
        print_plan(&trace_id, &physical_plan, "before");
=======
        log::info!("[trace_id {trace_id}] leader physical plan before rewrite");
        log::info!(
            "{}",
            config::meta::plan::generate_plan_string(&trace_id, physical_plan.as_ref())
        );
>>>>>>> 7c72f804
    }

    // 7. rewrite physical plan
    let match_all_keys = sql.match_items.clone().unwrap_or_default();
    let mut equal_keys = sql
        .equal_items
        .iter()
        .map(|(stream_name, fields)| {
            (
                stream_name.clone(),
                fields
                    .iter()
                    .map(|(k, v)| cluster_rpc::KvItem::new(k, v))
                    .collect::<Vec<_>>(),
            )
        })
        .collect::<HashMap<_, _>>();

    // check inverted index prefix search
    #[allow(deprecated)]
    if sql.stream_type == StreamType::Index
        && cfg.common.full_text_search_type.to_lowercase() != "contains"
    {
        for (stream, items) in sql.prefix_items.iter() {
            equal_keys
                .entry(stream.clone())
                .or_insert_with(Vec::new)
                .extend(items.iter().map(|(k, v)| cluster_rpc::KvItem::new(k, v)));
        }
    }

    #[cfg(feature = "enterprise")]
    let (start_time, end_time) = req.time_range.unwrap_or((0, 0));
    #[cfg(feature = "enterprise")]
    let streaming_output = req.streaming_output;
    #[cfg(feature = "enterprise")]
    let streaming_id = req.streaming_id.clone();
    #[cfg(feature = "enterprise")]
    let use_cache = req.use_cache;
    #[cfg(feature = "enterprise")]
    let org_id = req.org_id.clone();

    let context = tracing::Span::current().context();

    // rewrite physical plan
    let mut rewrite = RemoteScanRewriter::new(
        req,
        nodes.into_arc_vec(),
        partitioned_file_lists,
        idx_file_list,
        equal_keys,
        match_all_keys,
        sql.index_condition.clone(),
        sql.index_optimize_mode.clone(),
        false, // for super cluster
        context,
    );

    // TODO:if there is only one table and single node, we can skip the remote scan rewrite
    let mut empty_exec_count_visitor = NewEmptyExecCountVisitor::default();
    physical_plan.visit(&mut empty_exec_count_visitor)?;
    let _empty_exec_count = empty_exec_count_visitor.get_count();
    physical_plan = physical_plan.rewrite(&mut rewrite)?.data;

    // add remote scan exec to top if physical plan is not changed
    if !rewrite.is_changed {
        let table_name = sql.stream_names.first().unwrap();
        physical_plan = Arc::new(RemoteScanExec::new(
            physical_plan,
            rewrite.remote_scan_nodes.get_remote_node(table_name),
        )?);
    }

    // check for streaming aggregation query
    #[allow(unused_mut)]
    let mut skip_empty_exec_visitor = false;
    #[allow(unused_mut)]
    let mut aggs_cache_ratio = 0;
    #[cfg(feature = "enterprise")]
    if streaming_output {
        let Some(streaming_id) = streaming_id else {
            return Err(Error::Message(
                "streaming_id is required for streaming aggregation query".to_string(),
            ));
        };

        // NOTE: temporary check
        let org_settings = crate::service::db::organization::get_org_setting(&org_id)
            .await
            .unwrap_or_default();
        let use_cache = use_cache && org_settings.aggregation_cache_enabled;
        let target_partitions = ctx.state().config().target_partitions();

        let (plan, is_complete_cache_hit, is_complete_cache_hit_with_no_data) =
            o2_enterprise::enterprise::search::datafusion::rewrite::rewrite_streaming_agg_plan(
                streaming_id,
                start_time,
                end_time,
                use_cache,
                target_partitions,
                physical_plan,
            )
            .await?;
        physical_plan = plan;
        // Check for aggs cache hit
        if is_complete_cache_hit {
            aggs_cache_ratio = 100;
            // skip empty exec visitor for streaming aggregation query
            // since the new plan after rewrite will have a `EmptyExec` for a complete cache
            // hit
            skip_empty_exec_visitor = true;
        }

        // no need to run datafusion, return empty result
        if is_complete_cache_hit_with_no_data {
            let scan_stats = ScanStats {
                aggs_cache_ratio,
                ..Default::default()
            };
            return Ok((vec![], scan_stats, "".to_string()));
        }
    }

    // rewrite physical plan for merge aggregation and get topk
    #[cfg(feature = "enterprise")]
    {
        let plan = o2_enterprise::enterprise::search::datafusion::rewrite::rewrite_topk_agg_plan(
            sql.limit,
            physical_plan,
        )
        .await?;
        physical_plan = plan;
    }

    if !skip_empty_exec_visitor {
        let mut visitor = EmptyExecVisitor::default();
        if physical_plan.visit(&mut visitor).is_err() {
            log::error!(
                "[trace_id {trace_id}] flight->search: physical plan visit error: there is no EmptyTable"
            );
            return Err(Error::Message(
                "flight->search: physical plan visit error: there is no EmptyTable".to_string(),
            ));
        }
        if visitor.get_data().is_some() {
            return Ok((vec![], ScanStats::default(), "".to_string()));
        }
    }

    if cfg.common.print_key_sql {
<<<<<<< HEAD
        print_plan(&trace_id, &physical_plan, "after");
=======
        log::info!("[trace_id {trace_id}] leader physical plan after rewrite");
        log::info!(
            "{}",
            config::meta::plan::generate_plan_string(&trace_id, physical_plan.as_ref())
        );
>>>>>>> 7c72f804
    }

    // run datafusion
    let datafusion_start = std::time::Instant::now();
    let ret = datafusion::physical_plan::collect(physical_plan.clone(), ctx.task_ctx()).await;
    let mut visit = ScanStatsVisitor::new();
    let _ = visit_execution_plan(physical_plan.as_ref(), &mut visit);
    if let Err(e) = ret {
        log::error!("[trace_id {trace_id}] flight->search: datafusion collect error: {e}");
        Err(e.into())
    } else {
        log::info!(
            "{}",
            search_inspector_fields(
                format!("[trace_id {trace_id}] flight->search: datafusion collect done"),
                SearchInspectorFieldsBuilder::new()
                    .node_name(LOCAL_NODE.name.clone())
                    .component("flight:run_datafusion collect done".to_string())
                    .search_role("follower".to_string())
                    .duration(datafusion_start.elapsed().as_millis() as usize)
                    .build()
            )
        );
        let mut scan_stats = visit.scan_stats;
        // Update scan stats to include aggregation cache ratio
        scan_stats.aggs_cache_ratio = aggs_cache_ratio;
        ret.map(|data| (data, scan_stats, visit.partial_err))
            .map_err(|e| e.into())
    }
}

pub async fn get_online_querier_nodes(
    trace_id: &str,
    role_group: Option<RoleGroup>,
) -> Result<Vec<Node>> {
    // get nodes from cluster
    let cfg = get_config();
    let nodes = if cfg.common.feature_query_skip_wal {
        infra_cluster::get_cached_online_querier_nodes(role_group).await
    } else {
        infra_cluster::get_cached_online_query_nodes(role_group).await
    };
    let mut nodes = match nodes {
        Some(nodes) => nodes,
        None => {
            log::error!("[trace_id {trace_id}] flight->search: no querier node online");
            return Err(Error::Message("no querier node online".to_string()));
        }
    };
    // sort nodes by node_id this will improve hit cache ratio
    nodes.sort_by(|a, b| a.grpc_addr.cmp(&b.grpc_addr));
    nodes.dedup_by(|a, b| a.grpc_addr == b.grpc_addr);
    nodes.sort_by_key(|x| x.id);
    let nodes = nodes;

    let querier_num = nodes.iter().filter(|node| node.is_querier()).count();
    if querier_num == 0 {
        log::error!("no querier node online");
        return Err(Error::Message("no querier node online".to_string()));
    }
    Ok(nodes)
}

#[cfg(not(feature = "enterprise"))]
#[tracing::instrument(name = "service:search:cluster:flight:check_work_group", skip_all)]
pub async fn check_work_group(
    req: &Request,
    trace_id: &str,
    start: std::time::Instant,
    file_list_took: usize, // the time took to get file list
) -> Result<(usize, String, Option<infra::dist_lock::Locker>)> {
    let cfg = get_config();
    let work_group_str = "global".to_string();

    let locker_key = format!("/search/cluster_queue/{}", work_group_str);
    let locker = if cfg.common.local_mode || !cfg.common.feature_query_queue_enabled {
        None
    } else {
        dist_lock::lock_with_trace_id(trace_id, &locker_key, req.timeout as u64)
            .await
            .map_err(|e| {
                metrics::QUERY_PENDING_NUMS
                    .with_label_values(&[&req.org_id])
                    .dec();
                Error::Message(e.to_string())
            })?
    };

    // done in the queue
    let took_wait = start.elapsed().as_millis() as usize - file_list_took;
    log::info!(
        "[trace_id {trace_id}] search: wait in queue took: {} ms",
        took_wait,
    );
    Ok((took_wait, work_group_str, locker))
}

#[cfg(feature = "enterprise")]
#[tracing::instrument(name = "service:search:cluster:flight:check_work_group", skip_all)]
pub async fn check_work_group(
    req: &Request,
    trace_id: &str,
    nodes: &[Node],
    file_id_list_vec: &[&FileId],
    start: std::time::Instant,
    file_list_took: usize, // the time took to get file list
    search_role: String,
) -> Result<(
    usize,
    String,
    Option<o2_enterprise::enterprise::search::WorkGroup>,
)> {
    let cfg = get_config();
    let user_id = req.user_id.clone();
    let user_id = user_id.as_deref();

    // 1. get work group
    let work_group: Option<o2_enterprise::enterprise::search::WorkGroup> = Some(
        o2_enterprise::enterprise::search::work_group::predict(nodes, file_id_list_vec),
    );

    super::super::SEARCH_SERVER
        .add_work_group(trace_id, work_group.clone())
        .await;

    let work_group_str = work_group.as_ref().unwrap().to_string();

    let locker_key = format!("/search/cluster_queue/{}", work_group_str);
    // 2. get a cluster search queue lock
    let locker = if cfg.common.local_mode || !cfg.common.feature_query_queue_enabled {
        None
    } else {
        dist_lock::lock_with_trace_id(trace_id, &locker_key, req.timeout as u64)
            .await
            .map_err(|e| {
                metrics::QUERY_PENDING_NUMS
                    .with_label_values(&[&req.org_id])
                    .dec();
                Error::Message(e.to_string())
            })?
    };

    // 3. check global concurrency
    super::work_group_checking(trace_id, start, req, &work_group, &locker, None).await?;

    // 4. check user concurrency
    if user_id.is_some() {
        super::work_group_checking(trace_id, start, req, &work_group, &locker, user_id).await?;
    }

    // 5. process the search in the work group
    if let Err(e) = work_group
        .as_ref()
        .unwrap()
        .process(trace_id, user_id)
        .await
    {
        metrics::QUERY_PENDING_NUMS
            .with_label_values(&[&req.org_id])
            .dec();
        dist_lock::unlock_with_trace_id(trace_id, &locker).await?;
        return Err(Error::Message(e.to_string()));
    }

    // 6. unlock the queue in no enterprise version,
    if let Err(e) = dist_lock::unlock_with_trace_id(trace_id, &locker).await {
        metrics::QUERY_PENDING_NUMS
            .with_label_values(&[&req.org_id])
            .dec();
        work_group
            .as_ref()
            .unwrap()
            .done(trace_id, user_id)
            .await
            .map_err(|e| Error::Message(e.to_string()))?;
        return Err(e);
    }

    // done in the queue
    let took_wait = start.elapsed().as_millis() as usize - file_list_took;
    log::info!(
        "{}",
        search_inspector_fields(
            format!(
                "[trace_id {trace_id}] search: wait in queue took: {} ms",
                took_wait
            ),
            SearchInspectorFieldsBuilder::new()
                .node_name(LOCAL_NODE.name.clone())
                .component("flight:check_work_group".to_string())
                .search_role(search_role)
                .duration(took_wait)
                .build()
        )
    );
    Ok((took_wait, work_group_str, work_group))
}

#[tracing::instrument(name = "service:search:cluster:flight:partition_file_lists", skip_all)]
pub async fn partition_file_lists(
    file_id_lists: HashMap<TableReference, Vec<FileId>>,
    nodes: &[Node],
    group: Option<RoleGroup>,
) -> Result<HashMap<TableReference, Vec<Vec<i64>>>> {
    let mut file_partitions = HashMap::with_capacity(file_id_lists.len());
    for (stream_name, file_id_list) in file_id_lists {
        let partitions = partition_filt_list(file_id_list, nodes, group).await?;
        file_partitions.insert(stream_name, partitions);
    }
    Ok(file_partitions)
}

pub async fn partition_filt_list(
    file_id_list: Vec<FileId>,
    nodes: &[Node],
    group: Option<RoleGroup>,
) -> Result<Vec<Vec<i64>>> {
    let cfg = get_config();
    let querier_num = nodes.iter().filter(|node| node.is_querier()).count();
    let mut partition_strategy =
        QueryPartitionStrategy::from(&cfg.common.feature_query_partition_strategy);
    if cfg.cache_latest_files.enabled {
        partition_strategy = QueryPartitionStrategy::FileHash;
    }
    let partitions = match partition_strategy {
        QueryPartitionStrategy::FileNum => partition_file_by_nums(file_id_list, querier_num),
        QueryPartitionStrategy::FileSize => partition_file_by_bytes(file_id_list, querier_num),
        QueryPartitionStrategy::FileHash => {
            partition_file_by_hash(file_id_list, nodes, group).await
        }
    };
    let mut partition_file_list = Vec::with_capacity(nodes.len());
    let mut partitions = partitions.into_iter();
    // partition file list, push file list to querier node
    for node in nodes {
        if node.is_querier() {
            partition_file_list.push(partitions.next().unwrap());
        } else {
            partition_file_list.push(vec![]);
        }
    }
    Ok(partition_file_list)
}

pub(crate) fn partition_file_by_nums(
    file_id_list: Vec<FileId>,
    querier_num: usize,
) -> Vec<Vec<i64>> {
    let file_distribute = distribute(file_id_list.len(), querier_num);

    let mut partitions = vec![Vec::new(); querier_num];

    for (i, num) in file_distribute.iter().enumerate() {
        if *num == 0 {
            break;
        }
        let start = file_distribute.iter().take(i).sum::<usize>();
        let end = start + num;
        partitions[i] = file_id_list[start..end].iter().map(|f| f.id).collect();
    }

    partitions
}

fn distribute(total: usize, n: usize) -> Vec<usize> {
    let base_value = total / n;
    let remainder = total % n;
    let mut buckets = vec![base_value; n];
    for item in buckets.iter_mut().take(remainder) {
        *item += 1;
    }
    buckets
}

pub(crate) fn partition_file_by_bytes(
    file_id_list: Vec<FileId>,
    querier_num: usize,
) -> Vec<Vec<i64>> {
    let mut partitions = vec![Vec::new(); querier_num];
    let sum_original_size = file_id_list.iter().map(|fk| fk.original_size).sum::<i64>();
    let avg_size = sum_original_size / querier_num as i64;
    let mut node_size = 0;
    let mut node_k = 0;
    for fk in file_id_list {
        node_size += fk.original_size;
        if node_size >= avg_size && node_k != querier_num - 1 && !partitions[node_k].is_empty() {
            node_size = fk.original_size;
            node_k += 1;
            partitions[node_k].push(fk.id);
            continue;
        }
        partitions[node_k].push(fk.id);
    }
    partitions
}

pub(crate) async fn partition_file_by_hash(
    file_id_list: Vec<FileId>,
    nodes: &[Node],
    group: Option<RoleGroup>,
) -> Vec<Vec<i64>> {
    let mut node_idx = HashMap::with_capacity(nodes.len());
    let mut idx = 0;
    for node in nodes {
        if !node.is_querier() {
            continue;
        }
        node_idx.insert(&node.name, idx);
        idx += 1;
    }
    let mut partitions = vec![Vec::new(); idx];
    for fk in file_id_list {
        let node_name =
            infra_cluster::get_node_from_consistent_hash(&fk.id.to_string(), &Role::Querier, group)
                .await;
        let idx = match node_name {
            Some(node_name) => match node_idx.get(&node_name) {
                Some(idx) => *idx,
                None => {
                    log::warn!(
                        "partition_file_by_hash: {} not found in node_idx",
                        node_name
                    );
                    0
                }
            },
            None => {
                log::warn!(
                    "partition_file_by_hash: {} can't get a node from consistent hashing",
                    fk.id
                );
                0
            }
        };
        partitions[idx].push(fk.id);
    }
    partitions
}

pub async fn generate_context(
    req: &Request,
    sql: &Arc<Sql>,
    target_partitions: usize,
) -> Result<SessionContext> {
    let analyzer_rules = generate_analyzer_rules(sql);
    let optimizer_rules = generate_optimizer_rules(sql);
    let mut ctx = prepare_datafusion_context(
        &req.trace_id,
        req.work_group.clone(),
        analyzer_rules,
        optimizer_rules,
        sql.sorted_by_time,
        target_partitions,
    )
    .await?;

    // register udf
    register_udf(&ctx, &req.org_id)?;
    datafusion_functions_json::register_all(&mut ctx)?;

    Ok(ctx)
}

pub async fn register_table(ctx: &SessionContext, sql: &Sql) -> Result<()> {
    // register schema provider
    let mut registed_schema = HashSet::new();
    for (stream, _) in &sql.schemas {
        let stream_type = stream.stream_type();
        if !stream.has_stream_type() || registed_schema.contains(&stream_type) {
            continue;
        }
        registed_schema.insert(stream_type.clone());
        let schema_provider = StreamTypeProvider::create(&stream_type).await?;
        let _ = ctx
            .catalog("datafusion")
            .unwrap()
            .as_ref()
            .register_schema(&stream_type, schema_provider);
    }

    // register table
    for (stream, schema) in &sql.schemas {
        let schema = schema
            .schema()
            .as_ref()
            .clone()
            .with_metadata(Default::default());
        let stream_name = stream.to_quoted_string();
        let table = Arc::new(
            NewEmptyTable::new(&stream_name, Arc::new(schema))
                .with_partitions(ctx.state().config().target_partitions())
                .with_sorted_by_time(sql.sorted_by_time),
        );
        ctx.register_table(&stream_name, table)?;
    }

    Ok(())
}

#[tracing::instrument(name = "service:search:cluster:flight:get_file_id_lists", skip_all)]
pub async fn get_file_id_lists(
    org_id: &str,
    stream_type: StreamType,
    stream_names: &[TableReference],
    time_range: Option<(i64, i64)>,
) -> Result<HashMap<TableReference, Vec<FileId>>> {
    let mut file_lists = HashMap::with_capacity(stream_names.len());
    for stream in stream_names {
        let mut time_range = time_range;
        let name = stream.stream_name();
        let stream_type = stream.get_stream_type(stream_type);
        // if stream is enrich, rewrite the time_range
        if let Some(schema) = stream.schema() {
            if schema == "enrich" || schema == "enrichment_tables" {
                let start = enrichment_table::get_start_time(org_id, &name).await;
                let end = now_micros();
                time_range = Some((start, end));
            }
        }
        // get file list
        let file_id_list =
            crate::service::file_list::query_ids(org_id, stream_type, &name, time_range).await?;
        file_lists.insert(stream.clone(), file_id_list);
    }
    Ok(file_lists)
}

#[tracing::instrument(
    name = "service:search:cluster:flight:get_inverted_index_file_list",
    skip_all
)]
async fn get_inverted_index_file_lists(
    trace_id: &str,
    req: &Request,
    sql: &Arc<Sql>,
    query: &SearchQuery,
) -> Result<(bool, Vec<FileKey>, usize, usize)> {
    let cfg = get_config();
    #[allow(deprecated)]
    let inverted_index_type = cfg.common.inverted_index_search_format.clone();
    let (use_inverted_index, index_terms) = super::super::is_use_inverted_index(sql);
    let use_parquet_inverted_index = use_inverted_index && inverted_index_type == "parquet";
    let use_ttv_inverted_index = use_inverted_index && inverted_index_type == "tantivy";
    log::info!(
        "[trace_id {trace_id}] flight->search: use_inverted_index with parquet format {}",
        use_parquet_inverted_index
    );

    if !use_parquet_inverted_index {
        return Ok((use_ttv_inverted_index, vec![], 0, 0));
    }

    let stream_name = sql.stream_names.first().unwrap().stream_name();
    let match_terms = sql.match_items.clone().unwrap_or_default();
    let index_terms = generate_filter_from_equal_items(&index_terms);
    let (idx_file_list, idx_scan_size, idx_took) = get_inverted_index_file_list(
        req.clone(),
        query.clone(),
        &stream_name, // for inverted index search, only have on stream
        &match_terms,
        &index_terms,
    )
    .await?;
    log::info!(
        "[trace_id {trace_id}] flight->search: get file_list from inverted index time_range: {:?}, files: {}, scan_size: {} mb, took: {} ms",
        sql.time_range,
        idx_file_list.len(),
        idx_scan_size,
        idx_took,
    );

    Ok((
        use_ttv_inverted_index,
        idx_file_list,
        idx_scan_size,
        idx_took,
    ))
}

pub async fn get_inverted_index_file_list(
    mut req: Request,
    mut query: SearchQuery,
    stream_name: &str,
    match_terms: &[String],
    index_terms: &[(String, Vec<String>)],
) -> Result<(Vec<FileKey>, usize, usize)> {
    let start = std::time::Instant::now();
    let cfg = get_config();

    let org_id = req.org_id.clone();
    let stream_type = req.stream_type;

    // Get all the unique terms which the user has searched.
    let terms = match_terms
        .iter()
        .filter_map(|t| {
            #[allow(deprecated)]
            let tokens = split_token(t, &cfg.common.inverted_index_split_chars);
            if tokens.is_empty() {
                None
            } else {
                Some(
                    tokens
                        .into_iter()
                        .max_by_key(|key| key.len())
                        .unwrap_or_default(),
                )
            }
        })
        .collect::<HashSet<String>>();

    #[allow(deprecated)]
    let fts_condition = terms
        .iter()
        .map(|x| match cfg.common.full_text_search_type.as_str() {
            "eq" => format!("term = '{x}'"),
            "contains" => format!("term LIKE '%{x}%'"),
            _ => format!("term LIKE '{x}%'"),
        })
        .collect::<Vec<_>>()
        .join(" OR ");
    #[allow(deprecated)]
    let fts_condition = if fts_condition.is_empty() {
        fts_condition
    } else if cfg.common.inverted_index_old_format && stream_type == StreamType::Logs {
        format!(
            "((field = '{}' OR field IS NULL) AND ({}))",
            INDEX_FIELD_NAME_FOR_ALL, fts_condition
        )
    } else {
        format!(
            "(field = '{}' AND ({}))",
            INDEX_FIELD_NAME_FOR_ALL, fts_condition
        )
    };

    // Process index terms
    let index_terms = index_terms
        .iter()
        .map(|(field, values)| {
            if values.len() > 1 {
                format!("(field = '{field}' AND term IN ('{}'))", values.join("','"))
            } else {
                format!(
                    "(field = '{field}' AND term = '{}')",
                    values.first().unwrap()
                )
            }
        })
        .collect::<Vec<_>>();
    let index_condition = index_terms.join(" OR ");
    // If both empty return original file list with other params as 0
    let search_condition = match (index_condition.is_empty(), fts_condition.is_empty()) {
        (true, true) => {
            return Ok((vec![], 0, 0));
        }
        (true, false) => fts_condition,
        (false, true) => index_condition,
        _ => {
            format!("{} OR {}", fts_condition, index_condition)
        }
    };

    #[allow(deprecated)]
    let index_stream_name =
        if get_config().common.inverted_index_old_format && stream_type == StreamType::Logs {
            stream_name.to_string()
        } else {
            format!("{}_{}", stream_name, stream_type)
        };
    let sql = format!(
        "SELECT file_name, segment_ids FROM \"{}\" WHERE {}",
        index_stream_name, search_condition
    );

    req.stream_type = StreamType::Index;
    query.sql = sql;
    query.from = 0;
    query.size = QUERY_WITH_NO_LIMIT as i32;
    query.track_total_hits = false;
    query.uses_zo_fn = false;
    query.query_fn = "".to_string();
    let resp = super::http::search(req, query, vec![], vec![], false).await?;

    // Merge bitmap segment_ids of the same file
    let mut idx_file_list: HashMap<String, FileKey> = HashMap::default();
    for item in resp.hits.iter() {
        let filename = match item.get("file_name") {
            None => continue,
            Some(v) => v.as_str().unwrap(),
        };
        let prefixed_filename = format!(
            "files/{}/{}/{}/{}",
            &org_id, stream_type, stream_name, filename
        );
        let segment_ids = match item.get("segment_ids") {
            None => None,
            Some(v) => hex::decode(v.as_str().unwrap()).ok(),
        };
        let entry = idx_file_list
            .entry(prefixed_filename.clone())
            .or_insert(FileKey {
                key: prefixed_filename,
                ..Default::default()
            });
        match (&entry.segment_ids, &segment_ids) {
            (_, None) => {}
            (Some(bin_data), Some(segment_ids)) => {
                let mut bv = bin_data.clone();
                bv |= BitVec::from_slice(segment_ids);
                entry.segment_ids = Some(bv);
            }
            (None, Some(segment_ids)) => {
                entry.segment_ids = Some(BitVec::from_slice(segment_ids));
            }
        }
    }
    let mut idx_file_list = idx_file_list
        .into_iter()
        .map(|(_, f)| f)
        .collect::<Vec<_>>();
    // sorted by _timestamp
    idx_file_list.sort_by(|a, b| a.meta.min_ts.cmp(&b.meta.min_ts));
    Ok((
        idx_file_list,
        resp.scan_size,
        start.elapsed().as_millis() as usize,
    ))
<<<<<<< HEAD
}

pub fn print_plan(trace_id: &str, physical_plan: &Arc<dyn ExecutionPlan>, stage: &str) {
    log::info!("[trace_id {trace_id}] leader physical plan {stage} rewrite");
    log::info!(
        "{}",
        config::meta::plan::generate_plan_string(trace_id, physical_plan.as_ref())
    );
=======
>>>>>>> 7c72f804
}<|MERGE_RESOLUTION|>--- conflicted
+++ resolved
@@ -33,11 +33,8 @@
 };
 use datafusion::{
     common::{TableReference, tree_node::TreeNode},
-<<<<<<< HEAD
     physical_plan::{ExecutionPlan, visit_execution_plan},
-=======
     physical_plan::visit_execution_plan,
->>>>>>> 7c72f804
     prelude::SessionContext,
 };
 use hashbrown::{HashMap, HashSet};
@@ -435,15 +432,11 @@
     let mut physical_plan = ctx.state().create_physical_plan(&plan).await?;
 
     if cfg.common.print_key_sql {
-<<<<<<< HEAD
-        print_plan(&trace_id, &physical_plan, "before");
-=======
         log::info!("[trace_id {trace_id}] leader physical plan before rewrite");
         log::info!(
             "{}",
             config::meta::plan::generate_plan_string(&trace_id, physical_plan.as_ref())
         );
->>>>>>> 7c72f804
     }
 
     // 7. rewrite physical plan
@@ -594,15 +587,11 @@
     }
 
     if cfg.common.print_key_sql {
-<<<<<<< HEAD
-        print_plan(&trace_id, &physical_plan, "after");
-=======
         log::info!("[trace_id {trace_id}] leader physical plan after rewrite");
         log::info!(
             "{}",
             config::meta::plan::generate_plan_string(&trace_id, physical_plan.as_ref())
         );
->>>>>>> 7c72f804
     }
 
     // run datafusion
@@ -1231,15 +1220,4 @@
         resp.scan_size,
         start.elapsed().as_millis() as usize,
     ))
-<<<<<<< HEAD
-}
-
-pub fn print_plan(trace_id: &str, physical_plan: &Arc<dyn ExecutionPlan>, stage: &str) {
-    log::info!("[trace_id {trace_id}] leader physical plan {stage} rewrite");
-    log::info!(
-        "{}",
-        config::meta::plan::generate_plan_string(trace_id, physical_plan.as_ref())
-    );
-=======
->>>>>>> 7c72f804
 }