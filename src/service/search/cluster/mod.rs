// Copyright 2024 Zinc Labs Inc.
//
// This program is free software: you can redistribute it and/or modify
// it under the terms of the GNU Affero General Public License as published by
// the Free Software Foundation, either version 3 of the License, or
// (at your option) any later version.
//
// This program is distributed in the hope that it will be useful
// but WITHOUT ANY WARRANTY; without even the implied warranty of
// MERCHANTABILITY or FITNESS FOR A PARTICULAR PURPOSE.  See the
// GNU Affero General Public License for more details.
//
// You should have received a copy of the GNU Affero General Public License
// along with this program.  If not, see <http://www.gnu.org/licenses/>.

use std::{cmp::min, io::Cursor, sync::Arc};

use ::datafusion::arrow::{datatypes::Schema, ipc, record_batch::RecordBatch};
use async_recursion::async_recursion;
use config::{
    cluster::{is_ingester, is_querier},
    get_config,
    meta::{
        cluster::{Node, Role},
        search::{self, ScanStats},
        stream::{
            FileKey, PartitionTimeLevel, QueryPartitionStrategy, StreamPartition, StreamType,
        },
    },
    metrics,
    utils::{inverted_index::split_token, json},
    INDEX_FIELD_NAME_FOR_ALL,
};
use hashbrown::{HashMap, HashSet};
use infra::{
    dist_lock,
    errors::{Error, ErrorCodes, Result},
    schema::{unwrap_partition_time_level, unwrap_stream_settings},
};
use itertools::Itertools;
use proto::cluster_rpc;
use tonic::{
    codec::CompressionEncoding,
    metadata::{MetadataKey, MetadataValue},
    transport::Channel,
    Request,
};
use tracing::{info_span, Instrument};
use tracing_opentelemetry::OpenTelemetrySpanExt;

use crate::{common::infra::cluster as infra_cluster, service::file_list};

pub mod cacher;
pub mod grpc;
pub mod http;
#[cfg(feature = "enterprise")]
pub mod super_cluster;

#[async_recursion]
#[tracing::instrument(
    name = "service:search:cluster:run",
    skip_all,
    fields(trace_id = req.job.as_ref().unwrap().trace_id, org_id = req.org_id)
)]
pub async fn search(
    trace_id: &str,
    meta: Arc<super::sql::Sql>,
    mut req: cluster_rpc::SearchRequest,
) -> Result<(HashMap<String, Vec<RecordBatch>>, ScanStats, usize, bool)> {
    let start = std::time::Instant::now();

    let cfg = get_config();
    // if the request is a super cluster request, then forward it to the super cluster service
    let is_final_phase = req.stype != cluster_rpc::SearchType::SuperCluster as i32;
    let stream_type = StreamType::from(req.stream_type.as_str());
    if req.timeout == 0 {
        req.timeout = cfg.limit.query_timeout as i64;
    }

    // get user_id
    #[cfg(feature = "enterprise")]
    let user_id = req.user_id.clone();
    #[cfg(feature = "enterprise")]
    let user_id = user_id.as_deref();

    // get nodes from cluster
    let mut nodes = infra_cluster::get_cached_online_query_nodes()
        .await
        .unwrap();
    // sort nodes by node_id this will improve hit cache ratio
    nodes.sort_by(|a, b| a.grpc_addr.cmp(&b.grpc_addr));
    nodes.dedup_by(|a, b| a.grpc_addr == b.grpc_addr);
    nodes.sort_by_key(|x| x.id);
    let nodes = nodes;

    let querier_num = nodes.iter().filter(|node| is_querier(&node.role)).count();
    if querier_num == 0 {
        log::error!("no querier node online");
        return Err(Error::Message("no querier node online".to_string()));
    }

    // partition request, here plus 1 second, because division is integer, maybe
    // lose some precision
    let job = cluster_rpc::Job {
        trace_id: trace_id.to_string(),
        job: trace_id[0..6].to_string(), // take the frist 6 characters as job id
        stage: 0,
        partition: 0,
    };

    let is_inverted_index = cfg.common.inverted_index_enabled
        && !cfg.common.feature_query_without_index
        && meta.use_inverted_index
        && (!meta.fts_terms.is_empty() || !meta.index_terms.is_empty());

    log::info!(
        "[trace_id {trace_id}] search: is_agg_query {} is_inverted_index {}",
        !req.aggs.is_empty(),
        is_inverted_index
    );

    // stream settings
    let stream_settings = unwrap_stream_settings(&meta.schema).unwrap_or_default();
    let partition_time_level =
        unwrap_partition_time_level(stream_settings.partition_time_level, stream_type);

    // If the query is of type inverted index and this is not an aggregations request
    let file_list = if is_inverted_index && req.aggs.is_empty() {
        get_file_list_by_inverted_index(meta.clone(), req.clone()).await?
    } else {
        get_file_list(
            trace_id,
            &meta,
            stream_type,
            partition_time_level,
            &stream_settings.partition_keys,
        )
        .await
    };

    let file_list_took = start.elapsed().as_millis() as usize;
    log::info!(
        "[trace_id {trace_id}] search: get file_list time_range: {:?}, num: {}, took: {} ms",
        meta.meta.time_range,
        file_list.len(),
        file_list_took,
    );

    metrics::QUERY_PENDING_NUMS
        .with_label_values(&[&req.org_id])
        .inc();

    #[cfg(not(feature = "enterprise"))]
    let work_group: Option<String> = None;
    // 1. get work group
    #[cfg(feature = "enterprise")]
    let work_group: Option<o2_enterprise::enterprise::search::WorkGroup> = Some(
        o2_enterprise::enterprise::search::work_group::predict(&nodes, &file_list),
    );
    // 2. check concurrency
    let work_group_str = if let Some(wg) = &work_group {
        wg.to_string()
    } else {
        "global".to_string()
    };

    let locker_key = format!("/search/cluster_queue/{}", work_group_str);
    // get a cluster search queue lock
    let locker = if cfg.common.local_mode || !cfg.common.feature_query_queue_enabled {
        None
    } else {
        dist_lock::lock(&locker_key, req.timeout as u64)
            .await
            .map_err(|e| {
                metrics::QUERY_PENDING_NUMS
                    .with_label_values(&[&req.org_id])
                    .dec();
                Error::Message(e.to_string())
            })?
    };

    // check global concurrency
    #[cfg(feature = "enterprise")]
    work_group_checking(trace_id, start, &req, &work_group, &locker, None).await?;

    // check user concurrency
    #[cfg(feature = "enterprise")]
    if user_id.is_some() {
        work_group_checking(trace_id, start, &req, &work_group, &locker, user_id).await?;
    }

    // 3. process the search in the work group
    #[cfg(feature = "enterprise")]
    if let Err(e) = work_group
        .as_ref()
        .unwrap()
        .process(trace_id, user_id)
        .await
    {
        metrics::QUERY_PENDING_NUMS
            .with_label_values(&[&req.org_id])
            .dec();
        dist_lock::unlock(&locker).await?;
        return Err(Error::Message(e.to_string()));
    }
    #[cfg(feature = "enterprise")]
    if let Err(e) = dist_lock::unlock(&locker).await {
        metrics::QUERY_PENDING_NUMS
            .with_label_values(&[&req.org_id])
            .dec();
        work_group
            .as_ref()
            .unwrap()
            .done(trace_id, user_id)
            .await
            .map_err(|e| Error::Message(e.to_string()))?;
        return Err(e);
    }
    // done in the queue
    let took_wait = start.elapsed().as_millis() as usize - file_list_took;
    log::info!(
        "[trace_id {trace_id}] search: wait in queue took: {} ms",
        took_wait,
    );

    // set work_group
    req.work_group = work_group_str;

    let mut partition_files = Vec::new();
    let mut file_num = file_list.len();
    let mut partition_strategy =
        QueryPartitionStrategy::from(&cfg.common.feature_query_partition_strategy);
    if cfg.memory_cache.cache_latest_files {
        partition_strategy = QueryPartitionStrategy::FileHash;
    }
    let offset = match partition_strategy {
        QueryPartitionStrategy::FileNum => {
            if querier_num >= file_num {
                1
            } else {
                (file_num / querier_num) + 1
            }
        }
        QueryPartitionStrategy::FileSize => {
            let files = partition_file_by_bytes(&file_list, querier_num);
            file_num = files.len();
            partition_files = files;
            1
        }
        QueryPartitionStrategy::FileHash => {
            let files = partition_file_by_hash(&file_list, &nodes).await;
            file_num = files.len();
            partition_files = files;
            1
        }
    };

    log::info!(
        "[trace_id {trace_id}] search: file_list partition, time_range: {:?}, num: {file_num}, offset: {offset}",
        meta.meta.time_range
    );

    #[cfg(feature = "enterprise")]
    {
        let mut records = 0;
        let mut original_size = 0;
        let mut compressed_size = 0;
        for file in file_list.iter() {
            let file_meta = &file.meta;
            records += file_meta.records;
            original_size += file_meta.original_size;
            compressed_size += file_meta.compressed_size;
        }
        super::SEARCH_SERVER
            .add_file_stats(
                trace_id,
                file_list.len() as i64,
                records,
                original_size,
                compressed_size,
            )
            .await;
    }

    metrics::QUERY_PENDING_NUMS
        .with_label_values(&[&req.org_id])
        .dec();
    metrics::QUERY_RUNNING_NUMS
        .with_label_values(&[&req.org_id])
        .inc();

    // make cluster request
    let mut tasks = Vec::new();
    let mut offset_start: usize = 0;
    for (partition_no, node) in nodes.iter().cloned().enumerate() {
        let trace_id = trace_id.to_string();
        let mut req = req.clone();
        let mut job = job.clone();
        job.partition = partition_no as i32;
        req.job = Some(job);
        req.stype = cluster_rpc::SearchType::WalOnly as _;
        let is_querier = is_querier(&node.role);
        if is_querier {
            if offset_start < file_num {
                req.stype = cluster_rpc::SearchType::Cluster as _;
                match partition_strategy {
                    QueryPartitionStrategy::FileNum => {
                        req.file_list = file_list
                            [offset_start..min(offset_start + offset, file_num)]
                            .to_vec()
                            .iter()
                            .map(cluster_rpc::FileKey::from)
                            .collect();
                        offset_start += offset;
                    }
                    QueryPartitionStrategy::FileSize | QueryPartitionStrategy::FileHash => {
                        req.file_list = partition_files
                            .get(offset_start)
                            .unwrap()
                            .iter()
                            .map(|f| cluster_rpc::FileKey::from(*f))
                            .collect();
                        offset_start += offset;
                        if req.file_list.is_empty() {
                            if is_ingester(&node.role) {
                                req.stype = cluster_rpc::SearchType::WalOnly as _;
                            } else {
                                continue; // no need more querier
                            }
                        }
                    }
                };
            } else if !is_ingester(&node.role) {
                continue; // no need more querier
            }
        }

        let req_files = req.file_list.len();
        let node_addr = node.grpc_addr.clone();
        let grpc_span = info_span!(
            "service:search:cluster:grpc_search",
            trace_id,
            org_id = req.org_id,
            node_id = node.id,
            node_addr = node_addr.as_str(),
        );

        #[cfg(feature = "enterprise")]
        let (abort_sender, abort_receiver) = tokio::sync::oneshot::channel();
        #[cfg(feature = "enterprise")]
        if super::SEARCH_SERVER
            .insert_sender(&trace_id, abort_sender)
            .await
            .is_err()
        {
            log::info!(
                "[trace_id {trace_id}] search->grpc: search canceled before call search->grpc"
            );
            work_group
                .as_ref()
                .unwrap()
                .done(&trace_id, user_id)
                .await
                .map_err(|e| Error::Message(e.to_string()))?;
            return Err(Error::ErrorCode(ErrorCodes::SearchCancelQuery(format!(
                "[trace_id {trace_id}] search->grpc: search canceled before call search->grpc"
            ))));
        }

        let task = tokio::task::spawn(
            async move {
                let cfg = config::get_config();
                let org_id: MetadataValue<_> = req
                    .org_id
                    .parse()
                    .map_err(|_| Error::Message("invalid org_id".to_string()))?;
                let org_id_string = req.org_id.clone();
                let mut request = tonic::Request::new(req);
                // request.set_timeout(Duration::from_secs(cfg.grpc.timeout));

                opentelemetry::global::get_text_map_propagator(|propagator| {
                    propagator.inject_context(
                        &tracing::Span::current().context(),
                        &mut super::MetadataMap(request.metadata_mut()),
                    )
                });

                log::info!("[trace_id {trace_id}] search->grpc: request node: {}, is_querier: {}, files: {req_files}", &node_addr, is_querier);

                let org_header_key: MetadataKey<_> = cfg
                .grpc
                .org_header_key
                .parse()
                .map_err(|_| Error::Message("invalid org_header_key".to_string()))?;
                let token: MetadataValue<_> = infra_cluster::get_internal_grpc_token()
                    .parse()
                    .map_err(|_| Error::Message("invalid token".to_string()))?;
                let channel = Channel::from_shared(node_addr)
                    .unwrap()
                    .connect_timeout(std::time::Duration::from_secs(cfg.grpc.connect_timeout))
                    .connect()
                    .await
                    .map_err(|err| {
                        log::error!("[trace_id {trace_id}] search->grpc: node: {}, connect err: {:?}", &node.grpc_addr, err);
                        super::server_internal_error("connect search node error")
                    })?;
                let mut client = cluster_rpc::search_client::SearchClient::with_interceptor(
                    channel,
                    move |mut req: Request<()>| {
                        req.metadata_mut().insert("authorization", token.clone());
                        req.metadata_mut()
                            .insert(org_header_key.clone(), org_id.clone());
                        Ok(req)
                    },
                );
                client = client
                    .send_compressed(CompressionEncoding::Gzip)
                    .accept_compressed(CompressionEncoding::Gzip)
                    .max_decoding_message_size(cfg.grpc.max_message_size * 1024 * 1024)
                    .max_encoding_message_size(cfg.grpc.max_message_size * 1024 * 1024);
                let response;
                tokio::select! {
                    result = client.search(request) => {
                        match result {
                            Ok(res) => response = res.into_inner(),
                            Err(err) => {
                                log::error!("[trace_id {trace_id}] search->grpc: node: {}, search err: {:?}", &node.grpc_addr, err);
                                if err.code() == tonic::Code::DeadlineExceeded {
                                    metrics::QUERY_TIMEOUT_NUMS
                                        .with_label_values(&[&org_id_string])
                                        .inc();
                                }
                                if err.code() == tonic::Code::Internal {
                                    let err = ErrorCodes::from_json(err.message())?;
                                    return Err(Error::ErrorCode(err));
                                }
                                return Err(super::server_internal_error("search node error"));
                            }
                        }
                    }
                    _ = async {
                        #[cfg(feature = "enterprise")]
                        let _ = abort_receiver.await;
                        #[cfg(not(feature = "enterprise"))]
                        futures::future::pending::<()>().await;
                    } => {
                        log::info!("[trace_id {trace_id}] search->grpc: cancel search in node: {:?}", &node.grpc_addr);
                        return Err(Error::ErrorCode(ErrorCodes::SearchCancelQuery(format!("[trace_id {trace_id}] search->grpc: search canceled"))));
                    }
                }

                log::info!(
                    "[trace_id {trace_id}] search->grpc: response node: {}, is_querier: {}, total: {}, took: {} ms, files: {}, scan_size: {}",
                    &node.grpc_addr,
                    is_querier,
                    response.total,
                    response.took,
                    response.scan_stats.as_ref().unwrap().files,
                    response.scan_stats.as_ref().unwrap().original_size,
                );
                Ok((node.clone(),response))
            }
            .instrument(grpc_span),
        );
        tasks.push(task);
    }

    let mut results = Vec::new();
    let mut succeed = 0;
    let mut last_error = None;
    for task in tasks {
        match task.await {
            Ok(res) => match res {
                Ok(res) => {
                    succeed += 1;
                    results.push(res);
                }
                Err(err) => {
                    results.push((
                        Node::default(),
                        cluster_rpc::SearchResponse {
                            is_partial: true,
                            ..Default::default()
                        },
                    ));
                    log::error!("[trace_id {trace_id}] search->grpc: node search error: {err}");
                    last_error = Some(err);
                }
            },
            Err(e) => {
                // search done, release lock
                #[cfg(not(feature = "enterprise"))]
                dist_lock::unlock(&locker).await?;
                #[cfg(feature = "enterprise")]
                {
                    work_group
                        .as_ref()
                        .unwrap()
                        .done(trace_id, user_id)
                        .await
                        .map_err(|e| Error::Message(e.to_string()))?;
                }
                return Err(Error::ErrorCode(ErrorCodes::ServerInternalError(
                    e.to_string(),
                )));
            }
        }
    }
    if succeed == 0 || results.iter().map(|(_, v)| v.total).sum::<i64>() == 0 {
        if let Some(err) = last_error {
            #[cfg(not(feature = "enterprise"))]
            dist_lock::unlock(&locker).await?;
            #[cfg(feature = "enterprise")]
            {
                work_group
                    .as_ref()
                    .unwrap()
                    .done(trace_id, user_id)
                    .await
                    .map_err(|e| Error::Message(e.to_string()))?;
            }
            return Err(err);
        }
    }

    let (merge_batches, scan_stats, is_partial) =
        match merge_grpc_result(trace_id, meta.clone(), results, is_final_phase).await {
            Ok(v) => v,
            Err(e) => {
                // search done, release lock
                #[cfg(not(feature = "enterprise"))]
                dist_lock::unlock(&locker).await?;
                #[cfg(feature = "enterprise")]
                {
                    work_group
                        .as_ref()
                        .unwrap()
                        .done(trace_id, user_id)
                        .await
                        .map_err(|e| Error::Message(e.to_string()))?;
                }
                return Err(e);
            }
        };
    log::info!("[trace_id {trace_id}] final merge task finish");

    // search done, release lock
    #[cfg(not(feature = "enterprise"))]
    dist_lock::unlock(&locker).await?;
    #[cfg(feature = "enterprise")]
    {
        work_group
            .as_ref()
            .unwrap()
            .done(trace_id, user_id)
            .await
            .map_err(|e| Error::Message(e.to_string()))?;
    }

    Ok((merge_batches, scan_stats, took_wait, is_partial))
}

#[cfg(feature = "enterprise")]
#[tracing::instrument(name = "work_group:checking", skip_all, fields(user_id = user_id))]
async fn work_group_checking(
    trace_id: &str,
    start: std::time::Instant,
    req: &cluster_rpc::SearchRequest,
    work_group: &Option<o2_enterprise::enterprise::search::WorkGroup>,
    locker: &Option<dist_lock::Locker>,
    user_id: Option<&str>,
) -> Result<()> {
    let (abort_sender, abort_receiver) = tokio::sync::oneshot::channel();
    if super::SEARCH_SERVER
        .insert_sender(trace_id, abort_sender)
        .await
        .is_err()
    {
        metrics::QUERY_PENDING_NUMS
            .with_label_values(&[&req.org_id])
            .dec();
        dist_lock::unlock(locker).await?;
        log::warn!("[trace_id {trace_id}] search->cluster: request canceled before enter queue");
        dist_lock::unlock(locker).await?;
        return Err(Error::ErrorCode(ErrorCodes::SearchCancelQuery(format!(
            "[trace_id {trace_id}] search->cluster: request canceled before enter queue"
        ))));
    }
    tokio::select! {
        res = work_group_need_wait(trace_id, start, req, work_group, user_id) => {
            match res {
                Ok(_) => {
                    return Ok(());
                },
                Err(e) => {
<<<<<<< HEAD
=======
                    metrics::QUERY_PENDING_NUMS
                        .with_label_values(&[&req.org_id])
                        .dec();
>>>>>>> ebb9df4c
                    dist_lock::unlock(locker).await?;
                    return Err(e);
                }
            }
        }
        _ = async {
            let _ = abort_receiver.await;
        } => {
            metrics::QUERY_PENDING_NUMS
                .with_label_values(&[&req.org_id])
                .dec();
            dist_lock::unlock(locker).await?;
            log::warn!("[trace_id {trace_id}] search->cluster: waiting in queue was canceled");
            dist_lock::unlock(locker).await?;
            return Err(Error::ErrorCode(ErrorCodes::SearchCancelQuery(format!("[trace_id {trace_id}] search->cluster: waiting in queue was canceled"))));
        }
    }
}

#[cfg(feature = "enterprise")]
#[tracing::instrument(name = "work_group:need_wait", skip_all, fields(user_id = user_id))]
async fn work_group_need_wait(
    trace_id: &str,
    start: std::time::Instant,
    req: &cluster_rpc::SearchRequest,
    work_group: &Option<o2_enterprise::enterprise::search::WorkGroup>,
    user_id: Option<&str>,
) -> Result<()> {
    loop {
        if start.elapsed().as_millis() as u64 >= req.timeout as u64 * 1000 {
            metrics::QUERY_TIMEOUT_NUMS
                .with_label_values(&[&req.org_id])
                .inc();
            return Err(Error::Message(format!(
                "[trace_id {trace_id}] search: request timeout in queue"
            )));
        }
        match work_group.as_ref().unwrap().need_wait(user_id).await {
            Ok(true) => {
                tokio::time::sleep(tokio::time::Duration::from_millis(100)).await;
            }
            Ok(false) => {
                return Ok(());
            }
            Err(e) => {
                return Err(Error::Message(e.to_string()));
            }
        }
    }
}

async fn merge_grpc_result(
    trace_id: &str,
    sql: Arc<super::sql::Sql>,
    results: Vec<(Node, cluster_rpc::SearchResponse)>,
    is_final_phase: bool,
) -> Result<(HashMap<String, Vec<RecordBatch>>, ScanStats, bool)> {
    // merge multiple instances data
    let mut scan_stats = search::ScanStats::new();
    let mut batches: HashMap<String, Vec<RecordBatch>> = HashMap::new();
    let mut is_partial = false;
    for (_, resp) in results {
        if resp.is_partial {
            is_partial = true;
            continue;
        }
        scan_stats.add(&resp.scan_stats.as_ref().unwrap().into());
        // handle hits
        let value = batches.entry("query".to_string()).or_default();
        if !resp.hits.is_empty() {
            let buf = Cursor::new(resp.hits);
            let reader = ipc::reader::FileReader::try_new(buf, None).unwrap();
            let batch = reader
                .into_iter()
                .map(std::result::Result::unwrap)
                .collect::<Vec<_>>();
            value.extend(batch);
        }
        // handle aggs
        for agg in resp.aggs {
            if !agg.hits.is_empty() {
                let buf = Cursor::new(agg.hits);
                let reader = ipc::reader::FileReader::try_new(buf, None).unwrap();
                let batch = reader
                    .into_iter()
                    .map(std::result::Result::unwrap)
                    .collect::<Vec<_>>();
                let value = batches.entry(format!("agg_{}", agg.name)).or_default();
                value.extend(batch);
            }
        }
    }

    // convert select field to schema::Field
    let select_fields = sql
        .meta
        .fields
        .iter()
        .filter_map(|f| {
            sql.schema
                .field_with_name(f)
                .ok()
                .map(|f| Arc::new(f.clone()))
        })
        .collect::<Vec<_>>();

    // merge all batches
    let mut merge_batches = HashMap::new();
    for (name, batch) in batches {
        let (merge_sql, select_fields) = if name == "query" {
            (sql.origin_sql.clone(), select_fields.clone())
        } else {
            let agg_name = name.strip_prefix("agg_").unwrap();
            (sql.aggs.get(agg_name).unwrap().0.clone(), vec![])
        };

        #[cfg(feature = "enterprise")]
        let (abort_sender, abort_receiver) = tokio::sync::oneshot::channel();
        #[cfg(feature = "enterprise")]
        if super::SEARCH_SERVER
            .insert_sender(trace_id, abort_sender)
            .await
            .is_err()
        {
            let err = format!(
                "[trace_id {trace_id}] search->grpc: search canceled after get result from remote node"
            );
            log::error!("{}", err);
            return Err(Error::ErrorCode(ErrorCodes::SearchCancelQuery(err)));
        }

        let merge_batch;
        tokio::select! {
            res = super::datafusion::exec::merge(
                &sql.org_id,
                sql.meta.offset,
                sql.meta.limit,
                &merge_sql,
                &batch,
                &select_fields,
                is_final_phase,
                sql.meta.subquery.is_some()
            ) => {
                match res {
                    Ok(res) => merge_batch = res,
                    Err(err) => {
                        return Err(Error::ErrorCode(ErrorCodes::ServerInternalError(
                            err.to_string(),
                        )));
                    }
                }
            }
            _ = async {
                #[cfg(feature = "enterprise")]
                let _ = abort_receiver.await;
                #[cfg(not(feature = "enterprise"))]
                futures::future::pending::<()>().await;
            } => {
                log::info!("[trace_id {trace_id}] search->cluster: final merge task is cancel");
                return Err(Error::ErrorCode(ErrorCodes::SearchCancelQuery(format!("[trace_id {trace_id}] search->cluster: final merge task is cancel"))));
            }
        }

        merge_batches.insert(name, merge_batch);
    }
    Ok((merge_batches, scan_stats, is_partial))
}

#[tracing::instrument(skip(sql), fields(org_id = sql.org_id, stream_name = sql.stream_name))]
pub(crate) async fn get_file_list(
    _trace_id: &str,
    sql: &super::sql::Sql,
    stream_type: StreamType,
    time_level: PartitionTimeLevel,
    partition_keys: &[StreamPartition],
) -> Vec<FileKey> {
    let is_local = get_config().common.meta_store_external
        || infra_cluster::get_cached_online_querier_nodes()
            .await
            .unwrap_or_default()
            .len()
            <= 1;
    let (time_min, time_max) = sql.meta.time_range.unwrap();
    let file_list = match file_list::query(
        &sql.org_id,
        &sql.stream_name,
        stream_type,
        time_level,
        time_min,
        time_max,
        is_local,
    )
    .await
    {
        Ok(file_list) => file_list,
        Err(_) => vec![],
    };

    let mut files = Vec::with_capacity(file_list.len());
    for file in file_list {
        if sql
            .match_source(&file, false, false, stream_type, partition_keys)
            .await
        {
            files.push(file.to_owned());
        }
    }
    files.sort_by(|a, b| a.key.cmp(&b.key));
    files.dedup_by(|a, b| a.key == b.key);
    files
}

pub(crate) fn partition_file_by_bytes(
    file_keys: &[FileKey],
    num_nodes: usize,
) -> Vec<Vec<&FileKey>> {
    let mut partitions: Vec<Vec<&FileKey>> = vec![Vec::new(); num_nodes];
    let sum_original_size = file_keys
        .iter()
        .map(|fk| fk.meta.original_size)
        .sum::<i64>();
    let avg_size = sum_original_size / num_nodes as i64;
    let mut node_size = 0;
    let mut node_k = 0;
    for fk in file_keys {
        node_size += fk.meta.original_size;
        if node_size >= avg_size && node_k != num_nodes - 1 && !partitions[node_k].is_empty() {
            node_size = fk.meta.original_size;
            node_k += 1;
            partitions[node_k].push(fk);
            continue;
        }
        partitions[node_k].push(fk);
    }
    partitions
}

pub(crate) async fn partition_file_by_hash<'a>(
    file_keys: &'a [FileKey],
    nodes: &'a [Node],
) -> Vec<Vec<&'a FileKey>> {
    let mut node_idx = HashMap::with_capacity(nodes.len());
    let mut idx = 0;
    for node in nodes {
        if !is_querier(&node.role) {
            continue;
        }
        node_idx.insert(&node.uuid, idx);
        idx += 1;
    }
    let mut partitions: Vec<Vec<&FileKey>> = vec![Vec::new(); idx];
    for fk in file_keys {
        let node_uuid = infra_cluster::get_node_from_consistent_hash(&fk.key, &Role::Querier)
            .await
            .expect("there is no querier node in consistent hash ring");
        let idx = node_idx.get(&node_uuid).unwrap_or(&0);
        partitions[*idx].push(fk);
    }
    partitions
}

fn handle_table_response(
    schema: Arc<Schema>,
    sources: Vec<json::Value>,
) -> (Vec<String>, Vec<json::Value>) {
    let columns = schema
        .fields()
        .iter()
        .map(|f| f.name().to_string())
        .collect::<Vec<_>>();
    let mut table = Vec::with_capacity(sources.len());
    for row in &sources {
        let mut new_row = Vec::with_capacity(columns.len());
        let row = row.as_object().unwrap();
        for column in &columns {
            let value = match row.get(column) {
                Some(v) => v.to_owned(),
                None => json::Value::Null,
            };
            new_row.push(value);
        }
        table.push(json::Value::Array(new_row));
    }
    (columns, table)
}

fn handle_metrics_response(sources: Vec<json::Value>) -> Vec<json::Value> {
    // handle metrics response
    let mut results_metrics: HashMap<String, json::Value> = HashMap::with_capacity(16);
    let mut results_values: HashMap<String, Vec<[json::Value; 2]>> = HashMap::with_capacity(16);
    let cfg = get_config();
    for source in sources {
        let fields = source.as_object().unwrap();
        let mut key = Vec::with_capacity(fields.len());
        fields.iter().for_each(|(k, v)| {
            if *k != cfg.common.column_timestamp && k != "value" {
                key.push(format!("{k}_{v}"));
            }
        });
        let key = key.join("_");
        if !results_metrics.contains_key(&key) {
            let mut fields = fields.clone();
            fields.remove(&cfg.common.column_timestamp);
            fields.remove("value");
            results_metrics.insert(key.clone(), json::Value::Object(fields));
        }
        let entry = results_values.entry(key).or_default();
        let value = [
            fields.get(&cfg.common.column_timestamp).unwrap().to_owned(),
            json::Value::String(fields.get("value").unwrap().to_string()),
        ];
        entry.push(value);
    }

    let mut new_sources = Vec::with_capacity(results_metrics.len());
    for (key, metrics) in results_metrics {
        new_sources.push(json::json!({
            "metrics": metrics,
            "values": results_values.get(&key).unwrap(),
        }));
    }

    new_sources
}

async fn get_file_list_by_inverted_index(
    meta: Arc<super::sql::Sql>,
    mut idx_req: cluster_rpc::SearchRequest,
) -> Result<Vec<FileKey>> {
    let cfg = get_config();
    let stream_type = StreamType::from(idx_req.stream_type.as_str());

    // Get all the unique terms which the user has searched.
    let terms = meta
        .fts_terms
        .iter()
        .map(|t| {
            let tokens = split_token(t, &cfg.common.inverted_index_split_chars);
            tokens
                .into_iter()
                .max_by_key(|key| key.len())
                .unwrap_or_default()
        })
        .collect::<HashSet<String>>();

    let fts_condition = terms
        .iter()
        .map(|x| format!("term LIKE '%{x}%'"))
        .collect::<Vec<_>>()
        .join(" OR ");
    let fts_condition = if fts_condition.is_empty() {
        fts_condition
    } else {
        format!(
            "(field='{}' AND ({}))",
            INDEX_FIELD_NAME_FOR_ALL, fts_condition
        )
    };

    // Process index terms
    let index_terms = meta
        .index_terms
        .iter()
        .map(|(field, values)| {
            if values.len() > 1 {
                format!("(field='{field}' AND term IN ('{}'))", values.join("','"))
            } else {
                format!("(field='{field}' AND term='{}')", values.first().unwrap())
            }
        })
        .collect::<Vec<_>>();
    let index_condition = index_terms.join(" OR ");
    let search_condition = if fts_condition.is_empty() {
        index_condition
    } else if index_condition.is_empty() {
        fts_condition
    } else {
        format!("{} OR {}", fts_condition, index_condition)
    };

    let index_stream_name = format!("{}_{}", meta.stream_name, stream_type);
    let query = format!(
        "SELECT file_name, field, term, _count, _timestamp, deleted, segment_ids FROM \"{index_stream_name}\" WHERE {}",
        search_condition
    );

    // fast_mode is for 1st page optimization
    //  1. single WHERE clause of `match_all()`
    //  2. size > 0: hits equal to size (https://github.com/openobserve/openobserve/pull/3658)
    let fast_mode = (matches!(meta.meta.selection, Some(sqlparser::ast::Expr::Function(_)))
        && idx_req.query.as_ref().unwrap().size > 0);
    idx_req.stream_type = StreamType::Index.to_string();
    idx_req.query.as_mut().unwrap().sql = query;
    idx_req.query.as_mut().unwrap().sql_mode = "full".to_string();
    idx_req.query.as_mut().unwrap().from = 0; // from 0 to get all the results from index anyway.
    idx_req.query.as_mut().unwrap().size = 99999;
    idx_req.query.as_mut().unwrap().uses_zo_fn = false;
    idx_req.query.as_mut().unwrap().track_total_hits = false;
    idx_req.query.as_mut().unwrap().query_context = "".to_string();
    idx_req.query.as_mut().unwrap().query_fn = "".to_string();
    idx_req.aggs.clear();

    let idx_resp: search::Response = http::search(idx_req).await?;
    // get deleted file
    let deleted_files = idx_resp
        .hits
        .iter()
        .filter_map(|hit| {
            if hit.get("deleted").unwrap().as_bool().unwrap() {
                Some(hit.get("file_name").unwrap().as_str().unwrap().to_string())
            } else {
                None
            }
        })
        .collect::<HashSet<_>>();
    let unique_files = if fast_mode {
        let limit_count = (meta.meta.limit + meta.meta.offset) as u64;
        let mut total_count = 0;
        let sorted_data = idx_resp
            .hits
            .iter()
            .filter_map(|hit| {
                let term = hit.get("term").unwrap().as_str().unwrap().to_string();
                let file_name = hit.get("file_name").unwrap().as_str().unwrap().to_string();
                let count = hit.get("_count").unwrap().as_u64().unwrap();
                let segment_ids = hit
                    .get("segment_ids")
                    .unwrap()
                    .as_str()
                    .unwrap()
                    .to_string();
                let timestamp = hit.get("_timestamp").unwrap().as_i64().unwrap();
                if deleted_files.contains(&file_name) {
                    None
                } else {
                    total_count += count;
                    Some((term, file_name, count, segment_ids, timestamp))
                }
            })
            .sorted_by(|a, b| Ord::cmp(&b.4, &a.4)); // Descending order of timestamp
        let mut term_map: HashMap<String, Vec<(String, String)>> = HashMap::new();
        let mut term_counts: HashMap<String, u64> = HashMap::new();

        for (term, filename, count, segment_ids, _timestamp) in sorted_data {
            let term = term.as_str();
            for search_term in terms.iter() {
                if term.contains(search_term) {
                    let current_count = term_counts.entry(search_term.to_string()).or_insert(0);
                    if *current_count < limit_count {
                        *current_count += count;
                        term_map
                            .entry(search_term.to_string())
                            .or_insert_with(Vec::new)
                            .push((filename.to_string(), segment_ids.to_string()));
                    }
                }
            }
        }
        term_map
            .into_iter()
            .flat_map(|(_, filenames)| filenames)
            .collect::<HashSet<_>>()
    } else {
        idx_resp
            .hits
            .iter()
            .filter_map(|hit| {
                hit.get("file_name")
                    .and_then(|value| value.as_str())
                    .filter(|&name| !deleted_files.contains(name))
                    .map(|v| {
                        let segment_ids = hit
                            .get("segment_ids")
                            .unwrap()
                            .as_str()
                            .unwrap()
                            .to_string();
                        (v.to_string(), segment_ids)
                    })
            })
            .collect::<HashSet<_>>()
    };

    let mut idx_file_list: Vec<FileKey> = vec![];
    for (filename, segment_ids) in unique_files {
        let prefixed_filename = format!(
            "files/{}/{}/{}/{}",
            meta.org_id, stream_type, meta.stream_name, filename
        );
        if let Ok(file_meta) = file_list::get_file_meta(&prefixed_filename).await {
            let segment_ids = if segment_ids.is_empty() {
                None
            } else {
                hex::decode(segment_ids).ok()
            };
            idx_file_list.push(FileKey {
                key: prefixed_filename.to_string(),
                meta: file_meta,
                deleted: false,
                segment_ids,
            });
        }
    }
    // sorted by _timestamp
    idx_file_list.sort_by(|a, b| a.meta.min_ts.cmp(&b.meta.min_ts));
    Ok(idx_file_list)
}

#[cfg(test)]
mod tests {
    use super::*;

    #[test]
    fn test_partition_file_by_bytes() {
        use config::meta::stream::FileMeta;

        let vec = vec![
            FileKey::new(
                "",
                FileMeta {
                    min_ts: -1,
                    max_ts: -1,
                    records: -1,
                    original_size: 256,
                    compressed_size: -1,
                    flattened: false,
                },
                false,
            ),
            FileKey::new(
                "",
                FileMeta {
                    min_ts: -1,
                    max_ts: -1,
                    records: -1,
                    original_size: 256,
                    compressed_size: -1,
                    flattened: false,
                },
                false,
            ),
            FileKey::new(
                "",
                FileMeta {
                    min_ts: -1,
                    max_ts: -1,
                    records: -1,
                    original_size: 100,
                    compressed_size: -1,
                    flattened: false,
                },
                false,
            ),
            FileKey::new(
                "",
                FileMeta {
                    min_ts: -1,
                    max_ts: -1,
                    records: -1,
                    original_size: 256,
                    compressed_size: -1,
                    flattened: false,
                },
                false,
            ),
            FileKey::new(
                "",
                FileMeta {
                    min_ts: -1,
                    max_ts: -1,
                    records: -1,
                    original_size: 1,
                    compressed_size: -1,
                    flattened: false,
                },
                false,
            ),
            FileKey::new(
                "",
                FileMeta {
                    min_ts: -1,
                    max_ts: -1,
                    records: -1,
                    original_size: 256,
                    compressed_size: -1,
                    flattened: false,
                },
                false,
            ),
            FileKey::new(
                "",
                FileMeta {
                    min_ts: -1,
                    max_ts: -1,
                    records: -1,
                    original_size: 200,
                    compressed_size: -1,
                    flattened: false,
                },
                false,
            ),
            FileKey::new(
                "",
                FileMeta {
                    min_ts: -1,
                    max_ts: -1,
                    records: -1,
                    original_size: 30,
                    compressed_size: -1,
                    flattened: false,
                },
                false,
            ),
            FileKey::new(
                "",
                FileMeta {
                    min_ts: -1,
                    max_ts: -1,
                    records: -1,
                    original_size: 90,
                    compressed_size: -1,
                    flattened: false,
                },
                false,
            ),
            FileKey::new(
                "",
                FileMeta {
                    min_ts: -1,
                    max_ts: -1,
                    records: -1,
                    original_size: 256,
                    compressed_size: -1,
                    flattened: false,
                },
                false,
            ),
            FileKey::new(
                "",
                FileMeta {
                    min_ts: -1,
                    max_ts: -1,
                    records: -1,
                    original_size: 5,
                    compressed_size: -1,
                    flattened: false,
                },
                false,
            ),
            FileKey::new(
                "",
                FileMeta {
                    min_ts: -1,
                    max_ts: -1,
                    records: -1,
                    original_size: 150,
                    compressed_size: -1,
                    flattened: false,
                },
                false,
            ),
        ];
        let expected: Vec<Vec<i64>> = vec![
            vec![256, 256, 100],
            vec![256, 1, 256],
            vec![200, 30, 90, 256, 5, 150],
        ];
        let byte = partition_file_by_bytes(&vec, 3);
        for value in byte
            .iter()
            .map(|x| x.iter().map(|v| v.meta.original_size).collect::<Vec<i64>>())
            .enumerate()
        {
            assert_eq!(value.1, expected.get(value.0).unwrap().clone());
        }
    }
}<|MERGE_RESOLUTION|>--- conflicted
+++ resolved
@@ -593,12 +593,9 @@
                     return Ok(());
                 },
                 Err(e) => {
-<<<<<<< HEAD
-=======
                     metrics::QUERY_PENDING_NUMS
                         .with_label_values(&[&req.org_id])
                         .dec();
->>>>>>> ebb9df4c
                     dist_lock::unlock(locker).await?;
                     return Err(e);
                 }
