// Copyright 2024 Zinc Labs Inc.
//
// This program is free software: you can redistribute it and/or modify
// it under the terms of the GNU Affero General Public License as published by
// the Free Software Foundation, either version 3 of the License, or
// (at your option) any later version.
//
// This program is distributed in the hope that it will be useful
// but WITHOUT ANY WARRANTY; without even the implied warranty of
// MERCHANTABILITY or FITNESS FOR A PARTICULAR PURPOSE.  See the
// GNU Affero General Public License for more details.
//
// You should have received a copy of the GNU Affero General Public License
// along with this program.  If not, see <http://www.gnu.org/licenses/>.

use std::{cmp::max, sync::Arc};

use arrow_schema::{DataType, Field, Schema};
use cache::cacher::get_ts_col;
use chrono::Duration;
use config::{
    get_config, ider,
    meta::{
        cluster::RoleGroup,
        search,
        stream::{FileKey, StreamPartition, StreamType},
        usage::{RequestStats, UsageType},
    },
    metrics,
    utils::{base64, sql::is_aggregate_query, str::find},
};
use hashbrown::HashMap;
use infra::{
    errors::{Error, ErrorCodes},
    schema::{unwrap_partition_time_level, unwrap_stream_settings},
};
use new_sql::NewSql;
use once_cell::sync::Lazy;
use opentelemetry::trace::TraceContextExt;
use proto::cluster_rpc::{self, SearchQuery};
use regex::Regex;
#[cfg(not(feature = "enterprise"))]
use tokio::sync::Mutex;
use tracing_opentelemetry::OpenTelemetrySpanExt;
#[cfg(feature = "enterprise")]
use {
    o2_enterprise::enterprise::{common::infra::config::O2_CONFIG, search::TaskStatus},
    std::collections::HashSet,
    tonic::{codec::CompressionEncoding, metadata::MetadataValue, transport::Channel, Request},
    tracing::{info_span, Instrument},
};

use super::usage::report_request_usage_stats;
use crate::{
    common::{infra::cluster as infra_cluster, meta::stream::StreamParams},
    handler::grpc::request::search::Searcher,
    service::format_partition_key,
};

pub(crate) mod cache;
pub(crate) mod cluster;
pub(crate) mod datafusion;
pub(crate) mod grpc;
pub(crate) mod new_sql;
pub(crate) mod request;
pub(crate) mod sql;
#[cfg(feature = "enterprise")]
pub(crate) mod super_cluster;

// Checks for #ResultArray#
pub static RESULT_ARRAY: Lazy<Regex> =
    Lazy::new(|| Regex::new(r"^#[ \s]*Result[ \s]*Array[ \s]*#").unwrap());

// search manager
pub static SEARCH_SERVER: Lazy<Searcher> = Lazy::new(Searcher::new);

#[cfg(not(feature = "enterprise"))]
pub(crate) static QUEUE_LOCKER: Lazy<Arc<Mutex<bool>>> =
    Lazy::new(|| Arc::new(Mutex::const_new(false)));

pub async fn search(
    trace_id: &str,
    org_id: &str,
    stream_type: StreamType,
    user_id: Option<String>,
    in_req: &search::Request,
) -> Result<search::Response, Error> {
    let start = std::time::Instant::now();
    let started_at = chrono::Utc::now().timestamp_micros();
    let cfg = get_config();

    let trace_id = if trace_id.is_empty() {
        if cfg.common.tracing_enabled || cfg.common.tracing_search_enabled {
            let ctx = tracing::Span::current().context();
            ctx.span().span_context().trace_id().to_string()
        } else {
            ider::uuid()
        }
    } else {
        trace_id.to_string()
    };

    #[cfg(feature = "enterprise")]
    {
        let sql = Some(in_req.query.sql.clone());
        let start_time = Some(in_req.query.start_time);
        let end_time = Some(in_req.query.end_time);
        // set search task
        SEARCH_SERVER
            .insert(
                trace_id.clone(),
                TaskStatus::new(
                    vec![],
                    true,
                    user_id.clone(),
                    Some(org_id.to_string()),
                    Some(stream_type.to_string()),
                    sql,
                    start_time,
                    end_time,
                ),
            )
            .await;
    }

    #[cfg(feature = "enterprise")]
    let req_regions = in_req.regions.clone();
    #[cfg(feature = "enterprise")]
    let req_clusters = in_req.clusters.clone();
    #[cfg(feature = "enterprise")]
    let local_cluster_search = req_regions == vec!["local"]
        && !req_clusters.is_empty()
        && (req_clusters == vec!["local"] || req_clusters == vec![config::get_cluster_name()]);

    let query: SearchQuery = in_req.query.clone().into();
    let req_query = query.clone();
    let request = crate::service::search::request::Request::new(
        trace_id.clone(),
        org_id.to_string(),
        stream_type,
        in_req.timeout,
        user_id.clone(),
        Some((query.start_time, query.end_time)),
        in_req.search_type.map(|v| v.to_string()),
    );

    let handle = tokio::task::spawn(async move {
        #[cfg(feature = "enterprise")]
        if O2_CONFIG.super_cluster.enabled && !local_cluster_search {
            super_cluster::search(request, query, req_regions, req_clusters).await
        } else {
            cluster::http::search(request, query).await
        }
        #[cfg(not(feature = "enterprise"))]
        {
            cluster::http::search(request, query).await
        }
    });
    let res = match handle.await {
        Ok(Ok(res)) => Ok(res),
        Ok(Err(e)) => Err(e),
        Err(e) => Err(Error::Message(e.to_string())),
    };
    log::info!("[trace_id {trace_id}] in leader task finish");

    // remove task because task if finished
    #[cfg(feature = "enterprise")]
    SEARCH_SERVER.remove(&trace_id, false).await;

    metrics::QUERY_RUNNING_NUMS
        .with_label_values(&[org_id])
        .dec();

    // do this because of clippy warning
    match res {
        Ok(res) => {
            let time = start.elapsed().as_secs_f64();
            let (report_usage, search_type) = match in_req.search_type {
                Some(search_type) => match search_type {
                    search::SearchEventType::UI => (false, None),
                    search::SearchEventType::Dashboards => (true, in_req.search_type),
                    search::SearchEventType::Reports => (true, in_req.search_type),
                    search::SearchEventType::Alerts => (true, in_req.search_type),
                    search::SearchEventType::DerivedStream => (true, in_req.search_type),
                    search::SearchEventType::RUM => (true, in_req.search_type),
                    search::SearchEventType::Values => (false, None),
                    search::SearchEventType::Other => (false, None),
                },
                None => (false, None),
            };

            if report_usage {
                let stream_name = match config::meta::sql::Sql::new(&req_query.sql) {
                    Ok(v) => v.source.to_string(),
                    Err(e) => {
                        log::error!("report_usage: parse sql error: {:?}", e);
                        "".to_string()
                    }
                };
                let req_stats = RequestStats {
                    records: res.hits.len() as i64,
                    response_time: time,
                    size: res.scan_size as f64,
                    request_body: Some(req_query.sql.clone()),
                    user_email: user_id,
                    min_ts: Some(req_query.start_time),
                    max_ts: Some(req_query.end_time),
                    cached_ratio: Some(res.cached_ratio),
                    search_type,
                    trace_id: Some(trace_id),
                    took_wait_in_queue: if res.took_detail.is_some() {
                        let resp_took = res.took_detail.as_ref().unwrap();
                        // Consider only the cluster wait queue duration
                        Some(resp_took.cluster_wait_queue)
                    } else {
                        None
                    },
                    ..Default::default()
                };
                report_request_usage_stats(
                    req_stats,
                    org_id,
                    &stream_name,
                    StreamType::Logs,
                    UsageType::Search,
                    0,
                    started_at,
                )
                .await;
            }
            Ok(res)
        }
        Err(e) => Err(e),
    }
}

#[tracing::instrument(name = "service:search_partition", skip(req))]
pub async fn search_partition(
    trace_id: &str,
    org_id: &str,
    stream_type: StreamType,
    req: &search::SearchPartitionRequest,
) -> Result<search::SearchPartitionResponse, Error> {
    let cfg = get_config();
    let query = cluster_rpc::SearchQuery {
        start_time: req.start_time,
        end_time: req.end_time,
        sql: req.sql.to_string(),
        ..Default::default()
    };
    let sql = NewSql::new(&query, org_id, stream_type).await?;

    let mut files = Vec::new();
    for (stream, schema) in sql.schemas.iter() {
        let stream_settings = unwrap_stream_settings(schema.schema()).unwrap_or_default();
        let partition_time_level =
            unwrap_partition_time_level(stream_settings.partition_time_level, stream_type);
        let stream_files = cluster::get_file_list(
            trace_id,
            &sql,
            stream,
            stream_type,
            partition_time_level,
            &stream_settings.partition_keys,
        )
        .await;
        files.extend(stream_files);
    }

    let nodes = infra_cluster::get_cached_online_querier_nodes(Some(RoleGroup::Interactive))
        .await
        .unwrap_or_default();
    if nodes.is_empty() {
        log::error!("no querier node online");
        return Err(Error::Message("no querier node online".to_string()));
    }
    let cpu_cores = nodes.iter().map(|n| n.cpu_num).sum::<u64>() as usize;

    let (records, original_size, compressed_size) =
        files
            .iter()
            .fold((0, 0, 0), |(records, original_size, compressed_size), f| {
                (
                    records + f.meta.records,
                    original_size + f.meta.original_size,
                    compressed_size + f.meta.compressed_size,
                )
            });
    let mut resp = search::SearchPartitionResponse {
        trace_id: trace_id.to_string(),
        file_num: files.len(),
        records: records as usize,
        original_size: original_size as usize,
        compressed_size: compressed_size as usize,
<<<<<<< HEAD
        histogram_interval: sql.histogram_interval,
=======
        histogram_interval: meta.histogram_interval,
        max_query_range: stream_settings.max_query_range,
>>>>>>> 44eb5820
        partitions: vec![],
    };

    // check for vrl
    let apply_over_hits = match req.query_fn.as_ref() {
        None => false,
        Some(v) => {
            if v.is_empty() {
                false
            } else {
                let v = base64::decode_url(v).unwrap_or(v.to_string());
                RESULT_ARRAY.is_match(&v)
            }
        }
    };

    // if there is no _timestamp field in the query, return single partitions
    let is_aggregate = is_aggregate_query(&req.sql).unwrap_or(false);
    let ts_column = get_ts_col(&sql, &cfg.common.column_timestamp, is_aggregate);
    if ts_column.is_none() || apply_over_hits {
        resp.partitions.push([req.start_time, req.end_time]);
        return Ok(resp);
    };

    let mut min_step = Duration::try_seconds(1)
        .unwrap()
        .num_microseconds()
        .unwrap();
    if is_aggregate && ts_column.is_some() {
        min_step *= sql.histogram_interval.unwrap_or(1);
    }

    let mut total_secs = resp.original_size / cfg.limit.query_group_base_speed / cpu_cores;
    if total_secs * cfg.limit.query_group_base_speed * cpu_cores < resp.original_size {
        total_secs += 1;
    }
    let mut part_num = max(1, total_secs / cfg.limit.query_partition_by_secs);
    if part_num * cfg.limit.query_partition_by_secs < total_secs {
        part_num += 1;
    }
    let mut step = (req.end_time - req.start_time) / part_num as i64;
    // step must be times of min_step
    step = step - step % min_step;

    // generate partitions
    let mut partitions = Vec::with_capacity(part_num);
    let mut end = req.end_time;
    let mut last_partition_step = end % min_step;
    while end > req.start_time {
        let start = max(end - step - last_partition_step, req.start_time);
        partitions.push([start, end]);
        end = start;
        last_partition_step = 0;
    }
    if partitions.is_empty() {
        partitions.push([req.start_time, req.end_time]);
    }
    if let Some((field, sort)) = sql.order_by.first() {
        if field == &ts_column.unwrap() && !sort {
            partitions.reverse();
        }
    }
    resp.partitions = partitions;
    Ok(resp)
}

#[cfg(feature = "enterprise")]
pub async fn query_status() -> Result<search::QueryStatusResponse, Error> {
    // get nodes from cluster

    use config::meta::cluster::get_internal_grpc_token;
    let mut nodes = match infra_cluster::get_cached_online_query_nodes(None).await {
        Some(nodes) => nodes,
        None => {
            log::error!("query_status: no querier node online");
            return Err(server_internal_error("no querier node online"));
        }
    };
    // sort nodes by node_id this will improve hit cache ratio
    nodes.dedup_by(|a, b| a.grpc_addr == b.grpc_addr);
    let nodes = nodes;

    // make cluster request
    let mut tasks = Vec::new();
    for node in nodes.iter().cloned() {
        let node_addr = node.grpc_addr.clone();
        let grpc_span = info_span!(
            "service:search:cluster:grpc_query_status",
            node_id = node.id,
            node_addr = node_addr.as_str(),
        );

        let task = tokio::task::spawn(
            async move {
                let cfg = get_config();
                let mut request = tonic::Request::new(proto::cluster_rpc::QueryStatusRequest {});

                opentelemetry::global::get_text_map_propagator(|propagator| {
                    propagator.inject_context(
                        &tracing::Span::current().context(),
                        &mut MetadataMap(request.metadata_mut()),
                    )
                });

                let token: MetadataValue<_> = get_internal_grpc_token()
                    .parse()
                    .map_err(|_| Error::Message("invalid token".to_string()))?;
                let channel = Channel::from_shared(node_addr)
                    .unwrap()
                    .connect_timeout(std::time::Duration::from_secs(cfg.grpc.connect_timeout))
                    .connect()
                    .await
                    .map_err(|err| {
                        log::error!(
                            "search->grpc: node: {}, connect err: {:?}",
                            &node.grpc_addr,
                            err
                        );
                        server_internal_error("connect search node error")
                    })?;
                let mut client = cluster_rpc::search_client::SearchClient::with_interceptor(
                    channel,
                    move |mut req: Request<()>| {
                        req.metadata_mut().insert("authorization", token.clone());
                        Ok(req)
                    },
                );
                client = client
                    .send_compressed(CompressionEncoding::Gzip)
                    .accept_compressed(CompressionEncoding::Gzip)
                    .max_decoding_message_size(cfg.grpc.max_message_size * 1024 * 1024)
                    .max_encoding_message_size(cfg.grpc.max_message_size * 1024 * 1024);
                let response = match client.query_status(request).await {
                    Ok(res) => res.into_inner(),
                    Err(err) => {
                        log::error!(
                            "search->grpc: node: {}, search err: {:?}",
                            &node.grpc_addr,
                            err
                        );
                        if err.code() == tonic::Code::Internal {
                            let err = ErrorCodes::from_json(err.message())?;
                            return Err(Error::ErrorCode(err));
                        }
                        return Err(server_internal_error("search node error"));
                    }
                };
                Ok(response)
            }
            .instrument(grpc_span),
        );
        tasks.push(task);
    }

    let mut results = Vec::new();
    for task in tasks {
        match task.await {
            Ok(res) => match res {
                Ok(res) => results.push(res),
                Err(err) => {
                    return Err(err);
                }
            },
            Err(e) => {
                return Err(Error::ErrorCode(ErrorCodes::ServerInternalError(
                    e.to_string(),
                )));
            }
        }
    }

    let mut status = vec![];
    let mut set = HashSet::new();
    for result in results.into_iter().flat_map(|v| v.status.into_iter()) {
        if set.contains(&result.trace_id) {
            continue;
        } else {
            set.insert(result.trace_id.clone());
        }
        let query = result.query.as_ref().map(|query| search::QueryInfo {
            sql: query.sql.clone(),
            start_time: query.start_time,
            end_time: query.end_time,
        });
        let scan_stats = result
            .scan_stats
            .as_ref()
            .map(|scan_stats| search::ScanStats {
                files: scan_stats.files,
                records: scan_stats.records,
                original_size: scan_stats.original_size / 1024 / 1024, // change to MB
                compressed_size: scan_stats.compressed_size / 1024 / 1024, // change to MB
                querier_files: scan_stats.querier_files,
                querier_memory_cached_files: scan_stats.querier_memory_cached_files,
                querier_disk_cached_files: scan_stats.querier_disk_cached_files,
                idx_scan_size: scan_stats.idx_scan_size / 1024 / 1024, // change to MB
            });
        let query_status = if result.is_queue {
            "waiting"
        } else {
            "processing"
        };
        let work_group = if result.work_group.is_none() {
            "Unknown"
        } else if *result.work_group.as_ref().unwrap() == 0 {
            "Short"
        } else {
            "Long"
        };
        status.push(search::QueryStatus {
            trace_id: result.trace_id,
            created_at: result.created_at,
            started_at: result.started_at,
            status: query_status.to_string(),
            user_id: result.user_id,
            org_id: result.org_id,
            stream_type: result.stream_type,
            query,
            scan_stats,
            work_group: work_group.to_string(),
        });
    }

    Ok(search::QueryStatusResponse { status })
}

#[cfg(feature = "enterprise")]
pub async fn cancel_query(
    _org_id: &str,
    trace_id: &str,
) -> Result<search::CancelQueryResponse, Error> {
    // get nodes from cluster

    use config::meta::cluster::get_internal_grpc_token;
    let mut nodes = match infra_cluster::get_cached_online_query_nodes(None).await {
        Some(nodes) => nodes,
        None => {
            log::error!("cancel_query: no querier node online");
            return Err(server_internal_error("no querier node online"));
        }
    };
    // sort nodes by node_id this will improve hit cache ratio
    nodes.dedup_by(|a, b| a.grpc_addr == b.grpc_addr);
    let nodes = nodes;

    // make cluster request
    let mut tasks = Vec::new();
    for node in nodes.iter().cloned() {
        let node_addr = node.grpc_addr.clone();
        let grpc_span = info_span!(
            "service:search:cluster:grpc_cancel_query",
            node_id = node.id,
            node_addr = node_addr.as_str(),
        );

        let trace_id = trace_id.to_string();
        let task = tokio::task::spawn(
            async move {
                let cfg = get_config();
                let mut request =
                    tonic::Request::new(proto::cluster_rpc::CancelQueryRequest { trace_id });
                opentelemetry::global::get_text_map_propagator(|propagator| {
                    propagator.inject_context(
                        &tracing::Span::current().context(),
                        &mut MetadataMap(request.metadata_mut()),
                    )
                });

                let token: MetadataValue<_> = get_internal_grpc_token()
                    .parse()
                    .map_err(|_| Error::Message("invalid token".to_string()))?;
                let channel = Channel::from_shared(node_addr)
                    .unwrap()
                    .connect_timeout(std::time::Duration::from_secs(cfg.grpc.connect_timeout))
                    .connect()
                    .await
                    .map_err(|err| {
                        log::error!(
                            "grpc_cancel_query: node: {}, connect err: {:?}",
                            &node.grpc_addr,
                            err
                        );
                        server_internal_error("connect search node error")
                    })?;
                let mut client = cluster_rpc::search_client::SearchClient::with_interceptor(
                    channel,
                    move |mut req: Request<()>| {
                        req.metadata_mut().insert("authorization", token.clone());
                        Ok(req)
                    },
                );
                client = client
                    .send_compressed(CompressionEncoding::Gzip)
                    .accept_compressed(CompressionEncoding::Gzip)
                    .max_decoding_message_size(cfg.grpc.max_message_size * 1024 * 1024)
                    .max_encoding_message_size(cfg.grpc.max_message_size * 1024 * 1024);
                let response: cluster_rpc::CancelQueryResponse =
                    match client.cancel_query(request).await {
                        Ok(res) => res.into_inner(),
                        Err(err) => {
                            log::error!(
                                "grpc_cancel_query: node: {}, search err: {:?}",
                                &node.grpc_addr,
                                err
                            );
                            if err.code() == tonic::Code::Internal {
                                let err = ErrorCodes::from_json(err.message())?;
                                return Err(Error::ErrorCode(err));
                            }
                            return Err(server_internal_error("search node error"));
                        }
                    };
                Ok(response)
            }
            .instrument(grpc_span),
        );
        tasks.push(task);
    }

    let mut results = Vec::new();
    for task in tasks {
        match task.await {
            Ok(res) => match res {
                Ok(res) => results.push(res),
                Err(err) => {
                    return Err(err);
                }
            },
            Err(e) => {
                return Err(Error::ErrorCode(ErrorCodes::ServerInternalError(
                    e.to_string(),
                )));
            }
        }
    }

    let mut is_success = false;
    for res in results {
        if res.is_success {
            is_success = true;
            break;
        }
    }

    Ok(search::CancelQueryResponse {
        trace_id: trace_id.to_string(),
        is_success,
    })
}

/// match a source is a valid file or not
#[allow(clippy::too_many_arguments)]
pub async fn match_file(
    stream_name: &str,
    org_id: &str,
    time_range: Option<(i64, i64)>,
    source: &FileKey,
    match_min_ts_only: bool,
    is_wal: bool,
    stream_type: StreamType,
    partition_keys: &[StreamPartition],
    equal_items: &[(String, String)],
) -> bool {
    let mut filters: Vec<(&str, Vec<String>)> = generate_filter_from_equal_items(equal_items);
    let partition_keys: HashMap<&str, &StreamPartition> = partition_keys
        .iter()
        .map(|v| (v.field.as_str(), v))
        .collect();
    for (key, value) in filters.iter_mut() {
        if let Some(partition_key) = partition_keys.get(key) {
            for val in value.iter_mut() {
                *val = partition_key.get_partition_value(val);
            }
        }
    }
    match_source(
        StreamParams::new(org_id, stream_name, stream_type),
        time_range,
        filters.as_slice(),
        source,
        is_wal,
        match_min_ts_only,
    )
    .await
}

/// before [("a", "3"), ("b", "5"), ("a", "4"), ("b", "6")]
/// after [("a", ["3", "4"]), ("b", ["5", "6"])]
pub fn generate_filter_from_equal_items(
    equal_items: &[(String, String)],
) -> Vec<(&str, Vec<String>)> {
    let mut filters: HashMap<&str, Vec<String>> = HashMap::new();
    for (field, value) in equal_items {
        filters.entry(field).or_default().push(value.to_string());
    }
    filters.into_iter().collect()
}

/// match a source is a valid file or not
pub async fn match_source(
    stream: StreamParams,
    time_range: Option<(i64, i64)>,
    filters: &[(&str, Vec<String>)],
    source: &FileKey,
    is_wal: bool,
    match_min_ts_only: bool,
) -> bool {
    if stream.stream_type.eq(&StreamType::Metrics)
        && source.key.starts_with(
            format!(
                "files/{}/{}/{}/",
                stream.org_id, stream.stream_type, stream.org_id
            )
            .as_str(),
        )
    {
        return true;
    }

    // match org_id & table
    if !source.key.starts_with(
        format!(
            "files/{}/{}/{}/",
            stream.org_id, stream.stream_type, stream.stream_name
        )
        .as_str(),
    ) {
        return false;
    }

    // check partition key
    if !filter_source_by_partition_key(&source.key, filters) {
        return false;
    }

    if is_wal {
        return true;
    }

    // check time range
    if source.meta.min_ts == 0 || source.meta.max_ts == 0 {
        return true;
    }
    log::trace!(
        "time range: {:?}, file time: {}-{}, {}",
        time_range,
        source.meta.min_ts,
        source.meta.max_ts,
        source.key
    );

    // match partition clause
    if let Some((time_min, time_max)) = time_range {
        if match_min_ts_only && time_min > 0 {
            return source.meta.min_ts >= time_min && source.meta.min_ts < time_max;
        }
        if time_min > 0 && time_min > source.meta.max_ts {
            return false;
        }
        if time_max > 0 && time_max < source.meta.min_ts {
            return false;
        }
    }
    true
}

/// match a source is a needed file or not, return true if needed
fn filter_source_by_partition_key(source: &str, filters: &[(&str, Vec<String>)]) -> bool {
    !filters.iter().any(|(k, v)| {
        let field = format_partition_key(&format!("{k}="));
        find(source, &format!("/{field}"))
            && !v.iter().any(|v| {
                let value = format_partition_key(&format!("{k}={v}"));
                find(source, &format!("/{value}/"))
            })
    })
}

pub fn server_internal_error(error: impl ToString) -> Error {
    Error::ErrorCode(ErrorCodes::ServerInternalError(error.to_string()))
}

#[tracing::instrument(name = "service:search_partition_multi", skip(req))]
pub async fn search_partition_multi(
    trace_id: &str,
    org_id: &str,
    stream_type: StreamType,
    req: &search::MultiSearchPartitionRequest,
) -> Result<search::SearchPartitionResponse, Error> {
    let mut res = search::SearchPartitionResponse::default();
    let mut total_rec = 0;
    for query in &req.sql {
        match search_partition(
            trace_id,
            org_id,
            stream_type,
            &search::SearchPartitionRequest {
                start_time: req.start_time,
                end_time: req.end_time,
                sql: query.to_string(),
                encoding: req.encoding,
                regions: req.regions.clone(),
                clusters: req.clusters.clone(),
                query_fn: req.query_fn.clone(),
            },
        )
        .await
        {
            Ok(resp) => {
                if resp.partitions.len() > res.partitions.len() {
                    total_rec += resp.records;
                    res = resp;
                }
            }
            Err(err) => {
                log::error!("search_partition_multi error: {:?}", err);
            }
        };
    }
    res.records = total_rec;
    Ok(res)
}

pub struct MetadataMap<'a>(pub &'a mut tonic::metadata::MetadataMap);

impl<'a> opentelemetry::propagation::Injector for MetadataMap<'a> {
    /// Set a key and value in the MetadataMap.  Does nothing if the key or
    /// value are not valid inputs
    fn set(&mut self, key: &str, value: String) {
        if let Ok(key) = tonic::metadata::MetadataKey::from_bytes(key.as_bytes()) {
            if let Ok(val) = tonic::metadata::MetadataValue::try_from(&value) {
                self.0.insert(key, val);
            }
        }
    }
}

// generate parquet file search schema
<<<<<<< HEAD
fn generate_search_schema_diff(
=======
fn generate_search_schema(
    sql: &Arc<sql::Sql>,
>>>>>>> 44eb5820
    schema: &Schema,
    schema_latest_map: &HashMap<&String, &Arc<Field>>,
) -> Result<HashMap<String, DataType>, Error> {
    // cacluate the diff between latest schema and group schema
    let mut diff_fields = HashMap::new();

<<<<<<< HEAD
=======
        match (group_field, latest_field) {
            // When group_field is None and latest_field is Some, clone latest_field
            (None, Some(field)) => new_fields.push(Arc::new(field.clone())),

            // When both group_field and latest_field are Some, compare their data types
            (Some(group_field), Some(latest_field)) => {
                if group_field.data_type() != latest_field.data_type() {
                    diff_fields.insert(field.to_string(), latest_field.data_type().clone());
                }
                new_fields.push(Arc::new(group_field.clone()));
            }

            // should we return error
            _ => {}
        }
    }

    for (field, alias) in sql.meta.field_alias.iter() {
        if let Some(v) = diff_fields.get(field) {
            diff_fields.insert(alias.to_string(), v.clone());
        }
    }

    let mut schema = Schema::new(new_fields);
    let timestamp = &get_config().common.column_timestamp;
    if schema.field_with_name(timestamp).is_err() {
        // self add timestamp column if no exist
        let field = Arc::new(Field::new(timestamp, DataType::Int64, false));
        schema = Schema::try_merge(vec![Schema::new(vec![field]), schema])?;
    }

    Ok((Arc::new(schema), diff_fields))
}

// generate parquet file search schema
fn generate_select_start_search_schema(
    sql: &Arc<sql::Sql>,
    schema: &Schema,
    schema_latest_map: &HashMap<&String, &Arc<Field>>,
    defined_schema_fields: &[String],
) -> Result<(Arc<Schema>, HashMap<String, DataType>), Error> {
    let schema_fields_map = schema
        .fields()
        .iter()
        .map(|f| (f.name(), f))
        .collect::<HashMap<_, _>>();
    // cacluate the diff between latest schema and group schema
    let mut diff_fields = HashMap::new();
>>>>>>> 44eb5820
    for field in schema.fields().iter() {
        if let Some(latest_field) = schema_latest_map.get(field.name()) {
            if field.data_type() != latest_field.data_type() {
                diff_fields.insert(field.name().clone(), latest_field.data_type().clone());
            }
        }
    }
<<<<<<< HEAD
=======
    for (field, alias) in sql.meta.field_alias.iter() {
        if let Some(v) = diff_fields.get(field) {
            diff_fields.insert(alias.to_string(), v.clone());
        }
    }
    // add not exists field in group schema but used in sql
    let mut new_fields = Vec::new();
    for field in generate_used_fields_in_query(sql).iter() {
        if schema_fields_map.get(field).is_none() {
            if let Some(field) = schema_latest_map.get(field) {
                new_fields.push(Arc::new(field.as_ref().clone()));
            }
        }
    }
    let cfg = get_config();
    let schema = if !defined_schema_fields.is_empty() {
        let mut fields: HashSet<String> = defined_schema_fields.iter().cloned().collect();
        if !fields.contains(&cfg.common.column_timestamp) {
            fields.insert(cfg.common.column_timestamp.to_string());
        }
        if !cfg.common.feature_query_exclude_all && !fields.contains(&cfg.common.column_all) {
            fields.insert(cfg.common.column_all.to_string());
        }
        let new_fields = fields
            .iter()
            .filter_map(|f| match schema_fields_map.get(f) {
                Some(f) => Some((*f).clone()),
                None => schema_latest_map.get(f).map(|f| (*f).clone()),
            })
            .collect::<Vec<_>>();
        Arc::new(Schema::new(new_fields))
    } else if !new_fields.is_empty() {
        let new_schema = Schema::new(new_fields);
        Arc::new(Schema::try_merge(vec![schema.to_owned(), new_schema])?)
    } else {
        Arc::new(schema.clone())
    };
    Ok((schema, diff_fields))
}

fn generate_used_fields_in_query(sql: &Arc<sql::Sql>) -> Vec<String> {
    let alias_map: HashSet<&String> = sql.meta.field_alias.iter().map(|(_, v)| v).collect();

    // note field name maybe equal to alias name
    let used_fields: FxIndexSet<_> = sql
        .meta
        .group_by
        .iter()
        .chain(sql.meta.order_by.iter().map(|(f, _)| f))
        .filter(|f| !alias_map.contains(*f))
        .chain(&sql.meta.fields)
        .cloned()
        .collect();
>>>>>>> 44eb5820

    Ok(diff_fields)
}

// generate parquet file search schema
fn generate_search_schema_diff(
    schema: &Schema,
    schema_latest_map: &HashMap<&String, &Arc<Field>>,
) -> Result<HashMap<String, DataType>, Error> {
    // cacluate the diff between latest schema and group schema
    let mut diff_fields = HashMap::new();

    for field in schema.fields().iter() {
        if let Some(latest_field) = schema_latest_map.get(field.name()) {
            if field.data_type() != latest_field.data_type() {
                diff_fields.insert(field.name().clone(), latest_field.data_type().clone());
            }
        }
    }

    Ok(diff_fields)
}

#[cfg(test)]
mod tests {
    use super::*;

    #[test]
    fn test_matches_by_partition_key_with_str() {
        let path = "files/default/logs/gke-fluentbit/2023/04/14/08/kuberneteshost=gke-dev1/kubernetesnamespacename=ziox-dev/7052558621820981249.parquet";
        let filters = vec![
            (vec![], true),
            (vec![("kuberneteshost", vec!["gke-dev1".to_string()])], true),
            (
                vec![("kuberneteshost", vec!["gke-dev2".to_string()])],
                false,
            ),
            (
                vec![(
                    "kuberneteshost",
                    vec!["gke-dev1".to_string(), "gke-dev2".to_string()],
                )],
                true,
            ),
            (
                vec![("some_other_key", vec!["no-matter".to_string()])],
                true,
            ),
            (
                vec![
                    ("kuberneteshost", vec!["gke-dev1".to_string()]),
                    ("kubernetesnamespacename", vec!["ziox-dev".to_string()]),
                ],
                true,
            ),
            (
                vec![
                    ("kuberneteshost", vec!["gke-dev1".to_string()]),
                    ("kubernetesnamespacename", vec!["abcdefg".to_string()]),
                ],
                false,
            ),
            (
                vec![
                    ("kuberneteshost", vec!["gke-dev2".to_string()]),
                    ("kubernetesnamespacename", vec!["ziox-dev".to_string()]),
                ],
                false,
            ),
            (
                vec![
                    ("kuberneteshost", vec!["gke-dev2".to_string()]),
                    ("kubernetesnamespacename", vec!["abcdefg".to_string()]),
                ],
                false,
            ),
            (
                vec![
                    (
                        "kuberneteshost",
                        vec!["gke-dev1".to_string(), "gke-dev2".to_string()],
                    ),
                    ("kubernetesnamespacename", vec!["ziox-dev".to_string()]),
                ],
                true,
            ),
            (
                vec![
                    (
                        "kuberneteshost",
                        vec!["gke-dev1".to_string(), "gke-dev2".to_string()],
                    ),
                    ("kubernetesnamespacename", vec!["abcdefg".to_string()]),
                ],
                false,
            ),
            (
                vec![
                    (
                        "kuberneteshost",
                        vec!["gke-dev1".to_string(), "gke-dev2".to_string()],
                    ),
                    ("some_other_key", vec!["no-matter".to_string()]),
                ],
                true,
            ),
        ];
        for (filter, expected) in filters {
            assert_eq!(filter_source_by_partition_key(path, &filter), expected);
        }
    }

    #[test]
    fn test_matches_by_partition_key_with_sql() {
        use config::meta::sql;
        let path = "files/default/logs/gke-fluentbit/2023/04/14/08/kuberneteshost=gke-dev1/kubernetesnamespacename=ziox-dev/7052558621820981249.parquet";
        let sqls = vec![
            ("SELECT * FROM tbl", true),
            ("SELECT * FROM tbl WHERE kuberneteshost='gke-dev1'", true),
            ("SELECT * FROM tbl WHERE kuberneteshost='gke-dev2'", false),
            ("SELECT * FROM tbl WHERE some_other_key = 'no-matter'", true),
            (
                "SELECT * FROM tbl WHERE kuberneteshost='gke-dev1' AND kubernetesnamespacename='ziox-dev'",
                true,
            ),
            (
                "SELECT * FROM tbl WHERE kuberneteshost='gke-dev1' AND kubernetesnamespacename='abcdefg'",
                false,
            ),
            (
                "SELECT * FROM tbl WHERE kuberneteshost='gke-dev2' AND kubernetesnamespacename='ziox-dev'",
                false,
            ),
            (
                "SELECT * FROM tbl WHERE kuberneteshost='gke-dev2' AND kubernetesnamespacename='abcdefg'",
                false,
            ),
            (
                "SELECT * FROM tbl WHERE kuberneteshost='gke-dev1' OR kubernetesnamespacename='ziox-dev'",
                true,
            ),
            (
                "SELECT * FROM tbl WHERE kuberneteshost='gke-dev1' OR kubernetesnamespacename='abcdefg'",
                true,
            ),
            (
                "SELECT * FROM tbl WHERE kuberneteshost='gke-dev2' OR kubernetesnamespacename='ziox-dev'",
                true,
            ),
            (
                "SELECT * FROM tbl WHERE kuberneteshost='gke-dev2' OR kubernetesnamespacename='abcdefg'",
                true,
            ),
            (
                "SELECT * FROM tbl WHERE kuberneteshost='gke-dev1' OR kuberneteshost='gke-dev2'",
                true,
            ),
            (
                "SELECT * FROM tbl WHERE kuberneteshost IN ('gke-dev1')",
                true,
            ),
            (
                "SELECT * FROM tbl WHERE kuberneteshost IN ('gke-dev2')",
                false,
            ),
            (
                "SELECT * FROM tbl WHERE kuberneteshost IN ('gke-dev1', 'gke-dev2')",
                true,
            ),
            (
                "SELECT * FROM tbl WHERE kuberneteshost IN ('gke-dev1', 'gke-dev2') AND kubernetesnamespacename='ziox-dev'",
                true,
            ),
            (
                "SELECT * FROM tbl WHERE kuberneteshost IN ('gke-dev1', 'gke-dev2') AND kubernetesnamespacename='abcdefg'",
                false,
            ),
            (
                "SELECT * FROM tbl WHERE kuberneteshost IN ('gke-dev1', 'gke-dev2') OR kubernetesnamespacename='ziox-dev'",
                true,
            ),
            (
                "SELECT * FROM tbl WHERE kuberneteshost IN ('gke-dev1', 'gke-dev2') OR kubernetesnamespacename='abcdefg'",
                true,
            ),
            (
                "SELECT * FROM tbl WHERE kuberneteshost IN ('gke-dev1', 'gke-dev2') OR some_other_key='abcdefg'",
                true,
            ),
        ];
        for (tsql, expected) in sqls {
            let meta = sql::Sql::new(tsql).unwrap();
            let filter = super::sql::generate_filter_from_quick_text(&meta.quick_text);
            assert_eq!(filter_source_by_partition_key(path, &filter), expected);
        }
    }
}<|MERGE_RESOLUTION|>--- conflicted
+++ resolved
@@ -292,12 +292,8 @@
         records: records as usize,
         original_size: original_size as usize,
         compressed_size: compressed_size as usize,
-<<<<<<< HEAD
         histogram_interval: sql.histogram_interval,
-=======
-        histogram_interval: meta.histogram_interval,
         max_query_range: stream_settings.max_query_range,
->>>>>>> 44eb5820
         partitions: vec![],
     };
 
@@ -836,69 +832,13 @@
 }
 
 // generate parquet file search schema
-<<<<<<< HEAD
 fn generate_search_schema_diff(
-=======
-fn generate_search_schema(
-    sql: &Arc<sql::Sql>,
->>>>>>> 44eb5820
     schema: &Schema,
     schema_latest_map: &HashMap<&String, &Arc<Field>>,
 ) -> Result<HashMap<String, DataType>, Error> {
     // cacluate the diff between latest schema and group schema
     let mut diff_fields = HashMap::new();
 
-<<<<<<< HEAD
-=======
-        match (group_field, latest_field) {
-            // When group_field is None and latest_field is Some, clone latest_field
-            (None, Some(field)) => new_fields.push(Arc::new(field.clone())),
-
-            // When both group_field and latest_field are Some, compare their data types
-            (Some(group_field), Some(latest_field)) => {
-                if group_field.data_type() != latest_field.data_type() {
-                    diff_fields.insert(field.to_string(), latest_field.data_type().clone());
-                }
-                new_fields.push(Arc::new(group_field.clone()));
-            }
-
-            // should we return error
-            _ => {}
-        }
-    }
-
-    for (field, alias) in sql.meta.field_alias.iter() {
-        if let Some(v) = diff_fields.get(field) {
-            diff_fields.insert(alias.to_string(), v.clone());
-        }
-    }
-
-    let mut schema = Schema::new(new_fields);
-    let timestamp = &get_config().common.column_timestamp;
-    if schema.field_with_name(timestamp).is_err() {
-        // self add timestamp column if no exist
-        let field = Arc::new(Field::new(timestamp, DataType::Int64, false));
-        schema = Schema::try_merge(vec![Schema::new(vec![field]), schema])?;
-    }
-
-    Ok((Arc::new(schema), diff_fields))
-}
-
-// generate parquet file search schema
-fn generate_select_start_search_schema(
-    sql: &Arc<sql::Sql>,
-    schema: &Schema,
-    schema_latest_map: &HashMap<&String, &Arc<Field>>,
-    defined_schema_fields: &[String],
-) -> Result<(Arc<Schema>, HashMap<String, DataType>), Error> {
-    let schema_fields_map = schema
-        .fields()
-        .iter()
-        .map(|f| (f.name(), f))
-        .collect::<HashMap<_, _>>();
-    // cacluate the diff between latest schema and group schema
-    let mut diff_fields = HashMap::new();
->>>>>>> 44eb5820
     for field in schema.fields().iter() {
         if let Some(latest_field) = schema_latest_map.get(field.name()) {
             if field.data_type() != latest_field.data_type() {
@@ -906,62 +846,6 @@
             }
         }
     }
-<<<<<<< HEAD
-=======
-    for (field, alias) in sql.meta.field_alias.iter() {
-        if let Some(v) = diff_fields.get(field) {
-            diff_fields.insert(alias.to_string(), v.clone());
-        }
-    }
-    // add not exists field in group schema but used in sql
-    let mut new_fields = Vec::new();
-    for field in generate_used_fields_in_query(sql).iter() {
-        if schema_fields_map.get(field).is_none() {
-            if let Some(field) = schema_latest_map.get(field) {
-                new_fields.push(Arc::new(field.as_ref().clone()));
-            }
-        }
-    }
-    let cfg = get_config();
-    let schema = if !defined_schema_fields.is_empty() {
-        let mut fields: HashSet<String> = defined_schema_fields.iter().cloned().collect();
-        if !fields.contains(&cfg.common.column_timestamp) {
-            fields.insert(cfg.common.column_timestamp.to_string());
-        }
-        if !cfg.common.feature_query_exclude_all && !fields.contains(&cfg.common.column_all) {
-            fields.insert(cfg.common.column_all.to_string());
-        }
-        let new_fields = fields
-            .iter()
-            .filter_map(|f| match schema_fields_map.get(f) {
-                Some(f) => Some((*f).clone()),
-                None => schema_latest_map.get(f).map(|f| (*f).clone()),
-            })
-            .collect::<Vec<_>>();
-        Arc::new(Schema::new(new_fields))
-    } else if !new_fields.is_empty() {
-        let new_schema = Schema::new(new_fields);
-        Arc::new(Schema::try_merge(vec![schema.to_owned(), new_schema])?)
-    } else {
-        Arc::new(schema.clone())
-    };
-    Ok((schema, diff_fields))
-}
-
-fn generate_used_fields_in_query(sql: &Arc<sql::Sql>) -> Vec<String> {
-    let alias_map: HashSet<&String> = sql.meta.field_alias.iter().map(|(_, v)| v).collect();
-
-    // note field name maybe equal to alias name
-    let used_fields: FxIndexSet<_> = sql
-        .meta
-        .group_by
-        .iter()
-        .chain(sql.meta.order_by.iter().map(|(f, _)| f))
-        .filter(|f| !alias_map.contains(*f))
-        .chain(&sql.meta.fields)
-        .cloned()
-        .collect();
->>>>>>> 44eb5820
 
     Ok(diff_fields)
 }
