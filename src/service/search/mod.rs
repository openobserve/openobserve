--- conflicted
+++ resolved
@@ -971,10 +971,6 @@
 
 #[cfg(test)]
 mod tests {
-<<<<<<< HEAD
-
-=======
->>>>>>> 6580d85e
     use super::*;
 
     #[test]
