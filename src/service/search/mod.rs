// Copyright 2024 Zinc Labs Inc.
//
// This program is free software: you can redistribute it and/or modify
// it under the terms of the GNU Affero General Public License as published by
// the Free Software Foundation, either version 3 of the License, or
// (at your option) any later version.
//
// This program is distributed in the hope that it will be useful
// but WITHOUT ANY WARRANTY; without even the implied warranty of
// MERCHANTABILITY or FITNESS FOR A PARTICULAR PURPOSE.  See the
// GNU Affero General Public License for more details.
//
// You should have received a copy of the GNU Affero General Public License
// along with this program.  If not, see <http://www.gnu.org/licenses/>.

use std::{cmp::max, sync::Arc};

use arrow_schema::{DataType, Field, Schema};
use chrono::{Duration, Utc};
use config::{
    get_config, ider,
    meta::{
        cluster::RoleGroup,
        search,
        sql::{OrderBy, SqlOperator},
        stream::{FileKey, StreamParams, StreamPartition, StreamType},
        usage::{RequestStats, UsageType},
    },
    metrics,
    utils::{
        base64, json,
        sql::is_aggregate_query,
        str::{find, StringExt},
    },
};
use hashbrown::HashMap;
use infra::{
    errors::{Error, ErrorCodes},
    schema::{
        get_stream_setting_index_fields, unwrap_partition_time_level, unwrap_stream_settings,
    },
};
use once_cell::sync::Lazy;
use opentelemetry::trace::TraceContextExt;
use proto::cluster_rpc::{self, SearchQuery};
use regex::Regex;
use sql::Sql;
use tokio::runtime::Runtime;
#[cfg(not(feature = "enterprise"))]
use tokio::sync::Mutex;
use tracing::Instrument;
use tracing_opentelemetry::OpenTelemetrySpanExt;
#[cfg(feature = "enterprise")]
use {
    crate::service::grpc::get_cached_channel,
    config::meta::cluster::get_internal_grpc_token,
    o2_enterprise::enterprise::search::TaskStatus,
    std::collections::HashSet,
    tonic::{codec::CompressionEncoding, metadata::MetadataValue, Request},
    tracing::info_span,
};

use super::usage::report_request_usage_stats;
use crate::{
<<<<<<< HEAD
    common::infra::cluster as infra_cluster, handler::grpc::request::search::Searcher,
=======
    common::{
        infra::cluster as infra_cluster,
        meta::{self, stream::StreamParams},
        utils::functions,
    },
    handler::grpc::request::search::Searcher,
>>>>>>> f69593ba
    service::format_partition_key,
};

pub(crate) mod cache;
pub(crate) mod cluster;
pub(crate) mod datafusion;
pub(crate) mod grpc;
pub(crate) mod request;
pub(crate) mod sql;
#[cfg(feature = "enterprise")]
pub(crate) mod super_cluster;
pub(crate) mod utlis;

// Checks for #ResultArray#
pub static RESULT_ARRAY: Lazy<Regex> =
    Lazy::new(|| Regex::new(r"^#[ \s]*Result[ \s]*Array[ \s]*#").unwrap());

// search manager
pub static SEARCH_SERVER: Lazy<Searcher> = Lazy::new(Searcher::new);

#[cfg(not(feature = "enterprise"))]
pub(crate) static QUEUE_LOCKER: Lazy<Arc<Mutex<bool>>> =
    Lazy::new(|| Arc::new(Mutex::const_new(false)));

pub static DATAFUSION_RUNTIME: Lazy<Runtime> = Lazy::new(|| {
    tokio::runtime::Builder::new_multi_thread()
        .thread_name("datafusion_runtime")
        .worker_threads(config::get_config().limit.cpu_num)
        .enable_all()
        .build()
        .unwrap()
});

/// Returns Error if the first query is failed, otherwise returns the partial results.
/// In case one query fails, the remaining queries are not executed.
#[tracing::instrument(name = "service:search_multi:enter", skip(multi_req))]
pub async fn search_multi(
    trace_id: &str,
    org_id: &str,
    stream_type: StreamType,
    user_id: Option<String>,
    multi_req: &search::MultiStreamRequest,
) -> Result<search::Response, Error> {
    let start = std::time::Instant::now();
    let started_at = Utc::now().timestamp_micros();
    let cfg = get_config();
    let trace_id = if trace_id.is_empty() {
        if cfg.common.tracing_enabled || cfg.common.tracing_search_enabled {
            let ctx = tracing::Span::current().context();
            ctx.span().span_context().trace_id().to_string()
        } else {
            ider::uuid()
        }
    } else {
        trace_id.to_string()
    };

    let mut per_query_resp = multi_req.per_query_response;

    let mut query_fn = multi_req
        .query_fn
        .as_ref()
        .and_then(|v| base64::decode_url(v).ok());

    if let Some(vrl_function) = &query_fn {
        if RESULT_ARRAY.is_match(vrl_function) {
            // The query function expects results array as input
            // Hence, per_query_resp should be true
            per_query_resp = true;
        }
        if !vrl_function.trim().ends_with('.') {
            query_fn = Some(format!("{} \n .", vrl_function));
        }
    }

    let mut queries = multi_req.to_query_req();
    log::info!(
        "search_multi: trace_id: {}, queries.len(): {}",
        trace_id,
        queries.len()
    );
    let mut multi_res = search::Response::new(multi_req.from, multi_req.size);
    // Before making any rpc requests, first check the sql expressions can be decoded correctly
    for req in queries.iter_mut() {
        if let Err(e) = req.decode() {
            return Err(Error::Message(format!("decode sql error: {:?}", e)));
        }
    }
    let queries_len = queries.len();
    let mut stream_name = "".to_string();
    let mut sqls = vec![];
    let mut index = 0;

    for mut req in queries {
        stream_name = match config::meta::sql::Sql::new(&req.query.sql) {
            Ok(v) => v.source.to_string(),
            Err(e) => {
                log::error!("report_usage: parse sql error: {:?}", e);
                "".to_string()
            }
        };
        sqls.push(req.query.sql.clone());
        if !per_query_resp {
            req.query.query_fn = query_fn.clone();
        }

        for fn_name in functions::get_all_transform_keys(org_id).await {
            if req.query.sql.contains(&format!("{}(", fn_name)) {
                req.query.uses_zo_fn = true;
                break;
            }
        }

        let res = search(&trace_id, org_id, stream_type, user_id.clone(), &req).await;

        match res {
            Ok(res) => {
                index += 1;
                multi_res.took += res.took;

                if res.total > multi_res.total {
                    multi_res.total = res.total;
                }
                multi_res.from = res.from;
                multi_res.size += res.size;
                multi_res.file_count += res.file_count;
                multi_res.scan_size += res.scan_size;
                multi_res.scan_records += res.scan_records;
                multi_res.columns.extend(res.columns);

                multi_res.response_type = res.response_type;
                multi_res.trace_id = res.trace_id;
                multi_res.cached_ratio = res.cached_ratio;
                log::debug!(
                    "search_multi: res.hits.len() for query timerange to {} from {} : {}",
                    req.query.end_time,
                    req.query.start_time,
                    res.hits.len()
                );

                if per_query_resp {
                    multi_res.hits.push(serde_json::Value::Array(res.hits));
                } else {
                    multi_res.hits.extend(res.hits);
                }
            }
            Err(e) => {
                log::error!("search_multi: search error: {:?}", e);
                if index == 0 {
                    // Error in the first query, return the error
                    return Err(e); // TODO: return partial results
                } else {
                    // Error in subsequent queries, add the error to the response and break
                    // No need to run the remaining queries
                    multi_res.function_error = format!("{};{:?}", multi_res.function_error, e);
                    multi_res.is_partial = true;
                    break;
                }
            }
        }
    }

    let mut report_function_usage = false;
    multi_res.hits = if query_fn.is_some() && !multi_res.hits.is_empty() && !multi_res.is_partial {
        // compile vrl function & apply the same before returning the response
        let mut input_fn = query_fn.unwrap().trim().to_string();

        let apply_over_hits = RESULT_ARRAY.is_match(&input_fn);
        if apply_over_hits {
            input_fn = RESULT_ARRAY.replace(&input_fn, "").to_string();
        }
        let mut runtime = crate::common::utils::functions::init_vrl_runtime();
        let program = match crate::service::ingestion::compile_vrl_function(&input_fn, org_id) {
            Ok(program) => {
                let registry = program
                    .config
                    .get_custom::<vector_enrichment::TableRegistry>()
                    .unwrap();
                registry.finish_load();
                Some(program)
            }
            Err(err) => {
                log::error!("[trace_id {trace_id}] search->vrl: compile err: {:?}", err);
                multi_res.function_error = format!("{};{:?}", multi_res.function_error, err);
                None
            }
        };
        match program {
            Some(program) => {
                report_function_usage = true;
                if apply_over_hits {
                    let ret_val = crate::service::ingestion::apply_vrl_fn(
                        &mut runtime,
                        &meta::functions::VRLResultResolver {
                            program: program.program.clone(),
                            fields: program.fields.clone(),
                        },
                        &json::Value::Array(multi_res.hits),
                        org_id,
                        &[stream_name.clone()],
                    );
                    ret_val
                        .as_array()
                        .unwrap()
                        .iter()
                        .filter_map(|v| {
                            if per_query_resp {
                                let flattened_array = v
                                    .as_array()
                                    .unwrap()
                                    .iter()
                                    .map(|item| {
                                        config::utils::flatten::flatten(item.clone()).unwrap()
                                    })
                                    .collect::<Vec<_>>();
                                Some(serde_json::Value::Array(flattened_array))
                            } else {
                                (!v.is_null())
                                    .then_some(config::utils::flatten::flatten(v.clone()).unwrap())
                            }
                        })
                        .collect()
                } else {
                    multi_res
                        .hits
                        .into_iter()
                        .filter_map(|hit| {
                            let ret_val = crate::service::ingestion::apply_vrl_fn(
                                &mut runtime,
                                &meta::functions::VRLResultResolver {
                                    program: program.program.clone(),
                                    fields: program.fields.clone(),
                                },
                                &hit,
                                org_id,
                                &[stream_name.clone()],
                            );
                            (!ret_val.is_null())
                                .then_some(config::utils::flatten::flatten(ret_val).unwrap())
                        })
                        .collect()
                }
            }
            None => multi_res.hits,
        }
    } else {
        multi_res.hits
    };
    log::debug!("multi_res len after applying vrl: {}", multi_res.hits.len());
    let column_timestamp = get_config().common.column_timestamp.to_string();
    multi_res.cached_ratio /= queries_len;
    multi_res.hits.sort_by(|a, b| {
        if a.get(&column_timestamp).is_none() || b.get(&column_timestamp).is_none() {
            return std::cmp::Ordering::Equal;
        }
        let a_ts = a.get(&column_timestamp).unwrap().as_i64().unwrap();
        let b_ts = b.get(&column_timestamp).unwrap().as_i64().unwrap();
        b_ts.cmp(&a_ts)
    });
    let time = start.elapsed().as_secs_f64();

    if report_function_usage {
        let req_stats = RequestStats {
            // For functions, records = records * num_function, in this case num_function = 1
            records: multi_res.total as i64,
            response_time: time,
            size: multi_res.scan_size as f64,
            request_body: Some(json::to_string(&sqls).unwrap()),
            user_email: None,
            min_ts: None,
            max_ts: None,
            cached_ratio: None,
            trace_id: None,
            // took_wait_in_queue: multi_res.t,
            search_type: multi_req.search_type,
            ..Default::default()
        };
        report_request_usage_stats(
            req_stats,
            org_id,
            &stream_name,
            stream_type,
            UsageType::Functions,
            0, // The request stats already contains function event
            started_at,
        )
        .await;
    }
    Ok(multi_res)
}

#[tracing::instrument(name = "service:search:enter", skip_all)]
pub async fn search(
    trace_id: &str,
    org_id: &str,
    stream_type: StreamType,
    user_id: Option<String>,
    in_req: &search::Request,
) -> Result<search::Response, Error> {
    let start = std::time::Instant::now();
    let started_at = chrono::Utc::now().timestamp_micros();
    let cfg = get_config();

    let trace_id = if trace_id.is_empty() {
        if cfg.common.tracing_enabled || cfg.common.tracing_search_enabled {
            let ctx = tracing::Span::current().context();
            ctx.span().span_context().trace_id().to_string()
        } else {
            ider::uuid()
        }
    } else {
        trace_id.to_string()
    };

    #[cfg(feature = "enterprise")]
    {
        let sql = Some(in_req.query.sql.clone());
        let start_time = Some(in_req.query.start_time);
        let end_time = Some(in_req.query.end_time);
        // set search task
        SEARCH_SERVER
            .insert(
                trace_id.clone(),
                TaskStatus::new_leader(
                    vec![],
                    true,
                    user_id.clone(),
                    Some(org_id.to_string()),
                    Some(stream_type.to_string()),
                    sql,
                    start_time,
                    end_time,
                ),
            )
            .await;
    }

    #[cfg(not(feature = "enterprise"))]
    let req_regions = vec![];
    #[cfg(not(feature = "enterprise"))]
    let req_clusters = vec![];
    #[cfg(feature = "enterprise")]
    let req_regions = in_req.regions.clone();
    #[cfg(feature = "enterprise")]
    let req_clusters = in_req.clusters.clone();

    let query: SearchQuery = in_req.query.clone().into();
    let req_query = query.clone();
    let request = crate::service::search::request::Request::new(
        trace_id.clone(),
        org_id.to_string(),
        stream_type,
        in_req.timeout,
        user_id.clone(),
        Some((query.start_time, query.end_time)),
        in_req.search_type.map(|v| v.to_string()),
        in_req.index_type.optional(),
    );

    let span = tracing::span::Span::current();
    let handle = tokio::task::spawn(
        async move { cluster::http::search(request, query, req_regions, req_clusters).await }
            .instrument(span),
    );
    let res = match handle.await {
        Ok(Ok(res)) => Ok(res),
        Ok(Err(e)) => Err(e),
        Err(e) => Err(Error::Message(e.to_string())),
    };
    log::info!("[trace_id {trace_id}] in leader task finish");

    // remove task because task if finished
    #[cfg(feature = "enterprise")]
    SEARCH_SERVER.remove(&trace_id, false).await;

    metrics::QUERY_RUNNING_NUMS
        .with_label_values(&[org_id])
        .dec();

    // do this because of clippy warning
    match res {
        Ok(res) => {
            let time = start.elapsed().as_secs_f64();
            let (report_usage, search_type) = match in_req.search_type {
                Some(search_type) => match search_type {
                    search::SearchEventType::UI => (false, None),
                    search::SearchEventType::Dashboards => (true, in_req.search_type),
                    search::SearchEventType::Reports => (true, in_req.search_type),
                    search::SearchEventType::Alerts => (true, in_req.search_type),
                    search::SearchEventType::DerivedStream => (true, in_req.search_type),
                    search::SearchEventType::RUM => (true, in_req.search_type),
                    search::SearchEventType::Values => (false, None),
                    search::SearchEventType::Other => (false, None),
                },
                None => (false, None),
            };

            if report_usage {
                let stream_name = match config::meta::sql::Sql::new(&req_query.sql) {
                    Ok(v) => v.source.to_string(),
                    Err(e) => {
                        log::error!("report_usage: parse sql error: {:?}", e);
                        "".to_string()
                    }
                };
                let req_stats = RequestStats {
                    records: res.hits.len() as i64,
                    response_time: time,
                    size: res.scan_size as f64,
                    request_body: Some(req_query.sql.clone()),
                    function: if req_query.query_fn.is_empty() {
                        None
                    } else {
                        Some(req_query.query_fn.clone())
                    },
                    user_email: user_id,
                    min_ts: Some(req_query.start_time),
                    max_ts: Some(req_query.end_time),
                    cached_ratio: Some(res.cached_ratio),
                    search_type,
                    trace_id: Some(trace_id),
                    took_wait_in_queue: if res.took_detail.is_some() {
                        let resp_took = res.took_detail.as_ref().unwrap();
                        // Consider only the cluster wait queue duration
                        Some(resp_took.cluster_wait_queue)
                    } else {
                        None
                    },
                    ..Default::default()
                };
                let num_fn = if req_query.query_fn.is_empty() { 0 } else { 1 };
                report_request_usage_stats(
                    req_stats,
                    org_id,
                    &stream_name,
                    StreamType::Logs,
                    UsageType::Search,
                    num_fn,
                    started_at,
                )
                .await;
            }
            Ok(res)
        }
        Err(e) => Err(e),
    }
}

#[tracing::instrument(name = "service:search_partition", skip(req))]
pub async fn search_partition(
    trace_id: &str,
    org_id: &str,
    stream_type: StreamType,
    req: &search::SearchPartitionRequest,
) -> Result<search::SearchPartitionResponse, Error> {
    let start = std::time::Instant::now();
    let cfg = get_config();

    let query = cluster_rpc::SearchQuery {
        start_time: req.start_time,
        end_time: req.end_time,
        sql: req.sql.to_string(),
        ..Default::default()
    };
    let sql = Sql::new(&query, org_id, stream_type).await?;

    // check for vrl
    let apply_over_hits = match req.query_fn.as_ref() {
        None => false,
        Some(v) => {
            if v.is_empty() {
                false
            } else {
                let v = base64::decode_url(v).unwrap_or(v.to_string());
                RESULT_ARRAY.is_match(&v)
            }
        }
    };

    // if there is no _timestamp field in the query, return single partitions
    let is_aggregate = is_aggregate_query(&req.sql).unwrap_or(false);
    let ts_column = cache::cacher::get_ts_col(&sql, &cfg.common.column_timestamp, is_aggregate);
    let skip_get_file_list = ts_column.is_none() || apply_over_hits;

    let mut files = Vec::new();
    let mut max_query_range = 0;
    for (stream, schema) in sql.schemas.iter() {
        let stream_settings = unwrap_stream_settings(schema.schema()).unwrap_or_default();
        let partition_time_level =
            unwrap_partition_time_level(stream_settings.partition_time_level, stream_type);
        if !skip_get_file_list {
            let stream_files = crate::service::file_list::query_ids(
                &sql.org_id,
                stream_type,
                stream,
                partition_time_level,
                sql.time_range,
            )
            .await?;
            max_query_range = max(
                max_query_range,
                stream_settings.max_query_range * 3600 * 1_000_000,
            );
            files.extend(stream_files);
        }
    }

    let file_list_took = start.elapsed().as_millis() as usize;
    log::info!(
        "[trace_id {trace_id}] search_partition: get file_list time_range: {:?}, num: {}, took: {} ms",
        (req.start_time, req.end_time),
        files.len(),
        file_list_took,
    );

    if skip_get_file_list {
        let mut response = search::SearchPartitionResponse::default();
        response.partitions.push([req.start_time, req.end_time]);
        response.max_query_range = max_query_range;
        response.histogram_interval = sql.histogram_interval;
        return Ok(response);
    };

    let nodes = infra_cluster::get_cached_online_querier_nodes(Some(RoleGroup::Interactive))
        .await
        .unwrap_or_default();
    if nodes.is_empty() {
        log::error!("no querier node online");
        return Err(Error::Message("no querier node online".to_string()));
    }
    let cpu_cores = nodes.iter().map(|n| n.cpu_num).sum::<u64>() as usize;

    let (records, original_size) = files.iter().fold((0, 0), |(records, original_size), f| {
        (records + f.records, original_size + f.original_size)
    });
    let mut resp = search::SearchPartitionResponse {
        trace_id: trace_id.to_string(),
        file_num: files.len(),
        records: records as usize,
        original_size: original_size as usize,
        compressed_size: 0, // there is no compressed size in file list
        histogram_interval: sql.histogram_interval,
        max_query_range,
        partitions: vec![],
        order_by: OrderBy::Desc,
    };

    let mut min_step = Duration::try_seconds(1)
        .unwrap()
        .num_microseconds()
        .unwrap();
    if is_aggregate && ts_column.is_some() {
        min_step *= sql.histogram_interval.unwrap_or(1);
    }

    let mut total_secs = resp.original_size / cfg.limit.query_group_base_speed / cpu_cores;
    if total_secs * cfg.limit.query_group_base_speed * cpu_cores < resp.original_size {
        total_secs += 1;
    }
    let mut part_num = max(1, total_secs / cfg.limit.query_partition_by_secs);
    if part_num * cfg.limit.query_partition_by_secs < total_secs {
        part_num += 1;
    }
    // if the partition number is too large, we limit it to 1000
    if part_num > 1000 {
        part_num = 1000;
    }
    let mut step = (req.end_time - req.start_time) / part_num as i64;
    // step must be times of min_step
    if step < min_step {
        step = min_step;
    }
    if step % min_step > 0 {
        step = step - step % min_step;
    }
    // this is to ensure we create partitions less than max_query_range
    if max_query_range > 0 && step > max_query_range {
        step = if min_step < max_query_range {
            max_query_range - max_query_range % min_step
        } else {
            max_query_range
        };
    }

    // Generate partitions by DESC order
    let mut partitions = Vec::with_capacity(part_num);
    let mut end = req.end_time;
    let mut last_partition_step = end % min_step;
    let duration = req.end_time - req.start_time;
    while end > req.start_time {
        let mut start = max(end - step, req.start_time);
        if last_partition_step > 0 && duration > min_step && part_num > 1 {
            partitions.push([end - last_partition_step, end]);
            start -= last_partition_step;
            end -= last_partition_step;
        } else {
            start = max(start - last_partition_step, req.start_time);
        }
        partitions.push([start, end]);
        end = start;
        last_partition_step = 0;
    }
    if partitions.is_empty() {
        partitions.push([req.start_time, req.end_time]);
    }

    // We need to reverse partitions if query is ASC order
    if let Some((field, order_by)) = sql.order_by.first() {
        if field == &ts_column.unwrap() && order_by == &OrderBy::Asc {
            resp.order_by = OrderBy::Asc;
            partitions.reverse();
        }
    }

    resp.partitions = partitions;
    Ok(resp)
}

#[cfg(feature = "enterprise")]
pub async fn query_status() -> Result<search::QueryStatusResponse, Error> {
    // get nodes from cluster
    let mut nodes = match infra_cluster::get_cached_online_query_nodes(None).await {
        Some(nodes) => nodes,
        None => {
            log::error!("query_status: no querier node online");
            return Err(server_internal_error("no querier node online"));
        }
    };
    // sort nodes by node_id this will improve hit cache ratio
    nodes.dedup_by(|a, b| a.grpc_addr == b.grpc_addr);
    let nodes = nodes;

    // make cluster request
    let mut tasks = Vec::new();
    for node in nodes.iter().cloned() {
        let node_addr = node.grpc_addr.clone();
        let grpc_span = info_span!(
            "service:search:cluster:grpc_query_status",
            node_id = node.id,
            node_addr = node_addr.as_str(),
        );

        let task = tokio::task::spawn(
            async move {
                let cfg = get_config();
                let mut request = tonic::Request::new(proto::cluster_rpc::QueryStatusRequest {});
                request.set_timeout(std::time::Duration::from_secs(cfg.limit.query_timeout));

                opentelemetry::global::get_text_map_propagator(|propagator| {
                    propagator.inject_context(
                        &tracing::Span::current().context(),
                        &mut MetadataMap(request.metadata_mut()),
                    )
                });

                let token: MetadataValue<_> = get_internal_grpc_token()
                    .parse()
                    .map_err(|_| Error::Message("invalid token".to_string()))?;
                let channel = get_cached_channel(&node_addr).await.map_err(|err| {
                    log::error!(
                        "search->grpc: node: {}, connect err: {:?}",
                        &node.grpc_addr,
                        err
                    );
                    server_internal_error("connect search node error")
                })?;
                let mut client = cluster_rpc::search_client::SearchClient::with_interceptor(
                    channel,
                    move |mut req: Request<()>| {
                        req.metadata_mut().insert("authorization", token.clone());
                        Ok(req)
                    },
                );
                client = client
                    .send_compressed(CompressionEncoding::Gzip)
                    .accept_compressed(CompressionEncoding::Gzip)
                    .max_decoding_message_size(cfg.grpc.max_message_size * 1024 * 1024)
                    .max_encoding_message_size(cfg.grpc.max_message_size * 1024 * 1024);
                let response = match client.query_status(request).await {
                    Ok(res) => res.into_inner(),
                    Err(err) => {
                        log::error!(
                            "search->grpc: node: {}, search err: {:?}",
                            &node.grpc_addr,
                            err
                        );
                        if err.code() == tonic::Code::Internal {
                            let err = ErrorCodes::from_json(err.message())?;
                            return Err(Error::ErrorCode(err));
                        }
                        return Err(server_internal_error("search node error"));
                    }
                };
                Ok(response)
            }
            .instrument(grpc_span),
        );
        tasks.push(task);
    }

    let mut results = Vec::new();
    for task in tasks {
        match task.await {
            Ok(res) => match res {
                Ok(res) => results.push(res),
                Err(err) => {
                    return Err(err);
                }
            },
            Err(e) => {
                return Err(Error::ErrorCode(ErrorCodes::ServerInternalError(
                    e.to_string(),
                )));
            }
        }
    }

    let mut status = vec![];
    let mut set = HashSet::new();
    for result in results.into_iter().flat_map(|v| v.status.into_iter()) {
        if set.contains(&result.trace_id) {
            continue;
        } else {
            set.insert(result.trace_id.clone());
        }
        let query = result.query.as_ref().map(|query| search::QueryInfo {
            sql: query.sql.clone(),
            start_time: query.start_time,
            end_time: query.end_time,
        });
        let scan_stats = result
            .scan_stats
            .as_ref()
            .map(|scan_stats| search::ScanStats {
                files: scan_stats.files,
                records: scan_stats.records,
                original_size: scan_stats.original_size / 1024 / 1024, // change to MB
                compressed_size: scan_stats.compressed_size / 1024 / 1024, // change to MB
                querier_files: scan_stats.querier_files,
                querier_memory_cached_files: scan_stats.querier_memory_cached_files,
                querier_disk_cached_files: scan_stats.querier_disk_cached_files,
                idx_scan_size: scan_stats.idx_scan_size / 1024 / 1024, // change to MB
                idx_took: scan_stats.idx_took,
            });
        let query_status = if result.is_queue {
            "waiting"
        } else {
            "processing"
        };
        let work_group = if result.work_group.is_none() {
            "Unknown"
        } else if *result.work_group.as_ref().unwrap() == 0 {
            "Short"
        } else {
            "Long"
        };
        status.push(search::QueryStatus {
            trace_id: result.trace_id,
            created_at: result.created_at,
            started_at: result.started_at,
            status: query_status.to_string(),
            user_id: result.user_id,
            org_id: result.org_id,
            stream_type: result.stream_type,
            query,
            scan_stats,
            work_group: work_group.to_string(),
        });
    }

    Ok(search::QueryStatusResponse { status })
}

#[cfg(feature = "enterprise")]
pub async fn cancel_query(
    _org_id: &str,
    trace_id: &str,
) -> Result<search::CancelQueryResponse, Error> {
    // get nodes from cluster
    let mut nodes = match infra_cluster::get_cached_online_query_nodes(None).await {
        Some(nodes) => nodes,
        None => {
            log::error!("cancel_query: no querier node online");
            return Err(server_internal_error("no querier node online"));
        }
    };
    // sort nodes by node_id this will improve hit cache ratio
    nodes.dedup_by(|a, b| a.grpc_addr == b.grpc_addr);
    let nodes = nodes;

    // make cluster request
    let mut tasks = Vec::new();
    for node in nodes.iter().cloned() {
        let node_addr = node.grpc_addr.clone();
        let grpc_span = info_span!(
            "service:search:cluster:grpc_cancel_query",
            node_id = node.id,
            node_addr = node_addr.as_str(),
        );

        let trace_id = trace_id.to_string();
        let task = tokio::task::spawn(
            async move {
                let cfg = get_config();
                let mut request =
                    tonic::Request::new(proto::cluster_rpc::CancelQueryRequest { trace_id });
                request.set_timeout(std::time::Duration::from_secs(cfg.limit.query_timeout));
                opentelemetry::global::get_text_map_propagator(|propagator| {
                    propagator.inject_context(
                        &tracing::Span::current().context(),
                        &mut MetadataMap(request.metadata_mut()),
                    )
                });

                let token: MetadataValue<_> = get_internal_grpc_token()
                    .parse()
                    .map_err(|_| Error::Message("invalid token".to_string()))?;
                let channel = get_cached_channel(&node_addr).await.map_err(|err| {
                    log::error!(
                        "grpc_cancel_query: node: {}, connect err: {:?}",
                        &node.grpc_addr,
                        err
                    );
                    server_internal_error("connect search node error")
                })?;
                let mut client = cluster_rpc::search_client::SearchClient::with_interceptor(
                    channel,
                    move |mut req: Request<()>| {
                        req.metadata_mut().insert("authorization", token.clone());
                        Ok(req)
                    },
                );
                client = client
                    .send_compressed(CompressionEncoding::Gzip)
                    .accept_compressed(CompressionEncoding::Gzip)
                    .max_decoding_message_size(cfg.grpc.max_message_size * 1024 * 1024)
                    .max_encoding_message_size(cfg.grpc.max_message_size * 1024 * 1024);
                let response: cluster_rpc::CancelQueryResponse =
                    match client.cancel_query(request).await {
                        Ok(res) => res.into_inner(),
                        Err(err) => {
                            log::error!(
                                "grpc_cancel_query: node: {}, search err: {:?}",
                                &node.grpc_addr,
                                err
                            );
                            if err.code() == tonic::Code::Internal {
                                let err = ErrorCodes::from_json(err.message())?;
                                return Err(Error::ErrorCode(err));
                            }
                            return Err(server_internal_error("search node error"));
                        }
                    };
                Ok(response)
            }
            .instrument(grpc_span),
        );
        tasks.push(task);
    }

    let mut results = Vec::new();
    for task in tasks {
        match task.await {
            Ok(res) => match res {
                Ok(res) => results.push(res),
                Err(err) => {
                    return Err(err);
                }
            },
            Err(e) => {
                return Err(Error::ErrorCode(ErrorCodes::ServerInternalError(
                    e.to_string(),
                )));
            }
        }
    }

    let mut is_success = false;
    for res in results {
        if res.is_success {
            is_success = true;
            break;
        }
    }

    Ok(search::CancelQueryResponse {
        trace_id: trace_id.to_string(),
        is_success,
    })
}

/// match a source is a valid file or not
#[allow(clippy::too_many_arguments)]
pub async fn match_file(
    org_id: &str,
    stream_type: StreamType,
    stream_name: &str,
    time_range: Option<(i64, i64)>,
    source: &FileKey,
    match_min_ts_only: bool,
    is_wal: bool,
    partition_keys: &[StreamPartition],
    equal_items: &[(String, String)],
) -> bool {
    // fast path
    if partition_keys.is_empty() || !source.key.contains('=') {
        return true;
    }

    // slow path
    let mut filters = generate_filter_from_equal_items(equal_items);
    let partition_keys: HashMap<&String, &StreamPartition> =
        partition_keys.iter().map(|v| (&v.field, v)).collect();
    for (key, value) in filters.iter_mut() {
        if let Some(partition_key) = partition_keys.get(key) {
            for val in value.iter_mut() {
                *val = partition_key.get_partition_value(val);
            }
        }
    }
    match_source(
        StreamParams::new(org_id, stream_name, stream_type),
        time_range,
        filters.as_slice(),
        source,
        is_wal,
        match_min_ts_only,
    )
    .await
}

/// before [("a", "3"), ("b", "5"), ("a", "4"), ("b", "6")]
/// after [("a", ["3", "4"]), ("b", ["5", "6"])]
pub fn generate_filter_from_equal_items(
    equal_items: &[(String, String)],
) -> Vec<(String, Vec<String>)> {
    let mut filters: HashMap<String, Vec<String>> = HashMap::new();
    for (field, value) in equal_items {
        filters
            .entry(field.to_string())
            .or_default()
            .push(value.to_string());
    }
    filters.into_iter().collect()
}

/// match a source is a valid file or not
pub async fn match_source(
    stream: StreamParams,
    time_range: Option<(i64, i64)>,
    filters: &[(String, Vec<String>)],
    source: &FileKey,
    is_wal: bool,
    match_min_ts_only: bool,
) -> bool {
    if stream.stream_type.eq(&StreamType::Metrics)
        && source.key.starts_with(
            format!(
                "files/{}/{}/{}/",
                stream.org_id, stream.stream_type, stream.org_id
            )
            .as_str(),
        )
    {
        return true;
    }

    // match org_id & table
    if !source.key.starts_with(
        format!(
            "files/{}/{}/{}/",
            stream.org_id, stream.stream_type, stream.stream_name
        )
        .as_str(),
    ) {
        return false;
    }

    // check partition key
    if !filter_source_by_partition_key(&source.key, filters) {
        return false;
    }

    if is_wal {
        return true;
    }

    // check time range
    if source.meta.min_ts == 0 || source.meta.max_ts == 0 {
        return true;
    }
    log::trace!(
        "time range: {:?}, file time: {}-{}, {}",
        time_range,
        source.meta.min_ts,
        source.meta.max_ts,
        source.key
    );

    // match partition clause
    if let Some((time_min, time_max)) = time_range {
        if match_min_ts_only && time_min > 0 {
            return source.meta.min_ts >= time_min && source.meta.min_ts < time_max;
        }
        if time_min > 0 && time_min > source.meta.max_ts {
            return false;
        }
        if time_max > 0 && time_max < source.meta.min_ts {
            return false;
        }
    }
    true
}

/// match a source is a needed file or not, return true if needed
fn filter_source_by_partition_key(source: &str, filters: &[(String, Vec<String>)]) -> bool {
    !filters.iter().any(|(k, v)| {
        let field = format_partition_key(&format!("{k}="));
        find(source, &format!("/{field}"))
            && !v.iter().any(|v| {
                let value = format_partition_key(&format!("{k}={v}"));
                find(source, &format!("/{value}/"))
            })
    })
}

pub fn server_internal_error(error: impl ToString) -> Error {
    Error::ErrorCode(ErrorCodes::ServerInternalError(error.to_string()))
}

#[tracing::instrument(name = "service:search_partition_multi", skip(req))]
pub async fn search_partition_multi(
    trace_id: &str,
    org_id: &str,
    stream_type: StreamType,
    req: &search::MultiSearchPartitionRequest,
) -> Result<search::SearchPartitionResponse, Error> {
    let mut res = search::SearchPartitionResponse::default();
    let mut total_rec = 0;
    for query in &req.sql {
        match search_partition(
            trace_id,
            org_id,
            stream_type,
            &search::SearchPartitionRequest {
                start_time: req.start_time,
                end_time: req.end_time,
                sql: query.to_string(),
                encoding: req.encoding,
                regions: req.regions.clone(),
                clusters: req.clusters.clone(),
                query_fn: req.query_fn.clone(),
            },
        )
        .await
        {
            Ok(resp) => {
                if resp.partitions.len() > res.partitions.len() {
                    total_rec += resp.records;
                    res = resp;
                }
            }
            Err(err) => {
                log::error!("search_partition_multi error: {:?}", err);
            }
        };
    }
    res.records = total_rec;
    Ok(res)
}

pub struct MetadataMap<'a>(pub &'a mut tonic::metadata::MetadataMap);

impl<'a> opentelemetry::propagation::Injector for MetadataMap<'a> {
    /// Set a key and value in the MetadataMap.  Does nothing if the key or
    /// value are not valid inputs
    fn set(&mut self, key: &str, value: String) {
        if let Ok(key) = tonic::metadata::MetadataKey::from_bytes(key.as_bytes()) {
            if let Ok(val) = tonic::metadata::MetadataValue::try_from(&value) {
                self.0.insert(key, val);
            }
        }
    }
}

// generate parquet file search schema
fn generate_search_schema_diff(
    schema: &Schema,
    schema_latest_map: &HashMap<&String, &Arc<Field>>,
) -> Result<HashMap<String, DataType>, Error> {
    // calculate the diff between latest schema and group schema
    let mut diff_fields = HashMap::new();

    for field in schema.fields().iter() {
        if let Some(latest_field) = schema_latest_map.get(field.name()) {
            if field.data_type() != latest_field.data_type() {
                diff_fields.insert(field.name().clone(), latest_field.data_type().clone());
            }
        }
    }

    Ok(diff_fields)
}

pub fn is_use_inverted_index(sql: &Arc<Sql>) -> (bool, Vec<(String, String)>) {
    // parquet format inverted index only support single table
    if sql.stream_names.len() != 1 {
        return (false, vec![]);
    }

    let cfg = get_config();
    let index_terms = if sql.equal_items.len() == 1 {
        let schema = sql.schemas.values().next().unwrap().schema();
        let stream_settings = infra::schema::unwrap_stream_settings(schema);
        let index_fields = get_stream_setting_index_fields(&stream_settings);
        filter_index_fields(sql.equal_items.values().next().unwrap(), &index_fields)
    } else {
        vec![]
    };

    let use_inverted_index = sql.stream_type != StreamType::Index
        && sql.use_inverted_index
        && cfg.common.inverted_index_enabled
        && !cfg.common.feature_query_without_index
        && (sql.match_items.is_some() || !index_terms.is_empty());

    (use_inverted_index, index_terms)
}

pub fn filter_index_fields(
    items: &[(String, String)],
    index_fields: &[String],
) -> Vec<(String, String)> {
    let mut result = Vec::new();
    for item in items {
        if index_fields.contains(&item.0) {
            result.push(item.clone());
        }
    }
    result
}

pub fn generate_filter_from_quick_text(
    data: &[(String, String, SqlOperator)],
) -> Vec<(&str, Vec<String>)> {
    let quick_text_len = data.len();
    let mut filters = HashMap::with_capacity(quick_text_len);
    for i in 0..quick_text_len {
        let (k, v, op) = &data[i];
        if op == &SqlOperator::And
            || (op == &SqlOperator::Or && (i + 1 == quick_text_len || k == &data[i + 1].0))
        {
            let entry = filters.entry(k.as_str()).or_insert_with(Vec::new);
            entry.push(v.to_string());
        } else {
            filters.clear();
            break;
        }
    }
    filters.into_iter().collect::<Vec<(_, _)>>()
}

#[cfg(test)]
mod tests {
    use super::*;

    #[test]
    fn test_matches_by_partition_key_with_str() {
        let path = "files/default/logs/gke-fluentbit/2023/04/14/08/kuberneteshost=gke-dev1/kubernetesnamespacename=ziox-dev/7052558621820981249.parquet";
        let filters = vec![
            (vec![], true),
            (
                vec![("kuberneteshost".to_string(), vec!["gke-dev1".to_string()])],
                true,
            ),
            (
                vec![("kuberneteshost".to_string(), vec!["gke-dev2".to_string()])],
                false,
            ),
            (
                vec![(
                    "kuberneteshost".to_string(),
                    vec!["gke-dev1".to_string(), "gke-dev2".to_string()],
                )],
                true,
            ),
            (
                vec![("some_other_key".to_string(), vec!["no-matter".to_string()])],
                true,
            ),
            (
                vec![
                    ("kuberneteshost".to_string(), vec!["gke-dev1".to_string()]),
                    (
                        "kubernetesnamespacename".to_string(),
                        vec!["ziox-dev".to_string()],
                    ),
                ],
                true,
            ),
            (
                vec![
                    ("kuberneteshost".to_string(), vec!["gke-dev1".to_string()]),
                    (
                        "kubernetesnamespacename".to_string(),
                        vec!["abcdefg".to_string()],
                    ),
                ],
                false,
            ),
            (
                vec![
                    ("kuberneteshost".to_string(), vec!["gke-dev2".to_string()]),
                    (
                        "kubernetesnamespacename".to_string(),
                        vec!["ziox-dev".to_string()],
                    ),
                ],
                false,
            ),
            (
                vec![
                    ("kuberneteshost".to_string(), vec!["gke-dev2".to_string()]),
                    (
                        "kubernetesnamespacename".to_string(),
                        vec!["abcdefg".to_string()],
                    ),
                ],
                false,
            ),
            (
                vec![
                    (
                        "kuberneteshost".to_string(),
                        vec!["gke-dev1".to_string(), "gke-dev2".to_string()],
                    ),
                    (
                        "kubernetesnamespacename".to_string(),
                        vec!["ziox-dev".to_string()],
                    ),
                ],
                true,
            ),
            (
                vec![
                    (
                        "kuberneteshost".to_string(),
                        vec!["gke-dev1".to_string(), "gke-dev2".to_string()],
                    ),
                    (
                        "kubernetesnamespacename".to_string(),
                        vec!["abcdefg".to_string()],
                    ),
                ],
                false,
            ),
            (
                vec![
                    (
                        "kuberneteshost".to_string(),
                        vec!["gke-dev1".to_string(), "gke-dev2".to_string()],
                    ),
                    ("some_other_key".to_string(), vec!["no-matter".to_string()]),
                ],
                true,
            ),
        ];
        for (filter, expected) in filters {
            assert_eq!(filter_source_by_partition_key(path, &filter), expected);
        }
    }

    #[test]
    fn test_matches_by_partition_key_with_sql() {
        use config::meta::sql;
        let path = "files/default/logs/gke-fluentbit/2023/04/14/08/kuberneteshost=gke-dev1/kubernetesnamespacename=ziox-dev/7052558621820981249.parquet";
        let sqls = vec![
            ("SELECT * FROM tbl", true),
            ("SELECT * FROM tbl WHERE kuberneteshost='gke-dev1'", true),
            ("SELECT * FROM tbl WHERE kuberneteshost='gke-dev2'", false),
            ("SELECT * FROM tbl WHERE some_other_key = 'no-matter'", true),
            (
                "SELECT * FROM tbl WHERE kuberneteshost='gke-dev1' AND kubernetesnamespacename='ziox-dev'",
                true,
            ),
            (
                "SELECT * FROM tbl WHERE kuberneteshost='gke-dev1' AND kubernetesnamespacename='abcdefg'",
                false,
            ),
            (
                "SELECT * FROM tbl WHERE kuberneteshost='gke-dev2' AND kubernetesnamespacename='ziox-dev'",
                false,
            ),
            (
                "SELECT * FROM tbl WHERE kuberneteshost='gke-dev2' AND kubernetesnamespacename='abcdefg'",
                false,
            ),
            (
                "SELECT * FROM tbl WHERE kuberneteshost='gke-dev1' OR kubernetesnamespacename='ziox-dev'",
                true,
            ),
            (
                "SELECT * FROM tbl WHERE kuberneteshost='gke-dev1' OR kubernetesnamespacename='abcdefg'",
                true,
            ),
            (
                "SELECT * FROM tbl WHERE kuberneteshost='gke-dev2' OR kubernetesnamespacename='ziox-dev'",
                true,
            ),
            (
                "SELECT * FROM tbl WHERE kuberneteshost='gke-dev2' OR kubernetesnamespacename='abcdefg'",
                true,
            ),
            (
                "SELECT * FROM tbl WHERE kuberneteshost='gke-dev1' OR kuberneteshost='gke-dev2'",
                true,
            ),
            (
                "SELECT * FROM tbl WHERE kuberneteshost IN ('gke-dev1')",
                true,
            ),
            (
                "SELECT * FROM tbl WHERE kuberneteshost IN ('gke-dev2')",
                false,
            ),
            (
                "SELECT * FROM tbl WHERE kuberneteshost IN ('gke-dev1', 'gke-dev2')",
                true,
            ),
            (
                "SELECT * FROM tbl WHERE kuberneteshost IN ('gke-dev1', 'gke-dev2') AND kubernetesnamespacename='ziox-dev'",
                true,
            ),
            (
                "SELECT * FROM tbl WHERE kuberneteshost IN ('gke-dev1', 'gke-dev2') AND kubernetesnamespacename='abcdefg'",
                false,
            ),
            (
                "SELECT * FROM tbl WHERE kuberneteshost IN ('gke-dev1', 'gke-dev2') OR kubernetesnamespacename='ziox-dev'",
                true,
            ),
            (
                "SELECT * FROM tbl WHERE kuberneteshost IN ('gke-dev1', 'gke-dev2') OR kubernetesnamespacename='abcdefg'",
                true,
            ),
            (
                "SELECT * FROM tbl WHERE kuberneteshost IN ('gke-dev1', 'gke-dev2') OR some_other_key='abcdefg'",
                true,
            ),
        ];

        for (tsql, expected) in sqls {
            let meta = sql::Sql::new(tsql).unwrap();
            let filter = generate_filter_from_quick_text(&meta.quick_text);
            assert_eq!(
                filter_source_by_partition_key(
                    path,
                    &filter
                        .into_iter()
                        .map(|(f1, f2)| (f1.to_owned(), f2))
                        .collect::<Vec<(String, Vec<String>)>>()
                ),
                expected
            );
        }
    }
}<|MERGE_RESOLUTION|>--- conflicted
+++ resolved
@@ -62,16 +62,8 @@
 
 use super::usage::report_request_usage_stats;
 use crate::{
-<<<<<<< HEAD
-    common::infra::cluster as infra_cluster, handler::grpc::request::search::Searcher,
-=======
-    common::{
-        infra::cluster as infra_cluster,
-        meta::{self, stream::StreamParams},
-        utils::functions,
-    },
+    common::{infra::cluster as infra_cluster, meta, utils},
     handler::grpc::request::search::Searcher,
->>>>>>> f69593ba
     service::format_partition_key,
 };
 
