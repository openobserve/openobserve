// Copyright 2025 OpenObserve Inc.
//
// This program is free software: you can redistribute it and/or modify
// it under the terms of the GNU Affero General Public License as published by
// the Free Software Foundation, either version 3 of the License, or
// (at your option) any later version.
//
// This program is distributed in the hope that it will be useful
// but WITHOUT ANY WARRANTY; without even the implied warranty of
// MERCHANTABILITY or FITNESS FOR A PARTICULAR PURPOSE.  See the
// GNU Affero General Public License for more details.
//
// You should have received a copy of the GNU Affero General Public License
// along with this program.  If not, see <http://www.gnu.org/licenses/>.

use std::{cmp::max, sync::Arc};

use arrow::array::RecordBatch;
use arrow_schema::{DataType, Field, Schema};
use cache::cacher::get_ts_col_order_by;
use chrono::{Duration, Utc};
use config::{
    TIMESTAMP_COL_NAME,
    cluster::LOCAL_NODE,
    get_config, ider,
    meta::{
        cluster::RoleGroup,
        function::RESULT_ARRAY,
        search::{self, SearchEventType},
        self_reporting::usage::{RequestStats, UsageType},
        sql::{OrderBy, TableReferenceExt, resolve_stream_names},
        stream::{FileKey, StreamParams, StreamPartition, StreamType},
    },
    utils::{
        base64, json,
        schema::filter_source_by_partition_key,
        sql::{is_aggregate_query, is_eligible_for_histogram, is_simple_distinct_query},
        time::now_micros,
    },
};
use hashbrown::HashMap;
use infra::{
    cache::stats,
    errors::{Error, ErrorCodes},
    schema::{get_stream_setting_index_fields, unwrap_stream_settings},
};
use once_cell::sync::Lazy;
use opentelemetry::trace::TraceContextExt;
use proto::cluster_rpc::{self, SearchQuery};
use sql::Sql;
use tokio::runtime::Runtime;
use tracing::Instrument;
use tracing_opentelemetry::OpenTelemetrySpanExt;
#[cfg(feature = "enterprise")]
use {
    crate::service::{
        grpc::make_grpc_search_client, search::sql::visitor::group_by::get_group_by_fields,
    },
    config::utils::sql::is_simple_aggregate_query,
    o2_enterprise::enterprise::{
        common::config::get_config as get_o2_config,
        search::{
            TaskStatus, WorkGroup,
            cache::{
                CardinalityLevel,
                streaming_agg::{
                    create_aggregation_cache_file_path, generate_aggregation_cache_interval,
                    get_aggregation_cache_key_from_request,
                },
            },
            cache_aggs_util,
            datafusion::distributed_plan::streaming_aggs_exec,
        },
    },
    std::collections::HashSet,
    tracing::info_span,
};

use super::self_reporting::report_request_usage_stats;
use crate::{
    common::{
        infra::cluster as infra_cluster,
        utils::{
            functions::{get_all_transform_keys, init_vrl_runtime},
            stream::get_settings_max_query_range,
        },
    },
    handler::grpc::request::search::Searcher,
    service::search::{
        inspector::{SearchInspectorFieldsBuilder, search_inspector_fields},
<<<<<<< HEAD
        sql::{convert_histogram_interval_to_seconds, generate_histogram_interval},
=======
        sql::visitor::histogram_interval::{
            convert_histogram_interval_to_seconds, generate_histogram_interval,
        },
>>>>>>> e46f6d5b
    },
};

pub(crate) mod cache;
#[cfg(feature = "enterprise")]
pub(crate) mod cardinality;
pub(crate) mod cluster;
pub(crate) mod datafusion;
pub(crate) mod grpc;
pub(crate) mod grpc_search;
pub(crate) mod index;
pub(crate) mod inspector;
pub(crate) mod partition;
pub(crate) mod request;
pub(crate) mod sql;
pub(crate) mod streaming;
#[cfg(feature = "enterprise")]
pub(crate) mod super_cluster;
pub(crate) mod utils;

/// The result of search in cluster
/// data, scan_stats, wait_in_queue, is_partial, partial_err
type SearchResult = (Vec<RecordBatch>, search::ScanStats, usize, bool, String);

// search manager
pub static SEARCH_SERVER: Lazy<Searcher> = Lazy::new(Searcher::new);

pub static DATAFUSION_RUNTIME: Lazy<Runtime> = Lazy::new(|| {
    tokio::runtime::Builder::new_multi_thread()
        .thread_name("datafusion_runtime")
        .worker_threads(config::get_config().limit.cpu_num)
        .thread_stack_size(16 * 1024 * 1024)
        .enable_all()
        .build()
        .unwrap()
});

// Please note: `query_fn` which is the vrl needs to be base64::decoded
// when using this search
#[tracing::instrument(name = "service:search:enter", skip_all)]
pub async fn search(
    trace_id: &str,
    org_id: &str,
    stream_type: StreamType,
    user_id: Option<String>,
    in_req: &search::Request,
) -> Result<search::Response, Error> {
    let start = std::time::Instant::now();
    let started_at = now_micros();
    let cfg = get_config();

    let trace_id = if trace_id.is_empty() {
        if cfg.common.tracing_enabled || cfg.common.tracing_search_enabled {
            let ctx = tracing::Span::current().context();
            ctx.span().span_context().trace_id().to_string()
        } else {
            ider::generate_trace_id()
        }
    } else {
        trace_id.to_string()
    };

    #[cfg(not(feature = "enterprise"))]
    let req_regions = vec![];
    #[cfg(not(feature = "enterprise"))]
    let req_clusters = vec![];
    #[cfg(feature = "enterprise")]
    let req_regions = in_req.regions.clone();
    #[cfg(feature = "enterprise")]
    let req_clusters = in_req.clusters.clone();

    let query: SearchQuery = in_req.query.clone().into();
    let req_query = query.clone();
    let mut request = crate::service::search::request::Request::new(
        trace_id.clone(),
        org_id.to_string(),
        stream_type,
        in_req.timeout,
        user_id.clone(),
        Some((query.start_time, query.end_time)),
        in_req.search_type.map(|v| v.to_string()),
        in_req.query.histogram_interval,
    );
    if in_req.query.streaming_output && !in_req.query.track_total_hits {
        request.set_streaming_output(true, in_req.query.streaming_id.clone());
    }
    if let Some(v) = in_req.local_mode {
        request.set_local_mode(Some(v));
    }
    request.set_use_cache(in_req.use_cache);
    let meta = Sql::new_from_req(&request, &query).await?;

    #[cfg(feature = "enterprise")]
    {
        let sql = Some(in_req.query.sql.clone());
        let start_time = Some(in_req.query.start_time);
        let end_time = Some(in_req.query.end_time);
        let s_event_type = in_req
            .search_type
            .map(|s_event_type| s_event_type.to_string());
        // set search task
        SEARCH_SERVER
            .insert(
                trace_id.clone(),
                TaskStatus::new_leader(
                    vec![],
                    true,
                    user_id.clone(),
                    Some(org_id.to_string()),
                    Some(stream_type.to_string()),
                    sql,
                    start_time,
                    end_time,
                    s_event_type,
                ),
            )
            .await;
    }

    let span = tracing::span::Span::current();
    let handle = tokio::task::spawn(
        async move { cluster::http::search(request, query, req_regions, req_clusters, true).await }
            .instrument(span),
    );
    let res = match handle.await {
        Ok(Ok(res)) => Ok(res),
        Ok(Err(e)) => Err(e),
        Err(e) => Err(Error::Message(e.to_string())),
    };

    #[allow(unused_mut)]
    let mut search_role = "leader".to_string();

    #[cfg(feature = "enterprise")]
    if get_o2_config().super_cluster.enabled {
        search_role = "super".to_string();
    }

    log::info!(
        "{}",
        search_inspector_fields(
            format!("[trace_id {trace_id}] in leader task finish"),
            SearchInspectorFieldsBuilder::new()
                .node_name(LOCAL_NODE.name.clone())
                .component("service:search leader finish".to_string())
                .search_role(search_role)
                .duration(start.elapsed().as_millis() as usize)
                .build()
        )
    );

    // remove task because task if finished
    let mut _work_group = None;
    #[cfg(feature = "enterprise")]
    {
        if let Some(status) = SEARCH_SERVER.remove(&trace_id, false).await
            && let Some((_, stat)) = status.first()
        {
            match stat.work_group.as_ref() {
                Some(WorkGroup::Short) => _work_group = Some("short".to_string()),
                Some(WorkGroup::Long) => _work_group = Some("long".to_string()),
                None => _work_group = None,
            }
        };
    }

    // do this because of clippy warning
    match res {
        Ok(mut res) => {
            if in_req.query.streaming_output && meta.order_by.is_empty() {
                res = crate::service::search::streaming::order_search_results(res, None);
            }
            res.set_work_group(_work_group.clone());
            let time = start.elapsed().as_secs_f64();
            let (report_usage, search_type, search_event_context) = match in_req.search_type {
                Some(search_type) => {
                    if matches!(
                        search_type,
                        search::SearchEventType::UI
                            | search::SearchEventType::Dashboards
                            | search::SearchEventType::Values
                            | search::SearchEventType::Other
                            // Alerts search now uses grpc cache::search which does report usage
                            | search::SearchEventType::Alerts
                            | search::SearchEventType::DerivedStream
                    ) {
                        (false, None, None)
                    } else {
                        (
                            true,
                            in_req.search_type,
                            in_req.search_event_context.clone(),
                        )
                    }
                }
                None => (false, None, None),
            };

            if report_usage {
                let stream_name = match resolve_stream_names(&req_query.sql) {
                    Ok(v) => v.join(","),
                    Err(e) => {
                        log::error!("ParseSQLError(report_usage: parse sql error: {e:?})");
                        "".to_string()
                    }
                };
                let req_stats = RequestStats {
                    records: res.hits.len() as i64,
                    response_time: time,
                    size: res.scan_size as f64,
                    scan_files: if res.scan_files > 0 {
                        Some(res.scan_files as i64)
                    } else {
                        None
                    },
                    request_body: Some(req_query.sql.clone()),
                    function: if req_query.query_fn.is_empty() {
                        None
                    } else {
                        Some(req_query.query_fn.clone())
                    },
                    user_email: user_id,
                    min_ts: Some(req_query.start_time),
                    max_ts: Some(req_query.end_time),
                    cached_ratio: Some(res.cached_ratio),
                    search_type,
                    search_event_context,
                    trace_id: Some(trace_id),
                    took_wait_in_queue: Some(res.took_detail.wait_in_queue),
                    work_group: _work_group,
                    result_cache_ratio: Some(res.result_cache_ratio),
                    ..Default::default()
                };
                let num_fn = if req_query.query_fn.is_empty() { 0 } else { 1 };
                report_request_usage_stats(
                    req_stats,
                    org_id,
                    &stream_name,
                    stream_type,
                    UsageType::Search,
                    num_fn,
                    started_at,
                )
                .await;
            }
            Ok(res)
        }
        Err(e) => {
            #[cfg(feature = "enterprise")]
            if let Some(streaming_id) = in_req.query.streaming_id.as_ref() {
                streaming_aggs_exec::remove_cache(streaming_id)
            }
            Err(e)
        }
    }
}

/// Returns Error if the first query is failed, otherwise returns the partial results.
/// In case one query fails, the remaining queries are not executed.
#[tracing::instrument(name = "service:search_multi:enter", skip(multi_req))]
pub async fn search_multi(
    trace_id: &str,
    org_id: &str,
    stream_type: StreamType,
    user_id: Option<String>,
    multi_req: &search::MultiStreamRequest,
) -> Result<search::Response, Error> {
    let start = std::time::Instant::now();
    let started_at = Utc::now().timestamp_micros();
    let cfg = get_config();
    let trace_id = if trace_id.is_empty() {
        if cfg.common.tracing_enabled || cfg.common.tracing_search_enabled {
            let ctx = tracing::Span::current().context();
            ctx.span().span_context().trace_id().to_string()
        } else {
            ider::generate_trace_id()
        }
    } else {
        trace_id.to_string()
    };

    let mut per_query_resp = multi_req.per_query_response;

    let mut query_fn = multi_req
        .query_fn
        .as_ref()
        .and_then(|v| base64::decode_url(v).ok());

    if let Some(vrl_function) = &query_fn {
        if RESULT_ARRAY.is_match(vrl_function) {
            // The query function expects results array as input
            // Hence, per_query_resp should be true
            per_query_resp = true;
        }
        if !vrl_function.trim().ends_with('.') {
            query_fn = Some(format!("{vrl_function} \n ."));
        }
    }

    let mut queries = multi_req.to_query_req();
    log::info!(
        "search_multi: trace_id: {}, queries.len(): {}",
        trace_id,
        queries.len()
    );
    let mut multi_res = search::Response::new(multi_req.from, multi_req.size);
    // Before making any rpc requests, first check the sql expressions can be decoded correctly
    for req in queries.iter_mut() {
        if let Err(e) = req.decode() {
            return Err(Error::Message(format!("decode sql error: {e:?}")));
        }
    }
    let queries_len = queries.len();
    let mut stream_names = vec![];
    let mut sqls = vec![];
    let mut index = 0;

    for mut req in queries {
        stream_names = match resolve_stream_names(&req.query.sql) {
            Ok(v) => v,
            Err(e) => {
                log::error!("ParseSQLError(search_multi: parse sql error: {e:?})");
                vec![]
            }
        };
        sqls.push(req.query.sql.clone());
        if !per_query_resp {
            req.query.query_fn = query_fn.clone();
        }

        for fn_name in get_all_transform_keys(org_id).await {
            if req.query.sql.contains(&format!("{fn_name}(")) {
                req.query.uses_zo_fn = true;
                break;
            }
        }

        let res = search(&trace_id, org_id, stream_type, user_id.clone(), &req).await;

        match res {
            Ok(res) => {
                index += 1;
                multi_res.took += res.took;

                if res.total > multi_res.total {
                    multi_res.total = res.total;
                }
                multi_res.from = res.from;
                multi_res.size += res.size;
                multi_res.scan_files += res.scan_files;
                multi_res.scan_size += res.scan_size;
                multi_res.scan_records += res.scan_records;
                multi_res.columns.extend(res.columns);

                multi_res.response_type = res.response_type;
                multi_res.trace_id = res.trace_id;
                multi_res.cached_ratio = res.cached_ratio;
                log::debug!(
                    "search_multi: res.hits.len() for query timerange to {} from {} : {}",
                    req.query.end_time,
                    req.query.start_time,
                    res.hits.len()
                );

                if per_query_resp {
                    multi_res.hits.push(serde_json::Value::Array(res.hits));
                } else {
                    multi_res.hits.extend(res.hits);
                }
            }
            Err(e) => {
                log::error!("search_multi: search error: {e:?}");
                if index == 0 {
                    // Error in the first query, return the error
                    return Err(e); // TODO: return partial results
                } else {
                    // Error in subsequent queries, add the error to the response and break
                    // No need to run the remaining queries
                    multi_res.function_error.push(e.to_string());
                    multi_res.is_partial = true;
                    break;
                }
            }
        }
    }

    let mut report_function_usage = false;
    multi_res.hits = if query_fn.is_some() && !multi_res.hits.is_empty() && !multi_res.is_partial {
        // compile vrl function & apply the same before returning the response
        let mut input_fn = query_fn.unwrap().trim().to_string();

        let apply_over_hits = RESULT_ARRAY.is_match(&input_fn);
        if apply_over_hits {
            input_fn = RESULT_ARRAY.replace(&input_fn, "").to_string();
        }
        let mut runtime = init_vrl_runtime();
        let program = match crate::service::ingestion::compile_vrl_function(&input_fn, org_id) {
            Ok(program) => {
                let registry = program
                    .config
                    .get_custom::<vector_enrichment::TableRegistry>()
                    .unwrap();
                registry.finish_load();
                Some(program)
            }
            Err(err) => {
                log::error!("[trace_id {trace_id}] search->vrl: compile err: {err:?}");
                multi_res.function_error.push(err.to_string());
                multi_res.is_partial = true;
                None
            }
        };
        match program {
            Some(program) => {
                report_function_usage = true;
                if apply_over_hits {
                    let (ret_val, _) = crate::service::ingestion::apply_vrl_fn(
                        &mut runtime,
                        &config::meta::function::VRLResultResolver {
                            program: program.program.clone(),
                            fields: program.fields.clone(),
                        },
                        json::Value::Array(multi_res.hits),
                        org_id,
                        &stream_names,
                    );
                    ret_val
                        .as_array()
                        .unwrap()
                        .iter()
                        .filter_map(|v| {
                            if per_query_resp {
                                let flattened_array = v
                                    .as_array()
                                    .unwrap()
                                    .iter()
                                    .map(|item| {
                                        config::utils::flatten::flatten(item.clone()).unwrap()
                                    })
                                    .collect::<Vec<_>>();
                                Some(serde_json::Value::Array(flattened_array))
                            } else {
                                (!v.is_null())
                                    .then_some(config::utils::flatten::flatten(v.clone()).unwrap())
                            }
                        })
                        .collect()
                } else {
                    multi_res
                        .hits
                        .into_iter()
                        .filter_map(|hit| {
                            let (ret_val, _) = crate::service::ingestion::apply_vrl_fn(
                                &mut runtime,
                                &config::meta::function::VRLResultResolver {
                                    program: program.program.clone(),
                                    fields: program.fields.clone(),
                                },
                                hit,
                                org_id,
                                &stream_names,
                            );
                            (!ret_val.is_null())
                                .then_some(config::utils::flatten::flatten(ret_val).unwrap())
                        })
                        .collect()
                }
            }
            None => multi_res.hits,
        }
    } else {
        multi_res.hits
    };
    log::debug!("multi_res len after applying vrl: {}", multi_res.hits.len());
    let column_timestamp = TIMESTAMP_COL_NAME.to_string();
    multi_res.cached_ratio /= queries_len;
    multi_res.hits.sort_by(|a, b| {
        if a.get(&column_timestamp).is_none() || b.get(&column_timestamp).is_none() {
            return std::cmp::Ordering::Equal;
        }
        let a_ts = a.get(&column_timestamp).unwrap().as_i64().unwrap();
        let b_ts = b.get(&column_timestamp).unwrap().as_i64().unwrap();
        b_ts.cmp(&a_ts)
    });
    let time = start.elapsed().as_secs_f64();

    if report_function_usage {
        let req_stats = RequestStats {
            // For functions, records = records * num_function, in this case num_function = 1
            records: multi_res.total as i64,
            response_time: time,
            size: multi_res.scan_size as f64,
            request_body: Some(json::to_string(&sqls).unwrap()),
            user_email: None,
            min_ts: None,
            max_ts: None,
            cached_ratio: None,
            trace_id: None,
            search_type: multi_req.search_type,
            search_event_context: multi_req.search_event_context.clone(),
            ..Default::default()
        };
        report_request_usage_stats(
            req_stats,
            org_id,
            &stream_names.join(","),
            stream_type,
            UsageType::Functions,
            0, // The request stats already contains function event
            started_at,
        )
        .await;
    }
    Ok(multi_res)
}

#[tracing::instrument(name = "service:search_partition", skip(req))]
pub async fn search_partition(
    trace_id: &str,
    org_id: &str,
    user_id: Option<&str>,
    stream_type: StreamType,
    req: &search::SearchPartitionRequest,
    skip_max_query_range: bool,
    is_http_req: bool,
) -> Result<search::SearchPartitionResponse, Error> {
    let start = std::time::Instant::now();
    let cfg = get_config();

    let query = cluster_rpc::SearchQuery {
        start_time: req.start_time,
        end_time: req.end_time,
        sql: req.sql.to_string(),
        histogram_interval: req.histogram_interval,
        ..Default::default()
    };
    let sql = Sql::new(&query, org_id, stream_type, None).await?;

    // check for vrl
    let apply_over_hits = match req.query_fn.as_ref() {
        None => false,
        Some(v) => {
            if v.is_empty() {
                false
            } else {
                let v = base64::decode_url(v).unwrap_or(v.to_string());
                RESULT_ARRAY.is_match(&v)
            }
        }
    };

    // if there is no _timestamp field in the query, return single partitions
    let is_aggregate = is_aggregate_query(&req.sql).unwrap_or(false);
    let res_ts_column = get_ts_col_order_by(&sql, TIMESTAMP_COL_NAME, is_aggregate);
    let ts_column = res_ts_column.map(|(v, _)| v);

    #[cfg(feature = "enterprise")]
    let mut is_cachable_aggs = is_simple_aggregate_query(&req.sql).unwrap_or(false);

    #[cfg(feature = "enterprise")]
    {
        let res: Result<cache_aggs_util::CacheAggregationAnalysisResult, String> =
            cache_aggs_util::analyze_count_aggregation_pattern(&req.sql);
        if let Ok(result) = res {
            is_cachable_aggs = result.matches_pattern || is_cachable_aggs;
        }
    }

    let mut skip_get_file_list = ts_column.is_none() || apply_over_hits;
    let is_simple_distinct = is_simple_distinct_query(&req.sql).unwrap_or(false);
    let is_http_distinct = is_simple_distinct && is_http_req;

    #[cfg(feature = "enterprise")]
    let mut is_streaming_aggregate = ts_column.is_none()
        && is_cachable_aggs
        && cfg.common.feature_query_streaming_aggs
        && !is_http_distinct;

    #[cfg(not(feature = "enterprise"))]
    let is_streaming_aggregate = false;
    #[cfg(not(feature = "enterprise"))]
    let streaming_interval_micros = 0;

    // if need streaming output and is simple query, we shouldn't skip file list
    if skip_get_file_list && req.streaming_output && is_streaming_aggregate {
        skip_get_file_list = false;
    }

    // if http distinct, we should skip file list
    if is_http_distinct {
        skip_get_file_list = true;
    }

    #[cfg(feature = "enterprise")]
    // check if we need to use streaming_output
    let (streaming_id, streaming_interval_micros) = if req.streaming_output
        && is_streaming_aggregate
    {
        let (stream_name, _all_streams) = match resolve_stream_names(&req.sql) {
            // TODO: cache don't not support multiple stream names
            Ok(v) => (v[0].clone(), v.join(",")),
            Err(e) => {
                return Err(Error::Message(e.to_string()));
            }
        };

        // check cardinality for group by fields
        let group_by_fields = get_group_by_fields(&sql).await?;
        let cardinality_map = crate::service::search::cardinality::check_cardinality(
            org_id,
            stream_type,
            &stream_name,
            &group_by_fields,
            query.end_time,
        )
        .await?;

        let cardinality_value = cardinality_map.values().product::<f64>();
        let cardinality_level = CardinalityLevel::from(cardinality_value);
        let cache_interval = generate_aggregation_cache_interval(
            query.start_time,
            query.end_time,
            cardinality_level,
        );

        log::info!(
            "[trace_id {trace_id}] search_partition: using streaming_output, group by fields: {cardinality_map:?}, cardinality level: {cardinality_level:?}, interval: {cache_interval:?}"
        );

        let cache_interval_mins = cache_interval.get_duration_minutes();
        if cache_interval_mins == 0 {
            // this query can't use streaming_agg cache,
            // so we set is_streaming_aggregate to false and return None
            is_streaming_aggregate = false;
            skip_get_file_list = true;
            (None, 0)
        } else {
            let streaming_id = ider::uuid();
            let hashed_query = get_aggregation_cache_key_from_request(req);
            let cache_file_path = create_aggregation_cache_file_path(
                org_id,
                &stream_type.to_string(),
                &stream_name,
                hashed_query,
                cache_interval_mins,
            );
            streaming_aggs_exec::init_cache(
                &streaming_id,
                query.start_time,
                query.end_time,
                &cache_file_path,
            );
            log::info!(
                "[trace_id {trace_id}] [streaming_id: {streaming_id}] init streaming_agg cache: cache_file_path: {cache_file_path}"
            );
            (
                Some(streaming_id),
                cache_interval.get_interval_microseconds(),
            )
        }
    } else {
        (None, 0)
    };

    let mut files = Vec::new();

    let mut step_factor = 1;

    let mut max_query_range = 0;
    let mut max_query_range_in_hour = 0;
    let mut index_size = 0;
    let mut original_size = 0;
    for (stream, schema) in sql.schemas.iter() {
        let stream_type = stream.get_stream_type(stream_type);
        let stream_name = stream.stream_name();
        let stream_settings = unwrap_stream_settings(schema.schema()).unwrap_or_default();
        let stats = stats::get_stream_stats(org_id, &stream_name, stream_type);
        let use_stream_stats_for_partition =
            if stream_settings == config::meta::stream::StreamSettings::default() {
                cfg.common.use_stream_settings_for_partitions_enabled
            } else {
                stream_settings.approx_partition
            };

        if !skip_get_file_list && !use_stream_stats_for_partition {
            let stream_files = crate::service::file_list::query_ids(
                trace_id,
                &sql.org_id,
                stream_type,
                &stream_name,
                sql.time_range,
            )
            .await?;
            max_query_range = max(
                max_query_range,
                get_settings_max_query_range(stream_settings.max_query_range, org_id, user_id)
                    .await
                    * 3600
                    * 1_000_000,
            );
            max_query_range_in_hour = max(
                max_query_range_in_hour,
                get_settings_max_query_range(stream_settings.max_query_range, org_id, user_id)
                    .await,
            );
            files.extend(stream_files);
        } else {
            // data retention should be either from stream settings or global data retension
            let data_retention = if stream_settings.data_retention > 0 {
                stream_settings.data_retention
            } else {
                cfg.compact.data_retention_days
            };
            let mut data_retention = data_retention * 24 * 60 * 60;
            // data duration in seconds
            let query_duration = (req.end_time - req.start_time) / 1000 / 1000;

            // if stats.doc_time_max is 0, handle the case by using current time
            let data_end_time = if stats.doc_time_max == 0 {
                Utc::now().timestamp_micros()
            } else {
                std::cmp::min(Utc::now().timestamp_micros(), stats.doc_time_max)
            };

            let data_retention_based_on_stats = (data_end_time - stats.doc_time_min) / 1000 / 1000;

            if data_retention_based_on_stats > 0 {
                data_retention = std::cmp::min(data_retention, data_retention_based_on_stats);
            };
            if data_retention == 0 {
                log::warn!("Data retention is zero, setting to 1 to prevent division by zero");
                data_retention = 1;
            }
            let records = (stats.doc_num as i64 / data_retention) * query_duration;
            let original_size = (stats.storage_size as i64 / data_retention) * query_duration;
            log::info!(
                "[trace_id {trace_id}] using approximation: stream: {stream_name}, records: {records}, original_size: {original_size} , data_retention in seconds: {data_retention}",
            );
            files.push(infra::file_list::FileId {
                id: Utc::now().timestamp_micros(),
                records,
                original_size,
                deleted: false,
            });
        }
        index_size = max(index_size, stats.index_size as i64);
        original_size = max(original_size, stats.storage_size as i64);
        if index_size > 0 {
            step_factor = max(step_factor, original_size / index_size);
        } else {
            step_factor = 1;
        }
    }
    log::info!(
        "[trace_id {trace_id}] max_query_range: {}, max_query_range_in_hour: {}",
        max_query_range,
        max_query_range_in_hour
    );

    let file_list_took = start.elapsed().as_millis() as usize;
    let (is_histogram_eligible, _) = is_eligible_for_histogram(&req.sql).unwrap_or((false, false));

    log::info!(
        "[trace_id {trace_id}] search_partition: get file_list time_range: {:?}, files: {}, took: {} ms",
        (req.start_time, req.end_time),
        files.len(),
        file_list_took,
    );

    if skip_get_file_list {
        let mut response = search::SearchPartitionResponse::default();
        response.partitions.push([req.start_time, req.end_time]);
        response.max_query_range = max_query_range_in_hour;
        response.histogram_interval = sql.histogram_interval;
        response.is_histogram_eligible = is_histogram_eligible;
        log::info!("[trace_id {trace_id}] search_partition: returning single partition");
        return Ok(response);
    };

    log::info!("[trace_id {trace_id}] search_partition: getting nodes");
    let nodes = infra_cluster::get_cached_online_querier_nodes(Some(RoleGroup::Interactive))
        .await
        .unwrap_or_default();
    if nodes.is_empty() {
        log::error!("no querier node online");
        return Err(Error::Message("no querier node online".to_string()));
    }
    let cpu_cores = nodes.iter().map(|n| n.cpu_num).sum::<u64>() as usize;

    let (records, original_size) = files.iter().fold((0, 0), |(records, original_size), f| {
        (records + f.records, original_size + f.original_size)
    });

    #[cfg(feature = "enterprise")]
    let streaming_aggs = is_streaming_aggregate && req.streaming_output && streaming_id.is_some();

    let mut resp = search::SearchPartitionResponse {
        trace_id: trace_id.to_string(),
        file_num: files.len(),
        records: records as usize,
        original_size: original_size as usize,
        compressed_size: 0, // there is no compressed size in file list
        max_query_range: max_query_range_in_hour,
        histogram_interval: sql.histogram_interval,
        partitions: vec![],
        order_by: OrderBy::Desc,
        limit: sql.limit,
        // non enterprise - diabled
        #[cfg(not(feature = "enterprise"))]
        streaming_output: false,
        #[cfg(not(feature = "enterprise"))]
        streaming_aggs: false,
        #[cfg(not(feature = "enterprise"))]
        streaming_id: None,
        // enterprise
        #[cfg(feature = "enterprise")]
        streaming_output: streaming_aggs,
        #[cfg(feature = "enterprise")]
        streaming_aggs,
        #[cfg(feature = "enterprise")]
        streaming_id: streaming_id.clone(),
        is_histogram_eligible,
    };

    let mut min_step = Duration::try_seconds(1)
        .unwrap()
        .num_microseconds()
        .unwrap();
    if is_aggregate && ts_column.is_some() {
        let hist_int = if let Some(hist_int) = sql.histogram_interval {
            hist_int
        } else {
            let interval = generate_histogram_interval(Some((req.start_time, req.end_time)));
            match convert_histogram_interval_to_seconds(interval) {
                Ok(v) => v,
                Err(e) => {
                    log::error!(
                        "[trace_id {trace_id}] search_partition:
        convert_histogram_interval_to_seconds error: {:?}",
                        e
                    );
                    10
                }
            }
        };
        // add a check if histogram interval is greater than 0 to avoid panic with min_step being 0
        if hist_int > 0 {
            min_step *= hist_int;
        }
    }
    // Only for UI search, we need to generate histogram interval
    else if req.search_type.eq(&Some(SearchEventType::UI)) {
        if let Some(hist_int) = sql.histogram_interval {
            // convert seconds to microseconds
            min_step = hist_int * 1_000_000;
        } else {
            let time_range = (req.start_time, req.end_time);
            let interval = generate_histogram_interval(Some(time_range));
            match convert_histogram_interval_to_seconds(interval) {
                Ok(v) => {
                    // convert seconds to microseconds
                    min_step = v * 1_000_000
                }
                Err(e) => {
                    log::error!(
                        "[trace_id {trace_id}] search_partition: convert_histogram_interval_to_seconds error: {:?}",
                        e
                    );
                }
            }
        }
    }

    // Calculate original step with all factors considered
    let mut total_secs = resp.original_size / cfg.limit.query_group_base_speed / cpu_cores;
    if total_secs * cfg.limit.query_group_base_speed * cpu_cores < resp.original_size {
        total_secs += 1;
    }
    let mut part_num = max(1, total_secs / cfg.limit.query_partition_by_secs);
    if part_num * cfg.limit.query_partition_by_secs < total_secs {
        part_num += 1;
    }
    // if the partition number is too large, we limit it to 1000
    if part_num > 1000 {
        part_num = 1000;
    }

    log::info!(
        "[trace_id {trace_id}] search_partition: original_size: {}, cpu_cores: {}, base_speed: {}, partition_secs: {}, part_num: {}",
        resp.original_size,
        cpu_cores,
        cfg.limit.query_group_base_speed,
        cfg.limit.query_partition_by_secs,
        part_num
    );

    // Calculate step with all constraints
    let mut step = (req.end_time - req.start_time) / part_num as i64;
    // step must be times of min_step
    if step < min_step {
        step = min_step;
    }
    // Align step with min_step to ensure partition boundaries match histogram intervals
    if min_step > 0 && step % min_step > 0 {
        // If step is not perfectly divisible by min_step, round it down to the nearest multiple
        // Example: If min_step = 5 minutes  and step = 17 minutes
        //   step % min_step = 17 % 5 = 2 (2 minutes)
        //   step = 17 - 2 = 15 (15 minutes, which is divisible by 5)
        step = step - step % min_step;
    }
    // this is to ensure we create partitions less than max_query_range
    if !skip_max_query_range && max_query_range > 0 && step > max_query_range {
        step = if min_step < max_query_range {
            max_query_range - max_query_range % min_step
        } else {
            max_query_range
        };
    }

    let mut is_histogram = sql.histogram_interval.is_some();
<<<<<<< HEAD
=======
    let mut add_mini_partition = false;
>>>>>>> e46f6d5b
    // Set this to true to generate partitions aligned with interval
    // only for logs page when query is non-histogram, so that logs can reuse the same partitions
    // for histogram query
    if !is_histogram && req.search_type.eq(&Some(SearchEventType::UI)) {
        is_histogram = true;
<<<<<<< HEAD
=======
        // add mini partition for the histogram aligned partitions in the UI search
        add_mini_partition = true;
>>>>>>> e46f6d5b
    }

    let sql_order_by = sql
        .order_by
        .first()
        .map(|(field, order_by)| {
            if field == &ts_column.clone().unwrap_or_default() && order_by == &OrderBy::Asc {
                OrderBy::Asc
            } else {
                OrderBy::Desc
            }
        })
        .unwrap_or(OrderBy::Desc);

    log::debug!(
        "[trace_id {trace_id}] total_secs: {}, partition_num: {}, step: {}, min_step: {}, is_histogram: {}",
        total_secs,
        part_num,
        step,
        min_step,
        is_histogram
    );
    // Create a partition generator
    let generator = partition::PartitionGenerator::new(
        min_step,
        cfg.limit.search_mini_partition_duration_secs,
        is_histogram,
    );

    if cfg.common.align_partitions_for_index && is_use_inverted_index(&Arc::new(sql)) {
        step *= step_factor;
    }

    // Generate partitions
    let partitions = generator.generate_partitions(
        req.start_time,
        req.end_time,
        step,
        sql_order_by,
        is_streaming_aggregate,
        streaming_interval_micros,
        add_mini_partition,
    );

    if sql_order_by == OrderBy::Asc {
        resp.order_by = OrderBy::Asc;
    }

    resp.partitions = partitions;
<<<<<<< HEAD
=======
    // Return histogram interval for UI search
>>>>>>> e46f6d5b
    if req.search_type.eq(&Some(SearchEventType::UI)) {
        let min_step_secs = min_step / 1_000_000;
        resp.histogram_interval = Some(min_step_secs);
    }
    Ok(resp)
}

#[cfg(feature = "enterprise")]
pub async fn query_status() -> Result<search::QueryStatusResponse, Error> {
    // get nodes from cluster
    let mut nodes = match infra_cluster::get_cached_online_query_nodes(None).await {
        Some(nodes) => nodes,
        None => {
            log::error!("query_status: no querier node online");
            return Err(server_internal_error("no querier node online"));
        }
    };
    // sort nodes by node_id this will improve hit cache ratio
    nodes.dedup_by(|a, b| a.grpc_addr == b.grpc_addr);
    let nodes = nodes;

    // make cluster request
    let trace_id = config::ider::generate_trace_id();
    let mut tasks = Vec::new();
    for node in nodes.iter().cloned() {
        let node_addr = node.grpc_addr.clone();
        let grpc_span = info_span!(
            "service:search:cluster:grpc_query_status",
            node_id = node.id,
            node_addr = node_addr.as_str(),
        );

        let trace_id = trace_id.clone();
        let task = tokio::task::spawn(
            async move {
                let mut request = tonic::Request::new(proto::cluster_rpc::QueryStatusRequest {});
                let node = Arc::new(node) as _;
                let mut client = make_grpc_search_client(&trace_id, &mut request, &node).await?;
                let response = match client.query_status(request).await {
                    Ok(res) => res.into_inner(),
                    Err(err) => {
                        log::error!(
                            "[trace_id {trace_id}] search->grpc: node: {}, search err: {:?}",
                            &node.get_grpc_addr(),
                            err
                        );
                        let err = ErrorCodes::from_json(err.message())?;
                        return Err(Error::ErrorCode(err));
                    }
                };
                Ok(response)
            }
            .instrument(grpc_span),
        );
        tasks.push(task);
    }

    let mut results = Vec::new();
    for task in tasks {
        match task.await {
            Ok(res) => match res {
                Ok(res) => results.push(res),
                Err(err) => {
                    return Err(err);
                }
            },
            Err(e) => {
                return Err(Error::ErrorCode(ErrorCodes::ServerInternalError(
                    e.to_string(),
                )));
            }
        }
    }

    let mut status = vec![];
    let mut set = HashSet::new();
    for result in results.into_iter().flat_map(|v| v.status.into_iter()) {
        if set.contains(&result.trace_id) {
            continue;
        } else {
            set.insert(result.trace_id.clone());
        }
        let query = result.query.as_ref().map(|query| search::QueryInfo {
            sql: query.sql.clone(),
            start_time: query.start_time,
            end_time: query.end_time,
        });
        let scan_stats = result
            .scan_stats
            .as_ref()
            .map(|scan_stats| search::ScanStats {
                files: scan_stats.files,
                records: scan_stats.records,
                original_size: scan_stats.original_size / 1024 / 1024, // change to MB
                compressed_size: scan_stats.compressed_size / 1024 / 1024, // change to MB
                querier_files: scan_stats.querier_files,
                querier_memory_cached_files: scan_stats.querier_memory_cached_files,
                querier_disk_cached_files: scan_stats.querier_disk_cached_files,
                idx_scan_size: scan_stats.idx_scan_size / 1024 / 1024, // change to MB
                idx_took: scan_stats.idx_took,
                file_list_took: scan_stats.file_list_took,
                aggs_cache_ratio: scan_stats.aggs_cache_ratio,
            });
        let query_status = if result.is_queue {
            "waiting"
        } else {
            "processing"
        };
        let work_group = if result.work_group.is_none() {
            "Unknown"
        } else if *result.work_group.as_ref().unwrap() == 0 {
            "Short"
        } else {
            "Long"
        };
        let search_type: Option<search::SearchEventType> = result.search_type.map(|s_event_type| {
            search::SearchEventType::try_from(s_event_type.as_str())
                .unwrap_or(search::SearchEventType::UI)
        });
        status.push(search::QueryStatus {
            trace_id: result.trace_id,
            created_at: result.created_at,
            started_at: result.started_at,
            status: query_status.to_string(),
            user_id: result.user_id,
            org_id: result.org_id,
            stream_type: result.stream_type,
            query,
            scan_stats,
            work_group: work_group.to_string(),
            search_type,
        });
    }

    Ok(search::QueryStatusResponse { status })
}

#[cfg(feature = "enterprise")]
pub async fn cancel_query(
    _org_id: &str,
    trace_id: &str,
) -> Result<search::CancelQueryResponse, Error> {
    // get nodes from cluster
    let mut nodes = match infra_cluster::get_cached_online_query_nodes(None).await {
        Some(nodes) => nodes,
        None => {
            log::error!("cancel_query: no querier node online");
            return Err(server_internal_error("no querier node online"));
        }
    };
    // sort nodes by node_id this will improve hit cache ratio
    nodes.dedup_by(|a, b| a.grpc_addr == b.grpc_addr);
    let nodes = nodes;

    // make cluster request
    let mut tasks = Vec::new();
    for node in nodes.iter().cloned() {
        let node_addr = node.grpc_addr.clone();
        let grpc_span = info_span!(
            "service:search:cluster:grpc_cancel_query",
            node_id = node.id,
            node_addr = node_addr.as_str(),
        );

        let trace_id = trace_id.to_string();
        let task = tokio::task::spawn(
            async move {
                let mut request = tonic::Request::new(proto::cluster_rpc::CancelQueryRequest {
                    trace_id: trace_id.clone(),
                });
                let node = Arc::new(node) as _;
                let mut client = make_grpc_search_client(&trace_id, &mut request, &node).await?;
                let response: cluster_rpc::CancelQueryResponse = match client
                    .cancel_query(request)
                    .await
                {
                    Ok(res) => res.into_inner(),
                    Err(err) => {
                        log::error!(
                            "[trace_id {trace_id}] grpc_cancel_query: node: {}, search err: {:?}",
                            &node.get_grpc_addr(),
                            err
                        );
                        let err = ErrorCodes::from_json(err.message())?;
                        return Err(Error::ErrorCode(err));
                    }
                };
                Ok(response)
            }
            .instrument(grpc_span),
        );
        tasks.push(task);
    }

    let mut results = Vec::new();
    for task in tasks {
        match task.await {
            Ok(res) => match res {
                Ok(res) => results.push(res),
                Err(err) => {
                    return Err(err);
                }
            },
            Err(e) => {
                return Err(Error::ErrorCode(ErrorCodes::ServerInternalError(
                    e.to_string(),
                )));
            }
        }
    }

    Ok(search::CancelQueryResponse {
        trace_id: trace_id.to_string(),
        is_success: true,
    })
}

/// match a source is a valid file or not
#[allow(clippy::too_many_arguments)]
pub async fn match_file(
    org_id: &str,
    stream_type: StreamType,
    stream_name: &str,
    time_range: Option<(i64, i64)>,
    source: &FileKey,
    partition_keys: &[StreamPartition],
    equal_items: &[(String, String)],
) -> bool {
    // fast path
    if partition_keys.is_empty()
        || !source.key.contains('=')
        || stream_type == StreamType::EnrichmentTables
    {
        return true;
    }

    // slow path
    let mut filters = generate_filter_from_equal_items(equal_items);
    let partition_keys: HashMap<&String, &StreamPartition> =
        partition_keys.iter().map(|v| (&v.field, v)).collect();
    for (key, value) in filters.iter_mut() {
        if let Some(partition_key) = partition_keys.get(key) {
            for val in value.iter_mut() {
                *val = partition_key.get_partition_value(val);
            }
        }
    }
    match_source(
        Arc::new(StreamParams::new(org_id, stream_name, stream_type)),
        time_range,
        &filters,
        source,
    )
    .await
}

/// before [("a", "3"), ("b", "5"), ("a", "4"), ("b", "6")]
/// after [("a", ["3", "4"]), ("b", ["5", "6"])]
pub fn generate_filter_from_equal_items(
    equal_items: &[(String, String)],
) -> Vec<(String, Vec<String>)> {
    let mut filters: HashMap<String, Vec<String>> = HashMap::new();
    for (field, value) in equal_items {
        filters
            .entry(field.to_string())
            .or_default()
            .push(value.to_string());
    }
    filters.into_iter().collect()
}

/// match a source is a valid file or not
pub async fn match_source(
    stream: Arc<StreamParams>,
    time_range: Option<(i64, i64)>,
    filters: &[(String, Vec<String>)],
    source: &FileKey,
) -> bool {
    // match org_id & table
    if !source.key.starts_with(
        format!(
            "files/{}/{}/{}/",
            stream.org_id, stream.stream_type, stream.stream_name
        )
        .as_str(),
    ) {
        return false;
    }

    // check partition key
    if !filter_source_by_partition_key(&source.key, filters) {
        return false;
    }

    // check time range
    if source.meta.min_ts == 0 || source.meta.max_ts == 0 {
        return true;
    }
    log::trace!(
        "time range: {:?}, file time: {}-{}, {}",
        time_range,
        source.meta.min_ts,
        source.meta.max_ts,
        source.key
    );

    // match partition clause
    if let Some((time_min, time_max)) = time_range {
        if time_min > 0 && time_min > source.meta.max_ts {
            return false;
        }
        if time_max > 0 && time_max < source.meta.min_ts {
            return false;
        }
    }
    true
}

pub fn server_internal_error(error: impl ToString) -> Error {
    Error::ErrorCode(ErrorCodes::ServerInternalError(error.to_string()))
}

#[tracing::instrument(name = "service:search_partition_multi", skip(req))]
pub async fn search_partition_multi(
    trace_id: &str,
    org_id: &str,
    user_id: &str,
    stream_type: StreamType,
    search_type: SearchEventType,
    req: &search::MultiSearchPartitionRequest,
) -> Result<search::SearchPartitionResponse, Error> {
    let mut res = search::SearchPartitionResponse::default();
    let mut total_rec = 0;
    for query in &req.sql {
        match search_partition(
            trace_id,
            org_id,
            Some(user_id),
            stream_type,
            &search::SearchPartitionRequest {
                start_time: req.start_time,
                end_time: req.end_time,
                sql: query.to_string(),
                encoding: req.encoding,
                regions: req.regions.clone(),
                clusters: req.clusters.clone(),
                query_fn: req.query_fn.clone(),
                streaming_output: req.streaming_output,
                histogram_interval: req.histogram_interval,
                search_type: Some(search_type),
            },
            false,
            true,
        )
        .await
        {
            Ok(resp) => {
                if resp.partitions.len() > res.partitions.len() {
                    total_rec += resp.records;
                    res = resp;
                }
            }
            Err(err) => {
                log::error!("search_partition_multi error: {err:?}");
            }
        };
    }
    res.records = total_rec;
    // Histogram is not eligible for multi-stream search
    res.is_histogram_eligible = false;
    Ok(res)
}

pub struct MetadataMap<'a>(pub &'a mut tonic::metadata::MetadataMap);

impl opentelemetry::propagation::Injector for MetadataMap<'_> {
    /// Set a key and value in the MetadataMap.  Does nothing if the key or
    /// value are not valid inputs
    fn set(&mut self, key: &str, value: String) {
        if let Ok(key) = tonic::metadata::MetadataKey::from_bytes(key.as_bytes())
            && let Ok(val) = tonic::metadata::MetadataValue::try_from(&value)
        {
            self.0.insert(key, val);
        }
    }
}

// generate parquet file search schema
pub fn generate_search_schema_diff(
    schema: &Schema,
    latest_schema_map: &HashMap<&String, &Arc<Field>>,
) -> HashMap<String, DataType> {
    // calculate the diff between latest schema and group schema
    let mut diff_fields = HashMap::new();

    for field in schema.fields().iter() {
        if let Some(latest_field) = latest_schema_map.get(field.name())
            && field.data_type() != latest_field.data_type()
        {
            diff_fields.insert(field.name().clone(), latest_field.data_type().clone());
        }
    }

    diff_fields
}

// inverted index only support single table
pub fn is_use_inverted_index(sql: &Arc<Sql>) -> bool {
    if sql.stream_names.len() != 1 {
        return false;
    }

    let cfg = get_config();
    let index_terms = if sql.equal_items.len() == 1 {
        let schema = sql.schemas.values().next().unwrap().schema();
        let stream_settings = infra::schema::unwrap_stream_settings(schema);
        let index_fields = get_stream_setting_index_fields(&stream_settings);
        filter_index_fields(sql.equal_items.values().next().unwrap(), &index_fields)
    } else {
        vec![]
    };

    sql.stream_type != StreamType::Index
        && sql.use_inverted_index
        && cfg.common.inverted_index_enabled
        && !cfg.common.feature_query_without_index
        && (sql.index_condition.is_some() || sql.match_items.is_some() || !index_terms.is_empty())
}

pub fn filter_index_fields(
    items: &[(String, String)],
    index_fields: &[String],
) -> Vec<(String, String)> {
    let mut result = Vec::new();
    for item in items {
        if index_fields.contains(&item.0) {
            result.push(item.clone());
        }
    }
    result
}<|MERGE_RESOLUTION|>--- conflicted
+++ resolved
@@ -88,13 +88,9 @@
     handler::grpc::request::search::Searcher,
     service::search::{
         inspector::{SearchInspectorFieldsBuilder, search_inspector_fields},
-<<<<<<< HEAD
-        sql::{convert_histogram_interval_to_seconds, generate_histogram_interval},
-=======
         sql::visitor::histogram_interval::{
             convert_histogram_interval_to_seconds, generate_histogram_interval,
         },
->>>>>>> e46f6d5b
     },
 };
 
@@ -1015,20 +1011,14 @@
     }
 
     let mut is_histogram = sql.histogram_interval.is_some();
-<<<<<<< HEAD
-=======
     let mut add_mini_partition = false;
->>>>>>> e46f6d5b
     // Set this to true to generate partitions aligned with interval
     // only for logs page when query is non-histogram, so that logs can reuse the same partitions
     // for histogram query
     if !is_histogram && req.search_type.eq(&Some(SearchEventType::UI)) {
         is_histogram = true;
-<<<<<<< HEAD
-=======
         // add mini partition for the histogram aligned partitions in the UI search
         add_mini_partition = true;
->>>>>>> e46f6d5b
     }
 
     let sql_order_by = sql
@@ -1078,10 +1068,7 @@
     }
 
     resp.partitions = partitions;
-<<<<<<< HEAD
-=======
     // Return histogram interval for UI search
->>>>>>> e46f6d5b
     if req.search_type.eq(&Some(SearchEventType::UI)) {
         let min_step_secs = min_step / 1_000_000;
         resp.histogram_interval = Some(min_step_secs);
