--- conflicted
+++ resolved
@@ -24,6 +24,7 @@
         cluster::RoleGroup,
         search,
         sql::{OrderBy, SqlOperator},
+        stream::{FileKey, StreamParams, StreamPartition, StreamType},
         stream::{FileKey, StreamParams, StreamPartition, StreamType},
         usage::{RequestStats, UsageType},
     },
@@ -61,11 +62,7 @@
 
 use super::usage::report_request_usage_stats;
 use crate::{
-<<<<<<< HEAD
     common::{infra::cluster as infra_cluster, utils},
-=======
-    common::{infra::cluster as infra_cluster, meta, utils::functions},
->>>>>>> 851a750d
     handler::grpc::request::search::Searcher,
 };
 
