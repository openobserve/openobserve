--- conflicted
+++ resolved
@@ -204,10 +204,7 @@
     searcher: &tantivy::Searcher,
     terms_grouped_by_field: &HashMap<tantivy::schema::Field, HashMap<tantivy::Term, bool>>,
     need_all_term_fields: Vec<tantivy::schema::Field>,
-<<<<<<< HEAD
-=======
     need_fast_field: bool,
->>>>>>> ab5c296f
 ) -> anyhow::Result<()> {
     let mut warm_up_fields_futures = Vec::new();
     let mut warm_up_fields_term_futures = Vec::new();
@@ -240,8 +237,6 @@
         }
     }
 
-<<<<<<< HEAD
-=======
     // warm up fast fields if needed
     if need_fast_field {
         for segment_reader in searcher.segment_readers() {
@@ -256,7 +251,6 @@
         }
     }
 
->>>>>>> ab5c296f
     if !warm_up_fields_futures.is_empty() {
         try_join_all(warm_up_fields_futures).await?;
     }
