--- conflicted
+++ resolved
@@ -373,11 +373,7 @@
             }
             resp.hits.extend(res.hits.clone());
             resp.histogram_interval = res.histogram_interval;
-<<<<<<< HEAD
-            if !resp.function_error.is_empty() {
-=======
             if !res.function_error.is_empty() {
->>>>>>> dff7f409
                 fn_error = res.function_error.clone();
             }
         }
