--- conflicted
+++ resolved
@@ -257,15 +257,11 @@
         for (i, delta) in c_resp.deltas.into_iter().enumerate() {
             let mut req = req.clone();
             let org_id = org_id.to_string();
-<<<<<<< HEAD
             let trace_id = if partition_num == 1 {
                 trace_id.to_string()
             } else {
                 format!("{}-{}", trace_id, i)
             };
-=======
-            let trace_id = format!("{trace_id}-{i}");
->>>>>>> ab5c296f
             let user_id = user_id.clone();
 
             let enter_span = tracing::span::Span::current();
