// Copyright 2025 OpenObserve Inc.
//
// This program is free software: you can redistribute it and/or modify
// it under the terms of the GNU Affero General Public License as published by
// the Free Software Foundation, either version 3 of the License, or
// (at your option) any later version.
//
// This program is distributed in the hope that it will be useful
// but WITHOUT ANY WARRANTY; without even the implied warranty of
// MERCHANTABILITY or FITNESS FOR A PARTICULAR PURPOSE.  See the
// GNU Affero General Public License for more details.
//
// You should have received a copy of the GNU Affero General Public License
// along with this program.  If not, see <http://www.gnu.org/licenses/>.

use std::str::FromStr;

use chrono::{TimeZone, Utc};
#[cfg(feature = "enterprise")]
use config::meta::projections::ProjectionColumnMapping;
use config::{
    TIMESTAMP_COL_NAME,
    cluster::LOCAL_NODE,
    get_config,
    meta::{
        dashboards::usage_report::DashboardInfo,
        function::RESULT_ARRAY_SKIP_VRL,
        search::{self, PARTIAL_ERROR_RESPONSE_MESSAGE, ResponseTook},
        self_reporting::usage::{RequestStats, UsageType},
        sql::{OrderBy, resolve_stream_names},
        stream::StreamType,
    },
    utils::{
        base64,
        hash::Sum64,
        json,
        sql::{is_aggregate_query, is_eligible_for_histogram},
        time::{format_duration, second_micros},
    },
};
use infra::{
    cache::{file_data::disk::QUERY_RESULT_CACHE, meta::ResultCacheMeta},
    errors::Error,
};
#[cfg(feature = "enterprise")]
use o2_enterprise::enterprise::re_patterns::get_pattern_manager;
use proto::cluster_rpc::SearchQuery;
use result_utils::get_ts_value;
use tracing::Instrument;

use crate::{
    common::{
        meta::search::{CachedQueryResponse, MultiCachedQueryResponse, QueryDelta},
        utils::{functions, http::get_work_group},
    },
    service::{
        search::{
            self as SearchService,
            cache::{cacher::check_cache, result_utils::extract_timestamp_range},
            init_vrl_runtime,
            inspector::{SearchInspectorFieldsBuilder, search_inspector_fields},
        },
        self_reporting::{http_report_metrics, report_request_usage_stats},
    },
};

pub mod cacher;
pub mod multi;
pub mod result_utils;

// Define cache version
const CACHE_VERSION: &str = "v2";

#[tracing::instrument(name = "service:search:cacher:search", skip_all)]
#[allow(clippy::too_many_arguments)]
pub async fn search(
    trace_id: &str,
    org_id: &str,
    stream_type: StreamType,
    user_id: Option<String>,
    in_req: &search::Request,
    range_error: String,
    is_http2_streaming: bool,
    dashboard_info: Option<DashboardInfo>,
    is_multi_stream_search: bool,
) -> Result<search::Response, Error> {
    let start = std::time::Instant::now();
    let started_at = Utc::now().timestamp_micros();
    let cfg = get_config();
    // result cache can be enable only when its from the start
    let use_cache = if in_req.query.from == 0 {
        in_req.use_cache
    } else {
        false
    };

    let mut req = in_req.clone();

    // check the original query function first
    let mut query_fn = req
        .query
        .query_fn
        .as_ref()
        .map(|v| match base64::decode_url(v) {
            Ok(v) => v,
            Err(_) => v.to_string(),
        });
    let backup_query_fn = query_fn.clone();
    let is_result_array_skip_vrl = query_fn
        .as_ref()
        .map(|v| is_result_array_skip_vrl(v))
        .unwrap_or(false);
    if is_result_array_skip_vrl {
        query_fn = None;
    }

    // Result caching check start
    let (mut c_resp, should_exec_query) =
        prepare_cache_response(trace_id, org_id, stream_type, &mut req, use_cache).await?;
    let file_path = c_resp.file_path.clone();

    // get the modified original sql from req
    let origin_sql = in_req.query.sql.clone();
    let is_aggregate = is_aggregate_query(&origin_sql).unwrap_or(true);
    let (stream_name, all_streams) = match resolve_stream_names(&origin_sql) {
        // result cache doesn't support multiple stream names
        Ok(v) => (v[0].clone(), v.join(",")),
        Err(e) => {
            return Err(Error::Message(e.to_string()));
        }
    };

    // No cache data present, add delta for full query
    if !c_resp.has_cached_data && c_resp.deltas.is_empty() {
        c_resp.deltas.push(QueryDelta {
            delta_start_time: req.query.start_time,
            delta_end_time: req.query.end_time,
        });
    } else if use_cache && c_resp.deltas.is_empty() {
        log::info!("[trace_id {trace_id}] Query hit full cache");
    }

    let search_role = "cache".to_string();

    // Result caching check ends, start search
    let cache_took = start.elapsed().as_millis() as usize;
    let mut results = Vec::new();
    let mut work_group_set = Vec::new();
    let mut res = if !should_exec_query {
        // no need to search, just merge the cached response
        // TODO: which case we don't need to search?
        merge_response(
            trace_id,
            &mut c_resp
                .cached_response
                .iter()
                .map(|r| r.cached_response.clone())
                .collect(),
            &mut vec![],
            &c_resp.ts_column,
            c_resp.limit,
            c_resp.is_descending,
            c_resp.took,
            c_resp.order_by,
        )
    } else {
        // run the searches
        if let Some(vrl_function) = &query_fn
            && !vrl_function.trim().ends_with('.')
        {
            query_fn = Some(format!("{vrl_function} \n ."));
        }
        req.query.query_fn = query_fn;

        for fn_name in functions::get_all_transform_keys(org_id).await {
            if req.query.sql.contains(&format!("{fn_name}(")) {
                req.query.uses_zo_fn = true;
                break;
            }
        }

        c_resp.deltas.sort();
        c_resp.deltas.dedup();
        let total = (req.query.end_time - req.query.start_time) as usize;
        let deltas_total: usize = c_resp
            .deltas
            .iter()
            .map(|d| (d.delta_end_time - d.delta_start_time) as usize)
            .sum();

        log::info!(
            "{}",
            search_inspector_fields(
                format!(
                    "[trace_id {trace_id}] Qeury deltas are: {:?}",
                    c_resp.deltas
                ),
                SearchInspectorFieldsBuilder::new()
                    .node_name(LOCAL_NODE.name.clone())
                    .component("cacher:search deltas".to_string())
                    .search_role(search_role.clone())
                    .duration(start.elapsed().as_millis() as usize)
                    .desc(format!(
                        "search cacher search from {} reduce to {}",
                        format_duration(total as u64 / 1000),
                        format_duration(deltas_total as u64 / 1000)
                    ))
                    .build()
            )
        );

        log::info!(
            "[trace_id {trace_id}] Query original start time: {}, end time: {}",
            req.query.start_time,
            req.query.end_time
        );

        let mut tasks = Vec::new();
        let partition_num = c_resp.deltas.len();
        // fire all the deltas search requests in parallel
        for (i, delta) in c_resp.deltas.into_iter().enumerate() {
            let mut req = req.clone();
            let org_id = org_id.to_string();
            let trace_id = if partition_num == 1 {
                trace_id.to_string()
            } else {
                format!("{trace_id}-{i}")
            };
            let user_id = user_id.clone();

            let enter_span = tracing::span::Span::current();
            let task = tokio::task::spawn(
                (async move {
                    let trace_id = trace_id.clone();
                    req.query.start_time = delta.delta_start_time;
                    req.query.end_time = delta.delta_end_time;

                    let cfg = get_config();
                    if cfg.common.result_cache_enabled
                        && cfg.common.print_key_sql
                        && c_resp.has_cached_data
                    {
                        log::info!(
                            "[trace_id {trace_id}] Query new start time: {}, end time: {}",
                            req.query.start_time,
                            req.query.end_time
                        );
                    }

                    SearchService::search(&trace_id, &org_id, stream_type, user_id, &req).await
                })
                .instrument(enter_span),
            );
            tasks.push(task);
        }

        for task in tasks {
            results.push(task.await.map_err(|e| Error::Message(e.to_string()))??);
        }
        for res in &results {
            work_group_set.push(res.work_group.clone());
        }
        // merge the cached response and the search response
        if c_resp.has_cached_data {
            merge_response(
                trace_id,
                &mut c_resp
                    .cached_response
                    .iter()
                    .map(|r| r.cached_response.clone())
                    .collect(),
                &mut results,
                &c_resp.ts_column,
                c_resp.limit,
                c_resp.is_descending,
                c_resp.took,
                c_resp.order_by,
            )
        } else {
<<<<<<< HEAD
            let mut reps = results[0].clone();
            sort_response(
                c_resp.is_descending,
                &mut reps,
                &c_resp.ts_column,
                &c_resp.order_by,
            );
            reps
            // results[0].clone()
=======
            // if there is no cached response, we return the first search response, because there is
            // no delta, we only run a full time range search
            results[0].clone()
>>>>>>> db7f9470
        }
    };

    // search is done
    let took_time = start.elapsed().as_secs_f64();
    log::info!(
        "{}",
        search_inspector_fields(
            format!("[trace_id {trace_id}] cache done"),
            SearchInspectorFieldsBuilder::new()
                .node_name(LOCAL_NODE.name.clone())
                .component("summary".to_string())
                .search_role(search_role)
                .sql(req.query.sql.clone())
                .time_range((
                    req.query.start_time.to_string(),
                    req.query.end_time.to_string()
                ))
                .duration(start.elapsed().as_millis() as usize)
                .build()
        )
    );

    let work_group = get_work_group(work_group_set);

    let search_type = req
        .search_type
        .map(|t| t.to_string())
        .unwrap_or("".to_string());
    let search_group = work_group.clone().unwrap_or("".to_string());
    http_report_metrics(
        start,
        org_id,
        stream_type,
        "200",
        "_search",
        &search_type,
        &search_group,
    );

    res.set_trace_id(trace_id.to_string());
    res.set_took(took_time as usize);
    res.set_cache_took(cache_took);

    if is_aggregate
        && res.histogram_interval.is_none()
        && !c_resp.ts_column.is_empty()
        && c_resp.histogram_interval > 0
    {
        res.histogram_interval = Some(c_resp.histogram_interval);
    }

    let num_fn = req.query.query_fn.is_some() as u16;
    let req_stats = RequestStats {
        records: res.hits.len() as i64,
        response_time: took_time,
        size: res.scan_size as f64,
        scan_files: if res.scan_files > 0 {
            Some(res.scan_files as i64)
        } else {
            None
        },
        request_body: Some(req.query.sql.clone()),
        function: req.query.query_fn.clone(),
        user_email: user_id,
        min_ts: Some(req.query.start_time),
        max_ts: Some(req.query.end_time),
        cached_ratio: Some(res.cached_ratio),
        search_type: req.search_type,
        search_event_context: req.search_event_context.clone(),
        trace_id: Some(trace_id.to_string()),
        took_wait_in_queue: Some(res.took_detail.wait_in_queue),
        work_group,
        result_cache_ratio: Some(res.result_cache_ratio),
        dashboard_info,
        ..Default::default()
    };
    report_request_usage_stats(
        req_stats,
        org_id,
        &all_streams,
        stream_type,
        UsageType::Search,
        num_fn,
        started_at,
    )
    .await;

    if res.is_partial {
        let partial_err = PARTIAL_ERROR_RESPONSE_MESSAGE;
        res.function_error = if res.function_error.is_empty() {
            vec![partial_err.to_string()]
        } else {
            // check if the error is about the stream not found
            let mut skip_warning = false;
            for err in &res.function_error {
                if err.starts_with("Stream not found") {
                    skip_warning = true;
                    break;
                }
            }
            if !skip_warning {
                res.function_error.push(partial_err.to_string());
            }
            res.function_error
        }
    }
    if !range_error.is_empty() {
        res.is_partial = true;
        let range_error_str = range_error.clone();
        res.function_error = if res.function_error.is_empty() {
            vec![range_error_str]
        } else {
            res.function_error.push(range_error_str);
            res.function_error
        };
        res.new_start_time = Some(req.query.start_time);
        res.new_end_time = Some(req.query.end_time);
    }

    res.is_histogram_eligible = is_eligible_for_histogram(&req.query.sql, is_multi_stream_search)
        .ok()
        .map(|(is_eligible, _)| is_eligible);

    // There are 3 types of partial responses:
    // 1. VRL error
    // 2. Super cluster error
    // 3. Range error (max_query_limit)

    // result cache save changes start
    let should_cache_results = cfg.common.result_cache_enabled
        && !is_http2_streaming
        && should_exec_query
        && c_resp.cache_query_response
        && res.new_start_time.is_none()
        && res.new_end_time.is_none()
        && res.function_error.is_empty()
        && !res.hits.is_empty();
    if should_cache_results
        && (results.first().is_some_and(|res| !res.hits.is_empty())
            || results.last().is_some_and(|res| !res.hits.is_empty()))
    {
        // Determine if this is a non-timestamp histogram query
        // Note: write_res.order_by_metadata contains the same ORDER BY info
        let is_histogram_non_ts_order = c_resp.histogram_interval > 0
            && !res.order_by_metadata.is_empty()
            && res
                .order_by_metadata
                .first()
                .map(|(field, _)| field != &c_resp.ts_column)
                .unwrap_or(false);

        write_results(
            trace_id,
            &c_resp.ts_column,
            req.query.start_time,
            req.query.end_time,
            deep_copy_response(&res),
            file_path,
            is_aggregate,
            c_resp.is_descending,
            is_histogram_non_ts_order,
        )
        .await;
    }
    // result cache save changes Ends

    #[cfg(feature = "enterprise")]
    crate::service::search::cache::apply_regex_to_response(
        &req,
        org_id,
        &stream_name,
        stream_type,
        &mut res,
    )
    .await?;

    if is_result_array_skip_vrl {
        res.hits = apply_vrl_to_response(backup_query_fn, &mut res, org_id, &stream_name, trace_id);
        return Ok(res);
    }

    Ok(res)
}

#[tracing::instrument(name = "service:search:cacher:prepare_cache_response", skip_all)]
pub async fn prepare_cache_response(
    trace_id: &str,
    org_id: &str,
    stream_type: StreamType,
    req: &mut search::Request,
    use_cache: bool,
) -> Result<(MultiCachedQueryResponse, bool), Error> {
    let mut origin_sql = req.query.sql.clone();
    let is_aggregate = is_aggregate_query(&origin_sql).unwrap_or(true);
    let stream_name = match resolve_stream_names(&origin_sql) {
        // result cache doesn't support multiple stream names
        Ok(v) => {
            if v.is_empty() {
                return Err(Error::Message("Stream name is empty".to_string()));
            } else {
                v[0].clone()
            }
        }
        Err(e) => {
            return Err(Error::Message(e.to_string()));
        }
    };

    let mut query_fn = req
        .query
        .query_fn
        .as_ref()
        .map(|v| match base64::decode_url(v) {
            Ok(v) => v,
            Err(_) => v.to_string(),
        });
    let is_result_array_skip_vrl = query_fn
        .as_ref()
        .map(|v| is_result_array_skip_vrl(v))
        .unwrap_or(false);
    if is_result_array_skip_vrl {
        query_fn = None;
    }

    let action = req
        .query
        .action_id
        .as_ref()
        .and_then(|v| svix_ksuid::Ksuid::from_str(v).ok());

    // calculate hash for the query with version
    let mut hash_body = vec![CACHE_VERSION.to_string(), origin_sql.to_string()];
    if let Some(vrl_function) = &query_fn {
        hash_body.push(vrl_function.to_string());
    }
    if let Some(action_id) = action {
        hash_body.push(action_id.to_string());
    }
    if !req.regions.is_empty() {
        hash_body.extend(req.regions.clone());
    }
    if !req.clusters.is_empty() {
        hash_body.extend(req.clusters.clone());
    }
    let mut h = config::utils::hash::gxhash::new();
    let hashed_query = h.sum64(&hash_body.join(","));

    let mut should_exec_query = true;

    let mut file_path = format!("{org_id}/{stream_type}/{stream_name}/{hashed_query}");
    let resp = if use_cache {
        // if cache is used, we need to check the cache
        check_cache(
            trace_id,
            org_id,
            stream_type,
            req,
            &mut origin_sql,
            &mut file_path,
            is_aggregate,
            &mut should_exec_query,
        )
        .await
    } else {
        // if cache is not used, we need to parse the sql to get the ts column and is descending
        let query: SearchQuery = req.query.clone().into();
        match crate::service::search::Sql::new(&query, org_id, stream_type, req.search_type).await {
            Ok(v) => {
                let (ts_column, is_descending) =
                    cacher::get_ts_col_order_by(&v, TIMESTAMP_COL_NAME, is_aggregate)
                        .unwrap_or_default();

                let order_by = v.order_by;

                MultiCachedQueryResponse {
                    ts_column,
                    is_aggregate,
                    is_descending,
                    order_by,
                    ..Default::default()
                }
            }
            Err(e) => {
                log::error!("Error parsing sql: {e}");
                MultiCachedQueryResponse::default()
            }
        }
    };
    Ok((resp, should_exec_query))
}

// based on _timestamp of first record in config::meta::search::Response either add it in start
// or end to cache response
#[tracing::instrument(name = "service:search:cache:merge_response", skip_all)]
#[allow(clippy::too_many_arguments)]
pub fn merge_response(
    trace_id: &str,
    cache_responses: &mut Vec<config::meta::search::Response>,
    search_response: &mut Vec<config::meta::search::Response>,
    ts_column: &str,
    limit: i64,
    is_descending: bool,
    cache_took: usize,
    order_by: Vec<(String, OrderBy)>,
) -> config::meta::search::Response {
    cache_responses.retain(|res| !res.hits.is_empty());
    search_response.retain(|res| !res.hits.is_empty());

    if cache_responses.is_empty() && search_response.is_empty() {
        return config::meta::search::Response::default();
    }
    let mut fn_error = vec![];

    let mut cache_response = if cache_responses.is_empty() {
        config::meta::search::Response::default()
    } else {
        let mut resp = config::meta::search::Response::default();
        for res in cache_responses {
            resp.total += res.total;
            resp.scan_size += res.scan_size;
            resp.scan_records += res.scan_records;
            if res.hits.is_empty() {
                continue;
            }
            resp.hits.extend(res.hits.clone());
            resp.histogram_interval = res.histogram_interval;
            if !res.function_error.is_empty() {
                fn_error.extend(res.function_error.clone());
            }
        }
        resp.took = cache_took;
        resp
    };

    if cache_response.hits.is_empty()
        && !search_response.is_empty()
        && search_response
            .first()
            .is_none_or(|res| res.hits.is_empty())
        && search_response.last().is_none_or(|res| res.hits.is_empty())
    {
        for res in search_response {
            cache_response.total += res.total;
            cache_response.scan_size += res.scan_size;
            cache_response.took += res.took;
            cache_response.histogram_interval = res.histogram_interval;
            if !res.function_error.is_empty() {
                fn_error.extend(res.function_error.clone());
            }
        }
        cache_response.function_error = fn_error;
        return cache_response;
    }
    let cache_hits_len = cache_response.hits.len();

    cache_response.scan_size = 0;

    let mut files_cache_ratio = 0;
    let mut result_cache_len = 0;

    let mut res_took = ResponseTook::default();

    for res in search_response.clone() {
        cache_response.total += res.total;
        cache_response.scan_size += res.scan_size;
        cache_response.took += res.took;
        files_cache_ratio += res.cached_ratio;
        cache_response.histogram_interval = res.histogram_interval;

        result_cache_len += res.total;

        if res.hits.is_empty() {
            continue;
        }
        // here the searches in paralles, so we use the max value of the took_detail
        res_took.idx_took = std::cmp::max(res_took.idx_took, res.took_detail.idx_took);
        res_took.wait_in_queue =
            std::cmp::max(res_took.wait_in_queue, res.took_detail.wait_in_queue);
        res_took.search_took = std::cmp::max(res_took.search_took, res.took_detail.search_took);
        res_took.file_list_took =
            std::cmp::max(res_took.file_list_took, res.took_detail.file_list_took);
        if !res.function_error.is_empty() {
            fn_error.extend(res.function_error.clone());
        }

        cache_response.hits.extend(res.hits.clone());
    }
    sort_response(is_descending, &mut cache_response, ts_column, &order_by);

    if cache_response.hits.len() > (limit as usize) {
        cache_response.hits.truncate(limit as usize);
    }
    if limit > 0 {
        cache_response.total = cache_response.hits.len();
    }

    if !search_response.is_empty() {
        cache_response.cached_ratio = files_cache_ratio / search_response.len();
    }
    cache_response.size = cache_response.hits.len() as i64;
    log::info!(
        "[trace_id {trace_id}] cache_response.hits.len: {}, Result cache len: {}",
        cache_hits_len,
        result_cache_len
    );
    cache_response.took_detail = res_took;
    cache_response.order_by = search_response
        .first()
        .map(|res| res.order_by)
        .unwrap_or_default();
    cache_response.order_by_metadata = search_response
        .first()
        .map(|res| res.order_by_metadata.clone())
        .unwrap_or_default();
    cache_response.result_cache_ratio = (((cache_hits_len as f64) * 100_f64)
        / ((result_cache_len + cache_hits_len) as f64))
        as usize;
    if !fn_error.is_empty() {
        cache_response.function_error.extend(fn_error);
        cache_response.is_partial = true;
    }
    cache_response
}

fn sort_response(
    is_descending: bool,
    cache_response: &mut search::Response,
    ts_column: &str,
    in_order_by: &Vec<(String, OrderBy)>,
) {
    let order_by = if in_order_by.is_empty() {
        &vec![(
            ts_column.to_string(),
            if is_descending {
                OrderBy::Desc
            } else {
                OrderBy::Asc
            },
        )]
    } else {
        in_order_by
    };

    cache_response.hits.sort_by(|a, b| {
        for (field, order) in order_by {
            let cmp = if ts_column == field {
                let a_ts = get_ts_value(ts_column, a);
                let b_ts = get_ts_value(ts_column, b);
                a_ts.partial_cmp(&b_ts).unwrap_or(std::cmp::Ordering::Equal)
            } else {
                let a_val = a.get(field).unwrap_or(&serde_json::Value::Null);
                let b_val = b.get(field).unwrap_or(&serde_json::Value::Null);

                match (a_val, b_val) {
                    (serde_json::Value::String(a_str), serde_json::Value::String(b_str)) => {
                        a_str.cmp(b_str)
                    }
                    (serde_json::Value::Number(a_num), serde_json::Value::Number(b_num)) => {
                        if let (Some(a_f64), Some(b_f64)) = (a_num.as_f64(), b_num.as_f64()) {
                            a_f64
                                .partial_cmp(&b_f64)
                                .unwrap_or(std::cmp::Ordering::Equal)
                        } else {
                            std::cmp::Ordering::Equal
                        }
                    }
                    (serde_json::Value::String(_), serde_json::Value::Number(_)) => {
                        std::cmp::Ordering::Less
                    }
                    (serde_json::Value::Number(_), serde_json::Value::String(_)) => {
                        std::cmp::Ordering::Greater
                    }
                    _ => std::cmp::Ordering::Equal,
                }
            };

            // Apply order direction
            let final_cmp = if order == &OrderBy::Desc {
                cmp.reverse()
            } else {
                cmp
            };

            // If this field comparison is not equal, return the result
            // Otherwise, continue to the next field
            if final_cmp != std::cmp::Ordering::Equal {
                return final_cmp;
            }
        }

        // If all fields are equal, maintain stable sort
        std::cmp::Ordering::Equal
    });
}

/// Caches search results to disk after applying filtering and validation strategies.
///
/// # Caching Strategy
///
/// 1. **Remove incomplete records for histogram**:
///    - Check the histogram interval, if the time range is not a multiple of the histogram
///      interval, we need to remove the incomplete records: first & last record.
///
/// 2. **Remove Records with Discard Duration**:
///    - Removes records that are older than the configured `discard_duration`.
///    - The `discard_duration` is the time difference between the current time and the time when
///      the record was created.
///    - The `discard_duration` is configured by `ZO_CACHE_DELAY_SECS`.
///
/// 3. **Skip Caching for Empty or Insufficient Hits**:
///    - If no hits remain after removing one, caching is skipped.
///    - Logs a message: `"No hits found for caching, skipping caching."`
///
/// 4. **Discard Short Time Ranges**:
///    - Skips caching if the difference between the first and last record timestamps is smaller
///      than the configured `discard_duration`.
///
/// 5. **Adjust Cache Time Range**:
///    - Adjusts the cache start and end times based on the smallest and largest timestamps:
///      - `start_time = max(smallest_ts, req_query_start_time)`
///      - `end_time = min(largest_ts, req_query_end_time)`
///
/// 6. **Cache to Disk**:
///    - Saves the filtered response to a file named:
///      `"<start_time>_<end_time>_<is_aggregate>_<is_descending>.json"`.
#[tracing::instrument(name = "service:search:cache:write_results", skip_all)]
#[allow(clippy::too_many_arguments)]
pub async fn write_results(
    trace_id: &str,
    ts_column: &str,
    req_query_start_time: i64,
    req_query_end_time: i64,
    mut res: config::meta::search::Response,
    file_path: String,
    is_aggregate: bool,
    is_descending: bool,
    is_histogram_non_ts_order: bool,
) {
    if res.hits.is_empty() {
        return;
    }

    // 1. alignment time range for incomplete records for histogram
    let mut accept_start_time = req_query_start_time;
    let mut accept_end_time = req_query_end_time;
    let mut need_adjust_end_time = false;
    if is_aggregate
        && let Some(interval) = res.histogram_interval
        && interval > 0
    {
        let interval = interval * 1000 * 1000; // convert to microseconds
        // next interval of start_time
        if (accept_start_time % interval) != 0 {
            accept_start_time = accept_start_time - (accept_start_time % interval) + interval;
        }
        // previous interval of end_time
        if (accept_end_time % interval) != 0 {
            need_adjust_end_time = true;
            accept_end_time = accept_end_time - (accept_end_time % interval) - interval;
        }
    }

    // 2. get the data time range, check if need to remove records with discard_duration
    // For histogram queries with non-timestamp ORDER BY, we need to scan all hits
    // to find actual min/max timestamps, since results may not be time-ordered
    let is_time_ordered = !is_histogram_non_ts_order;
    let (data_start_time, data_end_time) =
        extract_timestamp_range(&res.hits, ts_column, is_time_ordered);
    let delay_ts = second_micros(get_config().limit.cache_delay_secs);
    let mut accept_end_time =
        std::cmp::min(Utc::now().timestamp_micros() - delay_ts, accept_end_time);
    if data_start_time < accept_start_time || data_end_time > accept_end_time {
        res.hits.retain(|hit| {
            if let Some(hit_ts) = hit.get(ts_column)
                && let Some(hit_ts_datetime) = convert_ts_value_to_datetime(hit_ts)
            {
                let item_ts = hit_ts_datetime.timestamp_micros();
                // only keep the records within the accept time range
                item_ts >= accept_start_time && item_ts <= accept_end_time
            } else {
                true
            }
        });
        res.total = res.hits.len();
        res.size = res.hits.len() as i64;
    }

    // 3. check if the hits is empty
    if res.hits.is_empty() {
        log::info!("[trace_id {trace_id}] No hits found for caching, skipping caching");
        return;
    }

    // 4. check if the time range is less than discard_duration
    if (accept_end_time - accept_start_time) < delay_ts {
        log::info!("[trace_id {trace_id}] Time range is too short for caching, skipping caching");
        return;
    }

    // 5. adjust the cache time range
    if need_adjust_end_time
        && is_aggregate
        && let Some(interval) = res.histogram_interval
        && interval > 0
    {
        accept_end_time += interval * 1000 * 1000;
    }

    // 6. cache to disk
    let file_name = format!(
        "{}_{}_{}_{}.json",
        accept_start_time,
        accept_end_time,
        if is_aggregate { 1 } else { 0 },
        if is_descending { 1 } else { 0 }
    );
    let res_cache = json::to_string(&res).unwrap();
    let query_key = file_path.replace('/', "_");
    tokio::spawn(async move {
        match SearchService::cache::cacher::cache_results_to_disk(&file_path, &file_name, res_cache)
            .await
        {
            Ok(success) => {
                if success {
                    // success: true, cache to disk success
                    // success: false, cache to disk already exists, skipping caching
                    QUERY_RESULT_CACHE
                        .write()
                        .await
                        .entry(query_key)
                        .or_insert_with(Vec::new)
                        .push(ResultCacheMeta {
                            start_time: accept_start_time,
                            end_time: accept_end_time,
                            is_aggregate,
                            is_descending,
                        });
                }
            }
            Err(e) => {
                log::error!("Cache results to disk failed: {e}");
            }
        }
    });
}

pub fn apply_vrl_to_response(
    query_fn: Option<String>,
    res: &mut config::meta::search::Response,
    org_id: &str,
    stream_name: &str,
    trace_id: &str,
) -> Vec<serde_json::Value> {
    let mut local_res = res.clone();

    local_res.hits = if let Some(query_fn) = query_fn
        && !local_res.hits.is_empty()
        && !local_res.is_partial
    {
        // compile vrl function & apply the same before returning the response
        let mut input_fn = query_fn.trim().to_string();

        let apply_over_hits = RESULT_ARRAY_SKIP_VRL.is_match(&input_fn);
        if apply_over_hits {
            input_fn = RESULT_ARRAY_SKIP_VRL.replace(&input_fn, "").to_string();
        }
        let mut runtime = init_vrl_runtime();
        let program = match crate::service::ingestion::compile_vrl_function(&input_fn, org_id) {
            Ok(program) => {
                let registry = program
                    .config
                    .get_custom::<vector_enrichment::TableRegistry>()
                    .unwrap();
                registry.finish_load();
                Some(program)
            }
            Err(err) => {
                log::error!("[trace_id {trace_id}] search->vrl: compile err: {err:?}");
                local_res.function_error.push(err.to_string());
                local_res.is_partial = true;
                None
            }
        };
        match program {
            Some(program) => {
                if apply_over_hits {
                    let (ret_val, _) = crate::service::ingestion::apply_vrl_fn(
                        &mut runtime,
                        &config::meta::function::VRLResultResolver {
                            program: program.program.clone(),
                            fields: program.fields.clone(),
                        },
                        json::Value::Array(local_res.hits.clone()),
                        org_id,
                        &[stream_name.to_string()],
                    );
                    ret_val
                        .as_array()
                        .unwrap()
                        .iter()
                        .filter_map(|v| {
                            (!v.is_null())
                                .then_some(config::utils::flatten::flatten(v.clone()).unwrap())
                        })
                        .collect()
                } else {
                    local_res
                        .hits
                        .into_iter()
                        .filter_map(|hit| {
                            let (ret_val, _) = crate::service::ingestion::apply_vrl_fn(
                                &mut runtime,
                                &config::meta::function::VRLResultResolver {
                                    program: program.program.clone(),
                                    fields: program.fields.clone(),
                                },
                                hit,
                                org_id,
                                &[stream_name.to_string()],
                            );
                            (!ret_val.is_null())
                                .then_some(config::utils::flatten::flatten(ret_val).unwrap())
                        })
                        .collect()
                }
            }
            None => local_res.hits,
        }
    } else {
        local_res.hits
    };
    local_res.hits
}

fn convert_ts_value_to_datetime(ts_value: &serde_json::Value) -> Option<chrono::DateTime<Utc>> {
    match ts_value {
        // Handle the case where ts_value is a number (microseconds)
        serde_json::Value::Number(num) => {
            if let Some(micros) = num.as_i64() {
                // Convert microseconds to DateTime<Utc>
                chrono::DateTime::<Utc>::from_timestamp_micros(micros)
            } else {
                None
            }
        }
        // Handle the case where ts_value is a string (ISO 8601 format)
        serde_json::Value::String(ts_str) => {
            // Parse the string timestamp into a NaiveDateTime
            if let Ok(naive_dt) = chrono::NaiveDateTime::parse_from_str(ts_str, "%Y-%m-%dT%H:%M:%S")
            {
                // Convert NaiveDateTime to DateTime<Utc>
                Some(Utc.from_utc_datetime(&naive_dt))
            } else {
                None
            }
        }
        _ => None,
    }
}

pub fn is_result_array_skip_vrl(vrl_fn: &str) -> bool {
    RESULT_ARRAY_SKIP_VRL.is_match(vrl_fn)
}

// Helper function to create a deep copy of a Response
fn deep_copy_response(res: &config::meta::search::Response) -> config::meta::search::Response {
    let serialized = serde_json::to_string(res).expect("Failed to serialize response");
    serde_json::from_str(&serialized).expect("Failed to deserialize response")
}

#[cfg(feature = "enterprise")]
pub async fn apply_regex_to_response(
    req: &config::meta::search::Request,
    org_id: &str,
    all_streams: &str,
    stream_type: StreamType,
    res: &mut config::meta::search::Response,
) -> Result<(), infra::errors::Error> {
    if res.hits.is_empty() {
        return Ok(());
    }

    let pattern_manager = get_pattern_manager().await?;

    let query: proto::cluster_rpc::SearchQuery = req.query.clone().into();
    let sql =
        match crate::service::search::sql::Sql::new(&query, org_id, stream_type, req.search_type)
            .await
        {
            Ok(v) => v,
            Err(e) => {
                log::error!("Error parsing sql: {e}");
                return Ok(());
            }
        };

    let projections: std::collections::HashMap<String, Vec<ProjectionColumnMapping>> =
        crate::service::search::datafusion::plan::regex_projections::get_columns_from_projections(
            sql,
        )
        .await?;

    match pattern_manager.process_at_search(org_id, StreamType::Logs, &mut res.hits, projections) {
        Ok(_) => Ok(()),
        Err(e) => {
            log::error!("error in processing records for patterns for stream {all_streams} : {e}");
            Err(infra::errors::Error::Message(e.to_string()))
        }
    }
}

#[cfg(test)]
mod tests {
    use super::*;

    #[test]
    fn test_is_result_array_skip_vrl() {
        let query_fn = r#"#ResultArray#SkipVRL#
        arr1_final = []
        for_each(array!(.)) -> |index, value| {
            value.arr = {"a": 4}
            arr1_final = push(arr1_final,value)
        }
        . = arr1_final"#;
        assert!(is_result_array_skip_vrl(query_fn));
    }
}<|MERGE_RESOLUTION|>--- conflicted
+++ resolved
@@ -277,7 +277,6 @@
                 c_resp.order_by,
             )
         } else {
-<<<<<<< HEAD
             let mut reps = results[0].clone();
             sort_response(
                 c_resp.is_descending,
@@ -286,12 +285,6 @@
                 &c_resp.order_by,
             );
             reps
-            // results[0].clone()
-=======
-            // if there is no cached response, we return the first search response, because there is
-            // no delta, we only run a full time range search
-            results[0].clone()
->>>>>>> db7f9470
         }
     };
 
