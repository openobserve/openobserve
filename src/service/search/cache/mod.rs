--- conflicted
+++ resolved
@@ -100,14 +100,11 @@
     rpc_req.org_id = org_id.to_string();
     rpc_req.stream_type = stream_type.to_string();
 
-<<<<<<< HEAD
     let settings = infra::schema::get_settings(org_id, &stream_name, stream_type).await;
     let max_query_range = settings.map_or(0, |s| s.max_query_range);
 
     let orig_start_time = req.query.start_time;
 
-=======
->>>>>>> 22ecc965
     let mut file_path = format!(
         "{}/{}/{}/{}",
         org_id, stream_type, stream_name, hashed_query
