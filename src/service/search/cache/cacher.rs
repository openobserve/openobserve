--- conflicted
+++ resolved
@@ -869,7 +869,6 @@
             delta_removed_hits: false,
         }];
         assert_eq!(deltas, expected_deltas);
-<<<<<<< HEAD
     }
 
     #[test]
@@ -1066,7 +1065,5 @@
         assert!(result.is_descending);
         assert_eq!(result.limit, 100);
         assert_eq!(result.file_path, "test_org/logs/test_stream");
-=======
->>>>>>> 3c3a8d17
     }
 }