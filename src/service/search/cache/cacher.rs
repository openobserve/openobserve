// Copyright 2025 OpenObserve Inc.
//
// This program is free software: you can redistribute it and/or modify
// it under the terms of the GNU Affero General Public License as published by
// the Free Software Foundation, either version 3 of the License, or
// (at your option) any later version.
//
// This program is distributed in the hope that it will be useful
// but WITHOUT ANY WARRANTY; without even the implied warranty of
// MERCHANTABILITY or FITNESS FOR A PARTICULAR PURPOSE.  See the
// GNU Affero General Public License for more details.
//
// You should have received a copy of the GNU Affero General Public License
// along with this program.  If not, see <http://www.gnu.org/licenses/>.

use bytes::Bytes;
use chrono::Utc;
use config::{
    TIMESTAMP_COL_NAME, get_config,
    meta::{search::Response, sql::OrderBy, stream::StreamType},
    utils::{file::scan_files, json, time::now_micros},
};
use infra::cache::{
    file_data::disk::{self, QUERY_RESULT_CACHE},
    meta::ResultCacheMeta,
};
#[cfg(feature = "enterprise")]
use o2_enterprise::enterprise::search::cache::streaming_agg::STREAMING_AGGS_CACHE_DIR;
use proto::cluster_rpc::SearchQuery;

use crate::{
    common::meta::search::{CacheQueryRequest, CachedQueryResponse, QueryDelta},
    service::search::{
        cache::{
            MultiCachedQueryResponse,
            result_utils::{get_ts_value, round_down_to_nearest_minute},
        },
        sql::{RE_HISTOGRAM, RE_SELECT_FROM, Sql, generate_histogram_interval},
    },
};

/// Invalidate cached response by stream min ts
/// This is done to ensure that any stale data which is no longer retained in the stream is not
/// returned as part of the cached response
/// The cache will eventually remove the stale data as part of the cache eviction policy
pub async fn invalidate_cached_response_by_stream_min_ts(
    file_path: &str,
    responses: &[CachedQueryResponse],
) -> Result<Vec<CachedQueryResponse>, String> {
    let components: Vec<&str> = file_path.split('/').collect();
    if components.len() < 3 {
        return Err(format!(
            "File path does not contain sufficient components: {}",
            file_path
        ));
    }

    let (org_id, stream_type_str, stream_name) = (components[0], components[1], components[2]);
    let stream_type = StreamType::from(stream_type_str);

    let stream_min_ts =
        infra::cache::stats::get_stream_stats(org_id, stream_name, stream_type).doc_time_min;

    let filtered_responses = responses
        .iter()
        .cloned()
        .filter_map(|mut meta| {
            if meta.response_end_time >= stream_min_ts {
                if meta.response_start_time < stream_min_ts {
                    meta.response_start_time = stream_min_ts;
                }
                Some(meta) // Keep the entry after updating
            } else {
                None // Remove the entry
            }
        })
        .collect();

    Ok(filtered_responses)
}

#[tracing::instrument(
    name = "service:search:cache:cacher:check_cache",
    skip_all,
    fields(org_id = org_id)
)]
#[allow(clippy::too_many_arguments)]
pub async fn check_cache(
    trace_id: &str,
    org_id: &str,
    stream_type: StreamType,
    req: &mut config::meta::search::Request,
    origin_sql: &mut String,
    file_path: &mut String,
    is_aggregate: bool,
    should_exec_query: &mut bool,
) -> MultiCachedQueryResponse {
    let start = std::time::Instant::now();

    let query: SearchQuery = req.query.clone().into();
    let sql = match Sql::new(&query, org_id, stream_type, req.search_type).await {
        Ok(v) => v,
        Err(e) => {
            log::error!("Error parsing sql: {:?}", e);
            return MultiCachedQueryResponse::default();
        }
    };

    // skip the queries with no timestamp column
    let ts_result = get_ts_col_order_by(&sql, TIMESTAMP_COL_NAME, is_aggregate);
    let order_by = sql.order_by;
    let mut result_ts_col = ts_result.map(|(ts_col, _)| ts_col);
    if result_ts_col.is_none() && (is_aggregate || !sql.group_by.is_empty()) {
        return MultiCachedQueryResponse {
            order_by,
            ..Default::default()
        };
    }

    // skip the count queries & queries first order by is not _timestamp field
    if req.query.track_total_hits
        || (!order_by.is_empty()
            && order_by.first().as_ref().unwrap().0 != TIMESTAMP_COL_NAME
            && (result_ts_col.is_none()
                || (result_ts_col.is_some()
                    && result_ts_col.as_ref().unwrap() != &order_by.first().as_ref().unwrap().0)))
    {
        return MultiCachedQueryResponse {
            order_by,
            ..Default::default()
        };
    }

    // Hack select for _timestamp
    if !is_aggregate && sql.group_by.is_empty() && order_by.is_empty() && !origin_sql.contains('*')
    {
        let caps = RE_SELECT_FROM.captures(origin_sql.as_str()).unwrap();
        let cap_str = caps.get(1).unwrap().as_str();
        if !cap_str.contains(TIMESTAMP_COL_NAME) {
            *origin_sql =
                origin_sql.replacen(cap_str, &format!("{}, {}", TIMESTAMP_COL_NAME, cap_str), 1);
        }
        req.query.sql = origin_sql.clone();
        result_ts_col = Some(TIMESTAMP_COL_NAME.to_string());
    }
    if !is_aggregate && origin_sql.contains('*') {
        result_ts_col = Some(TIMESTAMP_COL_NAME.to_string());
    }

    let result_ts_col = result_ts_col.unwrap();
    let mut discard_interval = -1;
    if let Some(interval) = sql.histogram_interval {
        *file_path = format!("{}_{}_{}", file_path, interval, result_ts_col);

        let mut req_time_range = (req.query.start_time, req.query.end_time);
        if req_time_range.1 == 0 {
            req_time_range.1 = now_micros();
        }

        let meta_time_range_is_empty = sql.time_range.is_none() || sql.time_range == Some((0, 0));
        let q_time_range =
            if meta_time_range_is_empty && (req_time_range.0 > 0 || req_time_range.1 > 0) {
                Some(req_time_range)
            } else {
                sql.time_range
            };
<<<<<<< HEAD
        handle_histogram(origin_sql, q_time_range, req.query.histogram_interval);
=======
        handle_histogram(origin_sql, q_time_range, interval);
>>>>>>> 7c72f804
        req.query.sql = origin_sql.clone();
        discard_interval = interval * 1000 * 1000; // in microseconds
    }
    // if req.query.size >= 0 {
    //     *file_path = format!("{}", file_path, req.query.from, req.query.size);
    // }
    let query_key = file_path.replace('/', "_");

    let mut is_descending = true;

    if !order_by.is_empty() {
        for (field, order) in &order_by {
            if field.eq(&result_ts_col) || field.replace("\"", "").eq(&result_ts_col) {
                is_descending = order == &OrderBy::Desc;
                break;
            }
        }
    }
    if is_aggregate && order_by.is_empty() && result_ts_col.is_empty() {
        return MultiCachedQueryResponse::default();
    }
    let mut multi_resp = MultiCachedQueryResponse::default();
    if discard_interval > -1 {
        multi_resp.histogram_interval = discard_interval / 1000 / 1000;
    }
    if get_config().common.use_multi_result_cache {
        let mut cached_responses =
            crate::service::search::cluster::cache_multi::get_cached_results(
                query_key.to_owned(),
                file_path.to_string(),
                trace_id.to_owned(),
                CacheQueryRequest {
                    q_start_time: req.query.start_time,
                    q_end_time: req.query.end_time,
                    is_aggregate,
                    ts_column: result_ts_col.clone(),
                    discard_interval,
                    is_descending,
                },
            )
            .await;
        if is_descending {
            cached_responses.sort_by_key(|meta| meta.response_end_time);
        } else {
            cached_responses.sort_by_key(|meta| meta.response_start_time);
        }

        // remove the cached response older than stream min ts
        match invalidate_cached_response_by_stream_min_ts(file_path, &cached_responses).await {
            Ok(responses) => {
                cached_responses = responses;
            }
            Err(e) => log::error!(
                "Error invalidating cached response by stream min ts: {:?}",
                e
            ),
        }

        let total_hits = cached_responses
            .iter()
            .map(|v| v.cached_response.total)
            .sum::<usize>();

        let deltas = if total_hits == (sql.limit as usize) {
            *should_exec_query = false;
            vec![]
        } else {
            let (deltas, updated_start_time, cache_duration) = calculate_deltas_multi(
                &cached_responses,
                req.query.start_time,
                req.query.end_time,
                discard_interval,
            );
            multi_resp.total_cache_duration = cache_duration as usize;
            if let Some(start_time) = updated_start_time {
                req.query.start_time = start_time;
            }
            deltas
        };

        for res in cached_responses {
            if res.has_cached_data {
                multi_resp.has_cached_data = true;
                multi_resp.cached_response.push(res);
            }
        }

        if !deltas.is_empty() {
            let search_delta: Vec<QueryDelta> = deltas
                .iter()
                .filter(|d| !d.delta_removed_hits)
                .cloned()
                .collect();
            if search_delta.is_empty() {
                log::debug!("cached response found");
                *should_exec_query = false;
            } else {
                multi_resp.deltas = search_delta;
            }
        }
        multi_resp.cache_query_response = true;
        multi_resp.is_descending = is_descending;
        multi_resp.limit = sql.limit as i64;
        multi_resp.ts_column = result_ts_col;
        multi_resp.took = start.elapsed().as_millis() as usize;
        multi_resp.file_path = file_path.to_string();
        multi_resp.order_by = order_by;
        multi_resp
    } else {
        let c_resp = match crate::service::search::cluster::cacher::get_cached_results(
            query_key.to_owned(),
            file_path.to_string(),
            trace_id.to_owned(),
            CacheQueryRequest {
                q_start_time: req.query.start_time,
                q_end_time: req.query.end_time,
                is_aggregate,
                ts_column: result_ts_col.clone(),
                discard_interval,
                is_descending,
            },
        )
        .await
        {
            Some(mut cached_resp) => {
                // remove the cached response older than stream min ts
                match invalidate_cached_response_by_stream_min_ts(file_path, &[cached_resp.clone()])
                    .await
                {
                    Ok(responses) => {
                        // single cached query response is expected
                        cached_resp = responses[0].clone();
                    }
                    Err(e) => log::error!(
                        "Error invalidating cached response by stream min ts: {:?}",
                        e
                    ),
                }

                let mut deltas = vec![];
                calculate_deltas_v1(
                    &(ResultCacheMeta {
                        start_time: cached_resp.response_start_time,
                        end_time: cached_resp.response_end_time,
                        is_aggregate,
                        is_descending,
                    }),
                    req.query.start_time,
                    req.query.end_time,
                    &mut deltas,
                );

                let search_delta: Vec<QueryDelta> = deltas
                    .iter()
                    .filter(|d| !d.delta_removed_hits)
                    .cloned()
                    .collect();
                if search_delta.is_empty() {
                    log::debug!("cached response found");
                    *should_exec_query = false;
                }

                if cached_resp.cached_response.total == (sql.limit as usize)
                    && cached_resp.response_end_time == req.query.end_time
                {
                    *should_exec_query = false;
                    cached_resp.deltas = vec![];
                } else {
                    cached_resp.deltas = search_delta;
                }

                cached_resp.cached_response.took = start.elapsed().as_millis() as usize;
                cached_resp
            }
            None => {
                // since there is no cache & will be cached in the end we should return the response
                log::debug!("cached response not found");
                CachedQueryResponse {
                    is_descending,
                    ..Default::default()
                }
            }
        };
        multi_resp.deltas = c_resp.deltas.clone();
        multi_resp.has_cached_data = c_resp.has_cached_data;
        multi_resp.is_descending = is_descending;
        multi_resp.cached_response.push(c_resp);
        multi_resp.took = start.elapsed().as_millis() as usize;
        multi_resp.cache_query_response = true;
        multi_resp.limit = sql.limit as i64;
        multi_resp.ts_column = result_ts_col;
        multi_resp.file_path = file_path.to_string();
        multi_resp.order_by = order_by;
        multi_resp
    }
}

pub async fn get_cached_results(
    file_path: &str,
    trace_id: &str,
    cache_req: CacheQueryRequest,
) -> Option<CachedQueryResponse> {
    let r = QUERY_RESULT_CACHE.read().await;
    let query_key = file_path.replace('/', "_");
    let is_cached = r.get(&query_key).cloned();
    drop(r);

    if let Some(cache_metas) = is_cached {
        match
            cache_metas
                .iter()
                .filter(|cache_meta| {
                    // to make sure there is overlap between cache time range and query time range
                    log::info!(
                        "[CACHE CANDIDATES {trace_id}] Got caches :get_cached_results: cache_meta.response_start_time: {}, cache_meta.response_end_time: {}",
                        cache_meta.start_time,
                        cache_meta.end_time
                    );
                    cache_meta.start_time <= cache_req.q_end_time &&
                        cache_meta.end_time >= cache_req.q_start_time
                })
                .max_by_key(|result| { result.end_time - result.start_time })
        {
            Some(matching_meta) => {
                let file_name = format!(
                    "{}_{}_{}_{}.json",
                    matching_meta.start_time,
                    matching_meta.end_time,
                    if cache_req.is_aggregate {
                        1
                    } else {
                        0
                    },
                    if cache_req.is_descending {
                        1
                    } else {
                        0
                    }
                );
                let mut matching_cache_meta = matching_meta.clone();
                // calculate delta time range to fetch the delta data using search query
                let cfg = get_config();
                let discard_duration = cfg.common.result_cache_discard_duration * 1000 * 1000;

                let cache_duration = matching_cache_meta.end_time - matching_cache_meta.start_time;
                // return None if cache duration is less than 2 * discard_duration
                if
                    cache_duration <= discard_duration &&
                    matching_cache_meta.start_time >
                        Utc::now().timestamp_micros() - discard_duration
                {
                    return None;
                }

                match get_results(file_path, &file_name).await {
                    Ok(v) => {
                        let mut cached_response: Response = match json::from_str::<Response>(&v) {
                            Ok(v) => v,
                            Err(e) => {
                                log::error!(
                                    "[trace_id {trace_id}] Error parsing cached response: {:?}",
                                    e
                                );
                                return None;
                            }
                        };
                        let first_ts = get_ts_value(
                            &cache_req.ts_column,
                            cached_response.hits.first().unwrap()
                        );

                        let last_ts = get_ts_value(
                            &cache_req.ts_column,
                            cached_response.hits.last().unwrap()
                        );

                        let (hits_allowed_start_time, hits_allowed_end_time) = if
                            cache_req.discard_interval > 0
                        {
                            // calculation in line with date bin of datafusion
                            (
                                cache_req.q_start_time -
                                    (cache_req.q_start_time % cache_req.discard_interval),
                                cache_req.q_end_time -
                                    (cache_req.q_end_time % cache_req.discard_interval),
                            )
                        } else {
                            (cache_req.q_start_time, cache_req.q_end_time)
                        };
                        let discard_ts = if cache_req.is_descending {
                            if cache_req.discard_interval > 0 {
                                first_ts
                            } else {
                                // non-aggregate query
                                let m_first_ts = round_down_to_nearest_minute(first_ts);
                                if Utc::now().timestamp_micros() - discard_duration < m_first_ts {
                                    m_first_ts - discard_duration
                                } else {
                                    first_ts
                                }
                            }
                        } else if cache_req.discard_interval > 0 {
                            last_ts
                        } else {
                            // non-aggregate query
                            let m_last_ts = round_down_to_nearest_minute(last_ts);
                            if Utc::now().timestamp_micros() - discard_duration < last_ts {
                                m_last_ts - discard_duration
                            } else {
                                last_ts
                            }
                        };

                        cached_response.hits.retain(|hit| {
                            let hit_ts = get_ts_value(&cache_req.ts_column, hit);
                            hit_ts <= hits_allowed_end_time &&
                                hit_ts >= hits_allowed_start_time &&
                                hit_ts < discard_ts
                        });

                        cached_response.total = cached_response.hits.len();
                        if cache_req.discard_interval < 0 {
                            matching_cache_meta.end_time = discard_ts;
                        }

                        log::info!(
                            "[CACHE RESULT {trace_id}] Get results from disk success for query key: {} with start time {} - end time {} ",
                            query_key,
                            matching_cache_meta.start_time,
                            matching_cache_meta.end_time
                        );
                        Some(CachedQueryResponse {
                            cached_response,
                            deltas: vec![],
                            has_cached_data: true,
                            cache_query_response: true,
                            response_start_time: matching_cache_meta.start_time,
                            response_end_time: matching_cache_meta.end_time,
                            ts_column: cache_req.ts_column.to_string(),
                            is_descending: cache_req.is_descending,
                            limit: -1,
                        })
                    }
                    Err(e) => {
                        log::error!("[trace_id {trace_id}] Get results from disk failed : {:?}", e);
                        None
                    }
                }
            }
            None => {
                log::debug!("No matching cache found for query key: {}", query_key);
                None
            }
        }
    } else {
        None
    }
}

pub fn calculate_deltas_v1(
    result_meta: &ResultCacheMeta,
    start_time: i64,
    end_time: i64,
    deltas: &mut Vec<QueryDelta>,
) -> bool {
    let mut has_pre_cache_delta = false;
    if start_time == result_meta.start_time && end_time == result_meta.end_time {
        // If query start time and end time are the same as cache times, return results from cache
        return has_pre_cache_delta;
    }

    // Query Start time < ResultCacheMeta start time & Query End time > ResultCacheMeta End time
    if end_time != result_meta.end_time {
        if end_time > result_meta.end_time {
            // q end time : 11:00, r end time : 10:45
            deltas.push(QueryDelta {
                delta_start_time: result_meta.end_time,
                delta_end_time: end_time,
                delta_removed_hits: false,
            });
        } else {
            deltas.push(QueryDelta {
                delta_start_time: end_time,
                delta_end_time: result_meta.end_time,
                delta_removed_hits: true,
            });
        }
    }
    // Query Start time > ResultCacheMeta start time & Query End time > ResultCacheMeta End time ->
    // typical last x min/hours/days of data
    if start_time != result_meta.start_time {
        if start_time > result_meta.start_time {
            // q start time : 10:00,  r start time : 09:00
            // Fetch data between ResultCacheMeta Start time & Query start time
            deltas.push(QueryDelta {
                delta_start_time: result_meta.start_time,
                delta_end_time: start_time,
                delta_removed_hits: true,
            });
        } else {
            deltas.push(QueryDelta {
                delta_start_time: start_time,
                delta_end_time: result_meta.start_time,
                delta_removed_hits: false,
            });
            has_pre_cache_delta = true;
        }
    }
    has_pre_cache_delta
}

pub async fn cache_results_to_disk(
    trace_id: &str,
    file_path: &str,
    file_name: &str,
    data: String,
) -> std::io::Result<()> {
    let file = format!("results/{}/{}", file_path, file_name);
    match disk::set(trace_id, &file, Bytes::from(data)).await {
        Ok(_) => (),
        Err(e) => {
            log::error!("Error caching results to disk: {:?}", e);
            return Err(std::io::Error::new(
                std::io::ErrorKind::Other,
                "Error caching results to disk",
            ));
        }
    }
    Ok(())
}

pub async fn get_results(file_path: &str, file_name: &str) -> std::io::Result<String> {
    let file = format!("results/{}/{}", file_path, file_name);
    match disk::get(&file, None).await {
        Some(v) => Ok(String::from_utf8(v.to_vec()).unwrap()),
        None => Err(std::io::Error::new(
            std::io::ErrorKind::NotFound,
            "File not found",
        )),
    }
}

pub fn get_ts_col_order_by(
    parsed_sql: &Sql,
    _ts_col: &str,
    _is_aggregate: bool,
) -> Option<(String, bool)> {
    let mut is_descending = true;
    let order_by = &parsed_sql.order_by;
    let result_ts_col = {
        #[cfg(not(feature = "enterprise"))]
        {
            let mut ts_col = String::new();
            for (original, alias) in &parsed_sql.aliases {
                if original == _ts_col || original.contains("histogram") {
                    ts_col = alias.clone();
                }
            }
            if !_is_aggregate
                && (parsed_sql
                    .columns
                    .iter()
                    .any(|(_, v)| v.contains(&_ts_col.to_owned()))
                    || parsed_sql.order_by.iter().any(|v| v.0.eq(&_ts_col)))
            {
                ts_col = _ts_col.to_string();
            }
            ts_col
        }

        #[cfg(feature = "enterprise")]
        {
            match o2_enterprise::enterprise::search::cache_ts_util::get_timestamp_column_name(
                &parsed_sql.sql,
            ) {
                Some(result) => result,
                None => "".to_string(),
            }
        }
    };

    if !order_by.is_empty() && !result_ts_col.is_empty() {
        for (field, order) in order_by {
            if field.eq(&result_ts_col) || field.replace("\"", "").eq(&result_ts_col) {
                is_descending = order == &OrderBy::Desc;
                break;
            }
        }
    };
    if result_ts_col.is_empty() {
        None
    } else {
        Some((result_ts_col, is_descending))
    }
}

#[tracing::instrument]
pub async fn delete_cache(path: &str, delete_ts: i64) -> std::io::Result<bool> {
    let root_dir = disk::get_dir().await;
    // Part 1: delete the results cache
    let pattern = format!("{root_dir}/results/{path}");
    let prefix = format!("{root_dir}/");
    let files = scan_files(&pattern, "json", None).unwrap_or_default();
    let mut remove_files: Vec<String> = vec![];

    for file in files {
        // If timestamp is provided, check if we should delete this file
        if delete_ts > 0 {
            // Parse the start_time from filename:
            // {start_time}_{end_time}_{is_aggregate}_{is_descending}.json
            if let Some(file_name) = file.split('/').next_back() {
                if let Some(start_time_str) = file_name.split('_').next() {
                    if let Ok(start_time) = start_time_str.parse::<i64>() {
                        // Only delete if start_time < delete_ts (keep cache from delete_ts onwards)
                        if start_time > delete_ts {
                            continue; // Skip this file, keep it
                        }
                    }
                }
            }
        }
        match disk::remove("", file.strip_prefix(&prefix).unwrap()).await {
            Ok(_) => remove_files.push(file),
            Err(e) => {
                log::error!("Error deleting cache: {:?}", e);
                return Err(std::io::Error::new(
                    std::io::ErrorKind::Other,
                    "Error deleting cache",
                ));
            }
        }
    }

    // Part 2: delete the aggregation cache
    #[cfg(feature = "enterprise")]
    let mut aggs_remove_files: Vec<String> = vec![];
    #[cfg(feature = "enterprise")]
    {
        let aggs_pattern = format!("{}/{}/{}", root_dir, STREAMING_AGGS_CACHE_DIR, path);
        let aggs_files = scan_files(&aggs_pattern, "arrow", None).unwrap_or_default();
        aggs_remove_files.extend(aggs_files);

        for file in aggs_remove_files {
            match disk::remove("", file.strip_prefix(&prefix).unwrap()).await {
                Ok(_) => {}
                Err(e) => {
                    log::error!("Error deleting cache: {:?}", e);
                    return Err(std::io::Error::new(
                        std::io::ErrorKind::Other,
                        "Error deleting cache",
                    ));
                }
            }
        }
    }

    for file in remove_files {
        let columns = file
            .strip_prefix(&prefix)
            .unwrap()
            .split('/')
            .collect::<Vec<&str>>();

        let query_key = format!(
            "{}_{}_{}_{}",
            columns[1], columns[2], columns[3], columns[4]
        );
        let mut r = QUERY_RESULT_CACHE.write().await;
        r.remove(&query_key);
    }
    Ok(true)
}

<<<<<<< HEAD
fn handle_histogram(
=======
pub fn handle_histogram(
>>>>>>> 7c72f804
    origin_sql: &mut String,
    q_time_range: Option<(i64, i64)>,
    histogram_interval: i64,
) {
<<<<<<< HEAD
    let caps = RE_HISTOGRAM.captures(origin_sql.as_str()).unwrap();
    let interval = if histogram_interval > 0 {
        format!("{} seconds", histogram_interval)
    } else {
        let attrs = caps
            .get(1)
            .unwrap()
            .as_str()
            .split(',')
            .map(|v| v.trim().trim_matches(|v| (v == '\'' || v == '"')))
            .collect::<Vec<&str>>();

        let interval = match attrs.get(1) {
            Some(v) => match v.parse::<u16>() {
                Ok(v) => generate_histogram_interval(q_time_range, v),
                Err(_) => v.to_string(),
            },
            None => generate_histogram_interval(q_time_range, 0),
        };
        interval
=======
    let caps = if let Some(caps) = RE_HISTOGRAM.captures(origin_sql.as_str()) {
        caps
    } else {
        return;
>>>>>>> 7c72f804
    };

    // 0th capture is the whole histogram(...) ,
    // 1st capture is the comma-delimited list of args
    // ideally there should be at least one arg, otherwise df with anyways complain,
    // so we we return from here if capture[1] is None
    let args = match caps.get(1) {
        Some(v) => v
            .as_str()
            .split(',')
            .map(|v| v.trim().trim_matches(|v| (v == '\'' || v == '"')))
            .collect::<Vec<&str>>(),
        None => return,
    };

    let interval = if histogram_interval > 0 {
        format!("{histogram_interval} second")
    } else {
        args.get(1).map_or_else(
            || generate_histogram_interval(q_time_range, 0),
            |v| v.to_string(),
        )
    };

    let field = args.first().unwrap_or(&"_timestamp");

    *origin_sql = origin_sql.replace(
        caps.get(0).unwrap().as_str(),
        &format!("histogram({field},'{interval}')"),
    );
}

fn calculate_deltas_multi(
    results: &[CachedQueryResponse],
    start_time: i64,
    end_time: i64,
    histogram_interval: i64,
) -> (Vec<QueryDelta>, Option<i64>, i64) {
    let mut deltas = Vec::new();
    let mut cache_duration = 0_i64;

    let mut current_end_time = start_time;

    for meta in results {
        log::info!(
            "meta time {} - {} - records {}",
            meta.response_start_time,
            meta.response_end_time,
            meta.cached_response.hits.len()
        );
        cache_duration += meta.response_end_time - meta.response_start_time;
        let delta_end_time = if histogram_interval > 0 && !meta.cached_response.hits.is_empty() {
            // If histogram interval > 0, we need to adjust the end time to the nearest interval
            let mut end_time = meta.response_start_time;
            if end_time % histogram_interval != 0 {
                end_time = end_time - (end_time % histogram_interval);
                if end_time < start_time {
                    end_time = start_time;
                }
            }
            end_time
        } else {
            meta.response_start_time
        };
        if meta.response_start_time > current_end_time {
            // There is a gap (delta) between current coverage and the next meta
            deltas.push(QueryDelta {
                delta_start_time: current_end_time,
                delta_end_time,
                delta_removed_hits: false,
            });
        }
        // Update the current end time to the end of the current meta
        current_end_time = meta.response_end_time;
    }

    // Check if there is a gap at the end
    if current_end_time < end_time
        && results
            .last()
            .is_some_and(|last_meta| !last_meta.cached_response.hits.is_empty())
    {
        // Adding histogram interval to the current end time to ensure the next query
        // fetches the data after the last cache result timestamp, thereby avoiding duplicates
        let mut expected_delta_start_time = current_end_time + histogram_interval.abs();
        if expected_delta_start_time > end_time {
            expected_delta_start_time = current_end_time;
        }
        deltas.push(QueryDelta {
            delta_start_time: expected_delta_start_time,
            delta_end_time: end_time,
            delta_removed_hits: false,
        });
    }

    // remove all deltas that are within the cache duration
    // deltas.retain(|d| d.delta_start_time >= new_start_time);

    deltas.sort(); // Sort the deltas to bring duplicates together
    deltas.dedup(); // Remove consecutive duplicates

    (deltas, None, cache_duration)
}

#[cfg(test)]
mod tests {
    use config::meta::search::{Response, ResponseTook};

    use super::*;
    use crate::common::meta::search::CachedQueryResponse;

    #[test]
    fn test_calculate_deltas_multi_expected_intervals() {
        let hit = serde_json::json!({
            "hits":[{"breakdown_1":"EUR","x_axis_1":"2025-05-23T12:00:00","y_axis_1":106,"y_axis_2":106}]
        });
        let cached_response = CachedQueryResponse {
            cached_response: Response {
                took: 450,
                took_detail: ResponseTook {
                    total: 0,
                    cache_took: 0,
                    file_list_took: 4,
                    wait_in_queue: 3,
                    idx_took: 0,
                    search_took: 37,
                },
                columns: vec![],
                hits: vec![hit],
                total: 101,
                from: 0,
                size: 280,
                scan_files: 0,
                cached_ratio: 100,
                scan_size: 0,
                idx_scan_size: 0,
                scan_records: 34560,
                response_type: "".to_string(),
                trace_id: "".to_string(),
                function_error: vec![],
                is_partial: false,
                histogram_interval: Some(3600),
                new_start_time: None,
                new_end_time: None,
                result_cache_ratio: 33,
                work_group: None,
                order_by: Some(OrderBy::Asc),
<<<<<<< HEAD
=======
                order_by_metadata: vec![(String::from("x_axis_1"), OrderBy::Asc)],
                is_histogram_eligible: None,
                converted_histogram_query: None,
>>>>>>> 7c72f804
            },
            deltas: vec![],
            has_cached_data: true,
            cache_query_response: true,
            response_start_time: 1747657200000000,
            response_end_time: 1747659555000000,
            ts_column: "x_axis_1".to_string(),
            is_descending: false,
            limit: -1,
        };
        let query_start_time = 1747657200000000;
        let query_end_time = 1747659600000000;
        let histogram_interval = 3600000000; // 1 hour in microseconds

        let (deltas, ..) = calculate_deltas_multi(
            &[cached_response],
            query_start_time,
            query_end_time,
            histogram_interval,
        );
        println!("Deltas: {:?}", deltas);

        // All deltas should have start <= end
        for delta in &deltas {
            assert!(
                delta.delta_start_time <= delta.delta_end_time,
                "delta_start_time > delta_end_time: {:?}",
                delta
            );
        }

        let expected_deltas = vec![QueryDelta {
            delta_start_time: 1747659555000000,
            delta_end_time: 1747659600000000,
            delta_removed_hits: false,
        }];
        assert_eq!(deltas, expected_deltas);
    }
}<|MERGE_RESOLUTION|>--- conflicted
+++ resolved
@@ -164,11 +164,7 @@
             } else {
                 sql.time_range
             };
-<<<<<<< HEAD
-        handle_histogram(origin_sql, q_time_range, req.query.histogram_interval);
-=======
         handle_histogram(origin_sql, q_time_range, interval);
->>>>>>> 7c72f804
         req.query.sql = origin_sql.clone();
         discard_interval = interval * 1000 * 1000; // in microseconds
     }
@@ -742,42 +738,15 @@
     Ok(true)
 }
 
-<<<<<<< HEAD
-fn handle_histogram(
-=======
 pub fn handle_histogram(
->>>>>>> 7c72f804
     origin_sql: &mut String,
     q_time_range: Option<(i64, i64)>,
     histogram_interval: i64,
 ) {
-<<<<<<< HEAD
-    let caps = RE_HISTOGRAM.captures(origin_sql.as_str()).unwrap();
-    let interval = if histogram_interval > 0 {
-        format!("{} seconds", histogram_interval)
-    } else {
-        let attrs = caps
-            .get(1)
-            .unwrap()
-            .as_str()
-            .split(',')
-            .map(|v| v.trim().trim_matches(|v| (v == '\'' || v == '"')))
-            .collect::<Vec<&str>>();
-
-        let interval = match attrs.get(1) {
-            Some(v) => match v.parse::<u16>() {
-                Ok(v) => generate_histogram_interval(q_time_range, v),
-                Err(_) => v.to_string(),
-            },
-            None => generate_histogram_interval(q_time_range, 0),
-        };
-        interval
-=======
     let caps = if let Some(caps) = RE_HISTOGRAM.captures(origin_sql.as_str()) {
         caps
     } else {
         return;
->>>>>>> 7c72f804
     };
 
     // 0th capture is the whole histogram(...) ,
@@ -925,12 +894,9 @@
                 result_cache_ratio: 33,
                 work_group: None,
                 order_by: Some(OrderBy::Asc),
-<<<<<<< HEAD
-=======
                 order_by_metadata: vec![(String::from("x_axis_1"), OrderBy::Asc)],
                 is_histogram_eligible: None,
                 converted_histogram_query: None,
->>>>>>> 7c72f804
             },
             deltas: vec![],
             has_cached_data: true,
