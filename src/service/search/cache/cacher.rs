--- conflicted
+++ resolved
@@ -856,11 +856,7 @@
                 total: 101,
                 from: 0,
                 size: 280,
-<<<<<<< HEAD
-                file_count: 0,
-=======
                 scan_files: 0,
->>>>>>> 1ca69b58
                 cached_ratio: 100,
                 scan_size: 0,
                 idx_scan_size: 0,
