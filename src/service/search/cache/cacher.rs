// Copyright 2025 OpenObserve Inc.
//
// This program is free software: you can redistribute it and/or modify
// it under the terms of the GNU Affero General Public License as published by
// the Free Software Foundation, either version 3 of the License, or
// (at your option) any later version.
//
// This program is distributed in the hope that it will be useful
// but WITHOUT ANY WARRANTY; without even the implied warranty of
// MERCHANTABILITY or FITNESS FOR A PARTICULAR PURPOSE.  See the
// GNU Affero General Public License for more details.
//
// You should have received a copy of the GNU Affero General Public License
// along with this program.  If not, see <http://www.gnu.org/licenses/>.

use bytes::Bytes;
use chrono::Utc;
use config::{
    TIMESTAMP_COL_NAME, get_config,
    meta::{search::Response, sql::OrderBy, stream::StreamType},
    utils::{file::scan_files, json, time::now_micros},
};
use infra::cache::{
    file_data::disk::{self, QUERY_RESULT_CACHE},
    meta::ResultCacheMeta,
};
use proto::cluster_rpc::SearchQuery;

use crate::{
    common::meta::search::{CacheQueryRequest, CachedQueryResponse, QueryDelta},
    service::search::{
        cache::{
            MultiCachedQueryResponse,
            result_utils::{get_ts_value, round_down_to_nearest_minute},
        },
        sql::{RE_HISTOGRAM, RE_SELECT_FROM, Sql, generate_histogram_interval},
    },
};

/// Invalidate cached response by stream min ts
/// This is done to ensure that any stale data which is no longer retained in the stream is not
/// returned as part of the cached response
/// The cache will eventually remove the stale data as part of the cache eviction policy
pub async fn invalidate_cached_response_by_stream_min_ts(
    file_path: &str,
    responses: &[CachedQueryResponse],
) -> Result<Vec<CachedQueryResponse>, String> {
    let components: Vec<&str> = file_path.split('/').collect();
    if components.len() < 3 {
        return Err(format!(
            "File path does not contain sufficient components: {}",
            file_path
        ));
    }

    let (org_id, stream_type_str, stream_name) = (components[0], components[1], components[2]);
    let stream_type = StreamType::from(stream_type_str);

    let stream_min_ts =
        infra::cache::stats::get_stream_stats(org_id, stream_name, stream_type).doc_time_min;

    let filtered_responses = responses
        .iter()
        .cloned()
        .filter_map(|mut meta| {
            if meta.response_end_time >= stream_min_ts {
                if meta.response_start_time < stream_min_ts {
                    meta.response_start_time = stream_min_ts;
                }
                Some(meta) // Keep the entry after updating
            } else {
                None // Remove the entry
            }
        })
        .collect();

    Ok(filtered_responses)
}

#[tracing::instrument(
    name = "service:search:cache:cacher:check_cache",
    skip_all,
    fields(org_id = org_id)
)]
#[allow(clippy::too_many_arguments)]
pub async fn check_cache(
    trace_id: &str,
    org_id: &str,
    stream_type: StreamType,
    req: &mut config::meta::search::Request,
    origin_sql: &mut String,
    file_path: &mut String,
    is_aggregate: bool,
    should_exec_query: &mut bool,
) -> MultiCachedQueryResponse {
    let start = std::time::Instant::now();

    let query: SearchQuery = req.query.clone().into();
    let sql = match Sql::new(&query, org_id, stream_type, req.search_type).await {
        Ok(v) => v,
        Err(e) => {
            log::error!("Error parsing sql: {:?}", e);
            return MultiCachedQueryResponse::default();
        }
    };

    // skip the queries with no timestamp column
    let ts_result = get_ts_col_order_by(&sql, TIMESTAMP_COL_NAME, is_aggregate);
    let order_by = sql.order_by;
    let mut result_ts_col = ts_result.map(|(ts_col, _)| ts_col);
    if result_ts_col.is_none() && (is_aggregate || !sql.group_by.is_empty()) {
        return MultiCachedQueryResponse {
            order_by,
            ..Default::default()
        };
    }

    // skip the count queries & queries first order by is not _timestamp field
    if req.query.track_total_hits
        || (!order_by.is_empty()
            && order_by.first().as_ref().unwrap().0 != TIMESTAMP_COL_NAME
            && (result_ts_col.is_none()
                || (result_ts_col.is_some()
                    && result_ts_col.as_ref().unwrap() != &order_by.first().as_ref().unwrap().0)))
    {
        return MultiCachedQueryResponse {
            order_by,
            ..Default::default()
        };
    }

    // Hack select for _timestamp
    if !is_aggregate && sql.group_by.is_empty() && order_by.is_empty() && !origin_sql.contains('*')
    {
        let caps = RE_SELECT_FROM.captures(origin_sql.as_str()).unwrap();
        let cap_str = caps.get(1).unwrap().as_str();
        if !cap_str.contains(TIMESTAMP_COL_NAME) {
            *origin_sql =
                origin_sql.replacen(cap_str, &format!("{}, {}", TIMESTAMP_COL_NAME, cap_str), 1);
        }
        req.query.sql = origin_sql.clone();
        result_ts_col = Some(TIMESTAMP_COL_NAME.to_string());
    }
    if !is_aggregate && origin_sql.contains('*') {
        result_ts_col = Some(TIMESTAMP_COL_NAME.to_string());
    }

    let result_ts_col = result_ts_col.unwrap();
    let mut discard_interval = -1;
    if let Some(interval) = sql.histogram_interval {
        *file_path = format!("{}_{}_{}", file_path, interval, result_ts_col);

        let mut req_time_range = (req.query.start_time, req.query.end_time);
        if req_time_range.1 == 0 {
            req_time_range.1 = now_micros();
        }

        let meta_time_range_is_empty = sql.time_range.is_none() || sql.time_range == Some((0, 0));
        let q_time_range =
            if meta_time_range_is_empty && (req_time_range.0 > 0 || req_time_range.1 > 0) {
                Some(req_time_range)
            } else {
                sql.time_range
            };
        handle_histogram(origin_sql, q_time_range, interval);
        req.query.sql = origin_sql.clone();
        discard_interval = interval * 1000 * 1000; // in microseconds
    }
    // if req.query.size >= 0 {
    //     *file_path = format!("{}", file_path, req.query.from, req.query.size);
    // }
    let query_key = file_path.replace('/', "_");

    let mut is_descending = true;

    if !order_by.is_empty() {
        for (field, order) in &order_by {
            if field.eq(&result_ts_col) || field.replace("\"", "").eq(&result_ts_col) {
                is_descending = order == &OrderBy::Desc;
                break;
            }
        }
    }
    if is_aggregate && order_by.is_empty() && result_ts_col.is_empty() {
        return MultiCachedQueryResponse::default();
    }
    let mut multi_resp = MultiCachedQueryResponse::default();
    if discard_interval > -1 {
        multi_resp.histogram_interval = discard_interval / 1000 / 1000;
    }
    if get_config().common.use_multi_result_cache {
        let mut cached_responses =
            crate::service::search::cluster::cache_multi::get_cached_results(
                query_key.to_owned(),
                file_path.to_string(),
                trace_id.to_owned(),
                CacheQueryRequest {
                    q_start_time: req.query.start_time,
                    q_end_time: req.query.end_time,
                    is_aggregate,
                    ts_column: result_ts_col.clone(),
                    discard_interval,
                    is_descending,
                },
            )
            .await;
        if is_descending {
            cached_responses.sort_by_key(|meta| meta.response_end_time);
        } else {
            cached_responses.sort_by_key(|meta| meta.response_start_time);
        }

        // remove the cached response older than stream min ts
        match invalidate_cached_response_by_stream_min_ts(file_path, &cached_responses).await {
            Ok(responses) => {
                cached_responses = responses;
            }
            Err(e) => log::error!(
                "Error invalidating cached response by stream min ts: {:?}",
                e
            ),
        }

        let total_hits = cached_responses
            .iter()
            .map(|v| v.cached_response.total)
            .sum::<usize>();

        let deltas = if total_hits == (sql.limit as usize) {
            *should_exec_query = false;
            vec![]
        } else {
            let (deltas, updated_start_time, cache_duration) = calculate_deltas_multi(
                &cached_responses,
                req.query.start_time,
                req.query.end_time,
                discard_interval,
            );
            multi_resp.total_cache_duration = cache_duration as usize;
            if let Some(start_time) = updated_start_time {
                req.query.start_time = start_time;
            }
            deltas
        };

        for res in cached_responses {
            if res.has_cached_data {
                multi_resp.has_cached_data = true;
                multi_resp.cached_response.push(res);
            }
        }

        if !deltas.is_empty() {
            let search_delta: Vec<QueryDelta> = deltas
                .iter()
                .filter(|d| !d.delta_removed_hits)
                .cloned()
                .collect();
            if search_delta.is_empty() {
                log::debug!("cached response found");
                *should_exec_query = false;
            } else {
                multi_resp.deltas = search_delta;
            }
        }
        multi_resp.cache_query_response = true;
        multi_resp.is_descending = is_descending;
        multi_resp.limit = sql.limit as i64;
        multi_resp.ts_column = result_ts_col;
        multi_resp.took = start.elapsed().as_millis() as usize;
        multi_resp.file_path = file_path.to_string();
        multi_resp.order_by = order_by;
        multi_resp
    } else {
        let c_resp = match crate::service::search::cluster::cacher::get_cached_results(
            query_key.to_owned(),
            file_path.to_string(),
            trace_id.to_owned(),
            CacheQueryRequest {
                q_start_time: req.query.start_time,
                q_end_time: req.query.end_time,
                is_aggregate,
                ts_column: result_ts_col.clone(),
                discard_interval,
                is_descending,
            },
        )
        .await
        {
            Some(mut cached_resp) => {
                // remove the cached response older than stream min ts
                match invalidate_cached_response_by_stream_min_ts(file_path, &[cached_resp.clone()])
                    .await
                {
                    Ok(responses) => {
                        // single cached query response is expected
                        cached_resp = responses[0].clone();
                    }
                    Err(e) => log::error!(
                        "Error invalidating cached response by stream min ts: {:?}",
                        e
                    ),
                }

                let mut deltas = vec![];
                calculate_deltas_v1(
                    &(ResultCacheMeta {
                        start_time: cached_resp.response_start_time,
                        end_time: cached_resp.response_end_time,
                        is_aggregate,
                        is_descending,
                    }),
                    req.query.start_time,
                    req.query.end_time,
                    &mut deltas,
                );

                let search_delta: Vec<QueryDelta> = deltas
                    .iter()
                    .filter(|d| !d.delta_removed_hits)
                    .cloned()
                    .collect();
                if search_delta.is_empty() {
                    log::debug!("cached response found");
                    *should_exec_query = false;
                }

                if cached_resp.cached_response.total == (sql.limit as usize)
                    && cached_resp.response_end_time == req.query.end_time
                {
                    *should_exec_query = false;
                    cached_resp.deltas = vec![];
                } else {
                    cached_resp.deltas = search_delta;
                }

                cached_resp.cached_response.took = start.elapsed().as_millis() as usize;
                cached_resp
            }
            None => {
                // since there is no cache & will be cached in the end we should return the response
                log::debug!("cached response not found");
                CachedQueryResponse {
                    is_descending,
                    ..Default::default()
                }
            }
        };
        multi_resp.deltas = c_resp.deltas.clone();
        multi_resp.has_cached_data = c_resp.has_cached_data;
        multi_resp.is_descending = is_descending;
        multi_resp.cached_response.push(c_resp);
        multi_resp.took = start.elapsed().as_millis() as usize;
        multi_resp.cache_query_response = true;
        multi_resp.limit = sql.limit as i64;
        multi_resp.ts_column = result_ts_col;
        multi_resp.file_path = file_path.to_string();
        multi_resp.order_by = order_by;
        multi_resp
    }
}

pub async fn get_cached_results(
    file_path: &str,
    trace_id: &str,
    cache_req: CacheQueryRequest,
) -> Option<CachedQueryResponse> {
    let r = QUERY_RESULT_CACHE.read().await;
    let query_key = file_path.replace('/', "_");
    let is_cached = r.get(&query_key).cloned();
    drop(r);

    if let Some(cache_metas) = is_cached {
        match
            cache_metas
                .iter()
                .filter(|cache_meta| {
                    // to make sure there is overlap between cache time range and query time range
                    log::info!(
                        "[CACHE CANDIDATES {trace_id}] Got caches :get_cached_results: cache_meta.response_start_time: {}, cache_meta.response_end_time: {}",
                        cache_meta.start_time,
                        cache_meta.end_time
                    );
                    cache_meta.start_time <= cache_req.q_end_time &&
                        cache_meta.end_time >= cache_req.q_start_time
                })
                .max_by_key(|result| { result.end_time - result.start_time })
        {
            Some(matching_meta) => {
                let file_name = format!(
                    "{}_{}_{}_{}.json",
                    matching_meta.start_time,
                    matching_meta.end_time,
                    if cache_req.is_aggregate {
                        1
                    } else {
                        0
                    },
                    if cache_req.is_descending {
                        1
                    } else {
                        0
                    }
                );
                let mut matching_cache_meta = matching_meta.clone();
                // calculate delta time range to fetch the delta data using search query
                let cfg = get_config();
                let discard_duration = cfg.common.result_cache_discard_duration * 1000 * 1000;

                let cache_duration = matching_cache_meta.end_time - matching_cache_meta.start_time;
                // return None if cache duration is less than 2 * discard_duration
                if
                    cache_duration <= discard_duration &&
                    matching_cache_meta.start_time >
                        Utc::now().timestamp_micros() - discard_duration
                {
                    return None;
                }

                match get_results(file_path, &file_name).await {
                    Ok(v) => {
                        let mut cached_response: Response = match json::from_str::<Response>(&v) {
                            Ok(v) => v,
                            Err(e) => {
                                log::error!(
                                    "[trace_id {trace_id}] Error parsing cached response: {:?}",
                                    e
                                );
                                return None;
                            }
                        };
                        let first_ts = get_ts_value(
                            &cache_req.ts_column,
                            cached_response.hits.first().unwrap()
                        );

                        let last_ts = get_ts_value(
                            &cache_req.ts_column,
                            cached_response.hits.last().unwrap()
                        );

                        let (hits_allowed_start_time, hits_allowed_end_time) = if
                            cache_req.discard_interval > 0
                        {
                            // calculation in line with date bin of datafusion
                            (
                                cache_req.q_start_time -
                                    (cache_req.q_start_time % cache_req.discard_interval),
                                cache_req.q_end_time -
                                    (cache_req.q_end_time % cache_req.discard_interval),
                            )
                        } else {
                            (cache_req.q_start_time, cache_req.q_end_time)
                        };
                        let discard_ts = if cache_req.is_descending {
                            if cache_req.discard_interval > 0 {
                                first_ts
                            } else {
                                // non-aggregate query
                                let m_first_ts = round_down_to_nearest_minute(first_ts);
                                if Utc::now().timestamp_micros() - discard_duration < m_first_ts {
                                    m_first_ts - discard_duration
                                } else {
                                    first_ts
                                }
                            }
                        } else if cache_req.discard_interval > 0 {
                            last_ts
                        } else {
                            // non-aggregate query
                            let m_last_ts = round_down_to_nearest_minute(last_ts);
                            if Utc::now().timestamp_micros() - discard_duration < last_ts {
                                m_last_ts - discard_duration
                            } else {
                                last_ts
                            }
                        };

                        cached_response.hits.retain(|hit| {
                            let hit_ts = get_ts_value(&cache_req.ts_column, hit);
                            hit_ts <= hits_allowed_end_time &&
                                hit_ts >= hits_allowed_start_time &&
                                hit_ts < discard_ts
                        });

                        cached_response.total = cached_response.hits.len();
                        if cache_req.discard_interval < 0 {
                            matching_cache_meta.end_time = discard_ts;
                        }

                        log::info!(
                            "[CACHE RESULT {trace_id}] Get results from disk success for query key: {} with start time {} - end time {} ",
                            query_key,
                            matching_cache_meta.start_time,
                            matching_cache_meta.end_time
                        );
                        Some(CachedQueryResponse {
                            cached_response,
                            deltas: vec![],
                            has_cached_data: true,
                            cache_query_response: true,
                            response_start_time: matching_cache_meta.start_time,
                            response_end_time: matching_cache_meta.end_time,
                            ts_column: cache_req.ts_column.to_string(),
                            is_descending: cache_req.is_descending,
                            limit: -1,
                        })
                    }
                    Err(e) => {
                        log::error!("[trace_id {trace_id}] Get results from disk failed : {:?}", e);
                        None
                    }
                }
            }
            None => {
                log::debug!("No matching cache found for query key: {}", query_key);
                None
            }
        }
    } else {
        None
    }
}

pub fn calculate_deltas_v1(
    result_meta: &ResultCacheMeta,
    start_time: i64,
    end_time: i64,
    deltas: &mut Vec<QueryDelta>,
) -> bool {
    let mut has_pre_cache_delta = false;
    if start_time == result_meta.start_time && end_time == result_meta.end_time {
        // If query start time and end time are the same as cache times, return results from cache
        return has_pre_cache_delta;
    }

    // Query Start time < ResultCacheMeta start time & Query End time > ResultCacheMeta End time
    if end_time != result_meta.end_time {
        if end_time > result_meta.end_time {
            // q end time : 11:00, r end time : 10:45
            deltas.push(QueryDelta {
                delta_start_time: result_meta.end_time,
                delta_end_time: end_time,
                delta_removed_hits: false,
            });
        } else {
            deltas.push(QueryDelta {
                delta_start_time: end_time,
                delta_end_time: result_meta.end_time,
                delta_removed_hits: true,
            });
        }
    }
    // Query Start time > ResultCacheMeta start time & Query End time > ResultCacheMeta End time ->
    // typical last x min/hours/days of data
    if start_time != result_meta.start_time {
        if start_time > result_meta.start_time {
            // q start time : 10:00,  r start time : 09:00
            // Fetch data between ResultCacheMeta Start time & Query start time
            deltas.push(QueryDelta {
                delta_start_time: result_meta.start_time,
                delta_end_time: start_time,
                delta_removed_hits: true,
            });
        } else {
            deltas.push(QueryDelta {
                delta_start_time: start_time,
                delta_end_time: result_meta.start_time,
                delta_removed_hits: false,
            });
            has_pre_cache_delta = true;
        }
    }
    has_pre_cache_delta
}

pub async fn cache_results_to_disk(
    trace_id: &str,
    file_path: &str,
    file_name: &str,
    data: String,
) -> std::io::Result<()> {
    let file = format!("results/{}/{}", file_path, file_name);
    match disk::set(trace_id, &file, Bytes::from(data)).await {
        Ok(_) => (),
        Err(e) => {
            log::error!("Error caching results to disk: {:?}", e);
            return Err(std::io::Error::new(
                std::io::ErrorKind::Other,
                "Error caching results to disk",
            ));
        }
    }
    Ok(())
}

pub async fn get_results(file_path: &str, file_name: &str) -> std::io::Result<String> {
    let file = format!("results/{}/{}", file_path, file_name);
    match disk::get(&file, None).await {
        Some(v) => Ok(String::from_utf8(v.to_vec()).unwrap()),
        None => Err(std::io::Error::new(
            std::io::ErrorKind::NotFound,
            "File not found",
        )),
    }
}

pub fn get_ts_col_order_by(
    parsed_sql: &Sql,
    _ts_col: &str,
    _is_aggregate: bool,
) -> Option<(String, bool)> {
    let mut is_descending = true;
    let order_by = &parsed_sql.order_by;
    let result_ts_col = {
        #[cfg(not(feature = "enterprise"))]
        {
            let mut ts_col = String::new();
            for (original, alias) in &parsed_sql.aliases {
                if original == _ts_col || original.contains("histogram") {
                    ts_col = alias.clone();
                }
            }
            if !_is_aggregate
                && (parsed_sql
                    .columns
                    .iter()
                    .any(|(_, v)| v.contains(&_ts_col.to_owned()))
                    || parsed_sql.order_by.iter().any(|v| v.0.eq(&_ts_col)))
            {
                ts_col = _ts_col.to_string();
            }
            ts_col
        }

        #[cfg(feature = "enterprise")]
        {
            match o2_enterprise::enterprise::search::cache_ts_util::get_timestamp_column_name(
                &parsed_sql.sql,
            ) {
                Some(result) => result,
                None => "".to_string(),
            }
        }
    };

    if !order_by.is_empty() && !result_ts_col.is_empty() {
        for (field, order) in order_by {
            if field.eq(&result_ts_col) || field.replace("\"", "").eq(&result_ts_col) {
                is_descending = order == &OrderBy::Desc;
                break;
            }
        }
    };
    if result_ts_col.is_empty() {
        None
    } else {
        Some((result_ts_col, is_descending))
    }
}

#[tracing::instrument]
pub async fn delete_cache(path: &str) -> std::io::Result<bool> {
    let root_dir = disk::get_dir().await;
    let pattern = format!("{}/results/{}", root_dir, path);
    let prefix = format!("{}/", root_dir);
    let files = scan_files(&pattern, "json", None).unwrap_or_default();
    let mut remove_files: Vec<String> = vec![];
    for file in files {
        match disk::remove("", file.strip_prefix(&prefix).unwrap()).await {
            Ok(_) => remove_files.push(file),
            Err(e) => {
                log::error!("Error deleting cache: {:?}", e);
                return Err(std::io::Error::new(
                    std::io::ErrorKind::Other,
                    "Error deleting cache",
                ));
            }
        }
    }
    for file in remove_files {
        let columns = file
            .strip_prefix(&prefix)
            .unwrap()
            .split('/')
            .collect::<Vec<&str>>();

        let query_key = format!(
            "{}_{}_{}_{}",
            columns[1], columns[2], columns[3], columns[4]
        );
        let mut r = QUERY_RESULT_CACHE.write().await;
        r.remove(&query_key);
    }
    Ok(true)
}

pub fn handle_histogram(
    origin_sql: &mut String,
    q_time_range: Option<(i64, i64)>,
    histogram_interval: i64,
) {
    let caps = if let Some(caps) = RE_HISTOGRAM.captures(origin_sql.as_str()) {
        caps
    } else {
        return;
    };

    // 0th capture is the whole histogram(...) ,
    // 1st capture is the comma-delimited list of args
    // ideally there should be at least one arg, otherwise df with anyways complain,
    // so we we return from here if capture[1] is None
    let args = match caps.get(1) {
        Some(v) => v
            .as_str()
            .split(',')
            .map(|v| v.trim().trim_matches(|v| (v == '\'' || v == '"')))
            .collect::<Vec<&str>>(),
        None => return,
    };

    let interval = if histogram_interval > 0 {
        format!("{histogram_interval} second")
    } else {
        args.get(1).map_or_else(
            || generate_histogram_interval(q_time_range, 0),
            |v| v.to_string(),
        )
    };

    let field = args.first().unwrap_or(&"_timestamp");

    *origin_sql = origin_sql.replace(
        caps.get(0).unwrap().as_str(),
        &format!("histogram({field},'{interval}')"),
    );
}

fn calculate_deltas_multi(
    results: &[CachedQueryResponse],
    start_time: i64,
    end_time: i64,
    histogram_interval: i64,
) -> (Vec<QueryDelta>, Option<i64>, i64) {
    let mut deltas = Vec::new();
    let mut cache_duration = 0_i64;

    let mut current_end_time = start_time;

    for meta in results {
        log::info!(
            "meta time {} - {} - records {}",
            meta.response_start_time,
            meta.response_end_time,
            meta.cached_response.hits.len()
        );
        cache_duration += meta.response_end_time - meta.response_start_time;
        let delta_end_time = if histogram_interval > 0 && !meta.cached_response.hits.is_empty() {
            // If histogram interval > 0, we need to adjust the end time to the nearest interval
            let mut end_time = meta.response_start_time;
            if end_time % histogram_interval != 0 {
                end_time = end_time - (end_time % histogram_interval);
                if end_time < start_time {
                    end_time = start_time;
                }
            }
            end_time
        } else {
            meta.response_start_time
        };
        if meta.response_start_time > current_end_time {
            // There is a gap (delta) between current coverage and the next meta
            deltas.push(QueryDelta {
                delta_start_time: current_end_time,
                delta_end_time,
                delta_removed_hits: false,
            });
        }
        // Update the current end time to the end of the current meta
        current_end_time = meta.response_end_time;
    }

    // Check if there is a gap at the end
    if current_end_time < end_time
        && results
            .last()
            .is_some_and(|last_meta| !last_meta.cached_response.hits.is_empty())
    {
        // Adding histogram interval to the current end time to ensure the next query
        // fetches the data after the last cache result timestamp, thereby avoiding duplicates
        let mut expected_delta_start_time = current_end_time + histogram_interval.abs();
        if expected_delta_start_time > end_time {
            expected_delta_start_time = current_end_time;
        }
        deltas.push(QueryDelta {
            delta_start_time: expected_delta_start_time,
            delta_end_time: end_time,
            delta_removed_hits: false,
        });
    }

    // remove all deltas that are within the cache duration
    // deltas.retain(|d| d.delta_start_time >= new_start_time);

    deltas.sort(); // Sort the deltas to bring duplicates together
    deltas.dedup(); // Remove consecutive duplicates

    (deltas, None, cache_duration)
}

#[cfg(test)]
mod tests {
    use config::meta::search::{Response, ResponseTook};

    use super::*;
    use crate::common::meta::search::CachedQueryResponse;

    #[test]
    fn test_calculate_deltas_multi_expected_intervals() {
        let hit = serde_json::json!({
            "hits":[{"breakdown_1":"EUR","x_axis_1":"2025-05-23T12:00:00","y_axis_1":106,"y_axis_2":106}]
        });
        let cached_response = CachedQueryResponse {
            cached_response: Response {
                took: 450,
                took_detail: ResponseTook {
                    total: 0,
                    cache_took: 0,
                    file_list_took: 4,
                    wait_in_queue: 3,
                    idx_took: 0,
                    search_took: 37,
                },
                columns: vec![],
                hits: vec![hit],
                total: 101,
                from: 0,
                size: 280,
                scan_files: 0,
                cached_ratio: 100,
                scan_size: 0,
                idx_scan_size: 0,
                scan_records: 34560,
                response_type: "".to_string(),
                trace_id: "".to_string(),
                function_error: vec![],
                is_partial: false,
                histogram_interval: Some(3600),
                new_start_time: None,
                new_end_time: None,
                result_cache_ratio: 33,
                work_group: None,
                order_by: Some(OrderBy::Asc),
<<<<<<< HEAD
=======
                is_histogram_eligible: None,
>>>>>>> ec70611e
                converted_histogram_query: None,
            },
            deltas: vec![],
            has_cached_data: true,
            cache_query_response: true,
            response_start_time: 1747657200000000,
            response_end_time: 1747659555000000,
            ts_column: "x_axis_1".to_string(),
            is_descending: false,
            limit: -1,
        };
        let query_start_time = 1747657200000000;
        let query_end_time = 1747659600000000;
        let histogram_interval = 3600000000; // 1 hour in microseconds

        let (deltas, ..) = calculate_deltas_multi(
            &[cached_response],
            query_start_time,
            query_end_time,
            histogram_interval,
        );
        println!("Deltas: {:?}", deltas);

        // All deltas should have start <= end
        for delta in &deltas {
            assert!(
                delta.delta_start_time <= delta.delta_end_time,
                "delta_start_time > delta_end_time: {:?}",
                delta
            );
        }

        let expected_deltas = vec![QueryDelta {
            delta_start_time: 1747659555000000,
            delta_end_time: 1747659600000000,
            delta_removed_hits: false,
        }];
        assert_eq!(deltas, expected_deltas);
    }
}<|MERGE_RESOLUTION|>--- conflicted
+++ resolved
@@ -851,10 +851,7 @@
                 result_cache_ratio: 33,
                 work_group: None,
                 order_by: Some(OrderBy::Asc),
-<<<<<<< HEAD
-=======
                 is_histogram_eligible: None,
->>>>>>> ec70611e
                 converted_histogram_query: None,
             },
             deltas: vec![],
