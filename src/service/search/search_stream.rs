// Copyright 2025 OpenObserve Inc.
//
// This program is free software: you can redistribute it and/or modify
// it under the terms of the GNU Affero General Public License as published by
// the Free Software Foundation, either version 3 of the License, or
// (at your option) any later version.
//
// This program is distributed in the hope that it will be useful
// but WITHOUT ANY WARRANTY; without even the implied warranty of
// MERCHANTABILITY or FITNESS FOR A PARTICULAR PURPOSE.  See the
// GNU Affero General Public License for more details.
//
// You should have received a copy of the GNU Affero General Public License
// along with this program.  If not, see <http://www.gnu.org/licenses/>.

use std::{cmp::Reverse, collections::BinaryHeap, time::Instant};

use config::{
    meta::{
        search::{
            PARTIAL_ERROR_RESPONSE_MESSAGE, Response, SearchEventType, SearchPartitionRequest,
            SearchPartitionResponse, StreamResponses, TimeOffset, ValuesEventContext,
        },
        sql::OrderBy,
        stream::StreamType,
        websocket::SearchResultType,
    },
    utils::json::{Value, get_string_value},
};
use log;
#[cfg(feature = "enterprise")]
use o2_enterprise::enterprise::common::{
    auditor::{AuditMessage, Protocol, ResponseMeta},
    infra::config::get_config as get_o2_config,
};
use serde_json::Map;
use tokio::sync::mpsc;
use tracing::Instrument;

use crate::{
    common::{
        meta::search::{CachedQueryResponse, QueryDelta},
        utils::{stream::get_max_query_range, websocket::calc_queried_range},
    },
    service::{
        search::{self as SearchService, cache, datafusion::distributed_plan::streaming_aggs_exec},
        websocket_events::{
            search::write_results_to_cache, sort::order_search_results,
            utils::calculate_progress_percentage,
        },
    },
};
#[cfg(feature = "enterprise")]
use crate::{
    handler::http::request::search::error_utils::map_error_to_http_response,
    service::self_reporting::audit,
};

// #[derive(Debug, Clone)]
// pub struct SearchStreamerBuilder {
//     pub org_id: String,
//     pub user_id: String,
//     pub trace_id: String,
//     pub req: config::meta::search::Request,
//     pub stream_type: StreamType,
//     pub stream_names: Vec<String>,
//     pub req_order_by: OrderBy,
//     pub search_span: tracing::Span,
//     pub sender: mpsc::Sender<Result<config::meta::search::StreamResponses,
<<<<<<< HEAD
// infra::errors::Error>>,     pub values_ctx: Option<ValuesEventContext>,
=======
// infra::errors::Error>>,
//     pub values_ctx: Option<ValuesEventContext>,
>>>>>>> b105a9ef
//     pub fallback_order_by_col: Option<String>,
//     pub _audit_ctx: Option<AuditContext>,
// }

#[derive(Debug, Clone)]
#[allow(dead_code)]
pub struct AuditContext {
    pub method: String,
    pub path: String,
    pub query_params: String,
    pub body: String,
}

// New function to encapsulate search task logic
#[allow(clippy::too_many_arguments)]
pub async fn process_search_stream_request(
    org_id: String,
    user_id: String,
    trace_id: String,
    mut req: config::meta::search::Request,
    stream_type: StreamType,
    stream_names: Vec<String>,
    req_order_by: OrderBy,
    search_span: tracing::Span,
    sender: mpsc::Sender<Result<config::meta::search::StreamResponses, infra::errors::Error>>,
    values_ctx: Option<ValuesEventContext>,
    fallback_order_by_col: Option<String>,
    _audit_ctx: Option<AuditContext>,
) {
    log::info!(
        "[HTTP2_STREAM] trace_id: {} Received test HTTP/2 stream request for org_id: {}",
        trace_id,
        org_id
    );

    // Send a progress: 0 event as an indiciator of search initiation
    if let Err(e) = sender
        .send(Ok(StreamResponses::Progress { percent: 0 }))
        .await
    {
        log::error!("[HTTP2_STREAM] Error sending progress event: {}", e);
    }

    let mut start = Instant::now();
    let mut accumulated_results: Vec<SearchResultType> = Vec::new();
    let use_cache = req.use_cache.unwrap_or(false);
    let start_time = req.query.start_time;
    let end_time = req.query.end_time;

    let max_query_range = get_max_query_range(&stream_names, &org_id, &user_id, stream_type).await; // hours

    if req.query.from == 0 && !req.query.track_total_hits {
        let c_resp = match cache::check_cache_v2(&trace_id, &org_id, stream_type, &req, use_cache)
            .instrument(search_span.clone())
            .await
        {
            Ok(v) => v,
            Err(e) => {
                log::error!(
                    "[HTTP2_STREAM] trace_id: {}; Failed to check cache: {}",
                    trace_id,
                    e.to_string()
                );

                // send audit response first
                #[cfg(feature = "enterprise")]
                {
                    let resp = map_error_to_http_response(&e, None).status().into();
                    if get_o2_config().common.audit_enabled {
                        // Using spawn to handle the async call
                        audit(AuditMessage {
                            user_email: user_id,
                            org_id,
                            _timestamp: chrono::Utc::now().timestamp(),
                            protocol: Protocol::Http,
                            response_meta: ResponseMeta {
                                http_method: _audit_ctx.as_ref().unwrap().method.to_string(),
                                http_path: _audit_ctx.as_ref().unwrap().path.to_string(),
                                http_query_params: _audit_ctx
                                    .as_ref()
                                    .unwrap()
                                    .query_params
                                    .to_string(),
                                http_body: _audit_ctx.as_ref().unwrap().body.to_string(),
                                http_response_code: resp,
                                error_msg: Some(e.to_string()),
                                trace_id: Some(trace_id.to_string()),
                            },
                        })
                        .await;
                    }
                }

                // send error message to client
                if let Err(e) = sender.send(Err(e)).await {
                    log::error!(
                        "[HTTP2_STREAM] Error sending error message to client: {}",
                        e
                    );
                }
                return;
            }
        };
        let local_c_resp = c_resp.clone();
        let cached_resp = local_c_resp.cached_response;
        let mut deltas = local_c_resp.deltas;
        deltas.sort();
        deltas.dedup();

        let cached_hits = cached_resp
            .iter()
            .fold(0, |acc, c| acc + c.cached_response.hits.len());

        let c_start_time = cached_resp
            .first()
            .map(|c| c.response_start_time)
            .unwrap_or_default();

        let c_end_time = cached_resp
            .last()
            .map(|c| c.response_end_time)
            .unwrap_or_default();

        log::info!(
            "[HTTP2_STREAM] trace_id: {}, found cache responses len:{}, with hits: {},
        cache_start_time: {:#?}, cache_end_time: {:#?}",
            trace_id,
            cached_resp.len(),
            cached_hits,
            c_start_time,
            c_end_time
        );

        // handle cache responses and deltas
        if !cached_resp.is_empty() && cached_hits > 0 {
            // `max_query_range` is used initialize `remaining_query_range`
            // set max_query_range to i64::MAX if it is 0, to ensure unlimited query range
            // for cache only search
            let remaining_query_range = if max_query_range == 0 {
                i64::MAX
            } else {
                max_query_range
            }; // hours

            let size = req.query.size;
            // Step 1(a): handle cache responses & query the deltas
            if let Err(e) = handle_cache_responses_and_deltas(
                &mut req,
                size,
                &trace_id,
                &org_id,
                stream_type,
                cached_resp,
                deltas,
                &mut accumulated_results,
                &user_id,
                max_query_range,
                remaining_query_range,
                &req_order_by,
                fallback_order_by_col,
                &mut start,
                sender.clone(),
                values_ctx,
            )
            .instrument(search_span.clone())
            .await
            {
                // send audit response first
                #[cfg(feature = "enterprise")]
                {
                    let resp = map_error_to_http_response(&e, None).status().into();
                    if get_o2_config().common.audit_enabled {
                        // Using spawn to handle the async call
                        audit(AuditMessage {
                            user_email: user_id,
                            org_id,
                            _timestamp: chrono::Utc::now().timestamp(),
                            protocol: Protocol::Http,
                            response_meta: ResponseMeta {
                                http_method: _audit_ctx.as_ref().unwrap().method.to_string(),
                                http_path: _audit_ctx.as_ref().unwrap().path.to_string(),
                                http_query_params: _audit_ctx
                                    .as_ref()
                                    .unwrap()
                                    .query_params
                                    .to_string(),
                                http_body: _audit_ctx.as_ref().unwrap().body.to_string(),
                                http_response_code: resp,
                                error_msg: Some(e.to_string()),
                                trace_id: Some(trace_id.to_string()),
                            },
                        })
                        .await;
                    }
                }

                if let Err(e) = sender.send(Err(e)).await {
                    log::error!(
                        "[HTTP2_STREAM] Error sending error message to client: {}",
                        e
                    );
                }
                return;
            }
        } else {
            // Step 2: Search without cache
            // no caches found process req directly
            log::info!(
                "[HTTP2_STREAM] trace_id: {} No cache found, processing search request",
                trace_id
            );

            let size = req.query.size;
            if let Err(e) = do_partitioned_search(
                &mut req,
                &trace_id,
                &org_id,
                stream_type,
                size,
                &user_id,
                &mut accumulated_results,
                max_query_range,
                &mut start,
                &req_order_by,
                sender.clone(),
                values_ctx,
                fallback_order_by_col,
            )
            .instrument(search_span.clone())
            .await
            {
                // send audit response first
                #[cfg(feature = "enterprise")]
                {
                    let resp = map_error_to_http_response(&e, None).status().into();
                    if get_o2_config().common.audit_enabled {
                        // Using spawn to handle the async call
                        audit(AuditMessage {
                            user_email: user_id,
                            org_id,
                            _timestamp: chrono::Utc::now().timestamp(),
                            protocol: Protocol::Http,
                            response_meta: ResponseMeta {
                                http_method: _audit_ctx.as_ref().unwrap().method.to_string(),
                                http_path: _audit_ctx.as_ref().unwrap().path.to_string(),
                                http_query_params: _audit_ctx
                                    .as_ref()
                                    .unwrap()
                                    .query_params
                                    .to_string(),
                                http_body: _audit_ctx.as_ref().unwrap().body.to_string(),
                                http_response_code: resp,
                                error_msg: Some(e.to_string()),
                                trace_id: Some(trace_id.to_string()),
                            },
                        })
                        .await;
                    }
                }

                if let Err(e) = sender.send(Err(e)).await {
                    log::error!(
                        "[HTTP2_STREAM] Error sending error message to client: {}",
                        e
                    );
                }
                return;
            }
        }
        // Step 3: Write to results cache
        // cache only if from is 0 and is not an aggregate_query
        if req.query.from == 0 {
            if let Err(e) =
                write_results_to_cache(c_resp, start_time, end_time, &mut accumulated_results)
                    .instrument(search_span.clone())
                    .await
                    .map_err(|e| {
                        log::error!(
                            "[HTTP2_STREAM] trace_id: {}, Error writing results to cache: {:?}",
                            trace_id,
                            e
                        );
                        e
                    })
            {
                // send audit response first
                #[cfg(feature = "enterprise")]
                {
                    let resp = map_error_to_http_response(&e, None).status().into();
                    if get_o2_config().common.audit_enabled {
                        // Using spawn to handle the async call
                        audit(AuditMessage {
                            user_email: user_id,
                            org_id,
                            _timestamp: chrono::Utc::now().timestamp(),
                            protocol: Protocol::Http,
                            response_meta: ResponseMeta {
                                http_method: _audit_ctx.as_ref().unwrap().method.to_string(),
                                http_path: _audit_ctx.as_ref().unwrap().path.to_string(),
                                http_query_params: _audit_ctx
                                    .as_ref()
                                    .unwrap()
                                    .query_params
                                    .to_string(),
                                http_body: _audit_ctx.as_ref().unwrap().body.to_string(),
                                http_response_code: resp,
                                error_msg: Some(e.to_string()),
                                trace_id: Some(trace_id.to_string()),
                            },
                        })
                        .await;
                    }
                }

                if let Err(e) = sender.send(Err(e)).await {
                    log::error!(
                        "[HTTP2_STREAM] Error sending error message to client: {}",
                        e
                    );
                }
                return;
            }
        }
    } else {
        // Step 4: Search without cache for req with from > 0
        let size = req.query.size;
        if let Err(e) = do_partitioned_search(
            &mut req,
            &trace_id,
            &org_id,
            stream_type,
            size,
            &user_id,
            &mut accumulated_results,
            max_query_range,
            &mut start,
            &req_order_by,
            sender.clone(),
            values_ctx,
            fallback_order_by_col,
        )
        .instrument(search_span.clone())
        .await
        {
            // send audit response first
            #[cfg(feature = "enterprise")]
            {
                let resp = map_error_to_http_response(&e, None).status().into();
                if get_o2_config().common.audit_enabled {
                    // Using spawn to handle the async call
                    audit(AuditMessage {
                        user_email: user_id,
                        org_id,
                        _timestamp: chrono::Utc::now().timestamp(),
                        protocol: Protocol::Http,
                        response_meta: ResponseMeta {
                            http_method: _audit_ctx.as_ref().unwrap().method.to_string(),
                            http_path: _audit_ctx.as_ref().unwrap().path.to_string(),
                            http_query_params: _audit_ctx
                                .as_ref()
                                .unwrap()
                                .query_params
                                .to_string(),
                            http_body: _audit_ctx.as_ref().unwrap().body.to_string(),
                            http_response_code: resp,
                            error_msg: Some(e.to_string()),
                            trace_id: Some(trace_id.to_string()),
                        },
                    })
                    .await;
                }
            }

            if let Err(e) = sender.send(Err(e)).await {
                log::error!(
                    "[HTTP2_STREAM] Error sending error message to client: {}",
                    e
                );
            }
            return;
        }
    }

    // Once all searches are complete, write the accumulated results to a file
    log::info!(
        "[HTTP2_STREAM] trace_id {} stream took {:?}",
        trace_id,
        start.elapsed()
    );

    #[cfg(feature = "enterprise")]
    {
        if get_o2_config().common.audit_enabled {
            // Using spawn to handle the async call
            audit(AuditMessage {
                user_email: user_id,
                org_id,
                _timestamp: chrono::Utc::now().timestamp(),
                protocol: Protocol::Http,
                response_meta: ResponseMeta {
                    http_method: _audit_ctx.as_ref().unwrap().method.to_string(),
                    http_path: _audit_ctx.as_ref().unwrap().path.to_string(),
                    http_query_params: _audit_ctx.as_ref().unwrap().query_params.to_string(),
                    http_body: _audit_ctx.as_ref().unwrap().body.to_string(),
                    http_response_code: 200,
                    error_msg: None,
                    trace_id: Some(trace_id.to_string()),
                },
            })
            .await;
        }
    }

    // Send a completion signal
    if let Err(e) = sender
        .send(Ok(config::meta::search::StreamResponses::Done))
        .await
    {
        log::error!(
            "[HTTP2_STREAM] Error sending completion message to client: {}",
            e
        );
    }
}

// Do partitioned search without cache
#[tracing::instrument(name = "service:search::http::do_partitioned_search", skip_all)]
#[allow(clippy::too_many_arguments)]
pub async fn do_partitioned_search(
    req: &mut config::meta::search::Request,
    trace_id: &str,
    org_id: &str,
    stream_type: StreamType,
    req_size: i64,
    user_id: &str,
    accumulated_results: &mut Vec<SearchResultType>,
    max_query_range: i64, // hours
    start_timer: &mut Instant,
    req_order_by: &OrderBy,
    sender: mpsc::Sender<Result<StreamResponses, infra::errors::Error>>,
    values_ctx: Option<ValuesEventContext>,
    fallback_order_by_col: Option<String>,
) -> Result<(), infra::errors::Error> {
    // limit the search by max_query_range
    let mut range_error = String::new();
    if max_query_range > 0
        && (req.query.end_time - req.query.start_time) > max_query_range * 3600 * 1_000_000
    {
        req.query.start_time = req.query.end_time - max_query_range * 3600 * 1_000_000;
        log::info!(
            "[HTTP2_STREAM] Query duration is modified due to query range restriction of {} hours, new start_time: {}",
            max_query_range,
            req.query.start_time
        );
        range_error = format!(
            "Query duration is modified due to query range restriction of {} hours",
            max_query_range
        );
    }
    // for new_start_time & new_end_time
    let modified_start_time = req.query.start_time;
    let modified_end_time = req.query.end_time;

    let partition_resp = get_partitions(trace_id, org_id, stream_type, req, user_id).await?;

    let mut partitions = partition_resp.partitions;

    if partitions.is_empty() {
        return Ok(());
    }

    // check if `streaming_aggs` is supported
    let is_streaming_aggs = partition_resp.streaming_aggs;
    if is_streaming_aggs {
        req.query.streaming_output = true;
        req.query.streaming_id = partition_resp.streaming_id.clone();
    }

    // The order by for the partitions is the same as the order by in the query
    // unless the query is a dashboard or histogram
    let mut partition_order_by = req_order_by;
    // sort partitions in desc by _timestamp for dashboards & histograms
    if req.search_type.expect("populate search_type") == SearchEventType::Dashboards
        || req.query.size == -1
    {
        partitions.sort_by(|a, b| b[0].cmp(&a[0]));
        partition_order_by = &OrderBy::Desc;
    }

    let mut curr_res_size = 0;

    log::info!(
        "[HTTP2_STREAM] Found {} partitions for trace_id: {}, partitions: {:?}",
        partitions.len(),
        trace_id,
        &partitions
    );

    for (idx, &[start_time, end_time]) in partitions.iter().enumerate() {
        let mut req = req.clone();
        req.query.start_time = start_time;
        req.query.end_time = end_time;

        if req_size != -1 && !is_streaming_aggs {
            req.query.size -= curr_res_size;
        }

        // do not use cache for partitioned search without cache
        let mut search_res = do_search(trace_id, org_id, stream_type, &req, user_id, false).await?;

        let total_hits = search_res.total as i64;

        if total_hits > req.query.size {
            log::info!(
                "[HTTP2_STREAM] trace_id: {}, Reached requested result size ({}), truncating results",
                trace_id,
                req.query.size
            );
            search_res.hits.truncate(req.query.size as usize);
            curr_res_size += req.query.size;
        } else {
            curr_res_size += total_hits;
        }

        if !search_res.hits.is_empty() {
            search_res = order_search_results(search_res, fallback_order_by_col.clone());

            // set took
            search_res.set_took(start_timer.elapsed().as_millis() as usize);
            // reset start time
            *start_timer = Instant::now();

            // check range error
            if !range_error.is_empty() {
                search_res.is_partial = true;
                search_res.function_error = if search_res.function_error.is_empty() {
                    vec![range_error.clone()]
                } else {
                    search_res.function_error.push(range_error.clone());
                    search_res.function_error
                };
                search_res.new_start_time = Some(modified_start_time);
                search_res.new_end_time = Some(modified_end_time);
            }

            // Accumulate the result
            if is_streaming_aggs {
                // Only accumulate the results of the last partition
                if idx == partitions.len() - 1 {
                    accumulated_results.push(SearchResultType::Search(search_res.clone()));
                }
            } else {
                accumulated_results.push(SearchResultType::Search(search_res.clone()));
            }

            // add top k values for values search
            if req.search_type == Some(SearchEventType::Values) && values_ctx.is_some() {
                let search_stream_span = tracing::info_span!(
                    "src::handler::http::request::search::process_stream::do_partitioned_search::get_top_k_values",
                    org_id = %org_id,
                );
                let instant = Instant::now();
                let field = values_ctx.as_ref().unwrap().field.clone();
                let top_k = values_ctx.as_ref().unwrap().top_k.unwrap_or(10);
                let no_count = values_ctx.as_ref().unwrap().no_count;
                let top_k_values = tokio::task::spawn_blocking(move || {
                    get_top_k_values(&search_res.hits, &field, top_k, no_count)
                })
                .instrument(search_stream_span.clone())
                .await
                .unwrap();
                search_res.hits = top_k_values?;
                let duration = instant.elapsed();
                log::debug!("Top k values for partition {idx} took {:?}", duration);
            }

            // Send the cached response
            let response = StreamResponses::SearchResponse {
                results: search_res.clone(),
                streaming_aggs: is_streaming_aggs,
                time_offset: TimeOffset {
                    start_time,
                    end_time,
                },
            };

            if let Err(e) = sender.send(Ok(response)).await {
                log::error!("Error sending response: {}", e);
                return Err(infra::errors::Error::Message(
                    "Error sending response".to_string(),
                ));
            }
        }

        // Send progress update
        {
            let percent = calculate_progress_percentage(
                start_time,
                end_time,
                modified_start_time,
                modified_end_time,
                partition_order_by,
            );
            if let Err(e) = sender.send(Ok(StreamResponses::Progress { percent })).await {
                log::error!("Error sending progress: {}", e);
                return Err(infra::errors::Error::Message(
                    "Error sending progress".to_string(),
                ));
            }
        }
        // Stop if reached the requested result size and it is not a streaming aggs query
        if req_size != -1 && req_size != 0 && curr_res_size >= req_size && !is_streaming_aggs {
            log::info!(
                "[HTTP2_STREAM]: Reached requested result size ({}), stopping search",
                req_size
            );
            break;
        }
    }

    // Remove the streaming_aggs cache
    if is_streaming_aggs && partition_resp.streaming_id.is_some() {
        streaming_aggs_exec::remove_cache(&partition_resp.streaming_id.unwrap())
    }
    Ok(())
}

async fn get_partitions(
    trace_id: &str,
    org_id: &str,
    stream_type: StreamType,
    req: &config::meta::search::Request,
    user_id: &str,
) -> Result<SearchPartitionResponse, infra::errors::Error> {
    let search_partition_req = SearchPartitionRequest {
        sql: req.query.sql.clone(),
        start_time: req.query.start_time,
        end_time: req.query.end_time,
        encoding: req.encoding,
        regions: req.regions.clone(),
        clusters: req.clusters.clone(),
        // vrl is not required for _search_partition
        query_fn: Default::default(),
        streaming_output: true,
    };

    let res = SearchService::search_partition(
        trace_id,
        org_id,
        Some(user_id),
        stream_type,
        &search_partition_req,
        false,
        false,
    )
    .instrument(tracing::info_span!(
        "src::handler::http::request::search::test_stream::get_partitions"
    ))
    .await?;

    Ok(res)
}

#[tracing::instrument(name = "service:search:http::do_search", skip_all)]
async fn do_search(
    trace_id: &str,
    org_id: &str,
    stream_type: StreamType,
    req: &config::meta::search::Request,
    user_id: &str,
    use_cache: bool,
) -> Result<Response, infra::errors::Error> {
    let mut req = req.clone();

    req.use_cache = Some(use_cache);
    let res = SearchService::cache::search(
        trace_id,
        org_id,
        stream_type,
        Some(user_id.to_string()),
        &req,
        "".to_string(),
    )
    .await;

    res.map(handle_partial_response)
}

fn handle_partial_response(mut res: Response) -> Response {
    if res.is_partial {
        res.function_error = if res.function_error.is_empty() {
            vec![PARTIAL_ERROR_RESPONSE_MESSAGE.to_string()]
        } else {
            res.function_error
                .push(PARTIAL_ERROR_RESPONSE_MESSAGE.to_string());
            res.function_error
        };
    }
    res
}

#[tracing::instrument(
    name = "service:search:http::handle_cache_responses_and_deltas",
    skip_all
)]
#[allow(clippy::too_many_arguments)]
pub async fn handle_cache_responses_and_deltas(
    req: &mut config::meta::search::Request,
    req_size: i64,
    trace_id: &str,
    org_id: &str,
    stream_type: StreamType,
    mut cached_resp: Vec<CachedQueryResponse>,
    mut deltas: Vec<QueryDelta>,
    accumulated_results: &mut Vec<SearchResultType>,
    user_id: &str,
    max_query_range: i64,
    remaining_query_range: i64,
    req_order_by: &OrderBy,
    fallback_order_by_col: Option<String>,
    start_timer: &mut Instant,
    sender: mpsc::Sender<Result<StreamResponses, infra::errors::Error>>,
    values_ctx: Option<ValuesEventContext>,
) -> Result<(), infra::errors::Error> {
    // Force set order_by to desc for dashboards & histogram
    // so that deltas are processed in the reverse order
    let cache_order_by = if req.search_type.expect("search_type is required")
        == SearchEventType::Dashboards
        || req.query.size == -1
    {
        &OrderBy::Desc
    } else {
        req_order_by
    };

    // sort both deltas and cache by order_by
    match cache_order_by {
        OrderBy::Desc => {
            deltas.sort_by(|a, b| b.delta_start_time.cmp(&a.delta_start_time));
            cached_resp.sort_by(|a, b| b.response_start_time.cmp(&a.response_start_time));
        }
        OrderBy::Asc => {
            deltas.sort_by(|a, b| a.delta_start_time.cmp(&b.delta_start_time));
            cached_resp.sort_by(|a, b| a.response_start_time.cmp(&b.response_start_time));
        }
    }

    // Initialize iterators for deltas and cached responses
    let mut delta_iter = deltas.iter().peekable();
    let mut cached_resp_iter = cached_resp.iter().peekable();
    let mut curr_res_size = 0; // number of records

    let mut remaining_query_range = remaining_query_range as f64; // hours
    let cache_start_time = cached_resp
        .first()
        .map(|c| c.response_start_time)
        .unwrap_or_default();
    let cache_end_time = cached_resp
        .last()
        .map(|c| c.response_end_time)
        .unwrap_or_default();
    let cache_duration = cache_end_time - cache_start_time; // microseconds
    let cached_search_duration = cache_duration + (max_query_range * 3600 * 1_000_000); // microseconds

    log::info!(
        "[HTTP2_STREAM] trace_id: {}, Handling cache response and deltas, curr_res_size: {}, cached_search_duration: {}, remaining_query_duration: {}, deltas_len: {}, cache_start_time: {}, cache_end_time: {}",
        trace_id,
        curr_res_size,
        cached_search_duration,
        remaining_query_range,
        deltas.len(),
        cache_start_time,
        cache_end_time,
    );

    // Process cached responses and deltas in sorted order
    while cached_resp_iter.peek().is_some() || delta_iter.peek().is_some() {
        if let (Some(&delta), Some(cached)) = (delta_iter.peek(), cached_resp_iter.peek()) {
            // If the delta is before the current cached response time, fetch partitions
            log::info!(
                "[HTTP2_STREAM] checking delta: {:?} with cached start_time: {:?}, end_time:{}",
                delta,
                cached.response_start_time,
                cached.response_end_time,
            );
            // Compare delta and cached response based on the order
            let process_delta_first = match cache_order_by {
                OrderBy::Asc => delta.delta_end_time <= cached.response_start_time,
                OrderBy::Desc => delta.delta_start_time >= cached.response_end_time,
            };

            if process_delta_first {
                log::info!(
                    "[HTTP2_STREAM] trace_id: {} Processing delta before cached response, order_by: {:#?}",
                    trace_id,
                    cache_order_by
                );
                process_delta(
                    req,
                    trace_id,
                    org_id,
                    stream_type,
                    delta,
                    req_size,
                    accumulated_results,
                    &mut curr_res_size,
                    user_id,
                    &mut remaining_query_range,
                    cached_search_duration,
                    start_timer,
                    cache_order_by,
                    sender.clone(),
                    values_ctx.clone(),
                )
                .await?;
                delta_iter.next(); // Move to the next delta after processing
            } else {
                // Send cached response
                send_cached_responses(
                    req,
                    trace_id,
                    req_size,
                    cached,
                    &mut curr_res_size,
                    accumulated_results,
                    fallback_order_by_col.clone(),
                    cache_order_by,
                    start_timer,
                    sender.clone(),
                )
                .await?;
                cached_resp_iter.next();
            }
        } else if let Some(&delta) = delta_iter.peek() {
            // Process remaining deltas
            log::info!(
                "[HTTP2_STREAM] trace_id: {} Processing remaining delta",
                trace_id
            );
            process_delta(
                req,
                trace_id,
                org_id,
                stream_type,
                delta,
                req_size,
                accumulated_results,
                &mut curr_res_size,
                user_id,
                &mut remaining_query_range,
                cached_search_duration,
                start_timer,
                cache_order_by,
                sender.clone(),
                values_ctx.clone(),
            )
            .await?;
            delta_iter.next(); // Move to the next delta after processing
        } else if let Some(cached) = cached_resp_iter.next() {
            // Process remaining cached responses
            send_cached_responses(
                req,
                trace_id,
                req_size,
                cached,
                &mut curr_res_size,
                accumulated_results,
                fallback_order_by_col.clone(),
                cache_order_by,
                start_timer,
                sender.clone(),
            )
            .await?;
        }

        // Stop if reached the requested result size
        if req_size != -1 && curr_res_size >= req_size {
            log::info!(
                "[HTTP2_STREAM] trace_id: {} Reached requested result size: {}, stopping search",
                trace_id,
                req_size
            );
            break;
        }
    }

    Ok(())
}

// Process a single delta (time range not covered by cache)
#[allow(clippy::too_many_arguments)]
async fn process_delta(
    req: &mut config::meta::search::Request,
    trace_id: &str,
    org_id: &str,
    stream_type: StreamType,
    delta: &QueryDelta,
    req_size: i64,
    accumulated_results: &mut Vec<SearchResultType>,
    curr_res_size: &mut i64,
    user_id: &str,
    remaining_query_range: &mut f64,
    cache_req_duration: i64,
    start_timer: &mut Instant,
    cache_order_by: &OrderBy,
    sender: mpsc::Sender<Result<StreamResponses, infra::errors::Error>>,
    values_ctx: Option<ValuesEventContext>,
) -> Result<(), infra::errors::Error> {
    log::info!(
        "[HTTP2_STREAM]: Processing delta for trace_id: {}, delta: {:?}",
        trace_id,
        delta
    );
    let mut req = req.clone();
    let original_req_start_time = req.query.start_time;
    let original_req_end_time = req.query.end_time;
    req.query.start_time = delta.delta_start_time;
    req.query.end_time = delta.delta_end_time;

    let partition_resp = get_partitions(trace_id, org_id, stream_type, &req, user_id).await?;
    let mut partitions = partition_resp.partitions;

    if partitions.is_empty() {
        return Ok(());
    }

    // check if `streaming_aggs` is supported
    let is_streaming_aggs = partition_resp.streaming_aggs;
    if is_streaming_aggs {
        req.query.streaming_output = true;
        req.query.streaming_id = partition_resp.streaming_id.clone();
    }

    log::info!(
        "[HTTP2_STREAM] Found {} partitions for trace_id: {}",
        partitions.len(),
        trace_id
    );

    // for dashboards & histograms
    if req.search_type.expect("search_type is required") == SearchEventType::Dashboards
        || req.query.size == -1
    {
        // sort partitions by timestamp in desc
        partitions.sort_by(|a, b| b[0].cmp(&a[0]));
    }

    for (idx, &[start_time, end_time]) in partitions.iter().enumerate() {
        let mut req = req.clone();
        req.query.start_time = start_time;
        req.query.end_time = end_time;

        if req_size != -1 {
            req.query.size -= *curr_res_size;
        }

        // use cache for delta search
        let mut search_res = do_search(trace_id, org_id, stream_type, &req, user_id, true).await?;

        let total_hits = search_res.total as i64;

        if total_hits > req.query.size {
            log::info!(
                "[HTTP2_STREAM] trace_id: {}, Reached requested result size ({}), truncating results",
                trace_id,
                req.query.size
            );
            search_res.hits.truncate(req.query.size as usize);
            *curr_res_size += req.query.size;
        } else {
            *curr_res_size += total_hits;
        }

        log::info!(
            "[HTTP2_STREAM]: Found {} hits, for trace_id: {}",
            search_res.hits.len(),
            trace_id
        );

        if !search_res.hits.is_empty() {
            // search_res = order_search_results(search_res, req.fallback_order_by_col.clone());
            // for every partition, compute the queried range omitting the result cache ratio
            let queried_range =
                calc_queried_range(start_time, end_time, search_res.result_cache_ratio);
            *remaining_query_range -= queried_range;

            // set took
            search_res.set_took(start_timer.elapsed().as_millis() as usize);
            // reset start timer
            *start_timer = Instant::now();

            // when searching with limit queries
            // the limit in sql takes precedence over the requested size
            // hence, the search result needs to be trimmed when the req limit is reached
            if *curr_res_size > req_size {
                let excess_hits = *curr_res_size - req_size;
                let total_hits = search_res.hits.len() as i64;
                if total_hits > excess_hits {
                    let cache_hits: usize = (total_hits - excess_hits) as usize;
                    search_res.hits.truncate(cache_hits);
                    search_res.total = cache_hits;
                }
            }

            // Accumulate the result
            if is_streaming_aggs {
                // Only accumulate the results of the last partition
                if idx == partitions.len() - 1 {
                    accumulated_results.push(SearchResultType::Search(search_res.clone()));
                }
            } else {
                accumulated_results.push(SearchResultType::Search(search_res.clone()));
            }

            // `result_cache_ratio` will be 0 for delta search
            let result_cache_ratio = search_res.result_cache_ratio;

            if req.search_type == Some(SearchEventType::Values) && values_ctx.is_some() {
                let search_stream_span = tracing::info_span!(
                    "src::handler::http::request::search::process_stream::process_delta::get_top_k_values",
                    org_id = %org_id,
                );

                log::debug!("Getting top k values for partition {idx}");
                let field = values_ctx.as_ref().unwrap().field.clone();
                let top_k = values_ctx.as_ref().unwrap().top_k.unwrap_or(10);
                let no_count = values_ctx.as_ref().unwrap().no_count;
                let top_k_values = tokio::task::spawn_blocking(move || {
                    get_top_k_values(&search_res.hits, &field, top_k, no_count)
                })
                .instrument(search_stream_span.clone())
                .await
                .unwrap();
                search_res.hits = top_k_values?;
            }

            let response = StreamResponses::SearchResponse {
                results: search_res.clone(),
                streaming_aggs: is_streaming_aggs,
                time_offset: TimeOffset {
                    start_time,
                    end_time,
                },
            };
            log::info!(
                "[HTTP2_STREAM]: Processing deltas for trace_id: {}, hits: {:?}",
                trace_id,
                search_res.hits
            );
            log::debug!(
                "[HTTP2_STREAM]: Sending search response for trace_id: {}, delta: {:?}, hits len: {}, result_cache_ratio: {}",
                trace_id,
                delta,
                search_res.hits.len(),
                result_cache_ratio,
            );
            if let Err(e) = sender.send(Ok(response)).await {
                log::error!("Error sending search response: {}", e);
                return Err(infra::errors::Error::Message(
                    "Failed to send search response".to_string(),
                ));
            }
        }

        // Stop if `remaining_query_range` is less than 0
        if *remaining_query_range <= 0.00 {
            log::info!(
                "[HTTP2_STREAM]: trace_id: {} Remaining query range is less than 0, stopping search",
                trace_id
            );
            let (new_start_time, new_end_time) = (
                original_req_end_time - cache_req_duration,
                original_req_end_time,
            );
            // pass original start_time and end_time partition end time
            let _ = send_partial_search_resp(
                trace_id,
                "reached max query range limit",
                new_start_time,
                new_end_time,
                search_res.order_by,
                is_streaming_aggs,
                sender,
            )
            .await;
            break;
        }

        // Send progress update
        {
            let percent = calculate_progress_percentage(
                start_time,
                end_time,
                original_req_start_time,
                original_req_end_time,
                cache_order_by,
            );
            if let Err(e) = sender.send(Ok(StreamResponses::Progress { percent })).await {
                log::error!("Error sending progress update: {}", e);
                return Err(infra::errors::Error::Message(
                    "Failed to send progress update".to_string(),
                ));
            }
        }

        // Stop if reached the request result size
        if req_size != -1 && *curr_res_size >= req_size {
            log::info!(
                "[HTTP2_STREAM]: Reached requested result size ({}), stopping search",
                req_size
            );
            break;
        }
    }

    // Remove the streaming_aggs cache
    if is_streaming_aggs && partition_resp.streaming_id.is_some() {
        streaming_aggs_exec::remove_cache(&partition_resp.streaming_id.unwrap())
    }

    Ok(())
}

async fn send_partial_search_resp(
    trace_id: &str,
    error: &str,
    new_start_time: i64,
    new_end_time: i64,
    order_by: Option<OrderBy>,
    is_streaming_aggs: bool,
    sender: mpsc::Sender<Result<StreamResponses, infra::errors::Error>>,
) -> Result<(), infra::errors::Error> {
    let error = if error.is_empty() {
        PARTIAL_ERROR_RESPONSE_MESSAGE.to_string()
    } else {
        format!("{} \n {}", PARTIAL_ERROR_RESPONSE_MESSAGE, error)
    };
    let s_resp = Response {
        is_partial: true,
        function_error: vec![error],
        new_start_time: Some(new_start_time),
        new_end_time: Some(new_end_time),
        order_by,
        trace_id: trace_id.to_string(),
        ..Default::default()
    };

    let response = StreamResponses::SearchResponse {
        results: s_resp,
        streaming_aggs: is_streaming_aggs,
        time_offset: TimeOffset {
            start_time: new_start_time,
            end_time: new_end_time,
        },
    };
    log::info!(
        "[HTTP2_STREAM]: trace_id: {} Sending partial search response",
        trace_id
    );

    if let Err(e) = sender.send(Ok(response)).await {
        log::error!("Error sending partial search response: {}", e);
        return Err(infra::errors::Error::Message(
            "Error sending partial search response".to_string(),
        ));
    }

    Ok(())
}

#[allow(clippy::too_many_arguments)]
async fn send_cached_responses(
    req: &mut config::meta::search::Request,
    trace_id: &str,
    req_size: i64,
    cached: &CachedQueryResponse,
    curr_res_size: &mut i64,
    accumulated_results: &mut Vec<SearchResultType>,
    fallback_order_by_col: Option<String>,
    cache_order_by: &OrderBy,
    start_timer: &mut Instant,
    sender: mpsc::Sender<Result<StreamResponses, infra::errors::Error>>,
) -> Result<(), infra::errors::Error> {
    log::info!(
        "[HTTP2_STREAM]: Processing cached response for trace_id: {}",
        trace_id
    );

    let mut cached = cached.clone();

    // add cache hits to `curr_res_size`
    *curr_res_size += cached.cached_response.hits.len() as i64;

    // truncate hits if `curr_res_size` is greater than `req_size`
    if req_size != -1 && *curr_res_size > req_size {
        let excess_hits = *curr_res_size - req_size;
        let total_hits = cached.cached_response.hits.len() as i64;
        if total_hits > excess_hits {
            let cache_hits: usize = (total_hits - excess_hits) as usize;
            cached.cached_response.hits.truncate(cache_hits);
            cached.cached_response.total = cache_hits;
        }
    }

    cached.cached_response = order_search_results(cached.cached_response, fallback_order_by_col);

    accumulated_results.push(SearchResultType::Cached(cached.cached_response.clone()));

    // `result_cache_ratio` for cached response is 100
    cached.cached_response.result_cache_ratio = 100;
    // `scan_size` is 0, as it is not used for cached responses
    cached.cached_response.scan_size = 0;

    // set took
    cached
        .cached_response
        .set_took(start_timer.elapsed().as_millis() as usize);
    // reset start timer
    *start_timer = Instant::now();

    log::info!(
        "[HTTP2_STREAM]: Sending cached search response for trace_id: {}, hits: {}, result_cache_ratio: {}",
        trace_id,
        cached.cached_response.hits.len(),
        cached.cached_response.result_cache_ratio,
    );
    let response = StreamResponses::SearchResponse {
        results: cached.cached_response,
        streaming_aggs: false,
        time_offset: TimeOffset {
            start_time: cached.response_start_time,
            end_time: cached.response_end_time,
        },
    };
    if let Err(e) = sender.send(Ok(response)).await {
        log::error!("Error sending cached search response: {}", e);
        return Err(infra::errors::Error::Message(
            "Error sending cached search response".to_string(),
        ));
    }

    {
        let percent = calculate_progress_percentage(
            cached.response_start_time,
            cached.response_end_time,
            req.query.start_time,
            req.query.end_time,
            cache_order_by,
        );
        if let Err(e) = sender.send(Ok(StreamResponses::Progress { percent })).await {
            log::error!("Error sending progress update: {}", e);
            return Err(infra::errors::Error::Message(
                "Error sending progress update".to_string(),
            ));
        }
    }

    Ok(())
}

/// This function will compute top k values for values request
#[tracing::instrument(name = "service:search:http::get_top_k_values", skip_all)]
pub fn get_top_k_values(
    hits: &Vec<Value>,
    field: &str,
    top_k: i64,
    no_count: bool,
) -> Result<Vec<Value>, infra::errors::Error> {
    let mut top_k_values: Vec<Value> = Vec::new();

    if field.is_empty() {
        log::error!("Field is empty for values search");
        return Err(infra::errors::Error::Message("field is empty".to_string()));
    }

    let k_limit = top_k;

    let mut search_result_hits = Vec::new();
    for hit in hits {
        let key: String = hit
            .get("zo_sql_key")
            .map(get_string_value)
            .unwrap_or_default();
        let num = hit
            .get("zo_sql_num")
            .and_then(|v| v.as_i64())
            .unwrap_or_default();
        search_result_hits.push((key, num));
    }

    if no_count {
        // For alphabetical sorting, collect all entries first
        let mut all_entries: Vec<_> = search_result_hits;
        all_entries.sort_by(|a, b| a.0.cmp(&b.0));
        all_entries.truncate(k_limit as usize);

        let top_hits = all_entries
            .into_iter()
            .map(|(k, v)| {
                let mut item = Map::new();
                item.insert("zo_sql_key".to_string(), Value::String(k));
                item.insert("zo_sql_num".to_string(), Value::Number(v.into()));
                Value::Object(item)
            })
            .collect::<Vec<_>>();

        let mut field_value: Map<String, Value> = Map::new();
        field_value.insert("field".to_string(), Value::String(field.to_string()));
        field_value.insert("values".to_string(), Value::Array(top_hits));
        top_k_values.push(Value::Object(field_value));
    } else {
        // For value-based sorting, use a min heap to get top k elements
        let mut min_heap: BinaryHeap<Reverse<(i64, String)>> =
            BinaryHeap::with_capacity(k_limit as usize);
        for (k, v) in search_result_hits {
            if min_heap.len() < k_limit as usize {
                // If heap not full, just add
                min_heap.push(Reverse((v, k)));
            } else if !min_heap.is_empty() && v > min_heap.peek().unwrap().0.0 {
                // If current value is larger than smallest in heap, replace it
                min_heap.pop();
                min_heap.push(Reverse((v, k)));
            }
        }

        // Convert heap to vector and sort in descending order
        let mut top_elements: Vec<_> = min_heap.into_iter().map(|Reverse((v, k))| (k, v)).collect();
        top_elements.sort_by(|a, b| b.1.cmp(&a.1));

        let top_hits = top_elements
            .into_iter()
            .map(|(k, v)| {
                let mut item = Map::new();
                item.insert("zo_sql_key".to_string(), Value::String(k));
                item.insert("zo_sql_num".to_string(), Value::Number(v.into()));
                Value::Object(item)
            })
            .collect::<Vec<_>>();

        let mut field_value: Map<String, Value> = Map::new();
        field_value.insert("field".to_string(), Value::String(field.to_string()));
        field_value.insert("values".to_string(), Value::Array(top_hits));
        top_k_values.push(Value::Object(field_value));
    }

    Ok(top_k_values)
}<|MERGE_RESOLUTION|>--- conflicted
+++ resolved
@@ -67,12 +67,8 @@
 //     pub req_order_by: OrderBy,
 //     pub search_span: tracing::Span,
 //     pub sender: mpsc::Sender<Result<config::meta::search::StreamResponses,
-<<<<<<< HEAD
-// infra::errors::Error>>,     pub values_ctx: Option<ValuesEventContext>,
-=======
 // infra::errors::Error>>,
 //     pub values_ctx: Option<ValuesEventContext>,
->>>>>>> b105a9ef
 //     pub fallback_order_by_col: Option<String>,
 //     pub _audit_ctx: Option<AuditContext>,
 // }
