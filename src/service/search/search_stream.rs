// Copyright 2025 OpenObserve Inc.
//
// This program is free software: you can redistribute it and/or modify
// it under the terms of the GNU Affero General Public License as published by
// the Free Software Foundation, either version 3 of the License, or
// (at your option) any later version.
//
// This program is distributed in the hope that it will be useful
// but WITHOUT ANY WARRANTY; without even the implied warranty of
// MERCHANTABILITY or FITNESS FOR A PARTICULAR PURPOSE.  See the
// GNU Affero General Public License for more details.
//
// You should have received a copy of the GNU Affero General Public License
// along with this program.  If not, see <http://www.gnu.org/licenses/>.

use std::time::Instant;

use config::{
    meta::{
        search::{
            PARTIAL_ERROR_RESPONSE_MESSAGE, Response, SearchEventType, SearchPartitionRequest,
            SearchPartitionResponse, StreamResponses, TimeOffset, ValuesEventContext,
        },
        self_reporting::usage::{RequestStats, UsageType},
        sql::OrderBy,
        stream::StreamType,
        websocket::SearchResultType,
    },
    utils::json::{Value, get_string_value},
};
use log;
#[cfg(feature = "enterprise")]
use o2_enterprise::enterprise::common::{
    auditor::{AuditMessage, Protocol, ResponseMeta},
    infra::config::get_config as get_o2_config,
};
#[cfg(feature = "enterprise")]
use o2_enterprise::enterprise::search::datafusion::distributed_plan::streaming_aggs_exec;
use serde_json::Map;
use tokio::sync::mpsc;
use tracing::Instrument;

#[cfg(feature = "enterprise")]
use crate::common::meta::search::MultiCachedQueryResponse;
use crate::{
    common::{
        meta::search::{CachedQueryResponse, QueryDelta},
        utils::{stream::get_max_query_range, websocket::calc_queried_range},
    },
    service::{
        search::{self as SearchService, cache},
        self_reporting::report_request_usage_stats,
        websocket_events::{
            search::write_results_to_cache, sort::order_search_results,
            utils::calculate_progress_percentage,
        },
    },
};
#[cfg(feature = "enterprise")]
use crate::{
    handler::http::request::search::error_utils::map_error_to_http_response,
    service::self_reporting::audit,
};

// #[derive(Debug, Clone)]
// pub struct SearchStreamerBuilder {
//     pub org_id: String,
//     pub user_id: String,
//     pub trace_id: String,
//     pub req: config::meta::search::Request,
//     pub stream_type: StreamType,
//     pub stream_names: Vec<String>,
//     pub req_order_by: OrderBy,
//     pub search_span: tracing::Span,
//     pub sender: mpsc::Sender<Result<config::meta::search::StreamResponses,
// infra::errors::Error>>,
//     pub values_ctx: Option<ValuesEventContext>,
//     pub fallback_order_by_col: Option<String>,
//     pub _audit_ctx: Option<AuditContext>,
// }

#[derive(Debug, Clone)]
#[allow(dead_code)]
pub struct AuditContext {
    pub method: String,
    pub path: String,
    pub query_params: String,
    pub body: String,
}

// New function to encapsulate search task logic
#[allow(clippy::too_many_arguments)]
pub async fn process_search_stream_request(
    org_id: String,
    user_id: String,
    trace_id: String,
    mut req: config::meta::search::Request,
    stream_type: StreamType,
    stream_names: Vec<String>,
    req_order_by: OrderBy,
    search_span: tracing::Span,
    sender: mpsc::Sender<Result<config::meta::search::StreamResponses, infra::errors::Error>>,
    values_ctx: Option<ValuesEventContext>,
    fallback_order_by_col: Option<String>,
    _audit_ctx: Option<AuditContext>,
) {
    log::info!(
        "[HTTP2_STREAM trace_id {}] Received test HTTP/2 stream request for org_id: {}",
        trace_id,
        org_id
    );

    // Send a progress: 0 event as an indiciator of search initiation
    if let Err(e) = sender
        .send(Ok(StreamResponses::Progress { percent: 0 }))
        .await
    {
        log::error!("[HTTP2_STREAM] Error sending progress event: {}", e);
    }

    if let Ok(sql) = config::utils::query_select_utils::replace_o2_custom_patterns(&req.query.sql) {
        req.query.sql = sql;
    };

    let started_at = chrono::Utc::now().timestamp_micros();
    let mut start = Instant::now();
    let mut accumulated_results: Vec<SearchResultType> = Vec::new();
    let use_cache = req.use_cache;
    let start_time = req.query.start_time;
    let end_time = req.query.end_time;
    let all_streams = stream_names.join(",");

    // HACK to avoid writing to results of vrl to cache for values search

    let mut query_fn =
        req.query
            .query_fn
            .as_ref()
            .map(|v| match config::utils::base64::decode_url(v) {
                Ok(v) => v,
                Err(_) => v.to_string(),
            });
    let backup_query_fn = query_fn.clone();
    let is_result_array_skip_vrl = query_fn
        .as_ref()
        .map(|v| crate::service::search::cache::is_result_array_skip_vrl(v))
        .unwrap_or(false);
    if is_result_array_skip_vrl {
        query_fn = None;
    }

    req.query.query_fn = query_fn.clone();

    let max_query_range = get_max_query_range(&stream_names, &org_id, &user_id, stream_type).await; // hours

    // HACK: always search from the first partition, this is becuase to support pagination in http2
    // streaming we need context of no of hits per partition, which currently is not available.
    // Hence we start from the first partition everytime and skip the hits. The following is a
    // global variable to keep track of how many hits to skip across all partitions.
    // This is a temporary hack and will be removed once we have the context of no of hits per
    // partition.
    let mut hits_to_skip = req.query.from;

    if req.query.from == 0 && !req.query.track_total_hits && req.query.streaming_id.is_none() {
        // check cache for the first page
        let c_resp = match cache::check_cache_v2(&trace_id, &org_id, stream_type, &req, use_cache)
            .instrument(search_span.clone())
            .await
        {
            Ok(v) => v,
            Err(e) => {
                log::error!(
                    "[HTTP2_STREAM trace_id {}] Failed to check cache: {}",
                    trace_id,
                    e.to_string()
                );

                // send audit response first
                #[cfg(feature = "enterprise")]
                {
                    let resp = map_error_to_http_response(&e, None).status().into();
                    if get_o2_config().common.audit_enabled {
                        // Using spawn to handle the async call
                        audit(AuditMessage {
                            user_email: user_id,
                            org_id,
                            _timestamp: chrono::Utc::now().timestamp(),
                            protocol: Protocol::Http,
                            response_meta: ResponseMeta {
                                http_method: _audit_ctx.as_ref().unwrap().method.to_string(),
                                http_path: _audit_ctx.as_ref().unwrap().path.to_string(),
                                http_query_params: _audit_ctx
                                    .as_ref()
                                    .unwrap()
                                    .query_params
                                    .to_string(),
                                http_body: _audit_ctx.as_ref().unwrap().body.to_string(),
                                http_response_code: resp,
                                error_msg: Some(e.to_string()),
                                trace_id: Some(trace_id.to_string()),
                            },
                        })
                        .await;
                    }
                }

                // send error message to client
                if sender.send(Err(e)).await.is_err() {
                    log::warn!(
                        "[HTTP2_STREAM trace_id {trace_id}] Sender is closed, stopping process_search_stream_request",
                    );
                }
                return;
            }
        };
        let local_c_resp = c_resp.clone();
        let cached_resp = local_c_resp.cached_response;
        let mut deltas = local_c_resp.deltas;
        deltas.sort();
        deltas.dedup();

        let cached_hits = cached_resp
            .iter()
            .fold(0, |acc, c| acc + c.cached_response.hits.len());

        let c_start_time = cached_resp
            .first()
            .map(|c| c.response_start_time)
            .unwrap_or_default();

        let c_end_time = cached_resp
            .last()
            .map(|c| c.response_end_time)
            .unwrap_or_default();

        log::info!(
            "[HTTP2_STREAM trace_id {}] found cache responses len:{}, with hits: {},
        cache_start_time: {:#?}, cache_end_time: {:#?}",
            trace_id,
            cached_resp.len(),
            cached_hits,
            c_start_time,
            c_end_time
        );

        // handle cache responses and deltas
        if !cached_resp.is_empty() && cached_hits > 0 {
            // `max_query_range` is used initialize `remaining_query_range`
            // set max_query_range to i64::MAX if it is 0, to ensure unlimited query range
            // for cache only search
            let remaining_query_range = if max_query_range == 0 {
                i64::MAX
            } else {
                max_query_range
            }; // hours

            let size = req.query.size;
            // Step 1(a): handle cache responses & query the deltas
            if let Err(e) = handle_cache_responses_and_deltas(
                &mut req,
                size,
                &trace_id,
                &org_id,
                stream_type,
                cached_resp,
                deltas,
                &mut accumulated_results,
                &user_id,
                max_query_range,
                remaining_query_range,
                &req_order_by,
                fallback_order_by_col,
                &mut start,
                sender.clone(),
                values_ctx,
                &all_streams,
                started_at,
                is_result_array_skip_vrl,
                backup_query_fn,
            )
            .instrument(search_span.clone())
            .await
            {
                // send audit response first
                #[cfg(feature = "enterprise")]
                {
                    let resp = map_error_to_http_response(&e, None).status().into();
                    if get_o2_config().common.audit_enabled {
                        // Using spawn to handle the async call
                        audit(AuditMessage {
                            user_email: user_id,
                            org_id,
                            _timestamp: chrono::Utc::now().timestamp(),
                            protocol: Protocol::Http,
                            response_meta: ResponseMeta {
                                http_method: _audit_ctx.as_ref().unwrap().method.to_string(),
                                http_path: _audit_ctx.as_ref().unwrap().path.to_string(),
                                http_query_params: _audit_ctx
                                    .as_ref()
                                    .unwrap()
                                    .query_params
                                    .to_string(),
                                http_body: _audit_ctx.as_ref().unwrap().body.to_string(),
                                http_response_code: resp,
                                error_msg: Some(e.to_string()),
                                trace_id: Some(trace_id.to_string()),
                            },
                        })
                        .await;
                    }
                }

                // write the partial results to cache if search is cancelled
                #[cfg(feature = "enterprise")]
                write_partial_results_to_cache(
                    &e,
                    &trace_id,
                    c_resp,
                    start_time,
                    end_time,
                    &mut accumulated_results,
                )
                .await;

                if sender.send(Err(e)).await.is_err() {
                    log::warn!(
                        "[HTTP2_STREAM trace_id {trace_id}] Sender is closed, stopping process_search_stream_request",
                    );
                }
                return;
            }
        } else {
            // Step 2: Search without cache
            // no caches found process req directly
            log::debug!(
                "[HTTP2_STREAM trace_id {trace_id}] No cache found, processing search request",
            );

            let size = req.query.size;
            if let Err(e) = do_partitioned_search(
                &mut req,
                &trace_id,
                &org_id,
                stream_type,
                size,
                &user_id,
                &mut accumulated_results,
                max_query_range,
                &mut start,
                &req_order_by,
                sender.clone(),
                values_ctx,
                fallback_order_by_col,
                &mut hits_to_skip,
                is_result_array_skip_vrl,
                backup_query_fn,
                &all_streams,
            )
            .instrument(search_span.clone())
            .await
            {
                // send audit response first
                #[cfg(feature = "enterprise")]
                {
                    let resp = map_error_to_http_response(&e, None).status().into();
                    if get_o2_config().common.audit_enabled {
                        // Using spawn to handle the async call
                        audit(AuditMessage {
                            user_email: user_id,
                            org_id,
                            _timestamp: chrono::Utc::now().timestamp(),
                            protocol: Protocol::Http,
                            response_meta: ResponseMeta {
                                http_method: _audit_ctx.as_ref().unwrap().method.to_string(),
                                http_path: _audit_ctx.as_ref().unwrap().path.to_string(),
                                http_query_params: _audit_ctx
                                    .as_ref()
                                    .unwrap()
                                    .query_params
                                    .to_string(),
                                http_body: _audit_ctx.as_ref().unwrap().body.to_string(),
                                http_response_code: resp,
                                error_msg: Some(e.to_string()),
                                trace_id: Some(trace_id.to_string()),
                            },
                        })
                        .await;
                    }
                }

                // write the partial results to cache if search is cancelled
                #[cfg(feature = "enterprise")]
                write_partial_results_to_cache(
                    &e,
                    &trace_id,
                    c_resp,
                    start_time,
                    end_time,
                    &mut accumulated_results,
                )
                .await;

                if sender.send(Err(e)).await.is_err() {
                    log::warn!(
                        "[HTTP2_STREAM trace_id {trace_id}] Sender is closed, stopping process_search_stream_request",
                    );
                }
                return;
            }
        }
        // Step 3: Write to results cache
        // cache only if from is 0 and is not an aggregate_query
        if req.query.from == 0 {
            if let Err(e) =
                write_results_to_cache(c_resp, start_time, end_time, &mut accumulated_results)
                    .instrument(search_span.clone())
                    .await
                    .map_err(|e| {
                        log::error!(
                            "[HTTP2_STREAM trace_id {}] Error writing results to cache: {:?}",
                            trace_id,
                            e
                        );
                        e
                    })
            {
                // send audit response first
                #[cfg(feature = "enterprise")]
                {
                    let resp = map_error_to_http_response(&e, None).status().into();
                    if get_o2_config().common.audit_enabled {
                        // Using spawn to handle the async call
                        audit(AuditMessage {
                            user_email: user_id,
                            org_id,
                            _timestamp: chrono::Utc::now().timestamp(),
                            protocol: Protocol::Http,
                            response_meta: ResponseMeta {
                                http_method: _audit_ctx.as_ref().unwrap().method.to_string(),
                                http_path: _audit_ctx.as_ref().unwrap().path.to_string(),
                                http_query_params: _audit_ctx
                                    .as_ref()
                                    .unwrap()
                                    .query_params
                                    .to_string(),
                                http_body: _audit_ctx.as_ref().unwrap().body.to_string(),
                                http_response_code: resp,
                                error_msg: Some(e.to_string()),
                                trace_id: Some(trace_id.to_string()),
                            },
                        })
                        .await;
                    }
                }

                if sender.send(Err(e)).await.is_err() {
                    log::warn!(
                        "[HTTP2_STREAM trace_id {trace_id}] Sender is closed, stopping process_search_stream_request",
                    );
                }
                return;
            }
        }
    } else {
        // Step 4: Search without cache for req with from > 0
        let size = req.query.size;
        if let Err(e) = do_partitioned_search(
            &mut req,
            &trace_id,
            &org_id,
            stream_type,
            size,
            &user_id,
            &mut accumulated_results,
            max_query_range,
            &mut start,
            &req_order_by,
            sender.clone(),
            values_ctx,
            fallback_order_by_col,
            &mut hits_to_skip,
            is_result_array_skip_vrl,
            backup_query_fn,
            &all_streams,
        )
        .instrument(search_span.clone())
        .await
        {
            // send audit response first
            #[cfg(feature = "enterprise")]
            {
                let resp = map_error_to_http_response(&e, None).status().into();
                if get_o2_config().common.audit_enabled {
                    // Using spawn to handle the async call
                    audit(AuditMessage {
                        user_email: user_id,
                        org_id,
                        _timestamp: chrono::Utc::now().timestamp(),
                        protocol: Protocol::Http,
                        response_meta: ResponseMeta {
                            http_method: _audit_ctx.as_ref().unwrap().method.to_string(),
                            http_path: _audit_ctx.as_ref().unwrap().path.to_string(),
                            http_query_params: _audit_ctx
                                .as_ref()
                                .unwrap()
                                .query_params
                                .to_string(),
                            http_body: _audit_ctx.as_ref().unwrap().body.to_string(),
                            http_response_code: resp,
                            error_msg: Some(e.to_string()),
                            trace_id: Some(trace_id.to_string()),
                        },
                    })
                    .await;
                }
            }

            if sender.send(Err(e)).await.is_err() {
                log::warn!(
                    "[HTTP2_STREAM trace_id {trace_id}] Sender is closed, stopping process_search_stream_request",
                );
            }
            return;
        }
    }

    // Once all searches are complete, write the accumulated results to a file
    log::info!(
        "[HTTP2_STREAM trace_id {}] stream took {:?}",
        trace_id,
        start.elapsed()
    );

    #[cfg(feature = "enterprise")]
    {
        if get_o2_config().common.audit_enabled {
            // Using spawn to handle the async call
            audit(AuditMessage {
                user_email: user_id,
                org_id,
                _timestamp: chrono::Utc::now().timestamp(),
                protocol: Protocol::Http,
                response_meta: ResponseMeta {
                    http_method: _audit_ctx.as_ref().unwrap().method.to_string(),
                    http_path: _audit_ctx.as_ref().unwrap().path.to_string(),
                    http_query_params: _audit_ctx.as_ref().unwrap().query_params.to_string(),
                    http_body: _audit_ctx.as_ref().unwrap().body.to_string(),
                    http_response_code: 200,
                    error_msg: None,
                    trace_id: Some(trace_id.to_string()),
                },
            })
            .await;
        }
    }

    // Send a completion signal
    if sender
        .send(Ok(config::meta::search::StreamResponses::Done))
        .await
        .is_err()
    {
        log::warn!(
            "[HTTP2_STREAM trace_id {}] Sender is closed, stopping process_search_stream_request",
            trace_id
        );
    }
}

// Do partitioned search without cache
#[tracing::instrument(name = "service:search::http::do_partitioned_search", skip_all)]
#[allow(clippy::too_many_arguments)]
pub async fn do_partitioned_search(
    req: &mut config::meta::search::Request,
    trace_id: &str,
    org_id: &str,
    stream_type: StreamType,
    req_size: i64,
    user_id: &str,
    accumulated_results: &mut Vec<SearchResultType>,
    max_query_range: i64, // hours
    start_timer: &mut Instant,
    req_order_by: &OrderBy,
    sender: mpsc::Sender<Result<StreamResponses, infra::errors::Error>>,
    values_ctx: Option<ValuesEventContext>,
    fallback_order_by_col: Option<String>,
    hits_to_skip: &mut i64,
    is_result_array_skip_vrl: bool,
    backup_query_fn: Option<String>,
    stream_name: &str,
) -> Result<(), infra::errors::Error> {
    // limit the search by max_query_range
    let mut range_error = String::new();
    if max_query_range > 0
        && (req.query.end_time - req.query.start_time) > max_query_range * 3600 * 1_000_000
    {
        req.query.start_time = req.query.end_time - max_query_range * 3600 * 1_000_000;
        log::info!(
            "[HTTP2_STREAM] Query duration is modified due to query range restriction of {} hours, new start_time: {}",
            max_query_range,
            req.query.start_time
        );
        range_error = format!(
            "Query duration is modified due to query range restriction of {} hours",
            max_query_range
        );
    }
    // for new_start_time & new_end_time
    let modified_start_time = req.query.start_time;
    let modified_end_time = req.query.end_time;

    let partition_resp = get_partitions(trace_id, org_id, stream_type, req, user_id).await?;

    let mut partitions = partition_resp.partitions;

    if partitions.is_empty() {
        return Ok(());
    }

    // check if `streaming_aggs` is supported
    let is_streaming_aggs = partition_resp.streaming_aggs;
    let mut use_cache = false;
    if is_streaming_aggs {
        req.query.streaming_output = true;
        req.query.streaming_id = partition_resp.streaming_id.clone();
        use_cache = req.use_cache;
        log::info!(
            "[HTTP2_STREAM] [trace_id {}] [streaming_id {}] is_streaming_aggs: {}, use_cache: {}",
            trace_id,
            partition_resp.streaming_id.clone().unwrap(),
            is_streaming_aggs,
            use_cache
        );
    }

    // The order by for the partitions is the same as the order by in the query
    // unless the query is a dashboard or histogram
    let mut partition_order_by = req_order_by;
    // sort partitions in desc by _timestamp for dashboards & histograms
    // expect if search_type is UI
    let search_type = req.search_type.expect("populate search_type");
    if search_type == SearchEventType::Dashboards
        || (req.query.size == -1 && search_type != SearchEventType::UI)
    {
        partitions.sort_by(|a, b| b[0].cmp(&a[0]));
        partition_order_by = &OrderBy::Desc;
    }

    let mut curr_res_size = 0;

    log::info!(
        "[HTTP2_STREAM] Found {} partitions for trace_id: {}, partitions: {:?}",
        partitions.len(),
        trace_id,
        &partitions
    );

    let partition_num = partitions.len();
    for (idx, &[start_time, end_time]) in partitions.iter().enumerate() {
        let mut req = req.clone();
        req.query.start_time = start_time;
        req.query.end_time = end_time;

        if req_size != -1 && !is_streaming_aggs {
            req.query.size -= curr_res_size;
        }

        // here we increase the size of the query to fetch requested hits in addition to the
        // hits_to_skip we set the from to 0 to fetch the hits from the the beginning of the
        // partition
        req.query.size += *hits_to_skip;
        req.query.from = 0;

        let trace_id = if partition_num == 1 {
            trace_id.to_string()
        } else {
            format!("{}-{}", trace_id, idx)
        };
        let mut search_res =
            do_search(&trace_id, org_id, stream_type, &req, user_id, use_cache).await?;

        let mut total_hits = search_res.total as i64;

        let skip_hits = std::cmp::min(*hits_to_skip, total_hits);
        if skip_hits > 0 {
            search_res.hits = search_res.hits[skip_hits as usize..].to_vec();
            search_res.total = search_res.hits.len();
            search_res.size = search_res.total as i64;
            total_hits = search_res.total as i64;
            *hits_to_skip -= skip_hits;
            log::info!(
                "[HTTP2_STREAM trace_id {}] Skipped {} hits, remaining hits to skip: {}, total hits for partition {}: {}",
                trace_id,
                skip_hits,
                *hits_to_skip,
                idx,
                total_hits
            );
        }

        curr_res_size += total_hits;
        if req_size > 0 && curr_res_size >= req_size {
            log::info!(
                "[HTTP2_STREAM trace_id {}] Reached requested result size ({}), truncating results",
                trace_id,
                req_size
            );
            search_res.hits.truncate(req_size as usize);
<<<<<<< HEAD
=======
            curr_res_size += req_size;
            search_res.total = search_res.hits.len();
        } else {
            curr_res_size += total_hits;
>>>>>>> 7c72f804
        }

        search_res = order_search_results(search_res, fallback_order_by_col.clone());

        // set took
        search_res.set_took(start_timer.elapsed().as_millis() as usize);
        // reset start time
        *start_timer = Instant::now();

        // check range error
        if !range_error.is_empty() {
            search_res.is_partial = true;
            search_res.function_error = if search_res.function_error.is_empty() {
                vec![range_error.clone()]
            } else {
                search_res.function_error.push(range_error.clone());
                search_res.function_error
            };
            search_res.new_start_time = Some(modified_start_time);
            search_res.new_end_time = Some(modified_end_time);
        }

        // Accumulate the result
        if is_streaming_aggs {
            // Only accumulate the results of the last partition
            if idx == partitions.len() - 1 {
                accumulated_results.push(SearchResultType::Search(search_res.clone()));
            }
        } else {
            accumulated_results.push(SearchResultType::Search(search_res.clone()));
        }

        // add top k values for values search
        if req.search_type == Some(SearchEventType::Values) && values_ctx.is_some() {
            let search_stream_span = tracing::info_span!(
                "src::handler::http::request::search::process_stream::do_partitioned_search::get_top_k_values",
                org_id = %org_id,
            );
            let instant = Instant::now();
            let field = values_ctx.as_ref().unwrap().field.clone();
            let top_k = values_ctx.as_ref().unwrap().top_k.unwrap_or(10);
            let no_count = values_ctx.as_ref().unwrap().no_count;
            let (top_k_values, hit_count) = tokio::task::spawn_blocking(move || {
                get_top_k_values(&search_res.hits, &field, top_k, no_count)
            })
            .instrument(search_stream_span.clone())
            .await
            .unwrap()?;
            search_res.total = hit_count as usize;
            search_res.hits = top_k_values;
            let duration = instant.elapsed();
            log::debug!("Top k values for partition {idx} took {:?}", duration);
        }

<<<<<<< HEAD
            if is_result_array_skip_vrl {
                search_res.hits = crate::service::search::cache::apply_vrl_to_response(
                    backup_query_fn.clone(),
                    &mut search_res,
                    org_id,
                    stream_name,
                    &trace_id,
                );
            }

            // Send the cached response
            let response = StreamResponses::SearchResponse {
                results: search_res.clone(),
                streaming_aggs: is_streaming_aggs,
                streaming_id: partition_resp.streaming_id.clone(),
                time_offset: TimeOffset {
                    start_time,
                    end_time,
                },
            };

            if sender.send(Ok(response)).await.is_err() {
                log::warn!(
                    "[HTTP2_STREAM trace_id {trace_id}] Sender is closed, stopping do_partitioned_search",
                );
                return Ok(());
            }
=======
        // Send the cached response
        let response = StreamResponses::SearchResponse {
            results: search_res.clone(),
            streaming_aggs: is_streaming_aggs,
            time_offset: TimeOffset {
                start_time,
                end_time,
            },
        };

        if let Err(e) = sender.send(Ok(response)).await {
            log::error!("Error sending response: {}", e);
            return Err(infra::errors::Error::Message(
                "Error sending response".to_string(),
            ));
>>>>>>> 7c72f804
        }

        // Send progress update
        {
            let percent = calculate_progress_percentage(
                start_time,
                end_time,
                modified_start_time,
                modified_end_time,
                partition_order_by,
            );
            if sender
                .send(Ok(StreamResponses::Progress { percent }))
                .await
                .is_err()
            {
                log::warn!(
                    "[HTTP2_STREAM trace_id {trace_id}] Sender is closed, stopping do_partitioned_search",
                );
                return Ok(());
            }
        }
        let stop_values_search = req_size != -1
            && req_size != 0
            && req.search_type == Some(SearchEventType::Values)
            && curr_res_size >= req_size;
        if stop_values_search {
            log::info!(
                "[HTTP2_STREAM]: Reached requested result size ({}), stopping search",
                req_size
            );
            break;
        }
        // Stop if reached the requested result size and it is not a streaming aggs query
        if req_size != -1 && req_size != 0 && curr_res_size >= req_size && !is_streaming_aggs {
            log::info!(
                "[HTTP2_STREAM]: Reached requested result size ({}), stopping search",
                req_size
            );
            break;
        }
    }

    // Remove the streaming_aggs cache
    if is_streaming_aggs && partition_resp.streaming_id.is_some() {
        #[cfg(feature = "enterprise")]
        streaming_aggs_exec::remove_cache(&partition_resp.streaming_id.unwrap())
    }
    Ok(())
}

async fn get_partitions(
    trace_id: &str,
    org_id: &str,
    stream_type: StreamType,
    req: &config::meta::search::Request,
    user_id: &str,
) -> Result<SearchPartitionResponse, infra::errors::Error> {
    let search_partition_req = SearchPartitionRequest {
        sql: req.query.sql.clone(),
        start_time: req.query.start_time,
        end_time: req.query.end_time,
        encoding: req.encoding,
        regions: req.regions.clone(),
        clusters: req.clusters.clone(),
        // vrl is not required for _search_partition
        query_fn: Default::default(),
        streaming_output: true,
<<<<<<< HEAD
        histogram_interval: req.query.histogram_interval,
=======
        search_type: req.search_type,
>>>>>>> 7c72f804
    };

    let res = SearchService::search_partition(
        trace_id,
        org_id,
        Some(user_id),
        stream_type,
        &search_partition_req,
        false,
        false,
    )
    .instrument(tracing::info_span!(
        "src::handler::http::request::search::test_stream::get_partitions"
    ))
    .await?;

    Ok(res)
}

#[tracing::instrument(name = "service:search:http::do_search", skip_all)]
async fn do_search(
    trace_id: &str,
    org_id: &str,
    stream_type: StreamType,
    req: &config::meta::search::Request,
    user_id: &str,
    use_cache: bool,
) -> Result<Response, infra::errors::Error> {
    let mut req = req.clone();

    req.use_cache = use_cache;
    let res = SearchService::cache::search(
        trace_id,
        org_id,
        stream_type,
        Some(user_id.to_string()),
        &req,
        "".to_string(),
        true,
    )
    .await;

    res.map(handle_partial_response)
}

fn handle_partial_response(mut res: Response) -> Response {
    if res.is_partial {
        res.function_error = if res.function_error.is_empty() {
            vec![PARTIAL_ERROR_RESPONSE_MESSAGE.to_string()]
        } else {
            res.function_error
                .push(PARTIAL_ERROR_RESPONSE_MESSAGE.to_string());
            res.function_error
        };
    }
    res
}

#[tracing::instrument(
    name = "service:search:http::handle_cache_responses_and_deltas",
    skip_all
)]
#[allow(clippy::too_many_arguments)]
pub async fn handle_cache_responses_and_deltas(
    req: &mut config::meta::search::Request,
    req_size: i64,
    trace_id: &str,
    org_id: &str,
    stream_type: StreamType,
    mut cached_resp: Vec<CachedQueryResponse>,
    mut deltas: Vec<QueryDelta>,
    accumulated_results: &mut Vec<SearchResultType>,
    user_id: &str,
    max_query_range: i64,
    remaining_query_range: i64,
    req_order_by: &OrderBy,
    fallback_order_by_col: Option<String>,
    start_timer: &mut Instant,
    sender: mpsc::Sender<Result<StreamResponses, infra::errors::Error>>,
    values_ctx: Option<ValuesEventContext>,
    all_streams: &str,
    started_at: i64,
    is_result_array_skip_vrl: bool,
    backup_query_fn: Option<String>,
) -> Result<(), infra::errors::Error> {
    // Force set order_by to desc for dashboards & histogram
    // so that deltas are processed in the reverse order
    let search_type = req.search_type.expect("search_type is required");
    let cache_order_by = if search_type == SearchEventType::Dashboards
        || (req.query.size == -1 && search_type != SearchEventType::UI)
    {
        &OrderBy::Desc
    } else {
        req_order_by
    };

    // sort both deltas and cache by order_by
    match cache_order_by {
        OrderBy::Desc => {
            deltas.sort_by(|a, b| b.delta_start_time.cmp(&a.delta_start_time));
            cached_resp.sort_by(|a, b| b.response_start_time.cmp(&a.response_start_time));
        }
        OrderBy::Asc => {
            deltas.sort_by(|a, b| a.delta_start_time.cmp(&b.delta_start_time));
            cached_resp.sort_by(|a, b| a.response_start_time.cmp(&b.response_start_time));
        }
    }

    // Initialize iterators for deltas and cached responses
    let mut delta_iter = deltas.iter().peekable();
    let mut cached_resp_iter = cached_resp.iter().peekable();
    let mut curr_res_size = 0; // number of records

    let mut remaining_query_range = remaining_query_range as f64; // hours
    let cache_start_time = cached_resp
        .first()
        .map(|c| c.response_start_time)
        .unwrap_or_default();
    let cache_end_time = cached_resp
        .last()
        .map(|c| c.response_end_time)
        .unwrap_or_default();
    let cache_duration = cache_end_time - cache_start_time; // microseconds
    let cached_search_duration = cache_duration + (max_query_range * 3600 * 1_000_000); // microseconds

    log::info!(
        "[HTTP2_STREAM trace_id {}] Handling cache response and deltas, curr_res_size: {}, cached_search_duration: {}, remaining_query_duration: {}, deltas_len: {}, cache_start_time: {}, cache_end_time: {}",
        trace_id,
        curr_res_size,
        cached_search_duration,
        remaining_query_range,
        deltas.len(),
        cache_start_time,
        cache_end_time,
    );

    // Process cached responses and deltas in sorted order
    while cached_resp_iter.peek().is_some() || delta_iter.peek().is_some() {
        if let (Some(&delta), Some(cached)) = (delta_iter.peek(), cached_resp_iter.peek()) {
            // If the delta is before the current cached response time, fetch partitions
            log::info!(
                "[HTTP2_STREAM trace_id {}] checking delta: {:?} with cached start_time: {:?}, end_time:{}",
                trace_id,
                delta,
                cached.response_start_time,
                cached.response_end_time,
            );
            // Compare delta and cached response based on the order
            let process_delta_first = match cache_order_by {
                OrderBy::Asc => delta.delta_end_time <= cached.response_start_time,
                OrderBy::Desc => delta.delta_start_time >= cached.response_end_time,
            };

            if process_delta_first {
                log::info!(
                    "[HTTP2_STREAM trace_id {}] Processing delta before cached response, order_by: {:#?}",
                    trace_id,
                    cache_order_by
                );
                process_delta(
                    req,
                    trace_id,
                    org_id,
                    stream_type,
                    delta,
                    req_size,
                    accumulated_results,
                    &mut curr_res_size,
                    user_id,
                    &mut remaining_query_range,
                    cached_search_duration,
                    start_timer,
                    cache_order_by,
                    sender.clone(),
                    values_ctx.clone(),
                    is_result_array_skip_vrl,
                    backup_query_fn.clone(),
                    all_streams,
                )
                .await?;
                delta_iter.next(); // Move to the next delta after processing
            } else {
                // Send cached response
                send_cached_responses(
                    req,
                    trace_id,
                    req_size,
                    cached,
                    &mut curr_res_size,
                    accumulated_results,
                    fallback_order_by_col.clone(),
                    cache_order_by,
                    start_timer,
                    sender.clone(),
                    user_id,
                    org_id,
                    all_streams,
                    stream_type,
                    started_at,
                    is_result_array_skip_vrl,
                    backup_query_fn.clone(),
                )
                .await?;
                cached_resp_iter.next();
            }
        } else if let Some(&delta) = delta_iter.peek() {
            // Process remaining deltas
            log::info!(
                "[HTTP2_STREAM trace_id {}] Processing remaining delta",
                trace_id
            );
            process_delta(
                req,
                trace_id,
                org_id,
                stream_type,
                delta,
                req_size,
                accumulated_results,
                &mut curr_res_size,
                user_id,
                &mut remaining_query_range,
                cached_search_duration,
                start_timer,
                cache_order_by,
                sender.clone(),
                values_ctx.clone(),
                is_result_array_skip_vrl,
                backup_query_fn.clone(),
                all_streams,
            )
            .await?;
            delta_iter.next(); // Move to the next delta after processing
        } else if let Some(cached) = cached_resp_iter.next() {
            // Process remaining cached responses
            send_cached_responses(
                req,
                trace_id,
                req_size,
                cached,
                &mut curr_res_size,
                accumulated_results,
                fallback_order_by_col.clone(),
                cache_order_by,
                start_timer,
                sender.clone(),
                user_id,
                org_id,
                all_streams,
                stream_type,
                started_at,
                is_result_array_skip_vrl,
                backup_query_fn.clone(),
            )
            .await?;
        }

        // Stop if reached the requested result size
        if req_size != -1 && curr_res_size >= req_size {
            log::info!(
                "[HTTP2_STREAM trace_id {}] Reached requested result size: {}, stopping search",
                trace_id,
                req_size
            );
            break;
        }
    }

    Ok(())
}

// Process a single delta (time range not covered by cache)
#[allow(clippy::too_many_arguments)]
async fn process_delta(
    req: &mut config::meta::search::Request,
    trace_id: &str,
    org_id: &str,
    stream_type: StreamType,
    delta: &QueryDelta,
    req_size: i64,
    accumulated_results: &mut Vec<SearchResultType>,
    curr_res_size: &mut i64,
    user_id: &str,
    remaining_query_range: &mut f64,
    cache_req_duration: i64,
    start_timer: &mut Instant,
    cache_order_by: &OrderBy,
    sender: mpsc::Sender<Result<StreamResponses, infra::errors::Error>>,
    values_ctx: Option<ValuesEventContext>,
    is_result_array_skip_vrl: bool,
    backup_query_fn: Option<String>,
    stream_name: &str,
) -> Result<(), infra::errors::Error> {
    log::info!(
        "[HTTP2_STREAM]: Processing delta for trace_id: {}, delta: {:?}",
        trace_id,
        delta
    );
    let mut req = req.clone();
    let original_req_start_time = req.query.start_time;
    let original_req_end_time = req.query.end_time;
    req.query.start_time = delta.delta_start_time;
    req.query.end_time = delta.delta_end_time;

    let partition_resp = get_partitions(trace_id, org_id, stream_type, &req, user_id).await?;
    let mut partitions = partition_resp.partitions;

    if partitions.is_empty() {
        return Ok(());
    }

    // check if `streaming_aggs` is supported
    let is_streaming_aggs = partition_resp.streaming_aggs;
    if is_streaming_aggs {
        req.query.streaming_output = true;
        req.query.streaming_id = partition_resp.streaming_id.clone();
    }

    log::info!(
        "[HTTP2_STREAM] Found {} partitions for trace_id: {}",
        partitions.len(),
        trace_id
    );

    // for dashboards & histograms, expect for ui
    let search_type = req.search_type.expect("populate search_type");
    if search_type == SearchEventType::Dashboards
        || (req.query.size == -1 && search_type != SearchEventType::UI)
    {
        // sort partitions by timestamp in desc
        partitions.sort_by(|a, b| b[0].cmp(&a[0]));
    }

    for (idx, &[start_time, end_time]) in partitions.iter().enumerate() {
        let mut req = req.clone();
        req.query.start_time = start_time;
        req.query.end_time = end_time;

        if req_size != -1 {
            req.query.size -= *curr_res_size;
        }

        // use cache for delta search
        let mut search_res = do_search(trace_id, org_id, stream_type, &req, user_id, true).await?;

        let total_hits = search_res.total as i64;

        *curr_res_size += total_hits;
        if req.query.size > 0 && *curr_res_size >= req.query.size {
            log::info!(
                "[HTTP2_STREAM trace_id {}] Reached requested result size ({}), truncating results",
                trace_id,
                req.query.size
            );
<<<<<<< HEAD
            let excess_hits = *curr_res_size - req_size;
            if total_hits > excess_hits && excess_hits > 0 {
                search_res
                    .hits
                    .truncate((total_hits - excess_hits) as usize);
            }
=======
            search_res.hits.truncate(req.query.size as usize);
            *curr_res_size += req.query.size;
            search_res.total = search_res.hits.len();
        } else {
            *curr_res_size += total_hits;
>>>>>>> 7c72f804
        }

        log::info!(
            "[HTTP2_STREAM]: Found {} hits, for trace_id: {}",
            search_res.hits.len(),
            trace_id
        );

        // search_res = order_search_results(search_res, req.fallback_order_by_col.clone());
        // for every partition, compute the queried range omitting the result cache ratio
        let queried_range = calc_queried_range(start_time, end_time, search_res.result_cache_ratio);
        *remaining_query_range -= queried_range;

        // set took
        search_res.set_took(start_timer.elapsed().as_millis() as usize);
        // reset start timer
        *start_timer = Instant::now();

        // when searching with limit queries
        // the limit in sql takes precedence over the requested size
        // hence, the search result needs to be trimmed when the req limit is reached
        if *curr_res_size > req_size {
            let excess_hits = *curr_res_size - req_size;
            let total_hits = search_res.hits.len() as i64;
            if total_hits > excess_hits {
                let cache_hits: usize = (total_hits - excess_hits) as usize;
                search_res.hits.truncate(cache_hits);
                search_res.total = cache_hits;
            }
        }

        // Accumulate the result
        if is_streaming_aggs {
            // Only accumulate the results of the last partition
            if idx == partitions.len() - 1 {
                accumulated_results.push(SearchResultType::Search(search_res.clone()));
            }
        } else {
            accumulated_results.push(SearchResultType::Search(search_res.clone()));
        }

        // `result_cache_ratio` will be 0 for delta search
        let result_cache_ratio = search_res.result_cache_ratio;

        if req.search_type == Some(SearchEventType::Values) && values_ctx.is_some() {
            let search_stream_span = tracing::info_span!(
                "src::handler::http::request::search::process_stream::process_delta::get_top_k_values",
                org_id = %org_id,
            );

<<<<<<< HEAD
                log::debug!("Getting top k values for partition {idx}");
                let field = values_ctx.as_ref().unwrap().field.clone();
                let top_k = values_ctx.as_ref().unwrap().top_k.unwrap_or(10);
                let no_count = values_ctx.as_ref().unwrap().no_count;
                let (top_k_values, hit_count) = tokio::task::spawn_blocking(move || {
                    get_top_k_values(&search_res.hits, &field, top_k, no_count)
                })
                .instrument(search_stream_span.clone())
                .await
                .unwrap()?;
                search_res.total = hit_count as usize;
                search_res.hits = top_k_values;
            }
            if is_result_array_skip_vrl {
                search_res.hits = crate::service::search::cache::apply_vrl_to_response(
                    backup_query_fn.clone(),
                    &mut search_res,
                    org_id,
                    stream_name,
                    trace_id,
                );
            }

            let response = StreamResponses::SearchResponse {
                results: search_res.clone(),
                streaming_aggs: is_streaming_aggs,
                streaming_id: partition_resp.streaming_id.clone(),
                time_offset: TimeOffset {
                    start_time,
                    end_time,
                },
            };
            log::debug!(
                "[HTTP2_STREAM]: Sending search response for trace_id: {}, delta: {:?}, hits len: {}, result_cache_ratio: {}",
                trace_id,
                delta,
                search_res.hits.len(),
                result_cache_ratio,
            );

            if sender.send(Ok(response)).await.is_err() {
                log::warn!(
                    "[HTTP2_STREAM trace_id {trace_id}] Sender is closed, stop sending search response",
                );
                return Ok(());
            }
=======
            log::debug!("Getting top k values for partition {idx}");
            let field = values_ctx.as_ref().unwrap().field.clone();
            let top_k = values_ctx.as_ref().unwrap().top_k.unwrap_or(10);
            let no_count = values_ctx.as_ref().unwrap().no_count;
            let (top_k_values, hit_count) = tokio::task::spawn_blocking(move || {
                get_top_k_values(&search_res.hits, &field, top_k, no_count)
            })
            .instrument(search_stream_span.clone())
            .await
            .unwrap()?;
            search_res.total = hit_count as usize;
            search_res.hits = top_k_values;
        }

        let response = StreamResponses::SearchResponse {
            results: search_res.clone(),
            streaming_aggs: is_streaming_aggs,
            time_offset: TimeOffset {
                start_time,
                end_time,
            },
        };
        log::info!(
            "[HTTP2_STREAM]: Processing deltas for trace_id: {}, hits: {:?}",
            trace_id,
            search_res.hits
        );
        log::debug!(
            "[HTTP2_STREAM]: Sending search response for trace_id: {}, delta: {:?}, hits len: {}, result_cache_ratio: {}",
            trace_id,
            delta,
            search_res.hits.len(),
            result_cache_ratio,
        );
        if let Err(e) = sender.send(Ok(response)).await {
            log::error!("Error sending search response: {}", e);
            return Err(infra::errors::Error::Message(
                "Failed to send search response".to_string(),
            ));
>>>>>>> 7c72f804
        }

        // Stop if `remaining_query_range` is less than 0
        if *remaining_query_range <= 0.00 {
            log::info!(
                "[HTTP2_STREAM]: trace_id: {} Remaining query range is less than 0, stopping search",
                trace_id
            );
            let (new_start_time, new_end_time) = (
                original_req_end_time - cache_req_duration,
                original_req_end_time,
            );
            // pass original start_time and end_time partition end time
            let _ = send_partial_search_resp(
                trace_id,
                "reached max query range limit",
                new_start_time,
                new_end_time,
                search_res.order_by,
                search_res.order_by_metadata.clone(),
                is_streaming_aggs,
                sender,
                is_result_array_skip_vrl,
                backup_query_fn.clone(),
                org_id,
                stream_name,
            )
            .await;
            break;
        }

        // Send progress update
        {
            let percent = calculate_progress_percentage(
                start_time,
                end_time,
                original_req_start_time,
                original_req_end_time,
                cache_order_by,
            );
            if sender
                .send(Ok(StreamResponses::Progress { percent }))
                .await
                .is_err()
            {
                log::warn!(
                    "[HTTP2_STREAM trace_id {trace_id}] Sender is closed, stop sending progress update",
                );
                return Ok(());
            }
        }

        // Stop if reached the request result size
        if req_size != -1 && *curr_res_size >= req_size {
            log::info!(
                "[HTTP2_STREAM]: Reached requested result size ({}), stopping search",
                req_size
            );
            break;
        }
    }

    // Remove the streaming_aggs cache
    if is_streaming_aggs && partition_resp.streaming_id.is_some() {
        #[cfg(feature = "enterprise")]
        streaming_aggs_exec::remove_cache(&partition_resp.streaming_id.unwrap())
    }

    Ok(())
}

#[allow(clippy::too_many_arguments)]
async fn send_partial_search_resp(
    trace_id: &str,
    error: &str,
    new_start_time: i64,
    new_end_time: i64,
    order_by: Option<OrderBy>,
    order_by_metadata: Vec<(String, OrderBy)>,
    is_streaming_aggs: bool,
    sender: mpsc::Sender<Result<StreamResponses, infra::errors::Error>>,
    is_result_array_skip_vrl: bool,
    backup_query_fn: Option<String>,
    org_id: &str,
    stream_name: &str,
) -> Result<(), infra::errors::Error> {
    let error = if error.is_empty() {
        PARTIAL_ERROR_RESPONSE_MESSAGE.to_string()
    } else {
        format!("{} \n {}", PARTIAL_ERROR_RESPONSE_MESSAGE, error)
    };
    let mut s_resp = Response {
        is_partial: true,
        function_error: vec![error],
        new_start_time: Some(new_start_time),
        new_end_time: Some(new_end_time),
        order_by,
        order_by_metadata,
        trace_id: trace_id.to_string(),
        ..Default::default()
    };
    if is_result_array_skip_vrl {
        s_resp.hits = crate::service::search::cache::apply_vrl_to_response(
            backup_query_fn.clone(),
            &mut s_resp,
            org_id,
            stream_name,
            trace_id,
        );
    }

    let response = StreamResponses::SearchResponse {
        results: s_resp,
        streaming_aggs: is_streaming_aggs,
        streaming_id: None,
        time_offset: TimeOffset {
            start_time: new_start_time,
            end_time: new_end_time,
        },
    };
    log::info!(
        "[HTTP2_STREAM]: trace_id: {} Sending partial search response",
        trace_id
    );

    if sender.send(Ok(response)).await.is_err() {
        log::warn!(
            "[HTTP2_STREAM trace_id {trace_id}] Sender is closed, stop sending partial search response",
        );
        return Ok(());
    }

    Ok(())
}

#[allow(clippy::too_many_arguments)]
async fn send_cached_responses(
    req: &mut config::meta::search::Request,
    trace_id: &str,
    req_size: i64,
    cached: &CachedQueryResponse,
    curr_res_size: &mut i64,
    accumulated_results: &mut Vec<SearchResultType>,
    fallback_order_by_col: Option<String>,
    cache_order_by: &OrderBy,
    start_timer: &mut Instant,
    sender: mpsc::Sender<Result<StreamResponses, infra::errors::Error>>,
    user_id: &str,
    org_id: &str,
    all_streams: &str,
    stream_type: StreamType,
    started_at: i64,
    is_result_array_skip_vrl: bool,
    backup_query_fn: Option<String>,
) -> Result<(), infra::errors::Error> {
    log::info!(
        "[HTTP2_STREAM]: Processing cached response for trace_id: {}",
        trace_id
    );

    let mut cached = cached.clone();

    // add cache hits to `curr_res_size`
    *curr_res_size += cached.cached_response.hits.len() as i64;

    // truncate hits if `curr_res_size` is greater than `req_size`
    if req_size != -1 && *curr_res_size >= req_size {
        let excess_hits = *curr_res_size - req_size;
        let total_hits = cached.cached_response.hits.len() as i64;
        if total_hits > excess_hits {
            let cache_hits: usize = (total_hits - excess_hits) as usize;
            cached.cached_response.hits.truncate(cache_hits);
            cached.cached_response.total = cache_hits;
        }
    }

    cached.cached_response = order_search_results(cached.cached_response, fallback_order_by_col);

    accumulated_results.push(SearchResultType::Cached(cached.cached_response.clone()));

    // `result_cache_ratio` for cached response is 100
    cached.cached_response.result_cache_ratio = 100;
    // `scan_size` is 0, as it is not used for cached responses
    cached.cached_response.scan_size = 0;

    // set took
    cached
        .cached_response
        .set_took(start_timer.elapsed().as_millis() as usize);
    // reset start timer
    *start_timer = Instant::now();

    log::info!(
        "[HTTP2_STREAM]: Sending cached search response for trace_id: {}, hits: {}, result_cache_ratio: {}",
        trace_id,
        cached.cached_response.hits.len(),
        cached.cached_response.result_cache_ratio,
    );

    if is_result_array_skip_vrl {
        cached.cached_response.hits = crate::service::search::cache::apply_vrl_to_response(
            backup_query_fn.clone(),
            &mut cached.cached_response,
            org_id,
            all_streams,
            trace_id,
        );
    }

    let response = StreamResponses::SearchResponse {
        results: cached.cached_response.clone(),
        streaming_aggs: false,
        streaming_id: None,
        time_offset: TimeOffset {
            start_time: cached.response_start_time,
            end_time: cached.response_end_time,
        },
    };

    if sender.send(Ok(response)).await.is_err() {
        log::warn!(
            "[HTTP2_STREAM trace_id {trace_id}] Sender is closed, stop sending cached search response",
        );
        return Ok(());
    }

    {
        let percent = calculate_progress_percentage(
            cached.response_start_time,
            cached.response_end_time,
            req.query.start_time,
            req.query.end_time,
            cache_order_by,
        );
        if sender
            .send(Ok(StreamResponses::Progress { percent }))
            .await
            .is_err()
        {
            log::warn!(
                "[HTTP2_STREAM trace_id {trace_id}] Sender is closed, stop sending progress update",
            );
            return Ok(());
        }
    }

    let num_fn = req.query.query_fn.is_some() as u16;
    let req_stats = RequestStats {
        records: cached.cached_response.hits.len() as i64,
        response_time: cached.cached_response.took as f64,
        size: cached.cached_response.scan_size as f64,
        request_body: Some(req.query.sql.clone()),
        function: req.query.query_fn.clone(),
        user_email: Some(user_id.to_string()),
        min_ts: Some(req.query.start_time),
        max_ts: Some(req.query.end_time),
        cached_ratio: Some(cached.cached_response.cached_ratio),
        search_type: req.search_type,
        search_event_context: req.search_event_context.clone(),
        trace_id: Some(trace_id.to_string()),
        took_wait_in_queue: Some(cached.cached_response.took_detail.wait_in_queue),
        work_group: None, // TODO: add work group
        result_cache_ratio: Some(cached.cached_response.result_cache_ratio),
        ..Default::default()
    };
    report_request_usage_stats(
        req_stats,
        org_id,
        all_streams,
        stream_type,
        UsageType::Search,
        num_fn,
        started_at,
    )
    .await;

    Ok(())
}

/// This function will compute top k values for values request
#[tracing::instrument(name = "service:search:stream_utils:get_top_k_values", skip_all)]
pub fn get_top_k_values(
    hits: &Vec<Value>,
    field: &str,
    _top_k: i64,
    _no_count: bool,
) -> Result<(Vec<Value>, u64), infra::errors::Error> {
    let mut top_k_values: Vec<Value> = Vec::new();

    if field.is_empty() {
        log::error!("Field is empty for values search");
        return Err(infra::errors::Error::Message("field is empty".to_string()));
    }

    let mut search_result_hits = Vec::with_capacity(hits.len());
    for hit in hits {
        let key: String = hit
            .get("zo_sql_key")
            .map(get_string_value)
            .unwrap_or_default();
        let num = hit
            .get("zo_sql_num")
            .and_then(|v| v.as_i64())
            .unwrap_or_default();
        search_result_hits.push((key, num));
    }

    let top_hits = search_result_hits
        .into_iter()
        .map(|(k, v)| {
            let mut item = Map::new();
            item.insert("zo_sql_key".to_string(), Value::String(k));
            item.insert("zo_sql_num".to_string(), Value::Number(v.into()));
            Value::Object(item)
        })
        .collect::<Vec<_>>();

    let result_count = top_hits.len();
    let mut field_value: Map<String, Value> = Map::new();
    field_value.insert("field".to_string(), Value::String(field.to_string()));
    field_value.insert("values".to_string(), Value::Array(top_hits));
    top_k_values.push(Value::Object(field_value));

    Ok((top_k_values, result_count as u64))
}

#[allow(unused_variables)]
#[cfg(feature = "enterprise")]
async fn write_partial_results_to_cache(
    error: &infra::errors::Error,
    trace_id: &str,
    c_resp: MultiCachedQueryResponse,
    start_time: i64,
    end_time: i64,
    accumulated_results: &mut Vec<SearchResultType>,
) {
    // TEMPORARY: disable writing partial cache
    return;
    // write the partial results to cache if search is cancelled
    #[allow(unreachable_code)]
    match error {
        #[cfg(feature = "enterprise")]
        infra::errors::Error::ErrorCode(infra::errors::ErrorCodes::SearchCancelQuery(_)) => {
            log::info!(
                "[HTTP2_STREAM trace_id {}] Search cancelled, writing results to cache",
                trace_id
            );
            // write the result to cache
            match write_results_to_cache(c_resp, start_time, end_time, accumulated_results).await {
                Ok(_) => {}
                Err(e) => {
                    log::error!(
                        "[HTTP2_STREAM trace_id {}] Error writing results to cache: {:?}",
                        trace_id,
                        e
                    );
                }
            }
        }
        _ => {}
    }
}<|MERGE_RESOLUTION|>--- conflicted
+++ resolved
@@ -706,13 +706,10 @@
                 req_size
             );
             search_res.hits.truncate(req_size as usize);
-<<<<<<< HEAD
-=======
             curr_res_size += req_size;
             search_res.total = search_res.hits.len();
         } else {
             curr_res_size += total_hits;
->>>>>>> 7c72f804
         }
 
         search_res = order_search_results(search_res, fallback_order_by_col.clone());
@@ -767,7 +764,6 @@
             log::debug!("Top k values for partition {idx} took {:?}", duration);
         }
 
-<<<<<<< HEAD
             if is_result_array_skip_vrl {
                 search_res.hits = crate::service::search::cache::apply_vrl_to_response(
                     backup_query_fn.clone(),
@@ -795,23 +791,6 @@
                 );
                 return Ok(());
             }
-=======
-        // Send the cached response
-        let response = StreamResponses::SearchResponse {
-            results: search_res.clone(),
-            streaming_aggs: is_streaming_aggs,
-            time_offset: TimeOffset {
-                start_time,
-                end_time,
-            },
-        };
-
-        if let Err(e) = sender.send(Ok(response)).await {
-            log::error!("Error sending response: {}", e);
-            return Err(infra::errors::Error::Message(
-                "Error sending response".to_string(),
-            ));
->>>>>>> 7c72f804
         }
 
         // Send progress update
@@ -880,11 +859,8 @@
         // vrl is not required for _search_partition
         query_fn: Default::default(),
         streaming_output: true,
-<<<<<<< HEAD
         histogram_interval: req.query.histogram_interval,
-=======
         search_type: req.search_type,
->>>>>>> 7c72f804
     };
 
     let res = SearchService::search_partition(
@@ -1239,20 +1215,11 @@
                 trace_id,
                 req.query.size
             );
-<<<<<<< HEAD
-            let excess_hits = *curr_res_size - req_size;
-            if total_hits > excess_hits && excess_hits > 0 {
-                search_res
-                    .hits
-                    .truncate((total_hits - excess_hits) as usize);
-            }
-=======
             search_res.hits.truncate(req.query.size as usize);
             *curr_res_size += req.query.size;
             search_res.total = search_res.hits.len();
         } else {
             *curr_res_size += total_hits;
->>>>>>> 7c72f804
         }
 
         log::info!(
@@ -1303,54 +1270,6 @@
                 org_id = %org_id,
             );
 
-<<<<<<< HEAD
-                log::debug!("Getting top k values for partition {idx}");
-                let field = values_ctx.as_ref().unwrap().field.clone();
-                let top_k = values_ctx.as_ref().unwrap().top_k.unwrap_or(10);
-                let no_count = values_ctx.as_ref().unwrap().no_count;
-                let (top_k_values, hit_count) = tokio::task::spawn_blocking(move || {
-                    get_top_k_values(&search_res.hits, &field, top_k, no_count)
-                })
-                .instrument(search_stream_span.clone())
-                .await
-                .unwrap()?;
-                search_res.total = hit_count as usize;
-                search_res.hits = top_k_values;
-            }
-            if is_result_array_skip_vrl {
-                search_res.hits = crate::service::search::cache::apply_vrl_to_response(
-                    backup_query_fn.clone(),
-                    &mut search_res,
-                    org_id,
-                    stream_name,
-                    trace_id,
-                );
-            }
-
-            let response = StreamResponses::SearchResponse {
-                results: search_res.clone(),
-                streaming_aggs: is_streaming_aggs,
-                streaming_id: partition_resp.streaming_id.clone(),
-                time_offset: TimeOffset {
-                    start_time,
-                    end_time,
-                },
-            };
-            log::debug!(
-                "[HTTP2_STREAM]: Sending search response for trace_id: {}, delta: {:?}, hits len: {}, result_cache_ratio: {}",
-                trace_id,
-                delta,
-                search_res.hits.len(),
-                result_cache_ratio,
-            );
-
-            if sender.send(Ok(response)).await.is_err() {
-                log::warn!(
-                    "[HTTP2_STREAM trace_id {trace_id}] Sender is closed, stop sending search response",
-                );
-                return Ok(());
-            }
-=======
             log::debug!("Getting top k values for partition {idx}");
             let field = values_ctx.as_ref().unwrap().field.clone();
             let top_k = values_ctx.as_ref().unwrap().top_k.unwrap_or(10);
@@ -1390,7 +1309,6 @@
             return Err(infra::errors::Error::Message(
                 "Failed to send search response".to_string(),
             ));
->>>>>>> 7c72f804
         }
 
         // Stop if `remaining_query_range` is less than 0
