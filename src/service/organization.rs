// Copyright 2025 OpenObserve Inc.
//
// This program is free software: you can redistribute it and/or modify
// it under the terms of the GNU Affero General Public License as published by
// the Free Software Foundation, either version 3 of the License, or
// (at your option) any later version.
//
// This program is distributed in the hope that it will be useful
// but WITHOUT ANY WARRANTY; without even the implied warranty of
// MERCHANTABILITY or FITNESS FOR A PARTICULAR PURPOSE.  See the
// GNU Affero General Public License for more details.
//
// You should have received a copy of the GNU Affero General Public License
// along with this program.  If not, see <http://www.gnu.org/licenses/>.

use config::{
    ider,
    meta::{
<<<<<<< HEAD
        dashboards::ListDashboardsParams,
        pipeline::components::PipelineSource,
        stream::StreamType,
        user::{UserOrg, UserRole},
=======
        alerts::alert::ListAlertsParams, dashboards::ListDashboardsParams,
        pipeline::components::PipelineSource, stream::StreamType,
>>>>>>> e567f7c3
    },
    utils::rand::generate_random_string,
};
use infra::table;
#[cfg(feature = "enterprise")]
use o2_openfga::config::get_config as get_openfga_config;
#[cfg(feature = "cloud")]
use {
    crate::common::meta::organization::{
        OrganizationInviteResponse, OrganizationInviteUserRecord, OrganizationInvites,
    },
    chrono::{Duration, Utc},
    config::{SMTP_CLIENT, get_config},
    lettre::{AsyncTransport, Message, message::SinglePart},
    o2_enterprise::enterprise::cloud::{OrgInviteStatus, org_invites},
};

use crate::{
    common::{
        meta::organization::{
            AlertSummary, CUSTOM, DEFAULT_ORG, IngestionPasscode, IngestionTokensContainer,
            OrgSummary, Organization, PipelineSummary, RumIngestionToken, StreamSummary,
        },
        utils::auth::{delete_org_tuples, is_root_user, save_org_tuples},
    },
    service::{
        db::{self, org_users},
        stream::get_streams,
        users::add_admin_to_org,
    },
};

pub async fn get_summary(org_id: &str) -> OrgSummary {
    let streams = get_streams(org_id, None, false, None).await;
    let mut stream_summary = StreamSummary::default();
    for stream in streams.iter() {
        if !stream.stream_type.eq(&StreamType::Index)
            && !stream.stream_type.eq(&StreamType::Metadata)
        {
            stream_summary.num_streams += 1;
            stream_summary.total_records += stream.stats.doc_num;
            stream_summary.total_storage_size += stream.stats.storage_size;
            stream_summary.total_compressed_size += stream.stats.compressed_size;
            stream_summary.total_index_size += stream.stats.index_size;
        }
    }

    let pipelines = db::pipeline::list_by_org(org_id).await.unwrap_or_default();
    let pipeline_summary = PipelineSummary {
        num_realtime: pipelines
            .iter()
            .filter(|p| matches!(p.source, PipelineSource::Realtime(_)))
            .count() as i64,
        num_scheduled: pipelines
            .iter()
            .filter(|p| matches!(p.source, PipelineSource::Scheduled(_)))
            .count() as i64,
    };

    let alerts = super::alerts::alert::list_with_folders_db(ListAlertsParams::new(org_id))
        .await
        .unwrap_or_default();
    let alert_summary = AlertSummary {
        num_realtime: alerts.iter().filter(|(_, a)| a.is_real_time).count() as i64,
        num_scheduled: alerts.iter().filter(|(_, a)| !a.is_real_time).count() as i64,
    };

    let functions = db::functions::list(org_id).await.unwrap_or_default();
    let dashboards = table::dashboards::list(ListDashboardsParams::new(org_id))
        .await
        .unwrap_or_default();

    OrgSummary {
        streams: stream_summary,
        pipelines: pipeline_summary,
        alerts: alert_summary,
        total_functions: functions.len() as i64,
        total_dashboards: dashboards.len() as i64,
    }
}

pub async fn get_passcode(
    org_id: Option<&str>,
    user_id: &str,
) -> Result<IngestionPasscode, anyhow::Error> {
    let Ok(Some(user)) = db::user::get(org_id, user_id).await else {
        return Err(anyhow::Error::msg("User not found"));
    };
    if user.role.eq(&UserRole::ServiceAccount) && user.is_external {
        return Err(anyhow::Error::msg(
            "Not allowed for external service accounts",
        ));
    }
    Ok(IngestionPasscode {
        user: user.email,
        passcode: user.token,
    })
}

pub async fn get_rum_token(
    org_id: Option<&str>,
    user_id: &str,
) -> Result<RumIngestionToken, anyhow::Error> {
    let Ok(Some(user)) = db::user::get(org_id, user_id).await else {
        return Err(anyhow::Error::msg("User not found"));
    };
    Ok(RumIngestionToken {
        user: user.email,
        rum_token: user.rum_token,
    })
}

pub async fn update_rum_token(
    org_id: Option<&str>,
    user_id: &str,
) -> Result<RumIngestionToken, anyhow::Error> {
    let is_rum_update = true;
    match update_passcode_inner(org_id, user_id, is_rum_update).await {
        Ok(IngestionTokensContainer::RumToken(response)) => Ok(response),
        _ => Err(anyhow::Error::msg("User not found")),
    }
}

pub async fn update_passcode(
    org_id: Option<&str>,
    user_id: &str,
) -> Result<IngestionPasscode, anyhow::Error> {
    let is_rum_update = false;
    match update_passcode_inner(org_id, user_id, is_rum_update).await {
        Ok(IngestionTokensContainer::Passcode(response)) => Ok(response),
        Err(e) => Err(e),
        _ => Err(anyhow::Error::msg("User not found")),
    }
}

async fn update_passcode_inner(
    org_id: Option<&str>,
    user_id: &str,
    is_rum_update: bool,
) -> Result<IngestionTokensContainer, anyhow::Error> {
    let mut local_org_id = "";
    let Ok(db_user) = db::user::get_db_user(user_id).await else {
        return Err(anyhow::Error::msg("User not found"));
    };

    if org_id.is_some() {
        local_org_id = org_id.unwrap();
    }
    let token = generate_random_string(16);
    let rum_token = format!("rum{}", generate_random_string(16));

    if !is_root_user(user_id) {
        let orgs = db_user
            .organizations
            .iter()
            .filter(|org| org.name.eq(local_org_id))
            .collect::<Vec<&UserOrg>>();
        if orgs.is_empty() {
            return Err(anyhow::Error::msg("User not found"));
        }
        let org_to_update = orgs[0];
        if org_to_update.role.eq(&UserRole::ServiceAccount) && db_user.is_external {
            return Err(anyhow::Error::msg(
                "Not allowed for external service accounts",
            ));
        }
    } else {
        local_org_id = DEFAULT_ORG;
    }

    // Update the org with the new token
    if is_rum_update {
        org_users::update_rum_token(local_org_id, user_id, &rum_token).await?;
    } else {
        org_users::update_token(local_org_id, user_id, &token).await?;
    }

    // TODO : Fix for root users
    let ret = if is_rum_update {
        IngestionTokensContainer::RumToken(RumIngestionToken {
            user: db_user.email,
            rum_token: Some(rum_token),
        })
    } else {
        IngestionTokensContainer::Passcode(IngestionPasscode {
            user: db_user.email,
            passcode: token,
        })
    };
    Ok(ret)
}

pub async fn list_all_orgs(limit: Option<i64>) -> Result<Vec<Organization>, anyhow::Error> {
    db::organization::list(limit).await
}

pub async fn list_orgs_by_user(user_email: &str) -> Result<Vec<Organization>, anyhow::Error> {
    let records = db::org_users::list_orgs_by_user(user_email).await?;
    Ok(records
        .into_iter()
        .map(|record| Organization {
            identifier: record.org_id.clone(),
            name: record.org_name.clone(),
            org_type: record.org_type.to_string(),
        })
        .collect())
}

/// Always creates a new org. Also, makes the user an admin of the org
pub async fn create_org(
    org: &mut Organization,
    user_email: &str,
) -> Result<Organization, anyhow::Error> {
    #[cfg(not(feature = "enterprise"))]
    let is_allowed = false;
    #[cfg(feature = "enterprise")]
    let is_allowed = if get_openfga_config().enabled {
        // In this case, openfga takes care of permission checks
        // If the request reaches here, it means the user is allowed
        true
    } else {
        false
    };
    if !is_allowed && !is_root_user(user_email) {
        return Err(anyhow::anyhow!("Only root user can create organization"));
    }
    org.name = org.name.trim().to_owned();

    #[cfg(feature = "cloud")]
    if !is_root_user(user_email) && !is_add_user_allowed_for_org(None, user_email).await {
        return Err(anyhow::anyhow!(
            "User can not be member of more than one free organization"
        ));
    }

    org.identifier = ider::uuid();
    #[cfg(not(feature = "cloud"))]
    let org_type = CUSTOM.to_owned();
    #[cfg(feature = "cloud")]
    let org_type = org.org_type.clone();
    org.org_type = org_type;
    match db::organization::save_org(org).await {
        Ok(_) => {
            save_org_tuples(&org.identifier).await;
            add_admin_to_org(&org.identifier, user_email).await?;
            Ok(org.clone())
        }
        Err(e) => {
            log::error!("Error creating org: {}", e);
            Err(anyhow::anyhow!("Error creating org: {}", e))
        }
    }
}

/// Checks if the org exists, otherwise creates the org. Does not associate any user
/// with the org, only saves the org in the meta and creates org tuples.
pub async fn check_and_create_org(org_id: &str) -> Result<Organization, anyhow::Error> {
    let org_id = org_id.trim();
    if let Some(org) = get_org(org_id).await {
        return Ok(org);
    }

    let org = &Organization {
        identifier: org_id.to_owned(),
        name: org_id.to_owned(),
        org_type: if org_id.eq(DEFAULT_ORG) {
            DEFAULT_ORG.to_owned()
        } else {
            CUSTOM.to_owned()
        },
    };
    match db::organization::save_org(org).await {
        Ok(_) => {
            save_org_tuples(&org.identifier).await;
            Ok(org.clone())
        }
        Err(e) => {
            log::error!("Error creating org: {}", e);
            Err(anyhow::anyhow!("Error creating org: {}", e))
        }
    }
}

pub async fn check_and_create_org_without_ofga(
    org_id: &str,
) -> Result<Organization, anyhow::Error> {
    let org_id = org_id.trim();
    if let Some(org) = get_org(org_id).await {
        return Ok(org);
    }

    let org = &Organization {
        identifier: org_id.to_owned(),
        name: org_id.to_owned(),
        org_type: if org_id.eq(DEFAULT_ORG) {
            DEFAULT_ORG.to_owned()
        } else {
            CUSTOM.to_owned()
        },
    };
    match db::organization::save_org(org).await {
        Ok(_) => Ok(org.clone()),
        Err(e) => {
            log::error!("Error creating org: {}", e);
            Err(anyhow::anyhow!("Error creating org: {}", e))
        }
    }
}

pub async fn rename_org(
    org_id: &str,
    name: &str,
    user_email: &str,
) -> Result<Organization, anyhow::Error> {
    #[cfg(not(feature = "enterprise"))]
    let is_allowed = false;
    #[cfg(feature = "enterprise")]
    let is_allowed = if get_openfga_config().enabled {
        // In this case, openfga takes care of permission checks
        // If the request reaches here, it means the user is allowed
        true
    } else {
        false
    };
    if !is_allowed && !is_root_user(user_email) {
        return Err(anyhow::anyhow!("Not allowed to rename org"));
    }

    if get_org(org_id).await.is_none() {
        return Err(anyhow::anyhow!("Organization doesn't exist"));
    }
    match db::organization::rename_org(org_id, name).await {
        Ok(org) => Ok(org),
        Err(e) => {
            log::error!("Error creating org: {}", e);
            Err(anyhow::anyhow!("Error creating org: {}", e))
        }
    }
}

pub async fn remove_org(org_id: &str) -> Result<(), anyhow::Error> {
    if org_id.eq(DEFAULT_ORG) {
        return Err(anyhow::anyhow!("Cannot delete default organization"));
    }
    if get_org(org_id).await.is_none() {
        return Err(anyhow::anyhow!("Organization does not exist"));
    }
    match db::organization::delete_org(org_id).await {
        Ok(_) => {
            delete_org_tuples(org_id).await;
            Ok(())
        }
        Err(e) => {
            log::error!("Error deleting org: {}", e);
            Err(anyhow::anyhow!("Error deleting org: {}", e))
        }
    }
}

#[cfg(feature = "cloud")]
pub async fn get_invitations_for_org(
    org_id: &str,
) -> Result<Vec<OrganizationInviteUserRecord>, anyhow::Error> {
    use crate::common::meta::user::InviteStatus;

    let invites = org_invites::get_invite_list_for_org(org_id).await?;
    Ok(invites
        .into_iter()
        .map(|invite| OrganizationInviteUserRecord {
            email: invite.invitee_id,
            first_name: "".to_owned(),
            last_name: "".to_owned(),
            status: InviteStatus::from(&invite.status),
            expires_at: invite.expires_at,
            is_external: true,
            role: invite.role,
        })
        .collect())
}

#[cfg(feature = "cloud")]
pub async fn generate_invitation(
    org_id: &str,
    user_email: &str,
    invites: OrganizationInvites,
) -> Result<OrganizationInviteResponse, anyhow::Error> {
    use org_invites::{get_invite_email_body, get_invite_email_subject};

    use super::users::get_user;

    let mut inviter_name = "".to_owned();
    let cfg = get_config();
    if !is_root_user(user_email) {
        match get_user(Some(org_id), user_email).await {
            Some(user) => {
                inviter_name = format!("{} {}", user.first_name, user.last_name);
                if !(user.role.eq(&UserRole::Admin) || user.role.eq(&UserRole::Root)) {
                    return Err(anyhow::anyhow!("Unauthorized access"));
                }
            }
            None => return Err(anyhow::anyhow!("Unauthorized access")),
        }
    }
    if let Some(org) = get_org(org_id).await {
        let invite_token = config::ider::generate();
        let expires_at = Utc::now().timestamp_micros()
            + Duration::days(cfg.common.org_invite_expiry as i64)
                .num_microseconds()
                .unwrap();

        org_invites::add_many(
            &invites.role.to_string(),
            user_email,
            org_id,
            &invite_token,
            expires_at,
            invites.invites.clone(),
        )
        .await?;

        if cfg.smtp.smtp_enabled {
            // TODO: Use an env to decide whether to send email or not
            let mut email = Message::builder()
                .from(cfg.smtp.smtp_from_email.parse()?)
                .subject(get_invite_email_subject(&org.name));
            for invite in invites.invites.iter() {
                email = email.to(invite.parse()?);
            }
            if !cfg.smtp.smtp_reply_to.is_empty() {
                email = email.reply_to(cfg.smtp.smtp_reply_to.parse()?);
            }
            let msg = get_invite_email_body(org_id, &org.name, &inviter_name, &invite_token);
            let email = email.singlepart(SinglePart::html(msg)).unwrap();

            // Send the email
            match SMTP_CLIENT.as_ref().unwrap().send(email).await {
                Ok(resp) => {
                    log::info!("sent invite email response code: {}", resp.code());
                }
                Err(e) => {
                    log::error!("Error sending email for invitation: {}", e);
                }
            }
        }
        Ok(OrganizationInviteResponse {
            data: Default::default(),
            message: "Member invitation created successfully".to_owned(),
        })
    } else {
        Err(anyhow::anyhow!("Organization doesn't exist"))
    }
}

#[cfg(feature = "cloud")]
pub async fn accept_invitation(user_email: &str, invite_token: &str) -> Result<(), anyhow::Error> {
    use std::str::FromStr;

    use crate::service::db::org_users::get_cached_user_org;

    let invite = org_invites::get_by_token_user(invite_token, user_email).await?;

    let now = chrono::Utc::now().timestamp_micros();
    if !is_add_user_allowed_for_org(Some(&invite.org_id), user_email).await {
        return Err(anyhow::anyhow!(
            "User is already part of a free organization"
        ));
    }
    if invite.expires_at < now {
        return Err(anyhow::anyhow!("Invalid token"));
    }
    let org_id = invite.org_id.clone();

    if get_org(&org_id).await.is_none() {
        return Err(anyhow::anyhow!("Organization doesn't exist"));
    }

    // Check if user is already part of the org
    if get_cached_user_org(&org_id, user_email).is_some() {
        return Ok(()); // User is already part of the org
    }

    let invite_role = UserRole::from_str(&invite.role)
        .map_err(|_| anyhow::anyhow!("Invalid role: {}", invite.role))?;
    org_users::add(
        &org_id,
        user_email,
        invite_role,
        &generate_random_string(16),
        Some(format!("rum{}", generate_random_string(16))),
    )
    .await
    .map_err(|_| anyhow::anyhow!("Failed to add user to org"))?;

    // Add to OFGA
    o2_openfga::authorizer::authz::add_user_to_org(&org_id, user_email, &invite.role).await;

    if let Err(e) =
        org_invites::update_invite_status(invite_token, user_email, OrgInviteStatus::Accepted).await
    {
        log::error!("Error updating the invite status in the db: {e}");
    }
    Ok(())
}

#[cfg(feature = "cloud")]
pub async fn is_add_user_allowed_for_org(org_id: Option<&str>, user_email: &str) -> bool {
    use o2_enterprise::enterprise::cloud::billings as cloud_billings;

    if let Some(org) = org_id {
        let cb = cloud_billings::get_subscription(user_email, org)
            .await
            .unwrap_or_default();
        if let Some(billing) = cb {
            if !billing.subscription_type.is_free_sub() {
                return true;
            }
        }
    };

    let mut is_already_a_free_org = false;
    let member_orgs = list_orgs_by_user(user_email).await.unwrap_or_default();
    for member_org in member_orgs {
        // skip the org we are trying to add the user in
        if let Some(org) = org_id {
            if member_org.identifier == org {
                continue;
            }
        }
        let org_sub = cloud_billings::get_subscription(user_email, &member_org.identifier)
            .await
            .unwrap_or_default();
        match org_sub {
            Some(sub) => {
                if sub.subscription_type.is_free_sub() {
                    is_already_a_free_org = true;
                    break;
                }
            }
            None => {
                // if there is no subscription record for that org, then that org is on free plan
                is_already_a_free_org = true;
                break;
            }
        }
    }

    !is_already_a_free_org
}

pub async fn get_org(org: &str) -> Option<Organization> {
    db::organization::get_org(org).await.ok()
}

#[cfg(test)]
mod tests {
    use infra::{db as infra_db, table as infra_table};

    use super::*;
    use crate::{common::meta::user::UserRequest, service::users};

    // TODO: move these tests to integration tests,
    // the below test case will fail as is_root_user()
    // will not work as watchers are not initialized
    #[tokio::test]
    #[ignore]
    async fn test_organization() {
        let org_id = "default";
        let user_id = "user-org-1@example.com";
        let init_user = "root@example.com";
        let pwd = "Complexpass#123";

        infra_db::create_table().await.unwrap();
        infra_table::create_user_tables().await.unwrap();
        check_and_create_org_without_ofga(org_id).await.unwrap();
        users::create_root_user_if_not_exists(
            org_id,
            UserRequest {
                email: init_user.to_string(),
                password: pwd.to_string(),
                role: crate::common::meta::user::UserOrgRole {
                    base_role: config::meta::user::UserRole::Root,
                    custom_role: None,
                },
                first_name: "root".to_owned(),
                last_name: "".to_owned(),
                is_external: false,
                token: None,
            },
        )
        .await
        .unwrap();

        let resp = users::post_user(
            org_id,
            UserRequest {
                email: user_id.to_string(),
                password: "pass".to_string(),
                role: crate::common::meta::user::UserOrgRole {
                    base_role: config::meta::user::UserRole::Admin,
                    custom_role: None,
                },
                first_name: "admin".to_owned(),
                last_name: "".to_owned(),
                is_external: false,
                token: None,
            },
            init_user,
        )
        .await;
        assert!(resp.is_ok());
        let resp = resp.unwrap();
        println!("Test organization resp: {:?}", resp.body());
        assert!(resp.status().is_success());

        let resp = get_passcode(Some(org_id), user_id).await.unwrap();
        let passcode = resp.passcode.clone();
        assert!(!resp.passcode.is_empty());

        let resp = update_passcode(Some(org_id), user_id).await.unwrap();
        assert_ne!(resp.passcode, passcode);
    }
}<|MERGE_RESOLUTION|>--- conflicted
+++ resolved
@@ -16,15 +16,11 @@
 use config::{
     ider,
     meta::{
-<<<<<<< HEAD
-        dashboards::ListDashboardsParams,
+        alerts::alert::ListAlertsParams, dashboards::ListDashboardsParams,
+       
         pipeline::components::PipelineSource,
         stream::StreamType,
         user::{UserOrg, UserRole},
-=======
-        alerts::alert::ListAlertsParams, dashboards::ListDashboardsParams,
-        pipeline::components::PipelineSource, stream::StreamType,
->>>>>>> e567f7c3
     },
     utils::rand::generate_random_string,
 };
