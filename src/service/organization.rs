--- conflicted
+++ resolved
@@ -23,7 +23,7 @@
     },
     utils::rand::generate_random_string,
 };
-<<<<<<< HEAD
+use infra::table;
 #[cfg(feature = "enterprise")]
 use o2_openfga::config::get_config as get_openfga_config;
 #[cfg(feature = "cloud")]
@@ -32,24 +32,24 @@
         OrganizationInviteResponse, OrganizationInviteUserRecord, OrganizationInvites,
     },
     chrono::{Duration, Utc},
-    config::{get_config, SMTP_CLIENT},
-    lettre::{message::SinglePart, AsyncTransport, Message},
-    o2_enterprise::enterprise::cloud::{org_invites, OrgInviteStatus},
+    config::{SMTP_CLIENT, get_config},
+    lettre::{AsyncTransport, Message, message::SinglePart},
+    o2_enterprise::enterprise::cloud::{OrgInviteStatus, org_invites},
 };
-=======
-use infra::table;
->>>>>>> 5dd59cd4
-
-use super::{db::org_users, users::add_admin_to_org};
+
 use crate::{
     common::{
         meta::organization::{
-            AlertSummary, IngestionPasscode, IngestionTokensContainer, OrgSummary, Organization,
-            PipelineSummary, RumIngestionToken, StreamSummary, CUSTOM, DEFAULT_ORG,
+            AlertSummary, CUSTOM, DEFAULT_ORG, IngestionPasscode, IngestionTokensContainer,
+            OrgSummary, Organization, PipelineSummary, RumIngestionToken, StreamSummary,
         },
         utils::auth::{delete_org_tuples, is_root_user, save_org_tuples},
     },
-    service::{db, stream::get_streams},
+    service::{
+        db::{self, org_users},
+        stream::get_streams,
+        users::add_admin_to_org,
+    },
 };
 
 pub async fn get_summary(org_id: &str) -> OrgSummary {
