--- conflicted
+++ resolved
@@ -505,14 +505,7 @@
     else {
         return None;
     };
-<<<<<<< HEAD
-=======
-    log::info!(
-        "Acquired lock for local stream {} to {} schema",
-        stream_name,
-        if is_new { "create" } else { "update" }
-    );
->>>>>>> 124a5f59
+
     db::schema::set(
         org_id,
         stream_name,
