// Copyright 2023 Zinc Labs Inc.
//
// This program is free software: you can redistribute it and/or modify
// it under the terms of the GNU Affero General Public License as published by
// the Free Software Foundation, either version 3 of the License, or
// (at your option) any later version.
//
// This program is distributed in the hope that it will be useful
// but WITHOUT ANY WARRANTY; without even the implied warranty of
// MERCHANTABILITY or FITNESS FOR A PARTICULAR PURPOSE.  See the
// GNU Affero General Public License for more details.
//
// You should have received a copy of the GNU Affero General Public License
// along with this program.  If not, see <http://www.gnu.org/licenses/>.

use std::{
    collections::{HashMap, HashSet},
    fs::File,
    io::{BufReader, Seek, SeekFrom},
    sync::Arc,
};

use anyhow::Result;
use config::{
    meta::stream::StreamType,
    utils::{json, schema::infer_json_schema, schema_ext::SchemaExt},
    CONFIG,
};
use datafusion::arrow::{
    datatypes::{DataType, Field, Schema},
    error::ArrowError,
};
use infra::db::etcd;
use itertools::Itertools;

use crate::{
    common::{
        infra::config::LOCAL_SCHEMA_LOCKER,
        meta::{
            authz::Authz,
            ingestion::StreamSchemaChk,
            prom::METADATA_LABEL,
            stream::{SchemaEvolution, StreamPartition},
        },
    },
    service::{db, search::server_internal_error},
};

pub(crate) fn get_upto_discard_error() -> anyhow::Error {
    anyhow::anyhow!(
        "Too old data, only last {} hours data can be ingested. Data discarded. You can adjust ingestion max time by setting the environment variable ZO_INGEST_ALLOWED_UPTO=<max_hours>",
        CONFIG.limit.ingest_allowed_upto
    )
}

pub(crate) fn get_request_columns_limit_error() -> anyhow::Error {
    anyhow::anyhow!(
        "Too many cloumns, only {} columns accept. Data discarded. You can adjust ingestion columns limit by setting the environment variable ZO_COLS_PER_RECORD_LIMIT=<max_cloumns>",
        CONFIG.limit.req_cols_per_record_limit
    )
}

#[tracing::instrument(name = "service:schema:schema_evolution", skip(inferred_schema))]
pub async fn schema_evolution(
    org_id: &str,
    stream_name: &str,
    stream_type: StreamType,
    inferred_schema: Arc<Schema>,
    min_ts: i64,
) {
    let schema = db::schema::get(org_id, stream_name, stream_type)
        .await
        .unwrap();

    if schema == Schema::empty() {
        let mut metadata = HashMap::new();
        metadata.insert("created_at".to_string(), min_ts.to_string());
        log::info!("schema_evolution: setting schema for {:?}", stream_name);
        db::schema::set(
            org_id,
            stream_name,
            stream_type,
            &Arc::into_inner(inferred_schema)
                .unwrap()
                .with_metadata(metadata),
            Some(min_ts),
            false,
        )
        .await
        .unwrap();
    } else if !inferred_schema.fields().eq(schema.fields()) {
        let schema_fields: HashSet<_> = schema.fields().iter().collect();
        let mut field_datatype_delta: Vec<_> = vec![];
        let mut new_field_delta: Vec<_> = vec![];

        for item in inferred_schema.fields.iter() {
            let item_name = item.name();
            let item_data_type = item.data_type();

            match schema_fields.iter().find(|f| f.name() == item_name) {
                Some(existing_field) => {
                    if existing_field.data_type() != item_data_type
                        && existing_field.data_type() != &DataType::Utf8
                    {
                        field_datatype_delta.push(format!("{}:[{}]", item_name, item_data_type));
                    }
                }
                None => {
                    new_field_delta.push(format!("{}:[{}]", item_name, item_data_type));
                }
            }
        }
        if field_datatype_delta.is_empty() && new_field_delta.is_empty() {
            return;
        }
        log::info!(
            "schema_evolution: updating schema for {:?} field data type delta is {:?} ,newly added fields are {:?}",
            stream_name,
            field_datatype_delta,
            new_field_delta
        );
        match try_merge(vec![schema, Arc::into_inner(inferred_schema).unwrap()]) {
            Err(e) => {
                log::error!(
                    "schema_evolution: schema merge failed for {:?} err: {:?}",
                    stream_name,
                    e
                );
            }
            Ok(merged) => {
                if !field_datatype_delta.is_empty() || !new_field_delta.is_empty() {
                    let is_field_delta = !field_datatype_delta.is_empty();
                    let mut final_fields = vec![];

                    let metadata = merged.metadata().clone();

                    for mut field in merged.to_cloned_fields().into_iter() {
                        if field.metadata().contains_key("zo_cast") {
                            let mut new_meta = field.metadata().clone();
                            new_meta.remove_entry("zo_cast");
                            field.set_metadata(new_meta);
                        }
                        final_fields.push(field);
                    }
                    let final_schema = Schema::new(final_fields.to_vec()).with_metadata(metadata);
                    db::schema::set(
                        org_id,
                        stream_name,
                        stream_type,
                        &final_schema,
                        Some(min_ts),
                        is_field_delta,
                    )
                    .await
                    .unwrap();
                }
            }
        };
    }
}

// Hack to allow widening conversion, method overrides Schema::try_merge
fn try_merge(schemas: impl IntoIterator<Item = Schema>) -> Result<Schema, ArrowError> {
    let mut merged_metadata: HashMap<String, String> = HashMap::new();
    let mut merged_fields: Vec<Field> = Vec::new();
    // TODO : this dummy initialization is to avoid compiler complaining for
    // uninitialized value
    let mut temp_field = Field::new("dummy", DataType::Utf8, false);

    for schema in schemas {
        for (key, value) in schema.metadata() {
            // merge metadata
            if let Some(old_val) = merged_metadata.get(key) {
                if old_val != value {
                    return Err(ArrowError::SchemaError(
                        "Fail to merge schema due to conflicting metadata.".to_string(),
                    ));
                }
            }
            merged_metadata.insert(key.to_string(), value.to_string());
        }

        // merge fields
        let mut found_at = 0;
        for field in schema.to_cloned_fields().iter().sorted_by_key(|v| v.name()) {
            let mut new_field = true;
            let mut allowed = false;
            for (stream, mut merged_field) in merged_fields.iter_mut().enumerate() {
                if field.name() != merged_field.name() {
                    continue;
                }
                new_field = false;
                if merged_field.data_type() != field.data_type() {
                    if !CONFIG.common.widening_schema_evolution {
                        return Err(ArrowError::SchemaError(format!(
                            "Fail to merge schema due to conflicting data type[{}:{}].",
                            merged_field.data_type(),
                            field.data_type()
                        )));
                    }
                    allowed = is_widening_conversion(merged_field.data_type(), field.data_type());
                    if allowed {
                        temp_field = Field::new(
                            merged_field.name(),
                            field.data_type().to_owned(),
                            merged_field.is_nullable(),
                        );
                        merged_field = &mut temp_field;
                    }
                }
                found_at = stream;
                match merged_field.try_merge(field) {
                    Ok(_) => {}
                    Err(_) => {
                        let mut meta = field.metadata().clone();
                        meta.insert("zo_cast".to_owned(), true.to_string());
                        merged_field.set_metadata(meta);
                    }
                };
            }
            // found a new field, add to field list
            if new_field {
                merged_fields.push(field.clone());
            }
            if allowed {
                let _ = std::mem::replace(&mut merged_fields[found_at], temp_field.to_owned());
            }
        }
    }
    let merged = Schema::new_with_metadata(merged_fields, merged_metadata);
    Ok(merged)
}

fn is_widening_conversion(from: &DataType, to: &DataType) -> bool {
    let allowed_type = match from {
        DataType::Boolean => vec![DataType::Utf8],
        DataType::Int8 => vec![
            DataType::Utf8,
            DataType::Int16,
            DataType::Int32,
            DataType::Int64,
            DataType::Float16,
            DataType::Float32,
            DataType::Float64,
        ],
        DataType::Int16 => vec![
            DataType::Utf8,
            DataType::Int32,
            DataType::Int64,
            DataType::Float16,
            DataType::Float32,
            DataType::Float64,
        ],
        DataType::Int32 => vec![
            DataType::Utf8,
            DataType::Int64,
            DataType::UInt32,
            DataType::UInt64,
            DataType::Float32,
            DataType::Float64,
        ],
        DataType::Int64 => vec![DataType::Utf8, DataType::UInt64, DataType::Float64],
        DataType::UInt8 => vec![
            DataType::Utf8,
            DataType::UInt16,
            DataType::UInt32,
            DataType::UInt64,
        ],
        DataType::UInt16 => vec![DataType::Utf8, DataType::UInt32, DataType::UInt64],
        DataType::UInt32 => vec![DataType::Utf8, DataType::UInt64],
        DataType::UInt64 => vec![DataType::Utf8],
        DataType::Float16 => vec![DataType::Utf8, DataType::Float32, DataType::Float64],
        DataType::Float32 => vec![DataType::Utf8, DataType::Float64],
        DataType::Float64 => vec![DataType::Utf8],
        _ => vec![DataType::Utf8],
    };
    allowed_type.contains(to)
}

pub async fn check_for_schema(
    org_id: &str,
    stream_name: &str,
    stream_type: StreamType,
    stream_schema_map: &mut HashMap<String, Schema>,
    inferred_schema: &Schema,
    record_ts: i64,
) -> Result<SchemaEvolution> {
    if !stream_schema_map.contains_key(stream_name) {
        let schema = db::schema::get(org_id, stream_name, stream_type)
            .await
            .unwrap();
        stream_schema_map.insert(stream_name.to_string(), schema);
    }

    let schema = stream_schema_map.get(stream_name).unwrap();

    if !schema.fields().is_empty() && CONFIG.common.skip_schema_validation {
        return Ok(SchemaEvolution {
            schema_compatible: true,
            is_schema_changed: false,
            types_delta: None,
        });
    }

    // fast path
    if schema.fields.eq(&inferred_schema.fields) {
        // return (true, None, schema.fields().to_vec());
        return Ok(SchemaEvolution {
            schema_compatible: true,
            is_schema_changed: false,
            types_delta: None,
        });
    }

    if inferred_schema.fields.len() > CONFIG.limit.req_cols_per_record_limit {
        return Err(get_request_columns_limit_error());
    }

    let is_new = schema.fields().is_empty();
    if !is_new {
<<<<<<< HEAD
        let (is_schema_changed, field_datatype_delta) =
            get_schema_changes(schema, &inferred_schema);
=======
        let (is_schema_changed, field_datatype_delta, _) =
            get_schema_changes(schema, inferred_schema);
>>>>>>> f1fff438
        if !is_schema_changed {
            return Ok(SchemaEvolution {
                schema_compatible: true,
                is_schema_changed: false,
                types_delta: Some(field_datatype_delta),
            });
        }
    }

    // slow path
    Ok(handle_diff_schema(
        org_id,
        stream_name,
        stream_type,
        is_new,
        inferred_schema,
        record_ts,
        stream_schema_map,
    )
    .await
    .unwrap_or(SchemaEvolution {
        schema_compatible: true,
        is_schema_changed: false,
        types_delta: None,
    }))
}

async fn get_merged_schema(
    org_id: &str,
    stream_name: &str,
    stream_type: StreamType,
    inferred_schema: &Schema,
) -> Option<(Vec<Field>, Schema)> {
    let mut db_schema = db::schema::get_from_db(org_id, stream_name, stream_type)
        .await
        .unwrap();

    let (is_schema_changed, field_datatype_delta, merged_fields) =
        get_merge_schema_changes(&db_schema, inferred_schema);

    if !is_schema_changed {
        return None;
    }

    let metadata = std::mem::take(&mut db_schema.metadata);
    Some((
        field_datatype_delta,
        Schema::new(merged_fields).with_metadata(metadata),
    ))
}

// handle_diff_schema is a slow path, it acquires a lock to update schema
// steps:
// 1. get schema from db, if schema is empty, set schema and return
// 2. acquire locks
// 3. get schema from db,
// 4. if db_schema is identical to inferred_schema, return (means another thread has updated schema)
// 5. if db_schema is not identical to inferred_schema, merge schema and update db
// 6. release locks
async fn handle_diff_schema(
    org_id: &str,
    stream_name: &str,
    stream_type: StreamType,
    is_new: bool,
    inferred_schema: &Schema,
    record_ts: i64,
    stream_schema_map: &mut HashMap<String, Schema>,
) -> Option<SchemaEvolution> {
    if CONFIG.common.local_mode {
        handle_diff_schema_local_mode(
            org_id,
            stream_name,
            stream_type,
            is_new,
            inferred_schema,
            record_ts,
            stream_schema_map,
        )
        .await
    } else {
        handle_diff_schema_cluster_mode(
            org_id,
            stream_name,
            stream_type,
            is_new,
            inferred_schema,
            record_ts,
            stream_schema_map,
        )
        .await
    }
}

async fn handle_diff_schema_local_mode(
    org_id: &str,
    stream_name: &str,
    stream_type: StreamType,
    is_new: bool,
    inferred_schema: &Schema,
    record_ts: i64,
    stream_schema_map: &mut HashMap<String, Schema>,
) -> Option<SchemaEvolution> {
    // first update thread cache
    if is_new {
        let mut metadata = HashMap::with_capacity(1);
        metadata.insert("created_at".to_string(), record_ts.to_string());
        stream_schema_map.insert(
            stream_name.to_string(),
            inferred_schema.clone().with_metadata(metadata),
        );
    }

    let lock_key = format!("/lock/schema/{org_id}/{stream_type}/{stream_name}",);
    let local_map = LOCAL_SCHEMA_LOCKER.clone();
    let mut schema_locker = local_map.write().await;
    let locker = schema_locker
        .entry(lock_key)
        .or_insert_with(|| Arc::new(tokio::sync::RwLock::new(false)));
    let locker = locker.clone();
    drop(schema_locker);
    // lock acquired
    let lock_acquired = locker.write().await;

    let Some((field_datatype_delta, final_schema)) =
        get_merged_schema(org_id, stream_name, stream_type, inferred_schema).await
    else {
        drop(lock_acquired);
        return None;
    };
    log::info!(
        "Acquired lock for local stream {} to update schema",
        stream_name
    );
    db::schema::set(
        org_id,
        stream_name,
        stream_type,
        &final_schema,
        Some(record_ts),
        !field_datatype_delta.is_empty(),
    )
    .await
    .expect("Failed to update schema");
    if is_new {
        crate::common::utils::auth::set_ownership(
            org_id,
            &stream_type.to_string(),
            Authz::new(stream_name),
        )
        .await;
    }

    // update thread cache
    stream_schema_map.insert(stream_name.to_string(), final_schema);

    // release lock
    drop(lock_acquired);

    Some(SchemaEvolution {
        schema_compatible: true,
        is_schema_changed: true,
        types_delta: Some(field_datatype_delta),
    })
}

async fn handle_diff_schema_cluster_mode(
    org_id: &str,
    stream_name: &str,
    stream_type: StreamType,
    is_new: bool,
    inferred_schema: &Schema,
    record_ts: i64,
    stream_schema_map: &mut HashMap<String, Schema>,
) -> Option<SchemaEvolution> {
    // first update thread cache
    if is_new {
        let mut metadata = HashMap::with_capacity(1);
        metadata.insert("created_at".to_string(), record_ts.to_string());
        stream_schema_map.insert(
            stream_name.to_string(),
            inferred_schema.clone().with_metadata(metadata),
        );
    }

    // acquire lock and update schema to meta store
    let lock_key = format!("schema/{org_id}/{stream_type}/{stream_name}");
    let mut lock = etcd::Locker::new(&lock_key);
    lock.lock(0).await.map_err(server_internal_error).unwrap();

    let Some((field_datatype_delta, final_schema)) =
        get_merged_schema(org_id, stream_name, stream_type, inferred_schema).await
    else {
        lock.unlock().await.map_err(server_internal_error).unwrap();
        return None;
    };

    log::info!(
        "Acquired lock for cluster stream {} to {} schema",
        stream_name,
        if is_new { "create" } else { "update" }
    );

    if let Err(err) = db::schema::set(
        org_id,
        stream_name,
        stream_type,
        &final_schema,
        Some(record_ts),
        !field_datatype_delta.is_empty(),
    )
    .await
    {
        log::error!(
            "Failed to update schema for stream {} err: {:?}",
            stream_name,
            err
        );
        lock.unlock().await.map_err(server_internal_error).unwrap();
        log::info!(
            "Released lock for cluster stream {} after setting schema",
            stream_name
        );
        return None;
    }

    if is_new {
        crate::common::utils::auth::set_ownership(
            org_id,
            &stream_type.to_string(),
            Authz::new(stream_name),
        )
        .await;
    }

    // update thread cache
    stream_schema_map.insert(stream_name.to_string(), final_schema);

    // release lock
    lock.unlock().await.map_err(server_internal_error).unwrap();
    log::info!(
        "Released lock for cluster stream {} after setting schema",
        stream_name
    );

    Some(SchemaEvolution {
        schema_compatible: true,
        is_schema_changed: true,
        types_delta: Some(field_datatype_delta),
    })
}

fn get_merge_schema_changes(schema: &Schema, inferred_schema: &Schema) -> (bool, Vec<Field>, Vec<Field>) {
    let mut is_schema_changed = false;
    let mut field_datatype_delta: Vec<_> = vec![];

    let mut merged_fields = schema
        .fields()
        .iter()
        .map(|f| f.as_ref().to_owned())
        .collect::<Vec<_>>();
    let mut merged_fields_chk = hashbrown::HashMap::with_capacity(merged_fields.len());
    for (i, f) in merged_fields.iter().enumerate() {
        merged_fields_chk.insert(f.name().to_string(), i);
    }

    for item in inferred_schema.fields.iter() {
        let item_name = item.name();
        let item_data_type = item.data_type();

        match merged_fields_chk.get(item_name) {
            None => {
                is_schema_changed = true;
                merged_fields.push((**item).clone());
                merged_fields_chk.insert(item_name.to_string(), merged_fields.len() - 1);
            }
            Some(idx) => {
                let existing_field = &merged_fields[*idx];
                if existing_field.data_type() != item_data_type {
                    if !CONFIG.common.widening_schema_evolution {
                        field_datatype_delta.push(existing_field.clone());
                    } else if is_widening_conversion(existing_field.data_type(), item_data_type) {
                        is_schema_changed = true;
                        field_datatype_delta.push((**item).clone());
                        merged_fields[*idx] = (**item).clone();
                    } else {
                        let mut meta = existing_field.metadata().clone();
                        meta.insert("zo_cast".to_owned(), true.to_string());
                        field_datatype_delta.push(existing_field.clone().with_metadata(meta));
                    }
                }
            }
        }
    }

    (is_schema_changed, field_datatype_delta, merged_fields)
}

fn get_schema_changes(schema: &Schema, inferred_schema: &Schema) -> (bool, Vec<Field>) {
    let mut is_schema_changed = false;
    let mut field_datatype_delta: Vec<_> = vec![];

    for item in inferred_schema.fields.iter() {
        let item_name = item.name();
        let item_data_type = item.data_type();

        match schema.field_with_name(item_name) {
            Err(_) => {
                is_schema_changed = true;
            }
            Ok(f) => {
                if f.data_type() != item_data_type {
                    if !CONFIG.common.widening_schema_evolution {
                        field_datatype_delta.push(f.clone());
                    } else if is_widening_conversion(f.data_type(), item_data_type) {
                        is_schema_changed = true;
                        field_datatype_delta.push((**item).clone());
                    } else {
                        let mut meta = f.metadata().clone();
                        meta.insert("zo_cast".to_owned(), true.to_string());
                        field_datatype_delta.push(f.clone().with_metadata(meta));
                    }
                }
            }
        }
    }

    (is_schema_changed, field_datatype_delta)
}

pub async fn stream_schema_exists(
    org_id: &str,
    stream_name: &str,
    stream_type: StreamType,
    stream_schema_map: &mut HashMap<String, Schema>,
) -> StreamSchemaChk {
    let mut schema_chk = StreamSchemaChk {
        conforms: true,
        has_fields: false,
        has_partition_keys: false,
        has_metadata: false,
    };
    let schema = match stream_schema_map.get(stream_name) {
        Some(schema) => schema.clone(),
        None => {
            let schema = db::schema::get(org_id, stream_name, stream_type)
                .await
                .unwrap();
            stream_schema_map.insert(stream_name.to_string(), schema.clone());
            schema
        }
    };
    if !schema.fields().is_empty() {
        schema_chk.has_fields = true;
    }
    if let Some(value) = schema.metadata().get("settings") {
        let settings: json::Value = json::from_slice(value.as_bytes()).unwrap();
        if settings.get("partition_keys").is_some() {
            schema_chk.has_partition_keys = true;
        }
    }
    if schema.metadata().contains_key(METADATA_LABEL) {
        schema_chk.has_metadata = true;
    }
    schema_chk
}

pub async fn add_stream_schema(
    org_id: &str,
    stream_name: &str,
    stream_type: StreamType,
    file: &File,
    stream_schema_map: &mut HashMap<String, Schema>,
    min_ts: i64,
) {
    let mut local_file = file;
    local_file.seek(SeekFrom::Start(0)).unwrap();
    let mut schema_reader = BufReader::new(local_file);
    let inferred_schema = infer_json_schema(&mut schema_reader, None, stream_type).unwrap();

    let existing_schema = stream_schema_map.get(&stream_name.to_string());
    let mut metadata = match existing_schema {
        Some(schema) => schema.metadata().clone(),
        None => HashMap::new(),
    };
    metadata.insert("created_at".to_string(), min_ts.to_string());
    if stream_type == StreamType::Traces {
        let settings = crate::common::meta::stream::StreamSettings {
            partition_keys: vec![StreamPartition::new("service_name")],
            partition_time_level: None,
            full_text_search_keys: vec![],
            bloom_filter_fields: vec![],
            data_retention: 0,
        };
        metadata.insert(
            "settings".to_string(),
            json::to_string(&settings).unwrap_or_default(),
        );
    }
    db::schema::set(
        org_id,
        stream_name,
        stream_type,
        &inferred_schema.clone().with_metadata(metadata),
        Some(min_ts),
        false,
    )
    .await
    .unwrap();
    stream_schema_map.insert(stream_name.to_string(), inferred_schema.clone());
}

pub async fn set_schema_metadata(
    org_id: &str,
    stream_name: &str,
    stream_type: StreamType,
    extra_metadata: &HashMap<String, String>,
) -> Result<(), anyhow::Error> {
    let schema = db::schema::get(org_id, stream_name, stream_type).await?;
    let mut metadata = schema.metadata().clone();
    let mut updated = false;
    for (key, value) in extra_metadata {
        if metadata.contains_key(key) {
            continue;
        }
        metadata.insert(key.to_owned(), value.to_owned());
        updated = true;
    }
    if !updated {
        return Ok(());
    }
    if !metadata.contains_key("created_at") {
        metadata.insert(
            "created_at".to_string(),
            chrono::Utc::now().timestamp_micros().to_string(),
        );
        crate::common::utils::auth::set_ownership(
            org_id,
            &stream_type.to_string(),
            Authz::new(stream_name),
        )
        .await;
    }
    db::schema::set(
        org_id,
        stream_name,
        stream_type,
        &schema.with_metadata(metadata),
        None,
        false,
    )
    .await
}

#[cfg(test)]
mod tests {
    use config::utils::schema::infer_json_schema_from_map;
    use datafusion::arrow::datatypes::{DataType, Field, Schema};

    use super::*;

    #[test]
    fn test_is_widening_conversion() {
        assert!(is_widening_conversion(&DataType::Int8, &DataType::Int32));
    }

    #[test]
    fn test_try_merge() {
        let merged = try_merge(vec![
            Schema::new(vec![
                Field::new("c1", DataType::Int64, false),
                Field::new("c2", DataType::Utf8, false),
            ]),
            Schema::new(vec![
                Field::new("c1", DataType::Int64, true),
                Field::new("c2", DataType::Utf8, false),
                Field::new("c3", DataType::Utf8, false),
            ]),
        ])
        .unwrap();

        assert_eq!(
            merged,
            Schema::new(vec![
                Field::new("c1", DataType::Int64, true),
                Field::new("c2", DataType::Utf8, false),
                Field::new("c3", DataType::Utf8, false),
            ]),
        );
    }

    #[tokio::test]
    async fn test_check_for_schema() {
        let stream_name = "Sample";
        let org_name = "nexus";
        let record: json::Value =
            json::from_str(r#"{"Year": 1896, "City": "Athens", "_timestamp": 1234234234234}"#)
                .unwrap();

        let schema = Schema::new(vec![
            Field::new("Year", DataType::Int64, false),
            Field::new("City", DataType::Utf8, false),
            Field::new("_timestamp", DataType::Int64, false),
        ]);
        let mut map: HashMap<String, Schema> = HashMap::new();
        map.insert(stream_name.to_string(), schema);
        let record = [record.as_object().unwrap()].into_iter();
        let infer_schema = infer_json_schema_from_map(record, StreamType::Logs).unwrap();
        let result = check_for_schema(
            org_name,
            stream_name,
            StreamType::Logs,
            &mut map,
            &infer_schema,
            1234234234234,
        )
        .await
        .unwrap();
        assert!(result.schema_compatible);
    }
}<|MERGE_RESOLUTION|>--- conflicted
+++ resolved
@@ -318,13 +318,8 @@
 
     let is_new = schema.fields().is_empty();
     if !is_new {
-<<<<<<< HEAD
         let (is_schema_changed, field_datatype_delta) =
             get_schema_changes(schema, &inferred_schema);
-=======
-        let (is_schema_changed, field_datatype_delta, _) =
-            get_schema_changes(schema, inferred_schema);
->>>>>>> f1fff438
         if !is_schema_changed {
             return Ok(SchemaEvolution {
                 schema_compatible: true,
