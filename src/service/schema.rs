--- conflicted
+++ resolved
@@ -492,61 +492,8 @@
             }
         };
     }
-<<<<<<< HEAD
-    let fields_map = final_schema
-        .fields()
-        .iter()
-        .enumerate()
-        .map(|(i, f)| (f.name().to_owned(), i))
-        .collect();
-
-    // update thread cache
-    stream_schema_map.insert(
-        stream_name.to_string(),
-        SchemaCache::new(final_schema, fields_map),
-    );
-
-    // release lock
-    drop(lock_acquired);
-    log::info!(
-        "Released lock for local stream {} after setting schema",
-        stream_name
-    );
-
-    Some(SchemaEvolution {
-        schema_compatible: true,
-        is_schema_changed: true,
-        types_delta: Some(field_datatype_delta),
-    })
-}
-
-async fn handle_diff_schema_cluster_mode(
-    org_id: &str,
-    stream_name: &str,
-    stream_type: StreamType,
-    is_new: bool,
-    inferred_schema: &Schema,
-    record_ts: i64,
-    stream_schema_map: &mut HashMap<String, SchemaCache>,
-) -> Option<SchemaEvolution> {
-    // first update thread cache
-    if is_new {
-        let mut metadata = HashMap::with_capacity(1);
-        metadata.insert("created_at".to_string(), record_ts.to_string());
-        let fields_map = inferred_schema
-            .fields()
-            .iter()
-            .enumerate()
-            .map(|(i, f)| (f.name().to_owned(), i))
-            .collect();
-        stream_schema_map.insert(
-            stream_name.to_string(),
-            SchemaCache::new(inferred_schema.clone().with_metadata(metadata), fields_map),
-        );
-=======
     if let Some(e) = err {
         return Err(e);
->>>>>>> 931f55f4
     }
     let Some((final_schema, field_datatype_delta)) = ret else {
         return Ok(None);
