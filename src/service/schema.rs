// Copyright 2022 Zinc Labs Inc. and Contributors
//
// Licensed under the Apache License, Version 2.0 (the "License");
// you may not use this file except in compliance with the License.
// You may obtain a copy of the License at
//
//     http://www.apache.org/licenses/LICENSE-2.0
//
// Unless required by applicable law or agreed to in writing, software
// distributed under the License is distributed on an "AS IS" BASIS,
// WITHOUT WARRANTIES OR CONDITIONS OF ANY KIND, either express or implied.
// See the License for the specific language governing permissions and
// limitations under the License.

use ahash::AHashMap;
use datafusion::arrow::datatypes::{DataType, Field, Schema};
use datafusion::arrow::error::ArrowError;
use datafusion::arrow::json::reader::infer_json_schema;
use std::collections::{HashMap, HashSet};
use std::fs::File;
use std::io::{BufReader, Seek, SeekFrom};
use tracing::info_span;

use crate::common::json;
use crate::infra::config::CONFIG;
use crate::meta::{ingestion::StreamSchemaChk, StreamType};
use crate::service::db;

pub async fn schema_evolution(
    org_id: &str,
    stream_name: &str,
    stream_type: StreamType,
    inferred_schema: Schema,
    min_ts: i64,
) {
    let loc_span = info_span!("service:schema:schema_evolution");
    let _guard = loc_span.enter();

    let schema = db::schema::get(org_id, stream_name, Some(stream_type))
        .await
        .unwrap();

    if schema == Schema::empty() {
        let mut metadata = HashMap::new();
        metadata.insert("created_at".to_string(), min_ts.to_string());
        log::info!("schema_evolution: setting schema for {:?}", stream_name);
        db::schema::set(
            org_id,
            stream_name,
            stream_type,
            &inferred_schema.clone().with_metadata(metadata),
            Some(min_ts),
        )
        .await
        .unwrap();
    } else if !inferred_schema.fields().eq(schema.fields()) {
        let schema_fields: HashSet<_> = schema.fields().iter().collect();
        let field_datatype_delta: Vec<_> = inferred_schema
            .clone()
            .fields
            .into_iter()
            .filter(|item| !schema_fields.contains(item))
            .map(|v| format!("{}:[{}]", v.name(), v.data_type()))
            .collect();
        if field_datatype_delta.is_empty() {
            return;
        }
        log::info!(
            "schema_evolution: updating schema for {:?} delta is {:?}",
            stream_name,
            field_datatype_delta
        );
        match try_merge(vec![schema.clone(), inferred_schema.clone()]) {
            Err(e) => {
                log::error!(
                    "schema_evolution: schema merge failed for {:?} err: {:?}",
                    stream_name,
                    e
                );
            }
            Ok(merged) => {
                db::schema::set(org_id, stream_name, stream_type, &merged, Some(min_ts))
                    .await
                    .unwrap();
            }
        };
    }
}

// Hack to allow widening conversion, method overrides Schema::try_merge
fn try_merge(schemas: impl IntoIterator<Item = Schema>) -> Result<Schema, ArrowError> {
    let mut merged_metadata: HashMap<String, String> = HashMap::new();
    let mut merged_fields: Vec<Field> = Vec::new();
    // TODO : this dummy initilization is to avoid compilar complaining for unintilized value
    let mut temp_field = Field::new("dummy", DataType::Utf8, false);

    for schema in schemas {
        for (key, value) in schema.metadata() {
            // merge metadata
            if let Some(old_val) = merged_metadata.get(key) {
                if old_val != value {
                    return Err(ArrowError::SchemaError(
                        "Fail to merge schema due to conflicting metadata.".to_string(),
                    ));
                }
            }
            merged_metadata.insert(key.to_string(), value.to_string());
        }
        // merge fields
        let mut found_at = 0;
        for field in schema.fields().iter() {
            let mut new_field = true;
            let mut allowed = false;
            for (stream, mut merged_field) in merged_fields.iter_mut().enumerate() {
                if field.name() != merged_field.name() {
                    continue;
                }
                new_field = false;
                if merged_field.data_type() != field.data_type() {
                    if !CONFIG.common.widening_schema_evolution {
                        return Err(ArrowError::SchemaError(format!(
                            "Fail to merge schema due to conflicting data type[{}:{}].",
                            merged_field.data_type(),
                            field.data_type()
                        )));
                    }
                    allowed = is_widening_conversion(merged_field.data_type(), field.data_type());
                    if allowed {
                        temp_field = Field::new(
                            merged_field.name(),
                            field.data_type().to_owned(),
                            merged_field.is_nullable(),
                        );
                        merged_field = &mut temp_field;
                    }
                }
                found_at = stream;
                merged_field.try_merge(field)?;
            }
            // found a new field, add to field list
            if new_field {
                merged_fields.push(field.clone());
            }
            if allowed {
                let _ = std::mem::replace(&mut merged_fields[found_at], temp_field.to_owned());
            }
        }
    }
    let merged = Schema::new_with_metadata(merged_fields, merged_metadata);
    Ok(merged)
}

fn is_widening_conversion(from: &DataType, to: &DataType) -> bool {
    let allowed_type = match from {
        DataType::Boolean => vec![DataType::Utf8],
        DataType::Int8 => vec![
            DataType::Utf8,
            DataType::Int16,
            DataType::Int32,
            DataType::Int64,
        ],
        DataType::Int16 => vec![DataType::Utf8, DataType::Int32, DataType::Int64],
        DataType::Int32 => vec![DataType::Utf8, DataType::Int64],
        DataType::Int64 => vec![DataType::Utf8],
        DataType::UInt8 => vec![
            DataType::Utf8,
            DataType::UInt16,
            DataType::UInt32,
            DataType::UInt64,
        ],
        DataType::UInt16 => vec![DataType::Utf8, DataType::UInt32, DataType::UInt64],
        DataType::UInt32 => vec![DataType::Utf8, DataType::UInt64],
        DataType::UInt64 => vec![DataType::Utf8],
        DataType::Float16 => vec![DataType::Utf8, DataType::Float32, DataType::Float64],
        DataType::Float32 => vec![DataType::Utf8, DataType::Float64],
        DataType::Float64 => vec![DataType::Utf8],
        _ => vec![DataType::Utf8],
    };
    allowed_type.contains(to)
}

pub async fn check_for_schema(
    org_id: &str,
    stream_name: &str,
    stream_type: StreamType,
    val_str: &str,
    stream_schema_map: &mut AHashMap<String, Schema>,
    record_ts: i64,
) -> (bool, Option<Vec<Field>>) {
    let schema = if stream_schema_map.contains_key(stream_name) {
        stream_schema_map.get(stream_name).unwrap().clone()
    } else {
        let schema = db::schema::get(org_id, stream_name, Some(stream_type))
            .await
            .unwrap();
        stream_schema_map.insert(stream_name.to_string(), schema.clone());
        schema
    };

    let meta = schema.metadata().clone();

    if !meta.is_empty() {
        let stream_settings = meta.get("settings");
        if let Some(value) = stream_settings {
            let settings: json::Value = json::from_slice(value.as_bytes()).unwrap();
            if let Some(keys) = settings.get("schema_validation") {
                if keys.as_bool().unwrap_or(false) {
                    return (true, None);
                }
            }
        }
    }

    let mut schema_reader = BufReader::new(val_str.as_bytes());
    let inferred_schema = infer_json_schema(&mut schema_reader, None).unwrap();
    if schema.fields.eq(&inferred_schema.fields) {
        return (true, None);
    }

    if inferred_schema.fields.len() > CONFIG.limit.req_cols_per_record_limit {
        return (false, None);
    }

    if schema == Schema::empty() {
        stream_schema_map.insert(stream_name.to_string(), inferred_schema.clone());
        db::schema::set(
            org_id,
            stream_name,
            stream_type,
            &inferred_schema,
            Some(record_ts),
        )
        .await
        .unwrap();
        return (true, None);
    }

    let inferred_fields: HashSet<_> = inferred_schema.fields().iter().collect();
    let field_datatype_delta: Vec<_> = schema
        .clone()
        .fields
        .into_iter()
        .filter(|item| !inferred_fields.contains(item))
        .collect();
    if !CONFIG.common.widening_schema_evolution {
        return (true, Some(field_datatype_delta));
    }

    match try_merge(vec![schema.clone(), inferred_schema.clone()]) {
        Err(ref _e) => (true, Some(field_datatype_delta)), //return (false, None),
        Ok(merged) => {
            log::info!("Schema widening for stream {:?}", stream_name);
            db::schema::set(org_id, stream_name, stream_type, &merged, Some(record_ts))
                .await
                .unwrap();
            let item_set: HashSet<_> = schema.fields.iter().collect();
            let field_datatype_delta: Vec<_> = inferred_schema
                .clone()
                .fields
                .into_iter()
                .filter(|item| !item_set.contains(item))
                .collect();
            stream_schema_map.insert(stream_name.to_string(), merged);
            (true, Some(field_datatype_delta))
        }
    }
}

pub async fn stream_schema_exists(
    org_id: &str,
    stream_name: &str,
    stream_type: StreamType,
    stream_schema_map: &mut AHashMap<String, Schema>,
) -> StreamSchemaChk {
    let mut schema_chk = StreamSchemaChk {
        conforms: true,
        has_fields: false,
        has_partition_keys: false,
        has_metadata: false,
    };
<<<<<<< HEAD
    let schema;
    if stream_schema_map.contains_key(stream_name) {
        schema = stream_schema_map.get(stream_name).unwrap().clone();
    } else {
        schema = db::schema::get(org_id, stream_name, Some(stream_type))
            .await
            .unwrap();
        stream_schema_map.insert(stream_name.to_string(), schema.clone());
    }
    if !schema.fields().is_empty() {
        schema_chk.has_fields = true;
    }
    if let Some(value) = schema.metadata().get("settings") {
=======
    let schema = match stream_schema_map.get(stream_name) {
        Some(schema) => schema.clone(),
        None => {
            let schema = db::schema::get(org_id, stream_name, Some(stream_type))
                .await
                .unwrap();
            stream_schema_map.insert(stream_name.to_string(), schema.clone());
            schema
        }
    };
    let fields = schema.fields();
    let mut meta = schema.metadata().clone();

    if !fields.is_empty() {
        schema_chk.has_fields = true;
    }
    if !meta.is_empty() {
        meta.remove("created_at");
    }
    if meta.is_empty() {
        return schema_chk;
    }
    if let Some(value) = meta.get("settings") {
>>>>>>> 5fca92cf
        let settings: json::Value = json::from_slice(value.as_bytes()).unwrap();
        if settings.get("partition_keys").is_some() {
            schema_chk.has_partition_keys = true;
        }
    }
    if schema.metadata().get("metadata").is_some() {
        schema_chk.has_metadata = true;
    }
    schema_chk
}

pub async fn add_stream_schema(
    org_id: &str,
    stream_name: &str,
    stream_type: StreamType,
    file: &File,
    min_ts: i64,
    stream_schema_map: &mut AHashMap<String, Schema>,
) {
    let mut local_file = file;
    local_file.seek(SeekFrom::Start(0)).unwrap();
    let mut schema_reader = BufReader::new(local_file);
    let inferred_schema = infer_json_schema(&mut schema_reader, None).unwrap();

    let existing_schema = stream_schema_map.get(&stream_name.to_string());
    let mut metadata = match existing_schema {
        Some(schema) => schema.metadata().clone(),
        None => HashMap::new(),
    };
    metadata.insert("created_at".to_string(), min_ts.to_string());
    if stream_type == StreamType::Traces {
        let settings = crate::meta::stream::StreamSettings {
            partition_keys: vec!["service_name".to_string()],
            full_text_search_keys: vec![],
            schema_validation: false,
        };
        metadata.insert(
            "settings".to_string(),
            json::to_string(&settings).unwrap_or_default(),
        );
    }
    db::schema::set(
        org_id,
        stream_name,
        stream_type,
        &inferred_schema.clone().with_metadata(metadata),
        Some(min_ts),
    )
    .await
    .unwrap();
    stream_schema_map.insert(stream_name.to_string(), inferred_schema.clone());
}

pub async fn set_schema_metadata(
    org_id: &str,
    stream_name: &str,
    stream_type: StreamType,
    extra_metadata: AHashMap<String, String>,
) -> Result<(), anyhow::Error> {
    let schema = db::schema::get(org_id, stream_name, Some(stream_type)).await?;
    let mut metadata = schema.metadata().clone();
    let mut updated = false;
    for (key, value) in extra_metadata {
        if metadata.contains_key(&key) {
            continue;
        }
        metadata.insert(key, value);
        updated = true;
    }
    if !updated {
        return Ok(());
    }
    db::schema::set(
        org_id,
        stream_name,
        stream_type,
        &schema.with_metadata(metadata),
        None,
    )
    .await
}

#[cfg(test)]
mod test {
    use ahash::AHashMap;
    use datafusion::arrow::datatypes::{DataType, Field, Schema};

    use super::*;

    #[test]
    fn test_is_widening_conversion() {
        assert!(is_widening_conversion(&DataType::Int8, &DataType::Int32));
    }

    #[test]
    fn test_try_merge() {
        let merged = try_merge(vec![
            Schema::new(vec![
                Field::new("c1", DataType::Int64, false),
                Field::new("c2", DataType::Utf8, false),
            ]),
            Schema::new(vec![
                Field::new("c1", DataType::Int64, true),
                Field::new("c2", DataType::Utf8, false),
                Field::new("c3", DataType::Utf8, false),
            ]),
        ])
        .unwrap();

        assert_eq!(
            merged,
            Schema::new(vec![
                Field::new("c1", DataType::Int64, true),
                Field::new("c2", DataType::Utf8, false),
                Field::new("c3", DataType::Utf8, false),
            ]),
        );
    }

    #[actix_web::test]
    async fn test_check_for_schema() {
        let stream_name = "Sample";
        let org_name = "nexus";
        let record = r#"{"Year": 1896, "City": "Athens", "_timestamp": 1234234234234}"#;

        let schema = Schema::new(vec![
            Field::new("Year", DataType::Int64, false),
            Field::new("City", DataType::Utf8, false),
            Field::new("_timestamp", DataType::Int64, false),
        ]);
        let mut map: AHashMap<String, Schema> = AHashMap::new();
        map.insert(stream_name.to_string(), schema);
        let result = check_for_schema(
            org_name,
            stream_name,
            StreamType::Logs,
            record,
            &mut map,
            1234234234234,
        )
        .await;
        assert!(result.0);
    }
}<|MERGE_RESOLUTION|>--- conflicted
+++ resolved
@@ -278,21 +278,6 @@
         has_partition_keys: false,
         has_metadata: false,
     };
-<<<<<<< HEAD
-    let schema;
-    if stream_schema_map.contains_key(stream_name) {
-        schema = stream_schema_map.get(stream_name).unwrap().clone();
-    } else {
-        schema = db::schema::get(org_id, stream_name, Some(stream_type))
-            .await
-            .unwrap();
-        stream_schema_map.insert(stream_name.to_string(), schema.clone());
-    }
-    if !schema.fields().is_empty() {
-        schema_chk.has_fields = true;
-    }
-    if let Some(value) = schema.metadata().get("settings") {
-=======
     let schema = match stream_schema_map.get(stream_name) {
         Some(schema) => schema.clone(),
         None => {
@@ -303,20 +288,10 @@
             schema
         }
     };
-    let fields = schema.fields();
-    let mut meta = schema.metadata().clone();
-
-    if !fields.is_empty() {
+    if !schema.fields().is_empty() {
         schema_chk.has_fields = true;
     }
-    if !meta.is_empty() {
-        meta.remove("created_at");
-    }
-    if meta.is_empty() {
-        return schema_chk;
-    }
-    if let Some(value) = meta.get("settings") {
->>>>>>> 5fca92cf
+    if let Some(value) = schema.metadata().get("settings") {
         let settings: json::Value = json::from_slice(value.as_bytes()).unwrap();
         if settings.get("partition_keys").is_some() {
             schema_chk.has_partition_keys = true;
