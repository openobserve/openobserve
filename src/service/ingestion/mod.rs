--- conflicted
+++ resolved
@@ -285,12 +285,8 @@
     }
 
     let mut schema_reader = BufReader::new(record_val.as_bytes());
-<<<<<<< HEAD
-    let mut inferred_schema = infer_json_schema(&mut schema_reader, None).unwrap();
+    let inferred_schema = infer_json_schema(&mut schema_reader, None, stream_type).unwrap();
     filter_schema_null_fields(&mut inferred_schema);
-=======
-    let inferred_schema = infer_json_schema(&mut schema_reader, None, stream_type).unwrap();
->>>>>>> 76fb2831
     let inferred_schema = inferred_schema.with_metadata(schema.metadata().clone());
     stream_schema_map.insert(stream_name.to_string(), inferred_schema.clone());
     db::schema::set(
