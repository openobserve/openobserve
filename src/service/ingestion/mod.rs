--- conflicted
+++ resolved
@@ -499,11 +499,7 @@
     streams_need_original: &mut HashSet<String>,
 ) {
     for stream in streams {
-<<<<<<< HEAD
-        if user_defined_schema_map.contains_key(&stream.stream_name.to_string()) {
-=======
         if user_defined_schema_map.contains_key(stream.stream_name.as_str()) {
->>>>>>> 9dc3e35b
             continue;
         }
         let stream_settings =
