// Copyright 2025 OpenObserve Inc.
//
// This program is free software: you can redistribute it and/or modify
// it under the terms of the GNU Affero General Public License as published by
// the Free Software Foundation, either version 3 of the License, or
// (at your option) any later version.
//
// This program is distributed in the hope that it will be useful
// but WITHOUT ANY WARRANTY; without even the implied warranty of
// MERCHANTABILITY or FITNESS FOR A PARTICULAR PURPOSE.  See the
// GNU Affero General Public License for more details.
//
// You should have received a copy of the GNU Affero General Public License
// along with this program.  If not, see <http://www.gnu.org/licenses/>.

use std::sync::Arc;

use config::{
    get_config,
    meta::{
        self_reporting::{
            error::ErrorData,
            usage::{TriggerData, ERROR_STREAM, TRIGGERS_USAGE_STREAM},
            ReportingData, ReportingMessage, ReportingQueue, ReportingRunner,
        },
        stream::{StreamParams, StreamType},
    },
    utils::json,
    META_ORG_ID,
};
use once_cell::sync::Lazy;
use tokio::{
    sync::{mpsc, Mutex},
    time,
};

pub(super) static USAGE_QUEUE: Lazy<Arc<ReportingQueue>> =
    Lazy::new(|| Arc::new(initialize_usage_queue()));

pub(super) static ERROR_QUEUE: Lazy<Arc<ReportingQueue>> =
    Lazy::new(|| Arc::new(initialize_error_queue()));

fn initialize_usage_queue() -> ReportingQueue {
    let cfg = get_config();
    let timeout = time::Duration::from_secs(
        cfg.common
            .usage_publish_interval
            .try_into()
            .expect("Env ZO_USAGE_PUBLISH_INTERVAL invalid format. Should be set as integer"),
    );
    let batch_size = cfg.common.usage_batch_size;

    let (msg_sender, msg_receiver) = mpsc::channel::<ReportingMessage>(
        batch_size * std::cmp::max(2, cfg.limit.usage_reporting_thread_num),
    );
    let msg_receiver = Arc::new(Mutex::new(msg_receiver));

    for thread_id in 0..cfg.limit.usage_reporting_thread_num {
        let msg_receiver = msg_receiver.clone();
        tokio::task::spawn(async move {
            self_reporting_ingest_job(thread_id, msg_receiver, batch_size, timeout).await
        });
    }

    ReportingQueue::new(msg_sender)
}

fn initialize_error_queue() -> ReportingQueue {
    let cfg = get_config();
    let timeout = time::Duration::from_secs(
        cfg.common
            .usage_publish_interval
            .try_into()
            .expect("Env ZO_USAGE_PUBLISH_INTERVAL invalid format. Should be set as integer"),
    );
    let batch_size = cfg.common.usage_batch_size;

    let (msg_sender, msg_receiver) = mpsc::channel::<ReportingMessage>(
        batch_size * std::cmp::max(2, cfg.limit.usage_reporting_thread_num),
    );
    let msg_receiver = Arc::new(Mutex::new(msg_receiver));

    for thread_id in 0..cfg.limit.usage_reporting_thread_num {
        let msg_receiver = msg_receiver.clone();
        tokio::task::spawn(async move {
            self_reporting_ingest_job(thread_id, msg_receiver, batch_size, timeout).await
        });
    }

    ReportingQueue::new(msg_sender)
}

async fn self_reporting_ingest_job(
    thread_id: usize,
    msg_receiver: Arc<Mutex<mpsc::Receiver<ReportingMessage>>>,
    batch_size: usize,
    timeout: time::Duration,
) {
    log::debug!("[SELF-REPORTING] thread_{thread_id} starts waiting for reporting messages");
    let mut reporting_runner = ReportingRunner::new(batch_size, timeout);
    let mut interval = time::interval(timeout);

    loop {
        let mut msg_receiver = msg_receiver.lock().await;
        tokio::select! {
            msg = msg_receiver.recv() => {
                match msg {
                    Some(ReportingMessage::Start(start_sender)) => {
                        log::debug!("[SELF-REPORTING] thread_{thread_id} received starting ping");
                        start_sender.send(()).ok();
                    }
                    Some(ReportingMessage::Shutdown(res_sender)) => {
                        log::debug!("[SELF-REPORTING] thread_{thread_id} received shutdown ping");
                        // process any remaining data before shutting down
                        if !reporting_runner.pending.is_empty() {
                            let buffered = reporting_runner.take_batch();
                            ingest_buffered_data(thread_id, buffered).await;
                        }
                        res_sender.send(()).ok();
                        break;
                    }
                    Some(ReportingMessage::Data(reporting_data)) => {
                        reporting_runner.push(reporting_data);
                        if reporting_runner.should_process() {
                            let buffered = reporting_runner.take_batch();
                            ingest_buffered_data(thread_id, buffered).await;
                        }
                    }
                    None => break, // channel closed
                }
            }
            _ = interval.tick() => {
                if reporting_runner.should_process() {
                    let buffered = reporting_runner.take_batch();
                    ingest_buffered_data(thread_id, buffered).await;
                }
            }
        }
    }
}

async fn ingest_buffered_data(thread_id: usize, buffered: Vec<ReportingData>) {
    log::debug!(
        "[SELF-REPORTING] thread_{thread_id} ingests {} buffered data",
        buffered.len()
    );

    let (usages, triggers, errors) = buffered.into_iter().fold(
        (Vec::new(), Vec::new(), Vec::new()),
        |(mut usages, mut triggers, mut errors), item| {
            match item {
                ReportingData::Usage(usage) => usages.push(*usage),
                ReportingData::Trigger(trigger) => triggers.push(json::to_value(*trigger).unwrap()),
                ReportingData::Error(error) => errors.push(json::to_value(*error).unwrap()),
            }
            (usages, triggers, errors)
        },
    );

    let cfg = get_config();

    if !usages.is_empty() {
        super::ingestion::ingest_usages(usages).await;
    }

    if !triggers.is_empty() {
<<<<<<< HEAD
        let trigger_stream =
            StreamParams::new(META_ORG_ID, TRIGGERS_USAGE_STREAM, StreamType::Logs);
        // on error in ingesting usage data, push back the data
        if super::ingestion::ingest_reporting_data(triggers.clone(), trigger_stream)
            .await
            .is_err()
            && &cfg.common.usage_reporting_mode != "both"
        {
            // on error in ingesting usage data, push back the data
            for trigger_json in triggers {
                let trigger: TriggerData = json::from_value(trigger_json).unwrap();
                if let Err(e) = USAGE_QUEUE
                    .enqueue(ReportingData::Trigger(Box::new(trigger)))
                    .await
                {
                    log::error!(
                        "[SELF-REPORTING] Error in pushing back un-ingested UsageData to UsageQueue: {e}"
                    );
=======
        let mut additional_reporting_orgs = if !cfg.common.additional_reporting_orgs.is_empty() {
            cfg.common.additional_reporting_orgs.split(",").collect()
        } else {
            Vec::new()
        };
        additional_reporting_orgs.push(&cfg.common.usage_org);
        additional_reporting_orgs.dedup();

        let mut enqueued_on_failure = false;

        for org in additional_reporting_orgs {
            let trigger_stream = StreamParams::new(org, TRIGGERS_USAGE_STREAM, StreamType::Logs);

            if super::ingestion::ingest_reporting_data(triggers.clone(), trigger_stream)
                .await
                .is_err()
                && &cfg.common.usage_reporting_mode != "both"
                && !enqueued_on_failure
            {
                // Only enqueue once on first failure , this brings risk that it may be duplicated
                enqueued_on_failure = true;

                for trigger_json in triggers.clone() {
                    let trigger: TriggerData = json::from_value(trigger_json).unwrap();
                    if let Err(e) = USAGE_QUEUE
                        .enqueue(ReportingData::Trigger(Box::new(trigger)))
                        .await
                    {
                        log::error!(
                    "[SELF-REPORTING] Error in pushing back un-ingested TriggerData to UsageQueue: {e}"
                );
                    }
>>>>>>> e21a6ff4
                }
            }
        }
    }

    if !errors.is_empty() {
        let error_stream = StreamParams::new(META_ORG_ID, ERROR_STREAM, StreamType::Logs);
        if super::ingestion::ingest_reporting_data(errors.clone(), error_stream)
            .await
            .is_err()
            && &cfg.common.usage_reporting_mode != "both"
        {
            // on error in ingesting usage data, push back the data
            for error_json in errors {
                let error: ErrorData = json::from_value(error_json).unwrap();
                if let Err(e) = ERROR_QUEUE
                    .enqueue(ReportingData::Error(Box::new(error)))
                    .await
                {
                    log::error!(
                        "[SELF-REPORTING] Error in pushing back un-ingested ErrorData to ErrorQueue: {e}"
                    );
                }
            }
        }
    }
}<|MERGE_RESOLUTION|>--- conflicted
+++ resolved
@@ -164,32 +164,12 @@
     }
 
     if !triggers.is_empty() {
-<<<<<<< HEAD
-        let trigger_stream =
-            StreamParams::new(META_ORG_ID, TRIGGERS_USAGE_STREAM, StreamType::Logs);
-        // on error in ingesting usage data, push back the data
-        if super::ingestion::ingest_reporting_data(triggers.clone(), trigger_stream)
-            .await
-            .is_err()
-            && &cfg.common.usage_reporting_mode != "both"
-        {
-            // on error in ingesting usage data, push back the data
-            for trigger_json in triggers {
-                let trigger: TriggerData = json::from_value(trigger_json).unwrap();
-                if let Err(e) = USAGE_QUEUE
-                    .enqueue(ReportingData::Trigger(Box::new(trigger)))
-                    .await
-                {
-                    log::error!(
-                        "[SELF-REPORTING] Error in pushing back un-ingested UsageData to UsageQueue: {e}"
-                    );
-=======
         let mut additional_reporting_orgs = if !cfg.common.additional_reporting_orgs.is_empty() {
             cfg.common.additional_reporting_orgs.split(",").collect()
         } else {
             Vec::new()
         };
-        additional_reporting_orgs.push(&cfg.common.usage_org);
+        additional_reporting_orgs.push(USAGE_QUEUE);
         additional_reporting_orgs.dedup();
 
         let mut enqueued_on_failure = false;
@@ -212,11 +192,8 @@
                         .enqueue(ReportingData::Trigger(Box::new(trigger)))
                         .await
                     {
-                        log::error!(
-                    "[SELF-REPORTING] Error in pushing back un-ingested TriggerData to UsageQueue: {e}"
-                );
-                    }
->>>>>>> e21a6ff4
+                        log::error!("[SELF-REPORTING] Error in pushing back un-ingested TriggerData to UsageQueue: {e}");
+                    }
                 }
             }
         }
