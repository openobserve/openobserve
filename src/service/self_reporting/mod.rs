--- conflicted
+++ resolved
@@ -215,15 +215,7 @@
 }
 
 pub async fn publish_error(error_data: ErrorData) {
-<<<<<<< HEAD
-=======
-    let cfg = get_config();
-    if !cfg.common.usage_enabled {
-        return;
-    }
-
     // Queue error for batch processing (includes DB upsert and _meta stream ingestion)
->>>>>>> fd17f6ff
     match queues::ERROR_QUEUE
         .enqueue(ReportingData::Error(Box::new(error_data)))
         .await
