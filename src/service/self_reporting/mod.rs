// Copyright 2025 OpenObserve Inc.
//
// This program is free software: you can redistribute it and/or modify
// it under the terms of the GNU Affero General Public License as published by
// the Free Software Foundation, either version 3 of the License, or
// (at your option) any later version.
//
// This program is distributed in the hope that it will be useful
// but WITHOUT ANY WARRANTY; without even the implied warranty of
// MERCHANTABILITY or FITNESS FOR A PARTICULAR PURPOSE.  See the
// GNU Affero General Public License for more details.
//
// You should have received a copy of the GNU Affero General Public License
// along with this program.  If not, see <http://www.gnu.org/licenses/>.

use std::time::Duration;

use chrono::{DateTime, Datelike, Timelike};
#[cfg(feature = "enterprise")]
use config::META_ORG_ID;
#[cfg(feature = "enterprise")]
use config::spawn_pausable_job;
use config::{
    SIZE_IN_MB,
    cluster::LOCAL_NODE,
    get_config,
    meta::{
        self_reporting::{
            EnqueueError, ReportingData,
            error::ErrorData,
            usage::{RequestStats, TriggerData, UsageData, UsageEvent, UsageType},
        },
        stream::StreamType,
    },
    metrics,
};
#[cfg(feature = "enterprise")]
use o2_enterprise::enterprise::common::auditor;
#[cfg(feature = "enterprise")]
use proto::cluster_rpc;
use tokio::sync::oneshot;

#[cfg(feature = "cloud")]
pub mod cloud_events;
mod ingestion;
mod queues;
pub mod search;

pub async fn run() {
    #[cfg(not(feature = "enterprise"))]
    {
        let cfg = get_config();
        if !cfg.common.usage_enabled {
            return;
        }
    }

    // Force initialization usage queue
    let (usage_start_sender, usage_start_receiver) = oneshot::channel();
    if let Err(e) = queues::USAGE_QUEUE.start(usage_start_sender).await {
        log::error!("[SELF-REPORTING] Failed to initialize usage queue: {e}");
        return;
    }

    if let Err(e) = usage_start_receiver.await {
        log::error!("[SELF-REPORTING] Usage queue initialization failed: {e}");
        return;
    }

    // Force initialization error queue
    let (error_start_sender, error_start_receiver) = oneshot::channel();
    if let Err(e) = queues::ERROR_QUEUE.start(error_start_sender).await {
        log::error!("[SELF-REPORTING] Failed to initialize error queue: {e}");
        return;
    }

    if let Err(e) = error_start_receiver.await {
        log::error!("[SELF-REPORTING] Error queue initialization failed: {e}");
        return;
    }

    log::debug!("[SELF-REPORTING] successfully initialized reporting queues");
}

pub async fn report_request_usage_stats(
    stats: RequestStats,
    org_id: &str,
    stream_name: &str,
    stream_type: StreamType,
    usage_type: UsageType,
    num_functions: u16,
    timestamp: i64,
) {
    let event: UsageEvent = usage_type.into();
    if matches!(event, UsageEvent::Ingestion) {
        metrics::INGEST_RECORDS
            .with_label_values(&[org_id, stream_type.as_str()])
            .inc_by(stats.records as u64);
        metrics::INGEST_BYTES
            .with_label_values(&[org_id, stream_type.as_str()])
            .inc_by((stats.size * SIZE_IN_MB) as u64);
    }

    #[cfg(not(feature = "enterprise"))]
    if !get_config().common.usage_enabled {
        return;
    }

    let now = DateTime::from_timestamp_micros(timestamp).unwrap();
    let request_body = stats.request_body.unwrap_or(usage_type.to_string());
    let user_email = stats.user_email.unwrap_or("".to_owned());

    let mut usage = vec![];

    if num_functions > 0 {
        usage.push(UsageData {
            _timestamp: timestamp,
            event: UsageEvent::Functions,
            day: now.day(),
            hour: now.hour(),
            month: now.month(),
            year: now.year(),
            event_time_hour: format!(
                "{:04}{:02}{:02}{:02}",
                now.year(),
                now.month(),
                now.day(),
                now.hour()
            ),
            org_id: org_id.to_owned(),
            request_body: request_body.to_owned(),
            function: None,
            size: stats.size,
            scan_files: stats.scan_files,
            unit: "MB".to_owned(),
            user_email: user_email.to_owned(),
            response_time: stats.response_time,
            num_records: stats.records * num_functions as i64,
            dropped_records: stats.dropped_records,
            stream_type,
            stream_name: stream_name.to_owned(),
            min_ts: None,
            max_ts: None,
            cached_ratio: None,
            compressed_size: None,
            search_type: stats.search_type,
            search_event_context: stats.search_event_context.clone(),
            trace_id: None,
            took_wait_in_queue: stats.took_wait_in_queue,
            result_cache_ratio: None,
            is_partial: stats.is_partial,
            work_group: None,
            node_name: stats.node_name.clone(),
            dashboard_info: stats.dashboard_info.clone(),
        });
    };

    usage.push(UsageData {
        _timestamp: timestamp,
        event,
        day: now.day(),
        hour: now.hour(),
        month: now.month(),
        year: now.year(),
        event_time_hour: format!(
            "{:04}{:02}{:02}{:02}",
            now.year(),
            now.month(),
            now.day(),
            now.hour()
        ),
        org_id: org_id.to_owned(),
        request_body: request_body.to_owned(),
        size: stats.size,
        scan_files: stats.scan_files,
        unit: "MB".to_owned(),
        user_email,
        response_time: stats.response_time,
        function: stats.function,
        num_records: stats.records,
        dropped_records: stats.dropped_records,
        stream_type,
        stream_name: stream_name.to_owned(),
        min_ts: stats.min_ts,
        max_ts: stats.max_ts,
        cached_ratio: stats.cached_ratio,
        compressed_size: None,
        search_type: stats.search_type,
        search_event_context: stats.search_event_context.clone(),
        trace_id: stats.trace_id,
        took_wait_in_queue: stats.took_wait_in_queue,
        result_cache_ratio: stats.result_cache_ratio,
        is_partial: stats.is_partial,
        work_group: stats.work_group,
        node_name: stats.node_name,
        dashboard_info: stats.dashboard_info,
    });
    if !usage.is_empty() {
        publish_usage(usage).await;
    }
}

async fn publish_usage(usages: Vec<UsageData>) {
    #[cfg(not(feature = "enterprise"))]
    {
        let cfg = get_config();
        if !cfg.common.usage_enabled {
            return;
        }
    }

    for usage in usages {
        if let Err(e) = queues::USAGE_QUEUE
            .enqueue(ReportingData::Usage(Box::new(usage)))
            .await
        {
            log::error!(
                "[SELF-REPORTING] Failed to send usage data to background ingesting job: {e}"
            );
        }
    }
}

<<<<<<< HEAD
pub fn publish_triggers_usage(trigger: TriggerData) {
    let cfg = get_config();
    if !cfg.common.usage_enabled {
        log::debug!("[SELF-REPORTING] Skipping trigger usage publish - usage reporting disabled");
        return;
=======
pub async fn publish_triggers_usage(trigger: TriggerData) {
    #[cfg(not(feature = "enterprise"))]
    {
        let cfg = get_config();
        if !cfg.common.usage_enabled {
            return;
        }
>>>>>>> 39bcaad8
    }

    log::debug!(
        "[SELF-REPORTING] Publishing trigger usage: org={}, module={:?}, key={}, status={:?}",
        trigger.org,
        trigger.module,
        trigger.key,
        trigger.status
    );

    // Use non-blocking try_enqueue to prevent scheduler blocking
    match queues::USAGE_QUEUE.try_enqueue(ReportingData::Trigger(Box::new(trigger))) {
        Ok(()) => {
            log::debug!(
                "[SELF-REPORTING] Successfully queued trigger usage data to be ingested (non-blocking)"
            )
        }
        Err(tokio::sync::mpsc::error::TrySendError::Full(msg)) => {
            // Queue is full - system is overloaded, drop the trigger data
            let dropped_info = match msg {
                config::meta::self_reporting::ReportingMessage::Data(ReportingData::Trigger(t)) => {
                    Some((t.org.clone(), t.key.clone()))
                }
                _ => None,
            };

            if let Some((org, key)) = dropped_info {
                log::warn!(
                    "[SELF-REPORTING] Usage queue full, dropping trigger data for org={}, key={}. \
                     System is overloaded. Consider increasing ZO_USAGE_REPORTING_THREAD_NUM or ZO_USAGE_BATCH_SIZE.",
                    org,
                    key
                );
            } else {
                log::warn!(
                    "[SELF-REPORTING] Usage queue full, dropping trigger data. \
                     System is overloaded. Consider increasing ZO_USAGE_REPORTING_THREAD_NUM or ZO_USAGE_BATCH_SIZE."
                );
            }

            // Increment dropped triggers metric
            metrics::SELF_REPORTING_DROPPED_TRIGGERS
                .with_label_values(&[""])
                .inc();
        }
        Err(tokio::sync::mpsc::error::TrySendError::Closed(_)) => {
            log::error!(
                "[SELF-REPORTING] Usage queue closed, cannot send trigger data. \
                 Self-reporting service may have shut down."
            );
        }
    }
}

pub async fn publish_error(error_data: ErrorData) {
<<<<<<< HEAD
    let cfg = get_config();
    if !cfg.common.usage_enabled {
        log::debug!("[SELF-REPORTING] Skipping error publish - usage reporting disabled");
        return;
=======
    #[cfg(not(feature = "enterprise"))]
    {
        let cfg = get_config();
        if !cfg.common.usage_enabled {
            return;
        }
>>>>>>> 39bcaad8
    }

    // Important data - use shorter timeout than usage to prevent indefinite blocking
    let timeout_duration = Duration::from_secs(cfg.common.error_publish_timeout_secs);

    // Extract org for logging
    let org = error_data.stream_params.org_id.clone();
    let error_source = match &error_data.error_source {
        config::meta::self_reporting::error::ErrorSource::Alert => "Alert",
        config::meta::self_reporting::error::ErrorSource::Dashboard => "Dashboard",
        config::meta::self_reporting::error::ErrorSource::Ingestion => "Ingestion",
        config::meta::self_reporting::error::ErrorSource::Pipeline(_) => "Pipeline",
        config::meta::self_reporting::error::ErrorSource::Search => "Search",
        config::meta::self_reporting::error::ErrorSource::Other => "Other",
    };

    log::debug!(
        "[SELF-REPORTING] Publishing error data: org={}, source={}, timeout={:?}",
        org,
        error_source,
        timeout_duration
    );

    let start = std::time::Instant::now();
    match queues::ERROR_QUEUE
        .enqueue_with_timeout(ReportingData::Error(Box::new(error_data)), timeout_duration)
        .await
    {
        Ok(()) => {
            let elapsed = start.elapsed();
            log::debug!(
                "[SELF-REPORTING] Successfully queued error data to be ingested (took {:?}, timeout-based)",
                elapsed
            );
        }
        Err(EnqueueError::Timeout) => {
            log::warn!(
                "[SELF-REPORTING] Timeout ({:?}) queueing error data for org={}, source={}. \
                 System overloaded, error reporting degraded. \
                 Consider increasing ZO_USAGE_REPORTING_THREAD_NUM or ZO_USAGE_BATCH_SIZE.",
                timeout_duration,
                org,
                error_source
            );
            metrics::SELF_REPORTING_TIMEOUT_ERRORS
                .with_label_values(&[""])
                .inc();
        }
        Err(EnqueueError::SendFailed(e)) => {
            log::error!(
                "[SELF-REPORTING] Failed to send error data for org={}, source={}: {e}",
                org,
                error_source
            );
        }
    }
}

pub async fn flush() {
    // flush audit data
    #[cfg(feature = "enterprise")]
    flush_audit().await;

    let cfg = get_config();

    #[cfg(feature = "enterprise")]
    let usage_enabled = true;
    #[cfg(not(feature = "enterprise"))]
    let usage_enabled = cfg.common.usage_enabled;

    // only ingester and querier nodes report usage
    if !usage_enabled || (!LOCAL_NODE.is_ingester() && !LOCAL_NODE.is_querier()) {
        return;
    }

    // shutdown usage_queuer
    for _ in 0..cfg.limit.usage_reporting_thread_num {
        let (res_sender, res_receiver) = oneshot::channel();
        if let Err(e) = queues::USAGE_QUEUE.shutdown(res_sender).await {
            log::error!("[SELF-REPORTING] Error shutting down USAGE_QUEUER: {e}");
        }
        // wait for flush ingestion job
        res_receiver.await.ok();

        let (error_sender, error_receiver) = oneshot::channel();
        if let Err(e) = queues::ERROR_QUEUE.shutdown(error_sender).await {
            log::error!("[SELF-REPORTING] Error shutting down ERROR_QUEUE: {e}");
        }
        // wait for flush ingestion job
        error_receiver.await.ok();
    }
}

// Cron job to frequently publish auditted events
#[cfg(feature = "enterprise")]
pub fn run_audit_publish() -> Option<tokio::task::JoinHandle<()>> {
    let o2cfg = o2_enterprise::enterprise::common::config::get_config();
    if !o2cfg.common.audit_enabled {
        return None;
    }

    Some(spawn_pausable_job!(
        "audit_publish",
        o2cfg.common.audit_publish_interval,
        {
            log::debug!("Audit ingestion loop running");
            o2_enterprise::enterprise::common::auditor::publish_existing_audits(
                META_ORG_ID,
                publish_audit,
            )
            .await;
        },
        pause_if: o2cfg.common.audit_publish_interval == 0 || !o2_enterprise::enterprise::common::config::get_config().common.audit_enabled
    ))
}

#[cfg(feature = "enterprise")]
pub async fn audit(msg: auditor::AuditMessage) {
    auditor::audit(META_ORG_ID, msg, publish_audit).await;
}

#[cfg(feature = "enterprise")]
pub async fn flush_audit() {
    auditor::flush_audit(META_ORG_ID, publish_audit).await;
}

#[cfg(feature = "enterprise")]
async fn publish_audit(
    req: cluster_rpc::IngestionRequest,
) -> Result<cluster_rpc::IngestionResponse, anyhow::Error> {
    crate::service::ingestion::ingestion_service::ingest(req)
        .await
        .map_err(|e| anyhow::anyhow!(e.to_string()))
}

#[inline]
pub fn http_report_metrics(
    start: std::time::Instant,
    org_id: &str,
    stream_type: StreamType,
    code: &str,
    uri: &str,
    search_type: &str,
    search_group: &str,
) {
    let time = start.elapsed().as_secs_f64();
    let uri = format!("/api/org/{uri}");
    metrics::HTTP_RESPONSE_TIME
        .with_label_values(&[
            uri.as_str(),
            code,
            org_id,
            stream_type.as_str(),
            search_type,
            search_group,
        ])
        .observe(time);
    metrics::HTTP_INCOMING_REQUESTS
        .with_label_values(&[
            uri.as_str(),
            code,
            org_id,
            stream_type.as_str(),
            search_type,
            search_group,
        ])
        .inc();
}<|MERGE_RESOLUTION|>--- conflicted
+++ resolved
@@ -221,21 +221,16 @@
     }
 }
 
-<<<<<<< HEAD
 pub fn publish_triggers_usage(trigger: TriggerData) {
-    let cfg = get_config();
-    if !cfg.common.usage_enabled {
-        log::debug!("[SELF-REPORTING] Skipping trigger usage publish - usage reporting disabled");
-        return;
-=======
-pub async fn publish_triggers_usage(trigger: TriggerData) {
     #[cfg(not(feature = "enterprise"))]
     {
         let cfg = get_config();
         if !cfg.common.usage_enabled {
+            log::debug!(
+                "[SELF-REPORTING] Skipping trigger usage publish - usage reporting disabled"
+            );
             return;
         }
->>>>>>> 39bcaad8
     }
 
     log::debug!(
@@ -291,19 +286,13 @@
 }
 
 pub async fn publish_error(error_data: ErrorData) {
-<<<<<<< HEAD
-    let cfg = get_config();
-    if !cfg.common.usage_enabled {
-        log::debug!("[SELF-REPORTING] Skipping error publish - usage reporting disabled");
-        return;
-=======
     #[cfg(not(feature = "enterprise"))]
     {
         let cfg = get_config();
         if !cfg.common.usage_enabled {
+            log::debug!("[SELF-REPORTING] Skipping error publish - usage reporting disabled");
             return;
         }
->>>>>>> 39bcaad8
     }
 
     // Important data - use shorter timeout than usage to prevent indefinite blocking
