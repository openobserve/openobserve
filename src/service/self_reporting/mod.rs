--- conflicted
+++ resolved
@@ -40,11 +40,7 @@
 pub mod cloud_events;
 mod ingestion;
 mod queues;
-<<<<<<< HEAD
-#[cfg(feature = "marketplace")]
-=======
 #[cfg(feature = "cloud")]
->>>>>>> 94444474
 pub mod search;
 
 pub async fn run() {
@@ -330,6 +326,16 @@
         && (LOCAL_NODE.is_ingester() || LOCAL_NODE.is_querier())
 }
 
+/// `marketplace` feature flag must report usage
+/// or enabled by env for other feature flags
+/// &
+/// Only ingester or querier nodes report usage
+#[inline]
+fn should_report_usage() -> bool {
+    (cfg!(feature = "marketplace") || get_config().common.usage_enabled)
+        && (LOCAL_NODE.is_ingester() || LOCAL_NODE.is_querier())
+}
+
 #[inline]
 pub fn http_report_metrics(
     start: std::time::Instant,
