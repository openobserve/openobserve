--- conflicted
+++ resolved
@@ -156,12 +156,7 @@
     let start = std::time::Instant::now();
     log::debug!("[FLATTEN_COMPACTOR] generate flatten file for {}", file.key);
 
-<<<<<<< HEAD
-    let res = storage::get(&file.key).await?;
-    let data = res.bytes().await?;
-=======
     let data = storage::get_bytes(&file.account, &file.key).await?;
->>>>>>> ab5c296f
     let (_, batches) = read_recordbatch_from_bytes(&data)
         .await
         .map_err(|e| anyhow::anyhow!("read_recordbatch_from_bytes error: {}", e))?;
