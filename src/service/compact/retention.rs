--- conflicted
+++ resolved
@@ -21,13 +21,8 @@
 use crate::common::infra::{
     cache,
     cluster::{get_node_by_uuid, LOCAL_NODE_UUID},
-<<<<<<< HEAD
     config::CONFIG,
     dist_lock, file_list as infra_file_list, ider, storage,
-=======
-    config::{is_local_disk_storage, CONFIG},
-    dist_lock, ider, storage,
->>>>>>> 6312be63
 };
 use crate::common::meta::{
     common::{FileKey, FileMeta},
