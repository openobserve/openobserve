--- conflicted
+++ resolved
@@ -350,8 +350,9 @@
 
     let now = config::utils::time::now();
     let data_lifecycle_end = now - Duration::try_days(cfg.compact.data_retention_days).unwrap();
-
-<<<<<<< HEAD
+  
+    let (stream_stats_offset, _) = db::compact::stats::get_offset().await;
+
     // if the stream partition_time_level is daily we only allow one compactor
     let mut need_release_ids = Vec::new();
     let mut need_done_ids = Vec::new();
@@ -361,14 +362,7 @@
             log::error!("[COMPACTOR] merge job offset error: {}", job.offsets);
             continue;
         }
-=======
-    let (stream_stats_offset, _) = db::compact::stats::get_offset().await;
-
-    // check the stream, if the stream partition_time_level is daily or compact step secs less than
-    // 1 hour, we only allow one compactor to working on it
-    let mut need_release_ids = Vec::new();
-    let mut need_done_ids = Vec::new();
-    for job in jobs.iter() {
+
         // check stream stats offset, if the merge offset greater than the stream stats offset, we
         // need to wait for the stream stats to be updated first
         if job.offsets + hour_micros(1) > stream_stats_offset {
@@ -382,7 +376,7 @@
             continue;
         }
 
->>>>>>> 24b89ebf
+
         let columns = job.stream.split('/').collect::<Vec<&str>>();
         assert_eq!(columns.len(), 3);
         let org_id = columns[0].to_string();
