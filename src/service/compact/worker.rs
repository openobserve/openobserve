// Copyright 2025 OpenObserve Inc.
//
// This program is free software: you can redistribute it and/or modify
// it under the terms of the GNU Affero General Public License as published by
// the Free Software Foundation, either version 3 of the License, or
// (at your option) any later version.
//
// This program is distributed in the hope that it will be useful
// but WITHOUT ANY WARRANTY; without even the implied warranty of
// MERCHANTABILITY or FITNESS FOR A PARTICULAR PURPOSE.  See the
// GNU Affero General Public License for more details.
//
// You should have received a copy of the GNU Affero General Public License
// along with this program.  If not, see <http://www.gnu.org/licenses/>.

use std::sync::Arc;

use config::{
    cluster::is_offline,
    meta::stream::{FileKey, StreamType},
};
use tokio::sync::{Mutex, mpsc};

#[derive(Clone)]
pub struct MergeBatch {
    pub batch_id: usize,
    pub org_id: String,
    pub stream_type: StreamType,
    pub stream_name: String,
    pub prefix: String,
    pub files: Vec<FileKey>,
}

pub struct MergeResult {
    pub batch_id: usize,
    pub new_file: FileKey,
}

pub type MergeSender = mpsc::Sender<Result<(usize, Vec<FileKey>), anyhow::Error>>;

pub struct MergeJob {
    pub org_id: String,
    pub stream_type: StreamType,
    pub stream_name: String,
    pub job_id: i64,
    pub offset: i64,
}

/// JobScheduler is a worker that processes jobs
pub struct JobScheduler {
    num: usize,
    rx: Arc<Mutex<mpsc::Receiver<MergeJob>>>,
    tx: mpsc::Sender<MergeJob>,
    worker_tx: mpsc::Sender<(MergeSender, MergeBatch)>,
}

impl JobScheduler {
    pub fn new(num: usize, worker_tx: mpsc::Sender<(MergeSender, MergeBatch)>) -> Self {
        let (tx, rx) = mpsc::channel::<MergeJob>(1);
        let rx = Arc::new(Mutex::new(rx));
        Self {
            num,
            rx,
            tx,
            worker_tx,
        }
    }

    pub fn tx(&self) -> mpsc::Sender<MergeJob> {
        self.tx.clone()
    }

    pub fn run(&mut self) -> Result<(), anyhow::Error> {
        let cfg = config::get_config();
        let ttl = std::cmp::max(60, cfg.compact.job_run_timeout / 4) as u64;
        for thread_id in 0..self.num {
            let rx = self.rx.clone();
            let worker_tx = self.worker_tx.clone();
            tokio::spawn(async move {
                loop {
                    if is_offline() {
                        break;
                    }
                    let ret = rx.lock().await.recv().await;
                    match ret {
                        None => {
                            log::debug!(
                                "[COMPACTOR:SCHEDULER:{thread_id}] Receiving job channel is closed"
                            );
                            break;
                        }
                        Some(job) => {
                            let (_tx, mut rx) = mpsc::channel::<()>(1);
                            tokio::task::spawn(async move {
                                loop {
                                    tokio::select! {
                                        _ = tokio::time::sleep(tokio::time::Duration::from_secs(ttl)) => {}
                                        _ = rx.recv() => {
                                            log::debug!("[COMPACTOR:SCHEDULER:{thread_id}] update_running_jobs[{}] done", job.job_id);
                                            return;
                                        }
                                    }
                                    if let Err(e) =
                                        infra::file_list::update_running_jobs(&[job.job_id]).await
                                    {
                                        log::error!(
                                            "[COMPACTOR:SCHEDULER:{thread_id}] update_job_status[{}] failed: {}",
                                            job.job_id,
                                            e
                                        );
                                    }
                                }
                            });
                            if let Err(e) = super::merge::merge_by_stream(
                                worker_tx.clone(),
                                &job.org_id,
                                job.stream_type,
                                &job.stream_name,
                                job.job_id,
                                job.offset,
                            )
                            .await
                            {
                                log::error!(
                                    "[COMPACTOR:SCHEDULER:{thread_id}] merge_by_stream [{}/{}/{}] error: {}",
                                    job.org_id,
                                    job.stream_type,
                                    job.stream_name,
                                    e
                                );
                            }
                        }
                    }
                }
            });
        }
        Ok(())
    }
}

/// MergeWorker is a worker that merges files
pub struct MergeWorker {
    num: usize,
    rx: Arc<Mutex<mpsc::Receiver<(MergeSender, MergeBatch)>>>,
    tx: mpsc::Sender<(MergeSender, MergeBatch)>,
}

impl MergeWorker {
    pub fn new(num: usize) -> Self {
        let (tx, rx) = mpsc::channel::<(MergeSender, MergeBatch)>(1);
        let rx = Arc::new(Mutex::new(rx));
        Self { num, rx, tx }
    }

    pub fn tx(&self) -> mpsc::Sender<(MergeSender, MergeBatch)> {
        self.tx.clone()
    }

    pub fn run(&mut self) -> Result<(), anyhow::Error> {
        for thread_id in 0..self.num {
            let rx = self.rx.clone();
            tokio::spawn(async move {
                loop {
                    if is_offline() {
                        break;
                    }
                    let ret = rx.lock().await.recv().await;
                    match ret {
                        None => {
                            log::debug!(
                                "[COMPACTOR:WORKER:{thread_id}] Receiving files channel is closed"
                            );
                            break;
                        }
                        Some((tx, msg)) => {
                            match super::merge::merge_files(
                                thread_id,
                                &msg.org_id,
                                msg.stream_type,
                                &msg.stream_name,
                                &msg.prefix,
                                &msg.files,
                            )
                            .await
                            {
<<<<<<< HEAD
                                Ok((files, _)) => {
                                    if let Err(e) = tx.send(Ok((msg.batch_id, files))).await {
=======
                                Ok((new_files, _)) => {
                                    if let Err(e) = tx.send(Ok((msg.batch_id, new_files))).await {
>>>>>>> ab5c296f
                                        log::error!(
                                            "[COMPACTOR:WORKER:{thread_id}] Error sending file to merge_job: {}",
                                            e
                                        );
                                    }
                                }
                                Err(e) => {
                                    log::error!(
                                        "[COMPACTOR:WORKER:{thread_id}] Error merging files: stream: {}/{}/{}, err: {}",
                                        msg.org_id,
                                        msg.stream_type,
                                        msg.stream_name,
                                        e
                                    );
                                    if let Err(e) = tx.send(Err(e)).await {
                                        log::error!(
                                            "[COMPACTOR:WORKER:{thread_id}] Error sending error to merge_job: {}",
                                            e
                                        );
                                    }
                                }
                            }
                        }
                    }
                }
            });
        }
        Ok(())
    }
}<|MERGE_RESOLUTION|>--- conflicted
+++ resolved
@@ -183,13 +183,8 @@
                             )
                             .await
                             {
-<<<<<<< HEAD
-                                Ok((files, _)) => {
-                                    if let Err(e) = tx.send(Ok((msg.batch_id, files))).await {
-=======
                                 Ok((new_files, _)) => {
                                     if let Err(e) = tx.send(Ok((msg.batch_id, new_files))).await {
->>>>>>> ab5c296f
                                         log::error!(
                                             "[COMPACTOR:WORKER:{thread_id}] Error sending file to merge_job: {}",
                                             e
