--- conflicted
+++ resolved
@@ -77,12 +77,6 @@
     for org_id in orgs {
         let add_stream_stats = infra_file_list::stats(&org_id, None, None, pk_value, false)
             .await
-<<<<<<< HEAD
-            .map_err(|e| anyhow::anyhow!("get add stream stats error: {:?}", e))?;
-        let del_stream_stats = infra_file_list::stats(&org_id, None, None, pk_value, true)
-            .await
-            .map_err(|e| anyhow::anyhow!("get del stream stats error: {:?}", e))?;
-=======
             .map_err(|e| anyhow::anyhow!("get add stream stats error: {e}"))?;
         let dumped_add_stats = file_list_dump::stats(&org_id, None, None, pk_value)
             .await
@@ -91,7 +85,6 @@
             .await
             .map_err(|e| anyhow::anyhow!("get del stream stats error: {e}"))?;
         // dump never store deleted files, so we do not have to consider deleted here
->>>>>>> ab5c296f
         let mut stream_stats = HashMap::new();
         for (stream, stats) in add_stream_stats {
             stream_stats.insert(stream, stats);
@@ -108,11 +101,7 @@
             let stream_stats = stream_stats.into_iter().collect::<Vec<_>>();
             infra_file_list::set_stream_stats(&org_id, &stream_stats, pk_value)
                 .await
-<<<<<<< HEAD
-                .map_err(|e| anyhow::anyhow!("set stream stats error: {:?}", e))?;
-=======
                 .map_err(|e| anyhow::anyhow!("set stream stats error: {e}"))?;
->>>>>>> ab5c296f
         }
         tokio::time::sleep(tokio::time::Duration::from_secs(1)).await;
     }
@@ -120,11 +109,7 @@
     // update offset
     db::compact::stats::set_offset(latest_pk, Some(&LOCAL_NODE.uuid.clone()))
         .await
-<<<<<<< HEAD
-        .map_err(|e| anyhow::anyhow!("set offset error: {:?}", e))?;
-=======
         .map_err(|e| anyhow::anyhow!("set offset error: {e}"))?;
->>>>>>> ab5c296f
 
     Ok(pk_value)
 }
