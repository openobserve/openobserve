--- conflicted
+++ resolved
@@ -654,14 +654,7 @@
                     });
                 }
 
-<<<<<<< HEAD
-                // collect stream stats
-                let mut stream_stats: StreamStats = StreamStats::default();
                 for file in delete_file_list {
-                    stream_stats = stream_stats - &file.meta;
-=======
-                for file in new_file_list {
->>>>>>> 9fbd25fb
                     events.push(FileKey {
                         key: file.key.clone(),
                         meta: file.meta.clone(),
@@ -672,46 +665,10 @@
                 events.sort_by(|a, b| a.key.cmp(&b.key));
 
                 // write file list to storage
-<<<<<<< HEAD
-                match write_file_list(&org_id, &events).await {
-                    Ok(error_files) => {
-                        // recalculate stream stats
-                        if !error_files.is_empty() {
-                            log::debug!("[COMPACT] found error files: {:?}", error_files);
-                            for file in delete_file_list {
-                                if error_files.contains(&file.key) {
-                                    stream_stats = stream_stats + &file.meta;
-                                }
-                            }
-                        }
-                        // update stream stats
-                        if stream_stats.doc_num != 0 {
-                            let stream_key = format!("{org_id}/{stream_type}/{stream_name}");
-                            if let Err(e) = infra_file_list::set_stream_stats(
-                                &org_id,
-                                &[(stream_key.clone(), stream_stats)],
-                            )
-                            .await
-                            {
-                                log::error!(
-                                    "[COMPACT] set_stream_stats failed: {}, err: {}",
-                                    stream_key,
-                                    e
-                                );
-                            }
-                        }
-                    }
-                    Err(e) => {
-                        log::error!("[COMPACT] write file list failed: {}", e);
-                        tokio::time::sleep(tokio::time::Duration::from_secs(1)).await;
-                        continue;
-                    }
-=======
                 if let Err(e) = write_file_list(&org_id, &events).await {
                     log::error!("[COMPACT] write file list failed: {}", e);
                     tokio::time::sleep(tokio::time::Duration::from_secs(1)).await;
                     continue;
->>>>>>> 9fbd25fb
                 }
             }
             drop(permit);
