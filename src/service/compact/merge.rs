// Copyright 2022 Zinc Labs Inc. and Contributors
//
// Licensed under the Apache License, Version 2.0 (the "License");
// you may not use this file except in compliance with the License.
// You may obtain a copy of the License at
//
//     http://www.apache.org/licenses/LICENSE-2.0
//
// Unless required by applicable law or agreed to in writing, software
// distributed under the License is distributed on an "AS IS" BASIS,
// WITHOUT WARRANTIES OR CONDITIONS OF ANY KIND, either express or implied.
// See the License for the specific language governing permissions and
// limitations under the License.

use ::datafusion::{arrow::datatypes::Schema, error::DataFusionError};
use ahash::AHashMap as HashMap;
use chrono::{DateTime, Datelike, Duration, TimeZone, Timelike, Utc};
use std::{io::Write, sync::Arc, time::Instant};
use tokio::time;

use crate::common::json;
use crate::infra::{cache::tmpfs, config::CONFIG, db::etcd, ider, metrics, storage};
use crate::meta::{
    common::{FileKey, FileMeta},
    StreamType,
};
use crate::service::{db, file_list, search::datafusion};

/// compactor run steps on a stream:
/// 3. get a cluster lock for compactor stream
/// 4. read last compacted offset: year/month/day/hour
/// 5. read current hour all files
/// 6. compact small files to big files -> COMPACTOR_MAX_FILE_SIZE
/// 7. write to storage
/// 8. delete small files keys & write big files keys, use transaction
/// 9. delete small files from storage
/// 10. update last compacted offset
/// 11. release cluster lock
pub async fn merge_by_stream(
    last_file_list_offset: i64,
    org_id: &str,
    stream_name: &str,
    stream_type: StreamType,
) -> Result<(), anyhow::Error> {
    let start = Instant::now();
    let mut locker = None;
    if !CONFIG.common.local_mode {
        // get a cluster lock for compactor stream
        let lock_key = format!("compactor/files/{org_id}/{stream_type}/{stream_name}");
        let mut lock = etcd::Locker::new(&lock_key);
        if lock.lock(CONFIG.etcd.command_timeout).await.is_err() {
            return Ok(()); // lock failed, just skip
        }
        locker = Some(lock);
    }

    // get schema
    let schema = db::schema::get(org_id, stream_name, Some(stream_type)).await?;
    let schema_metadata = schema.metadata.clone();
    let schema = Arc::new(schema.with_metadata(std::collections::HashMap::new()));

    // get last compacted offset
    let mut offset = db::compact::files::get_offset(org_id, stream_name, stream_type).await?;
    if offset == 0 {
        offset = schema_metadata
            .get("created_at")
            .unwrap_or(&String::from("0"))
            .parse::<i64>()
            .unwrap();
    }
    if offset == 0 {
        if locker.is_some() {
            // release cluster lock
            let mut lock = locker.unwrap();
            lock.unlock().await?;
        }
        return Ok(()); // no data
    }
    let offset_time: DateTime<Utc> = Utc.timestamp_nanos(offset * 1000);
    let offset_time_hour = Utc
        .with_ymd_and_hms(
            offset_time.year(),
            offset_time.month(),
            offset_time.day(),
            offset_time.hour(),
            0,
            0,
        )
        .unwrap()
        .timestamp_micros();

    // check sync offset, if already synced, just set to next hour
    if offset < last_file_list_offset {
        // write new offset
        offset = offset_time_hour + Duration::hours(1).num_microseconds().unwrap();
        db::compact::files::set_offset(org_id, stream_name, stream_type, offset).await?;
        // release cluster lock
        if locker.is_some() {
            let mut lock = locker.unwrap();
            lock.unlock().await?;
        }
        return Ok(()); // the time is current hour, just wait
    }

    // check offset
    let time_now: DateTime<Utc> = Utc::now();
    let time_now_hour = Utc
        .with_ymd_and_hms(
            time_now.year(),
            time_now.month(),
            time_now.day(),
            time_now.hour(),
            0,
            0,
        )
        .unwrap()
        .timestamp_micros();
    // if offset is future, just wait
    // if offset is last hour, must wait for at least 3 times of max_file_retention_time
    // - first period: the last hour local file upload to storage, write file list
    // - second period, the last hour file list upload to storage
    // - third period, we can do the merge, at least 3 times of max_file_retention_time
    if offset >= time_now_hour
        || (offset_time_hour + Duration::hours(1).num_microseconds().unwrap() == time_now_hour
            && time_now.timestamp_micros() - time_now_hour
                < Duration::seconds(CONFIG.limit.max_file_retention_time as i64)
                    .num_microseconds()
                    .unwrap()
                    * 3)
    {
        if locker.is_some() {
            // release cluster lock
            let mut lock = locker.unwrap();
            lock.unlock().await?;
        }
        return Ok(()); // the time is future, just wait
    }

    // get current hour all files
    let files = file_list::get_file_list(
        org_id,
        stream_name,
        Some(stream_type),
        offset_time_hour,
        offset_time_hour + Duration::hours(1).num_microseconds().unwrap()
            - Duration::seconds(1).num_microseconds().unwrap(),
    )
    .await?;

    if files.is_empty() {
        // this hour is no data, and check if pass allowed_upto, then just write new offset
        // if offset > 0 && offset_time_hour + Duration::hours(CONFIG.limit.allowed_upto).num_microseconds().unwrap() < time_now_hour {
        // -- no check it
        // }
        offset = offset_time_hour + Duration::hours(1).num_microseconds().unwrap();
        db::compact::files::set_offset(org_id, stream_name, stream_type, offset).await?;
        if locker.is_some() {
            // release cluster lock
            let mut lock = locker.unwrap();
            lock.unlock().await?;
        }
        return Ok(());
    }

    // do partition by partition key
    let mut partition_files_with_size: HashMap<String, Vec<(String, u64)>> = HashMap::new();
    for file in files {
        let prefix = {
            let pos = file.rfind('/').unwrap();
            file[..pos].to_string()
        };
        let partition = partition_files_with_size.entry(prefix).or_default();
        let file_meta = file_list::get_file_meta(&file).await?;
        partition.push((file.clone(), file_meta.original_size));
    }

    let storage = &storage::DEFAULT;
    for (prefix, files_with_size) in partition_files_with_size.iter_mut() {
        // sort by file size
        files_with_size.sort_by(|a, b| a.1.cmp(&b.1));
        loop {
            // yield to other tasks
            tokio::task::yield_now().await;
            // merge file and get the big file key
            let (new_file_name, new_file_meta, new_file_list) = merge_files(
                org_id,
                stream_name,
                stream_type,
                schema.clone(),
                prefix,
                files_with_size,
            )
            .await?;
            if new_file_name.is_empty() {
                break; // no file need to merge
            }

            // delete small files keys & write big files keys, use transaction
            let mut events = Vec::with_capacity(new_file_list.len() + 1);
            events.push(FileKey {
                key: new_file_name.clone(),
                meta: new_file_meta,
                deleted: false,
            });
            for file in new_file_list.iter() {
                events.push(FileKey {
                    key: file.clone(),
                    meta: FileMeta::default(),
                    deleted: true,
                });
            }

            // upload the new file_list to storage
            let new_file_list_key = format!(
                "file_list/{}/{}.json.zst",
                offset_time.format("%Y/%m/%d/%H"),
                ider::generate()
            );
            let mut buf = zstd::Encoder::new(Vec::new(), 3)?;
            for file in events.iter() {
                let mut write_buf = json::to_vec(&file)?;
                write_buf.push(b'\n');
                buf.write_all(&write_buf)?;
            }
            let compressed_bytes = buf.finish().unwrap();
            storage
                .put(&new_file_list_key, compressed_bytes.into())
                .await?;

            // set to local cache & send broadcast
            // retry 10 times
            for _ in 0..9 {
                // set to local cache
                let mut cache_success = true;
                for event in &events {
                    if let Err(e) =
                        db::file_list::progress(&event.key, event.meta, event.deleted).await
                    {
                        cache_success = false;
                        log::error!("[COMPACT] set local cache failed, retrying: {}", e);
                        time::sleep(time::Duration::from_secs(1)).await;
                        break;
                    }
                }
                if !cache_success {
                    continue;
                }
                // send broadcast to other nodes
                if let Err(e) = db::file_list::broadcast::send(&events).await {
                    log::error!("[COMPACT] send broadcast failed, retrying: {}", e);
                    time::sleep(time::Duration::from_secs(1)).await;
                    continue;
                }
                // broadcast success
                break;
            }

            // delete small files from storage
            match storage
                .del(&new_file_list.iter().map(|v| v.as_str()).collect::<Vec<_>>())
                .await
            {
                Ok(_) => {}
                Err(e) => {
                    log::error!("[COMPACT] delete file failed: {}", e);
                }
            }
            // delete files from file list
            files_with_size.retain(|value| !&new_file_list.contains(&value.0));
        }
    }

    // write new offset
    offset = offset_time_hour + Duration::hours(1).num_microseconds().unwrap();
    db::compact::files::set_offset(org_id, stream_name, stream_type, offset).await?;

    if locker.is_some() {
        // release cluster lock
        let mut lock = locker.unwrap();
        lock.unlock().await?;
    }

    // metrics
    let time = start.elapsed().as_secs_f64();
    metrics::COMPACT_USED_TIME
        .with_label_values(&[org_id, stream_name, stream_type.to_string().as_str()])
        .inc_by(time);
    metrics::COMPACT_DELAY_HOURS
        .with_label_values(&[org_id, stream_name, stream_type.to_string().as_str()])
        .set((time_now_hour - offset_time_hour) / Duration::hours(1).num_microseconds().unwrap());

    Ok(())
}

/// merge some small files into one big file, upload to storage, returns the big file key and merged files
async fn merge_files(
    org_id: &str,
    stream_name: &str,
    stream_type: StreamType,
    schema: Arc<Schema>,
    prefix: &str,
    files_with_size: &Vec<(String, u64)>,
) -> Result<(String, FileMeta, Vec<String>), anyhow::Error> {
    if files_with_size.len() <= 1 {
        return Ok((String::from(""), FileMeta::default(), Vec::new()));
    }

    let mut new_file_size = 0;
    let mut new_file_list = Vec::new();
    for (new_files_num, (file, size)) in files_with_size.iter().enumerate() {
        if new_files_num > etcd::MAX_OPS_PER_TXN
            || new_file_size + size > CONFIG.compact.max_file_size
        {
            break;
        }
        new_file_size += size;
        new_file_list.push(file.to_owned());
        log::info!("[COMPACT] merge small file: {}", file);
        // metrics
        metrics::COMPACT_MERGED_FILES
            .with_label_values(&[org_id, stream_name, stream_type.to_string().as_str()])
            .inc();
        metrics::COMPACT_MERGED_BYTES
            .with_label_values(&[org_id, stream_name, stream_type.to_string().as_str()])
            .inc_by(*size);
    }
    // no files need to merge
    if new_file_list.len() <= 1 {
        return Ok((String::from(""), FileMeta::default(), Vec::new()));
    }

    // write parquet files into tmpfs
    let storage = &storage::DEFAULT;
    let tmp_dir = tmpfs::Directory::default();
    for file in &new_file_list {
        let data = storage.get(file).await?;
        tmp_dir.set(file, data)?;
    }

    // convert the file to the latest version of schema
    let schema_versions = db::schema::get_versions(org_id, stream_name, Some(stream_type)).await?;
    let schema_latest = schema_versions.last().unwrap();
    let schema_latest_id = schema_versions.len() - 1;
    if CONFIG.common.widening_schema_evolution && schema_versions.len() > 1 {
        for file in &new_file_list {
            // get the schema version of the file
            let mut file_meta = file_list::get_file_meta(file).await.unwrap_or_default();
            let schema_ver_id = match db::schema::filter_schema_version_id(
                &schema_versions,
                file_meta.min_ts,
                file_meta.max_ts,
            ) {
                Some(id) => id,
                None => {
                    log::error!(
                        "[COMPACT] merge small file: {}, schema version not found, min_ts: {}, max_ts: {}",
                        file,
                        file_meta.min_ts,
                        file_meta.max_ts
                    );
                    // HACK: use the latest verion if not found in schema versions
                    schema_latest_id
                }
            };
            if schema_ver_id == schema_latest_id {
                continue;
            }
            // cacluate the diff between latest schema and current schema
            let schema = schema_versions[schema_ver_id]
                .clone()
                .with_metadata(std::collections::HashMap::new());
            let mut diff_fields = HashMap::new();
            let cur_fields = schema.fields();
            for field in cur_fields {
                if let Ok(v) = schema_latest.field_with_name(field.name()) {
                    if v.data_type() != field.data_type() {
                        diff_fields.insert(v.name().clone(), v.data_type().clone());
                    }
                }
            }
            if diff_fields.is_empty() {
                continue;
            }

            // do the convert
            if CONFIG.compact.fake_mode {
                log::info!("[COMPACT] fake convert parquet file: {file}");
                continue;
            }
            let mut buf = Vec::new();
            let file_tmp_dir = tmpfs::Directory::default();
            let file_data = storage.get(file).await?;
            file_tmp_dir.set(file, file_data)?;
            datafusion::exec::convert_parquet_file(
                file_tmp_dir.name(),
                &mut buf,
                Arc::new(schema),
                diff_fields,
            )
            .await
            .map_err(|e| {
                DataFusionError::Plan(format!("convert_parquet_file {}, err: {}", file, e))
            })?;
            file_meta.compressed_size = buf.len() as u64;
<<<<<<< HEAD
            cache::file_list::set_file_to_cache(file, file_meta)?;
            cache::file_data::set(file, buf.into())?;
=======
            // replace the file in tmpfs
            tmp_dir.set(file, buf.into())?;
>>>>>>> b7b657bc
        }
    }

    // FAKE MODE
    if CONFIG.compact.fake_mode {
        log::info!(
            "[COMPACT] fake merge file succeeded, new file: fake.parquet, orginal_size: {new_file_size}, compressed_size: 0", 
        );
        return Ok(("".to_string(), FileMeta::default(), vec![]));
    }

    let mut buf = Vec::new();
    let mut new_file_meta = datafusion::exec::merge_parquet_files(tmp_dir.name(), &mut buf, schema)
        .await
        .map_err(|e| DataFusionError::Plan(format!("merge_parquet_files err: {}", e)))?;
    new_file_meta.original_size = new_file_size;
    new_file_meta.compressed_size = buf.len() as u64;

    let id = ider::generate();
    let new_file_key = format!("{prefix}/{id}{}", &CONFIG.common.file_ext_parquet);

    log::info!(
        "[COMPACT] merge file succeeded, new file: {}, orginal_size: {}, compressed_size: {}",
        new_file_key,
        new_file_meta.original_size,
        new_file_meta.compressed_size,
    );

    // upload file
    match storage.put(&new_file_key, buf.into()).await {
        Ok(_) => Ok((new_file_key, new_file_meta, new_file_list)),
        Err(e) => Err(e),
    }
}

#[cfg(test)]
mod tests {
    use super::*;

    #[actix_web::test]
    async fn test_compact() {
        let off_set = Duration::hours(2).num_microseconds().unwrap();
        let _ = db::compact::files::set_offset("nexus", "default", "logs".into(), off_set).await;
        let off_set_for_run = Duration::hours(1).num_microseconds().unwrap();
        let resp = merge_by_stream(off_set_for_run, "nexus", "default", "logs".into()).await;
        assert!(resp.is_ok());
    }
}<|MERGE_RESOLUTION|>--- conflicted
+++ resolved
@@ -402,13 +402,9 @@
                 DataFusionError::Plan(format!("convert_parquet_file {}, err: {}", file, e))
             })?;
             file_meta.compressed_size = buf.len() as u64;
-<<<<<<< HEAD
-            cache::file_list::set_file_to_cache(file, file_meta)?;
-            cache::file_data::set(file, buf.into())?;
-=======
+
             // replace the file in tmpfs
             tmp_dir.set(file, buf.into())?;
->>>>>>> b7b657bc
         }
     }
 
