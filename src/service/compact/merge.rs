--- conflicted
+++ resolved
@@ -524,7 +524,6 @@
                     files_with_size.sort_by(|a, b| a.meta.min_ts.cmp(&b.meta.min_ts));
                 }
             }
-<<<<<<< HEAD
             // delete duplicated files
             files_with_size.dedup_by(|a, b| a.key == b.key);
 
@@ -536,10 +535,6 @@
                 .is_some();
 
             if files_with_size.len() <= 1 && !skip_group_files {
-=======
-            // partition files by size
-            if files_with_size.len() <= 1 {
->>>>>>> 3a84bfe6
                 return Ok(());
             }
 
@@ -623,10 +618,10 @@
                         continue;
                     }
                 };
-<<<<<<< HEAD
+
                 let delete_file_list = batch_groups.get(batch_id).unwrap().files.as_slice();
                 let mut events = Vec::with_capacity(new_files.len() + delete_file_list.len());
-=======
+
                 if check_guard.contains(&batch_id) {
                     log::error!(
                         "[COMPACT] merge files for stream: [{}/{}/{}] batch_id: {} duplicate",
@@ -638,13 +633,6 @@
                     continue;
                 }
                 check_guard.insert(batch_id);
-                let new_file_name = std::mem::take(&mut new_file.key);
-                let new_file_meta = std::mem::take(&mut new_file.meta);
-                let new_file_list = batch_groups.get(batch_id).unwrap().files.as_slice();
-                if new_file_name.is_empty() {
-                    continue;
-                }
->>>>>>> 3a84bfe6
 
                 // delete small files keys & write big files keys, use transaction
                 for new_file in new_files {
@@ -661,13 +649,8 @@
 
                 // collect stream stats
                 let mut stream_stats: StreamStats = StreamStats::default();
-<<<<<<< HEAD
-                for file in delete_file_list.iter() {
-                    stream_stats = stream_stats - file.meta.clone();
-=======
-                for file in new_file_list {
+                for file in delete_file_list {
                     stream_stats = stream_stats - &file.meta;
->>>>>>> 3a84bfe6
                     events.push(FileKey {
                         key: file.key.clone(),
                         meta: file.meta.clone(),
@@ -951,37 +934,6 @@
         }
     };
 
-<<<<<<< HEAD
-=======
-    new_file_meta.compressed_size = buf.len() as i64;
-    if new_file_meta.compressed_size == 0 {
-        return Err(anyhow::anyhow!(
-            "merge_parquet_files err: compressed_size is 0"
-        ));
-    }
-
-    let id = ider::generate();
-    let new_file_key = format!("{prefix}/{id}{}", FILE_EXT_PARQUET);
-    log::info!(
-        "[COMPACT:{thread_id}] merge file successfully, {} files into a new file: {}, original_size: {}, compressed_size: {}, took: {} ms",
-        retain_file_list.len(),
-        new_file_key,
-        new_file_meta.original_size,
-        new_file_meta.compressed_size,
-        start.elapsed().as_millis(),
-    );
-
-    // upload file to storage
-    let buf = Bytes::from(buf);
-    storage::put(&new_file_key, buf.clone()).await?;
-
-    // skip index generation if not enabled or not basic type
-    if !cfg.common.inverted_index_enabled || !stream_type.is_basic_type() {
-        return Ok((new_file_key, new_file_meta, retain_file_list));
-    }
-
-    // skip index generation if no fields to index
->>>>>>> 3a84bfe6
     let latest_schema_fields = latest_schema
         .fields()
         .iter()
@@ -1156,19 +1108,11 @@
             .await
             {
                 log::error!(
-<<<<<<< HEAD
-                        "generate_index_on_compactor write to file list: {}, error: {}, need delete files: {:?}",
-                        file_name,
-                        e.to_string(),
-                        retain_file_list
-                    );
-=======
                     "generate_index_on_compactor write to file list: {}, err: {}, need delete files: {:?}",
                     file_name,
                     e.to_string(),
                     retain_file_list
                 );
->>>>>>> 3a84bfe6
             }
         }
     }
@@ -1177,25 +1121,9 @@
         index_format,
         InvertedIndexFormat::Tantivy | InvertedIndexFormat::Both
     ) {
-<<<<<<< HEAD
         let (schema, mut reader) = get_recordbatch_reader_from_bytes(buf).await?;
         let index_size =  create_tantivy_index(
                 "COMPACTOR",
-=======
-        let (schema, mut reader) = get_recordbatch_reader_from_bytes(&buf).await?;
-        let index_size = create_tantivy_index(
-            "COMPACTOR",
-            &new_file_key,
-            &full_text_search_fields,
-            &index_fields,
-            schema,
-            &mut reader,
-        )
-        .await
-        .map_err(|e| {
-            anyhow::anyhow!(
-                "create_tantivy_index_on_compactor for file: {}, err: {}, need delete files: {:?}",
->>>>>>> 3a84bfe6
                 new_file_key,
                 full_text_search_fields,
                 index_fields,
