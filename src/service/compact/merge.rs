// Copyright 2025 OpenObserve Inc.
//
// This program is free software: you can redistribute it and/or modify
// it under the terms of the GNU Affero General Public License as published by
// the Free Software Foundation, either version 3 of the License, or
// (at your option) any later version.
//
// This program is distributed in the hope that it will be useful
// but WITHOUT ANY WARRANTY; without even the implied warranty of
// MERCHANTABILITY or FITNESS FOR A PARTICULAR PURPOSE.  See the
// GNU Affero General Public License for more details.
//
// You should have received a copy of the GNU Affero General Public License
// along with this program.  If not, see <http://www.gnu.org/licenses/>.

use std::sync::Arc;

use ::datafusion::{arrow::datatypes::Schema, error::DataFusionError};
use arrow::array::RecordBatch;
use arrow_schema::{DataType, Field};
use bytes::Bytes;
use chrono::{DateTime, Datelike, Duration, TimeZone, Timelike, Utc};
use config::{
    FILE_EXT_PARQUET, TIMESTAMP_COL_NAME,
    cluster::LOCAL_NODE,
    get_config, ider, is_local_disk_storage,
    meta::{
        inverted_index::InvertedIndexFormat,
        search::StorageType,
        stream::{
            FileKey, FileListDeleted, FileMeta, MergeStrategy, PartitionTimeLevel, StreamType,
        },
    },
    metrics,
    utils::{
        parquet::{get_recordbatch_reader_from_bytes, read_schema_from_bytes},
        record_batch_ext::concat_batches,
        schema_ext::SchemaExt,
        time::{day_micros, hour_micros},
    },
};
use hashbrown::{HashMap, HashSet};
use infra::{
    cache::file_data,
    dist_lock, file_list as infra_file_list,
    schema::{
        SchemaCache, get_stream_setting_bloom_filter_fields, get_stream_setting_fts_fields,
        get_stream_setting_index_fields, unwrap_partition_time_level, unwrap_stream_created_at,
        unwrap_stream_settings,
    },
    storage,
};
#[cfg(feature = "enterprise")]
use o2_enterprise::enterprise::common::downsampling::get_largest_downsampling_rule;
use tokio::{
    sync::{Semaphore, mpsc},
    task::JoinHandle,
};

use super::worker::{MergeBatch, MergeSender};
use crate::{
    common::infra::cluster::get_node_by_uuid,
    job::files::parquet::{create_tantivy_index, generate_index_on_compactor},
    service::{
        db, file_list,
        schema::generate_schema_for_defined_schema_fields,
        search::{
            DATAFUSION_RUNTIME,
            datafusion::exec::{self, MergeParquetResult},
        },
    },
};

/// Generate merging job by stream
/// 1. get offset from db
/// 2. check if other node is processing
/// 3. create job or return
pub async fn generate_job_by_stream(
    org_id: &str,
    stream_type: StreamType,
    stream_name: &str,
) -> Result<(), anyhow::Error> {
    // get last compacted offset
    let (mut offset, node) = db::compact::files::get_offset(org_id, stream_type, stream_name).await;
    if !node.is_empty() && LOCAL_NODE.uuid.ne(&node) && get_node_by_uuid(&node).await.is_some() {
        return Ok(()); // other node is processing
    }

    if node.is_empty() || LOCAL_NODE.uuid.ne(&node) {
        let lock_key = format!("/compact/merge/{org_id}/{stream_type}/{stream_name}");
        let locker = dist_lock::lock(&lock_key, 0).await?;
        // check the working node again, maybe other node locked it first
        let (offset, node) = db::compact::files::get_offset(org_id, stream_type, stream_name).await;
        if !node.is_empty() && LOCAL_NODE.uuid.ne(&node) && get_node_by_uuid(&node).await.is_some()
        {
            dist_lock::unlock(&locker).await?;
            return Ok(()); // other node is processing
        }
        // set to current node
        let ret = db::compact::files::set_offset(
            org_id,
            stream_type,
            stream_name,
            offset,
            Some(&LOCAL_NODE.uuid.clone()),
        )
        .await;
        dist_lock::unlock(&locker).await?;
        drop(locker);
        ret?;
    }

    // get schema
    let schema = infra::schema::get(org_id, stream_name, stream_type).await?;
    let stream_created = unwrap_stream_created_at(&schema).unwrap_or_default();
    if offset == 0 && stream_created > 0 {
        offset = stream_created
    } else if offset == 0 {
        return Ok(()); // no data
    }

    // format to hour with zero minutes, seconds
    let offset = offset - offset % hour_micros(1);

    let cfg = get_config();
    // check offset
    let time_now: DateTime<Utc> = Utc::now();
    let time_now_hour = Utc
        .with_ymd_and_hms(
            time_now.year(),
            time_now.month(),
            time_now.day(),
            time_now.hour(),
            0,
            0,
        )
        .unwrap()
        .timestamp_micros();
    // must wait for at least 3 * max_file_retention_time
    // -- first period: the last hour local file upload to storage, write file list
    // -- second period, the last hour file list upload to storage
    // -- third period, we can do the merge, so, at least 3 times of
    // max_file_retention_time
    if offset >= time_now_hour
        || time_now.timestamp_micros() - offset
            <= Duration::try_seconds(cfg.limit.max_file_retention_time as i64)
                .unwrap()
                .num_microseconds()
                .unwrap()
                * 3
    {
        return Ok(()); // the time is future, just wait
    }

    log::debug!(
        "[COMPACTOR] generate_job_by_stream [{}/{}/{}] offset: {}",
        org_id,
        stream_type,
        stream_name,
        offset
    );

    // generate merging job
    if let Err(e) = infra_file_list::add_job(org_id, stream_type, stream_name, offset).await {
        return Err(anyhow::anyhow!(
            "[COMPACTOR] add file_list_jobs failed: {}",
            e
        ));
    }

    // write new offset
    let offset = offset + hour_micros(1);
    db::compact::files::set_offset(
        org_id,
        stream_type,
        stream_name,
        offset,
        Some(&LOCAL_NODE.uuid.clone()),
    )
    .await?;

    Ok(())
}

/// Generate merging job by stream
/// 1. get old data by hour
/// 2. check if other node is processing
/// 3. create job or return
pub async fn generate_old_data_job_by_stream(
    org_id: &str,
    stream_type: StreamType,
    stream_name: &str,
) -> Result<(), anyhow::Error> {
    // get last compacted offset
    let (offset, node) = db::compact::files::get_offset(org_id, stream_type, stream_name).await;
    if !node.is_empty() && LOCAL_NODE.uuid.ne(&node) && get_node_by_uuid(&node).await.is_some() {
        return Ok(()); // other node is processing
    }

    if node.is_empty() || LOCAL_NODE.uuid.ne(&node) {
        let lock_key = format!("/compact/merge/{org_id}/{stream_type}/{stream_name}");
        let locker = dist_lock::lock(&lock_key, 0).await?;
        // check the working node again, maybe other node locked it first
        let (offset, node) = db::compact::files::get_offset(org_id, stream_type, stream_name).await;
        if !node.is_empty() && LOCAL_NODE.uuid.ne(&node) && get_node_by_uuid(&node).await.is_some()
        {
            dist_lock::unlock(&locker).await?;
            return Ok(()); // other node is processing
        }
        // set to current node
        let ret = db::compact::files::set_offset(
            org_id,
            stream_type,
            stream_name,
            offset,
            Some(&LOCAL_NODE.uuid.clone()),
        )
        .await;
        dist_lock::unlock(&locker).await?;
        drop(locker);
        ret?;
    }

    if offset == 0 {
        return Ok(()); // no data
    }

    let cfg = get_config();
    let stream_settings = infra::schema::get_settings(org_id, stream_name, stream_type)
        .await
        .unwrap_or_default();
    let mut stream_data_retention_days = cfg.compact.data_retention_days;
    if stream_settings.data_retention > 0 {
        stream_data_retention_days = stream_settings.data_retention;
    }
    if stream_data_retention_days > cfg.compact.old_data_max_days {
        stream_data_retention_days = cfg.compact.old_data_max_days;
    }
    if stream_data_retention_days == 0 {
        return Ok(()); // no need to check old data
    }

    // get old data by hour, `offset - cfg.compact.old_data_min_hours hours` as old data
    let end_time = offset - hour_micros(cfg.compact.old_data_min_hours);
    let start_time = end_time
        - Duration::try_days(stream_data_retention_days)
            .unwrap()
            .num_microseconds()
            .unwrap();
    let hours = infra_file_list::query_old_data_hours(
        org_id,
        stream_type,
        stream_name,
        Some((start_time, end_time - 1)),
    )
    .await?;

    // generate merging job
    for hour in hours {
        let column = hour.split('/').collect::<Vec<_>>();
        if column.len() != 4 {
            return Err(anyhow::anyhow!(
                "Unexpected hour format in {}, Expected format YYYY/MM/DD/HH",
                hour
            ));
        }
        let offset = DateTime::parse_from_rfc3339(&format!(
            "{}-{}-{}T{}:00:00Z",
            column[0], column[1], column[2], column[3]
        ))?
        .with_timezone(&Utc);
        let offset = offset.timestamp_micros();
        log::debug!(
            "[COMPACTOR] generate_old_data_job_by_stream [{}/{}/{}] hours: {}, offset: {}",
            org_id,
            stream_type,
            stream_name,
            hour,
            offset
        );
        if let Err(e) = infra_file_list::add_job(org_id, stream_type, stream_name, offset).await {
            return Err(anyhow::anyhow!(
                "[COMPACTOR] add file_list_jobs for old data failed: {}",
                e
            ));
        }
    }

    Ok(())
}

/// Generate downsampling job by stream and rule
/// 1. get offset from db
/// 2. check if other node is processing
/// 3. create job or return
pub async fn generate_downsampling_job_by_stream_and_rule(
    org_id: &str,
    stream_type: StreamType,
    stream_name: &str,
    rule: (i64, i64), // offset, step
) -> Result<(), anyhow::Error> {
    assert!(stream_type == StreamType::Metrics);
    // get last compacted offset
    let (mut offset, node) =
        db::compact::downsampling::get_offset(org_id, stream_type, stream_name, rule).await;
    if !node.is_empty() && LOCAL_NODE.uuid.ne(&node) && get_node_by_uuid(&node).await.is_some() {
        return Ok(()); // other node is processing
    }

    if node.is_empty() || LOCAL_NODE.uuid.ne(&node) {
        let lock_key = format!(
            "/compact/downsampling/{}/{}/{}/{}/{}",
            org_id, stream_type, stream_name, rule.0, rule.1
        );
        let locker = dist_lock::lock(&lock_key, 0).await?;
        // check the working node again, maybe other node locked it first
        let (offset, node) =
            db::compact::downsampling::get_offset(org_id, stream_type, stream_name, rule).await;
        if !node.is_empty() && LOCAL_NODE.uuid.ne(&node) && get_node_by_uuid(&node).await.is_some()
        {
            dist_lock::unlock(&locker).await?;
            return Ok(()); // other node is processing
        }
        // set to current node
        let ret = db::compact::downsampling::set_offset(
            org_id,
            stream_type,
            stream_name,
            rule,
            offset,
            Some(&LOCAL_NODE.uuid.clone()),
        )
        .await;
        dist_lock::unlock(&locker).await?;
        drop(locker);
        ret?;
    }

    // get schema
    let schema = infra::schema::get(org_id, stream_name, stream_type).await?;
    let stream_created = unwrap_stream_created_at(&schema).unwrap_or_default();
    if offset == 0 {
        offset = stream_created
    }
    if offset == 0 {
        return Ok(()); // no data
    }

    let cfg = get_config();
    // check offset
    let time_now: DateTime<Utc> = Utc::now();
    let time_now_day = Utc
        .with_ymd_and_hms(time_now.year(), time_now.month(), time_now.day(), 0, 0, 0)
        .unwrap()
        .timestamp_micros();
    // must wait for at least 3 * max_file_retention_time + 1 day
    // -- first period: the last hour local file upload to storage, write file list
    // -- second period, the last hour file list upload to storage
    // -- third period, we can do the merge, so, at least 3 times of
    // -- 1 day, downsampling is in day level
    // max_file_retention_time
    if offset >= time_now_day
        || time_now.timestamp_micros() - offset
            <= Duration::try_seconds(cfg.limit.max_file_retention_time as i64)
                .unwrap()
                .num_microseconds()
                .unwrap()
                * 3
                + day_micros(1)
        || time_now.timestamp_micros() - rule.0 * 1_000_000 < offset
    {
        return Ok(()); // the time is future, just wait
    }

    log::debug!(
        "[DOWNSAMPLING] generate_downsampling_job_by_stream_and_rule [{}/{}/{}] rule: {:?}, offset: {}",
        org_id,
        stream_type,
        stream_name,
        rule,
        offset
    );

    // generate downsampling job
    if let Err(e) = infra_file_list::add_job(org_id, stream_type, stream_name, offset).await {
        return Err(anyhow::anyhow!(
            "[DOWNSAMPLING] add file_list_jobs failed: {}",
            e
        ));
    }

    // write new offset
    let offset = offset + day_micros(1);
    // format to day with zero hour, minutes, seconds
    let offset = offset - offset % day_micros(1);
    db::compact::downsampling::set_offset(
        org_id,
        stream_type,
        stream_name,
        rule,
        offset,
        Some(&LOCAL_NODE.uuid.clone()),
    )
    .await?;

    Ok(())
}

/// compactor run steps on a stream:
/// 3. get a cluster lock for compactor stream
/// 4. read last compacted offset: year/month/day/hour
/// 5. read current hour all files
/// 6. compact small files to big files -> COMPACTOR_MAX_FILE_SIZE
/// 7. write to storage
/// 8. delete small files keys & write big files keys, use transaction
/// 9. delete small files from storage
/// 10. update last compacted offset
/// 11. release cluster lock
pub async fn merge_by_stream(
    worker_tx: mpsc::Sender<(MergeSender, MergeBatch)>,
    org_id: &str,
    stream_type: StreamType,
    stream_name: &str,
    job_id: i64,
    offset: i64,
) -> Result<(), anyhow::Error> {
    let cfg = get_config();
    let start = std::time::Instant::now();

    // get schema
    let schema = infra::schema::get(org_id, stream_name, stream_type).await?;
    if schema == Schema::empty() {
        // the stream was deleted, mark the job as done
        if let Err(e) = infra_file_list::set_job_done(&[job_id]).await {
            log::error!("[COMPACTOR] set_job_done failed: {e}");
        }
        return Ok(());
    }

    let stream_settings = unwrap_stream_settings(&schema).unwrap_or_default();
    let partition_time_level =
        unwrap_partition_time_level(stream_settings.partition_time_level, stream_type);

    log::debug!(
        "[COMPACTOR] merge_by_stream [{}/{}/{}] offset: {}",
        org_id,
        stream_type,
        stream_name,
        offset
    );

    // check offset
    let offset_time: DateTime<Utc> = Utc.timestamp_nanos(offset * 1000);
    let (date_start, date_end) = if partition_time_level == PartitionTimeLevel::Daily {
        (
            offset_time.format("%Y/%m/%d/00").to_string(),
            offset_time.format("%Y/%m/%d/23").to_string(),
        )
    } else {
        (
            offset_time.format("%Y/%m/%d/%H").to_string(),
            offset_time.format("%Y/%m/%d/%H").to_string(),
        )
    };
    let files =
        file_list::query_for_merge(org_id, stream_name, stream_type, &date_start, &date_end)
            .await
            .map_err(|e| anyhow::anyhow!("query file list failed: {}", e))?;

    log::debug!(
        "[COMPACTOR] merge_by_stream [{}/{}/{}] date range: [{},{}], files: {}",
        org_id,
        stream_type,
        stream_name,
        date_start,
        date_end,
        files.len(),
    );

    if files.is_empty() {
        // update job status
        if let Err(e) = infra_file_list::set_job_done(&[job_id]).await {
            log::error!("[COMPACTOR] set_job_done failed: {e}");
        }
        return Ok(());
    }

    // do partition by partition key
    let mut partition_files_with_size: HashMap<String, Vec<FileKey>> = HashMap::default();
    for file in files {
        // skip the files which already reach the max_file_size * 95%
        if file.meta.original_size > cfg.compact.max_file_size as i64 * 95 / 100 {
            continue;
        }
        let file_name = file.key.clone();
        let prefix = file_name[..file_name.rfind('/').unwrap()].to_string();
        let partition = partition_files_with_size.entry(prefix).or_default();
        partition.push(file.to_owned());
    }

    // use multiple threads to merge
    let semaphore = std::sync::Arc::new(Semaphore::new(cfg.limit.file_merge_thread_num));
    let mut tasks = Vec::with_capacity(partition_files_with_size.len());
    for (prefix, mut files_with_size) in partition_files_with_size.into_iter() {
        let org_id = org_id.to_string();
        let stream_name = stream_name.to_string();
        let permit = semaphore.clone().acquire_owned().await.unwrap();
        let worker_tx = worker_tx.clone();
        let task: JoinHandle<Result<(), anyhow::Error>> = tokio::task::spawn(async move {
            let cfg = get_config();
            // sort by file size
            let job_strategy = MergeStrategy::from(&cfg.compact.strategy);
            match job_strategy {
                MergeStrategy::FileSize => {
                    files_with_size.sort_by(|a, b| a.meta.original_size.cmp(&b.meta.original_size));
                }
                MergeStrategy::FileTime => {
                    files_with_size.sort_by(|a, b| a.meta.min_ts.cmp(&b.meta.min_ts));
                }
                MergeStrategy::TimeRange => {
                    files_with_size = sort_by_time_range(files_with_size);
                }
            }

            #[cfg(feature = "enterprise")]
            let skip_group_files = stream_type == StreamType::Metrics
                && get_largest_downsampling_rule(
                    &stream_name,
                    files_with_size.iter().map(|f| f.meta.max_ts).max().unwrap(),
                )
                .is_some();

            #[cfg(not(feature = "enterprise"))]
            let skip_group_files = false;

            if files_with_size.len() <= 1 && !skip_group_files {
                return Ok(());
            }

            // group files need to merge
            let mut batch_groups = Vec::new();
            if skip_group_files {
                batch_groups.push(MergeBatch {
                    batch_id: 0,
                    org_id: org_id.clone(),
                    stream_type,
                    stream_name: stream_name.clone(),
                    prefix: prefix.clone(),
                    files: files_with_size.clone(),
                });
            } else {
                let mut new_file_list = Vec::new();
                let mut new_file_size = 0;
                for file in files_with_size.iter() {
                    if new_file_size + file.meta.original_size > cfg.compact.max_file_size as i64
                        || (cfg.compact.max_group_files > 0
                            && new_file_list.len() >= cfg.compact.max_group_files)
                    {
                        if new_file_list.len() <= 1 {
                            if job_strategy == MergeStrategy::FileSize {
                                break;
                            }
                            new_file_size = 0;
                            new_file_list.clear();
                            continue; // this batch don't need to merge, skip
                        }
                        batch_groups.push(MergeBatch {
                            batch_id: batch_groups.len(),
                            org_id: org_id.clone(),
                            stream_type,
                            stream_name: stream_name.clone(),
                            prefix: prefix.clone(),
                            files: new_file_list.clone(),
                        });
                        new_file_size = 0;
                        new_file_list.clear();
                    }
                    new_file_size += file.meta.original_size;
                    new_file_list.push(file.clone());
                }
                if new_file_list.len() > 1 {
                    batch_groups.push(MergeBatch {
                        batch_id: batch_groups.len(),
                        org_id: org_id.clone(),
                        stream_type,
                        stream_name: stream_name.clone(),
                        prefix: prefix.clone(),
                        files: new_file_list.clone(),
                    });
                }

                if batch_groups.is_empty() {
                    return Ok(()); // no files need to merge
                }
            }

            // send to worker
            let batch_group_len = batch_groups.len();
            let (inner_tx, mut inner_rx) = mpsc::channel(batch_group_len);
            for batch in batch_groups.iter() {
                if let Err(e) = worker_tx.send((inner_tx.clone(), batch.clone())).await {
                    log::error!("[COMPACTOR] send batch to worker failed: {}", e);
                    return Err(anyhow::Error::msg("send batch to worker failed"));
                }
            }
            let mut worker_results = Vec::with_capacity(batch_group_len);
            for _ in 0..batch_group_len {
                let result = inner_rx.recv().await.unwrap();
                worker_results.push(result);
            }

            let mut last_error = None;
            let mut check_guard = HashSet::with_capacity(batch_groups.len());
            for ret in worker_results {
                let (batch_id, new_files) = match ret {
                    Ok(v) => v,
                    Err(e) => {
                        log::error!("[COMPACTOR] merge files failed: {}", e);
                        last_error = Some(e);
                        continue;
                    }
                };

                if check_guard.contains(&batch_id) {
                    log::warn!(
                        "[COMPACTOR] merge files for stream: [{}/{}/{}] found error files, batch_id: {} duplicate",
                        org_id,
                        stream_type,
                        stream_name,
                        batch_id
                    );
                    continue;
                }
                check_guard.insert(batch_id);

                // delete small files keys & write big files keys, use transaction
                let delete_file_list = batch_groups.get(batch_id).unwrap().files.as_slice();
                let mut events = Vec::with_capacity(new_files.len() + delete_file_list.len());
                for new_file in new_files {
                    if !new_file.key.is_empty() {
                        events.push(new_file);
                    }
<<<<<<< HEAD
                    events.push(new_file);
=======
>>>>>>> ab5c296f
                }

                for file in delete_file_list {
                    events.push(FileKey {
                        deleted: true,
                        segment_ids: None,
                        ..file.clone()
                    });
                }
                events.sort_by(|a, b| a.key.cmp(&b.key));

                // write file list to storage
                if let Err(e) = write_file_list(&org_id, &events).await {
                    log::error!("[COMPACTOR] write file list failed: {}", e);
                    tokio::time::sleep(tokio::time::Duration::from_secs(1)).await;
                    continue;
                }
            }
            drop(permit);
            if let Some(e) = last_error {
                return Err(e);
            }
            Ok(())
        });
        tasks.push(task);
    }

    for task in tasks {
        task.await??;
    }

    // update job status
    if let Err(e) = infra_file_list::set_job_done(&[job_id]).await {
        log::error!("[COMPACTOR] set_job_done failed: {e}");
    }

    // metrics
    let time = start.elapsed().as_secs_f64();
    metrics::COMPACT_USED_TIME
        .with_label_values(&[org_id, stream_type.as_str()])
        .inc_by(time);

    Ok(())
}

<<<<<<< HEAD
/// merge small files into big file, upload to storage, returns the big files and merged files
=======
// merge small files into big file, upload to storage, returns the big file key and merged files
// params:
// - thread_id: the id of the thread
// - org_id: the id of the organization
// - stream_type: the type of the stream
// - stream_name: the name of the stream
// - prefix: the prefix of the files
// - files_with_size: the files to merge
// returns:
// - new_files: the files that are merged
// - retain_file_list: the files that are not merged
>>>>>>> ab5c296f
pub async fn merge_files(
    thread_id: usize,
    org_id: &str,
    stream_type: StreamType,
    stream_name: &str,
    prefix: &str,
    files_with_size: &[FileKey],
) -> Result<(Vec<FileKey>, Vec<FileKey>), anyhow::Error> {
    let start = std::time::Instant::now();
    #[cfg(feature = "enterprise")]
    let is_match_downsampling_rule = get_largest_downsampling_rule(
        stream_name,
        files_with_size.iter().map(|f| f.meta.max_ts).max().unwrap(),
    )
    .is_some();

    #[cfg(not(feature = "enterprise"))]
    let is_match_downsampling_rule = false;

    if files_with_size.len() <= 1 && !is_match_downsampling_rule {
        return Ok((Vec::new(), Vec::new()));
    }

    let mut new_file_size = 0;
    let mut new_compressed_file_size = 0;
    let mut new_file_list = Vec::new();
    let cfg = get_config();
    for file in files_with_size.iter() {
        if (new_file_size + file.meta.original_size > cfg.compact.max_file_size as i64
            || new_compressed_file_size + file.meta.compressed_size
                > cfg.compact.max_file_size as i64)
            && !is_match_downsampling_rule
        {
            break;
        }
        new_file_size += file.meta.original_size;
        new_compressed_file_size += file.meta.compressed_size;
        new_file_list.push(file.clone());
        // metrics
        metrics::COMPACT_MERGED_FILES
            .with_label_values(&[org_id, stream_type.as_str()])
            .inc();
        metrics::COMPACT_MERGED_BYTES
            .with_label_values(&[org_id, stream_type.as_str()])
            .inc_by(file.meta.original_size as u64);
    }
    // no files need to merge
    if new_file_list.len() <= 1 && !is_match_downsampling_rule {
        return Ok((Vec::new(), Vec::new()));
    }

    let retain_file_list = new_file_list.clone();

    // cache parquet files
    let deleted_files = cache_remote_files(&new_file_list).await?;
    log::info!(
        "[COMPACTOR:WORKER:{thread_id}] download {} parquet files, took: {} ms",
        new_file_list.len(),
        start.elapsed().as_millis()
    );
    if !deleted_files.is_empty() {
        new_file_list.retain(|f| !deleted_files.contains(&f.key));
    }
    if new_file_list.len() <= 1 && !is_match_downsampling_rule {
        return Ok((Vec::new(), retain_file_list));
    }

    // get time range and stats for these files in a single iteration
    let (min_ts, max_ts, total_records, new_file_size) = new_file_list.iter().fold(
        (i64::MAX, i64::MIN, 0, 0),
        |(min_ts, max_ts, records, size), file| {
            (
                min_ts.min(file.meta.min_ts),
                max_ts.max(file.meta.max_ts),
                records + file.meta.records,
                size + file.meta.original_size,
            )
        },
    );
    let min_ts = if min_ts == i64::MAX { 0 } else { min_ts };
    let max_ts = if max_ts == i64::MIN { 0 } else { max_ts };
    let mut new_file_meta = FileMeta {
        min_ts,
        max_ts,
        records: total_records,
        original_size: new_file_size,
        compressed_size: 0,
        flattened: false,
        index_size: 0,
    };
    if new_file_meta.records == 0 {
        return Err(anyhow::anyhow!("merge_files error: records is 0"));
    }

    // get latest version of schema
    let latest_schema = infra::schema::get(org_id, stream_name, stream_type).await?;
    let stream_settings = infra::schema::unwrap_stream_settings(&latest_schema);
    let bloom_filter_fields = get_stream_setting_bloom_filter_fields(&stream_settings);
    let full_text_search_fields = get_stream_setting_fts_fields(&stream_settings);
    let index_fields = get_stream_setting_index_fields(&stream_settings);
    let (defined_schema_fields, need_original, index_original_data, index_all_values) =
        match stream_settings {
            Some(s) => (
                s.defined_schema_fields.unwrap_or_default(),
                s.store_original_data,
                s.index_original_data,
                s.index_all_values,
            ),
            None => (Vec::new(), false, false, false),
        };
    let latest_schema = if !defined_schema_fields.is_empty() {
        let latest_schema = SchemaCache::new(latest_schema);
        let latest_schema = generate_schema_for_defined_schema_fields(
            &latest_schema,
            &defined_schema_fields,
            need_original,
            index_original_data,
            index_all_values,
        );
        latest_schema.schema().as_ref().clone()
    } else {
        latest_schema
    };

    // read schema from parquet file and group files by schema
    let mut schemas = HashMap::new();
    let mut file_groups = HashMap::new();
    let mut fi = 0;
    for file in new_file_list.iter() {
        fi += 1;
        log::info!(
            "[COMPACTOR:WORKER:{thread_id}:{fi}] merge small file: {}",
            &file.key
        );
        let buf = file_data::get(&file.account, &file.key, None).await?;
        let schema = read_schema_from_bytes(&buf).await?;
        let schema = schema.as_ref().clone().with_metadata(Default::default());
        let schema_key = schema.hash_key();
        if !schemas.contains_key(&schema_key) {
            schemas.insert(schema_key.clone(), schema);
            file_groups.insert(schema_key.clone(), vec![]);
        }
        let entry = file_groups.get_mut(&schema_key).unwrap();
        entry.push(file.clone());
    }

    // generate the final schema
    let all_fields = schemas
        .values()
        .flat_map(|s| s.fields().iter().map(|f| f.name().to_string()))
        .collect::<HashSet<_>>();
    let latest_schema = Arc::new(latest_schema.retain(all_fields));
    let mut latest_schema_fields = HashMap::with_capacity(latest_schema.fields().len());
    for field in latest_schema.fields() {
        latest_schema_fields.insert(field.name(), field);
    }

    // generate datafusion tables
    let mut tables = Vec::new();
    let trace_id = ider::generate();
    for (schema_key, files) in file_groups {
        if files.is_empty() {
            continue;
        }
        let schema = schemas.get(&schema_key).unwrap().clone();
        let session = config::meta::search::Session {
            id: format!("{trace_id}-{schema_key}"),
            storage_type: StorageType::Memory,
            work_group: None,
            target_partitions: 2,
        };

        let diff_fields = generate_schema_diff(&schema, &latest_schema_fields)?;
        let table = match exec::create_parquet_table(
            &session,
            latest_schema.clone(),
            &files,
            diff_fields,
            true,
            None,
            None,
            vec![],
            is_match_downsampling_rule,
        )
        .await
        {
            Ok(v) => v,
            Err(e) => {
                log::error!(
                    "create_parquet_table err: {}, files: {:?}, schema: {:?}",
                    e,
                    files,
                    schema
                );
                return Err(DataFusionError::Plan(format!("create_parquet_table err: {e}")).into());
            }
        };
        tables.push(table);
    }

    let merge_result = {
        let stream_name = stream_name.to_string();
        let latest_schema = latest_schema.clone();
        let new_file_meta = new_file_meta.clone();
        DATAFUSION_RUNTIME
            .spawn(async move {
                exec::merge_parquet_files(
                    stream_type,
                    &stream_name,
                    latest_schema,
                    tables,
                    &bloom_filter_fields,
                    &new_file_meta,
                    false,
                )
                .await
            })
            .await?
    };

    // clear session data
    crate::service::search::datafusion::storage::file_list::clear(&trace_id);

    let files = new_file_list.into_iter().map(|f| f.key).collect::<Vec<_>>();
    let (_new_schema, buf) = match merge_result {
        Ok(v) => v,
        Err(e) => {
            log::error!(
                "merge_parquet_files err: {e}, files: {:?}, schema: {:?}",
                files,
                latest_schema
            );
            return Err(DataFusionError::Plan(format!("merge_parquet_files err: {e}")).into());
        }
    };

    let latest_schema_fields = latest_schema
        .fields()
        .iter()
        .map(|f| f.name())
        .collect::<HashSet<_>>();
    let need_index = full_text_search_fields
        .iter()
        .chain(index_fields.iter())
        .any(|f| latest_schema_fields.contains(f));
    if !need_index {
        log::debug!(
            "skip index generation for stream: {}/{}/{}",
            org_id,
            stream_type,
            stream_name
        );
    }

    let mut new_files = Vec::new();
    match buf {
        MergeParquetResult::Single(buf) => {
            new_file_meta.compressed_size = buf.len() as i64;
            if new_file_meta.compressed_size == 0 {
                return Err(anyhow::anyhow!(
                    "merge_parquet_files error: compressed_size is 0"
                ));
            }

            let id = ider::generate();
            let new_file_key = format!("{prefix}/{id}{FILE_EXT_PARQUET}");
            log::info!(
                "[COMPACTOR:WORKER:{thread_id}] merged {} files into a new file: {}, original_size: {}, compressed_size: {}, took: {} ms",
                retain_file_list.len(),
                new_file_key,
                new_file_meta.original_size,
                new_file_meta.compressed_size,
                start.elapsed().as_millis(),
            );

            // upload file to storage
            let buf = Bytes::from(buf);
            if cfg.cache_latest_files.cache_parquet && cfg.cache_latest_files.download_from_node {
                infra::cache::file_data::disk::set(&new_file_key, buf.clone()).await?;
                log::debug!("merge_files {new_file_key} file_data::disk::set success");
            }

            let account = storage::get_account(&new_file_key).unwrap_or_default();
            storage::put(&account, &new_file_key, buf.clone()).await?;

            if cfg.common.inverted_index_enabled && stream_type.is_basic_type() && need_index {
                // generate inverted index
                generate_inverted_index(
                    org_id,
                    stream_type,
                    stream_name,
                    &new_file_key,
                    &full_text_search_fields,
                    &index_fields,
                    &retain_file_list,
                    &mut new_file_meta,
                    &buf,
                )
                .await?;
            }
<<<<<<< HEAD
            new_files.push(FileKey::new(0, new_file_key, new_file_meta, false));
=======
            new_files.push(FileKey::new(0, account, new_file_key, new_file_meta, false));
>>>>>>> ab5c296f
        }
        MergeParquetResult::Multiple { bufs, file_metas } => {
            for (buf, file_meta) in bufs.into_iter().zip(file_metas.into_iter()) {
                let mut new_file_meta = file_meta;
                new_file_meta.compressed_size = buf.len() as i64;
                if new_file_meta.compressed_size == 0 {
                    return Err(anyhow::anyhow!(
                        "merge_parquet_files error: compressed_size is 0"
                    ));
                }

                let id = ider::generate();
                let new_file_key = format!("{prefix}/{id}{FILE_EXT_PARQUET}");

                // upload file to storage
                let buf = Bytes::from(buf);
                if cfg.cache_latest_files.cache_parquet && cfg.cache_latest_files.download_from_node
                {
                    infra::cache::file_data::disk::set(&new_file_key, buf.clone()).await?;
                    log::debug!("merge_files {new_file_key} file_data::disk::set success");
                }

                let account = storage::get_account(&new_file_key).unwrap_or_default();
                storage::put(&account, &new_file_key, buf.clone()).await?;

                if cfg.common.inverted_index_enabled && stream_type.is_basic_type() && need_index {
                    // generate inverted index
                    generate_inverted_index(
                        org_id,
                        stream_type,
                        stream_name,
                        &new_file_key,
                        &full_text_search_fields,
                        &index_fields,
                        &retain_file_list,
                        &mut new_file_meta,
                        &buf,
                    )
                    .await?;
                }

<<<<<<< HEAD
                new_files.push(FileKey::new(0, new_file_key, new_file_meta, false));
=======
                new_files.push(FileKey::new(0, account, new_file_key, new_file_meta, false));
>>>>>>> ab5c296f
            }
            log::info!(
                "[COMPACTOR:WORKER:{thread_id}] merged {} files into a new file: {:?}, original_size: {}, compressed_size: {}, took: {} ms",
                retain_file_list.len(),
<<<<<<< HEAD
                new_files,
=======
                new_files.iter().map(|f| f.key.as_str()).collect::<Vec<_>>(),
>>>>>>> ab5c296f
                new_files.iter().map(|f| f.meta.original_size).sum::<i64>(),
                new_files
                    .iter()
                    .map(|f| f.meta.compressed_size)
                    .sum::<i64>(),
                start.elapsed().as_millis(),
            );
        }
    };

    Ok((new_files, retain_file_list))
}

#[allow(clippy::too_many_arguments)]
async fn generate_inverted_index(
    org_id: &str,
    stream_type: StreamType,
    stream_name: &str,
    new_file_key: &str,
    full_text_search_fields: &[String],
    index_fields: &[String],
    retain_file_list: &[FileKey],
    new_file_meta: &mut FileMeta,
    buf: &Bytes,
) -> Result<(), anyhow::Error> {
    let cfg = get_config();

    // generate parquet format inverted index
    #[allow(deprecated)]
    let index_format = InvertedIndexFormat::from(&cfg.common.inverted_index_store_format);
    if matches!(
        index_format,
        InvertedIndexFormat::Parquet | InvertedIndexFormat::Both
    ) {
        let (schema, mut reader) = get_recordbatch_reader_from_bytes(buf).await?;
        let files = generate_index_on_compactor(
            retain_file_list,
            new_file_key,
            org_id,
            stream_type,
            stream_name,
            full_text_search_fields,
            index_fields,
            schema,
            &mut reader,
        )
        .await
        .map_err(|e| {
            anyhow::anyhow!(
                "generate_index_on_compactor for file: {}, err: {}, need delete files: {:?}",
                new_file_key,
                e,
                retain_file_list
            )
        })?;
        for (account, file_name, filemeta) in files {
            if file_name.is_empty() {
                continue;
            }
            log::info!(
                "created parquet index file during compaction: {}",
                file_name
            );
            // Notify that we wrote the index file to the db.
            if let Err(e) = write_file_list(
                org_id,
                &[FileKey {
                    id: 0,
<<<<<<< HEAD
=======
                    account,
>>>>>>> ab5c296f
                    key: file_name.clone(),
                    meta: filemeta,
                    deleted: false,
                    segment_ids: None,
                }],
            )
            .await
            {
                log::error!(
                    "generate_index_on_compactor write to file list: {}, err: {}, need delete files: {:?}",
                    file_name,
                    e.to_string(),
                    retain_file_list
                );
            }
        }
    }

    if matches!(
        index_format,
        InvertedIndexFormat::Tantivy | InvertedIndexFormat::Both
    ) {
        let (schema, reader) = get_recordbatch_reader_from_bytes(buf).await?;
        let index_size =  create_tantivy_index(
                "COMPACTOR",
                new_file_key,
                full_text_search_fields,
                index_fields,
                schema,
                reader,
            )
            .await.map_err(|e| {
                anyhow::anyhow!(
                    "create_tantivy_index_on_compactor for file: {}, error: {}, need delete files: {:?}",
                    new_file_key,
                    e,
                    retain_file_list
                )
            })?;
        new_file_meta.index_size = index_size as i64;
    }
    Ok(())
}

async fn write_file_list(org_id: &str, events: &[FileKey]) -> Result<(), anyhow::Error> {
    if events.is_empty() {
        return Ok(());
    }

    let del_items = events
        .iter()
        .filter(|v| v.deleted)
        .map(|v| FileListDeleted {
            id: 0,
            account: v.account.clone(),
            file: v.key.clone(),
            index_file: v.meta.index_size > 0,
            flattened: v.meta.flattened,
        })
        .collect::<Vec<_>>();

    // set to db
    // retry 5 times
    let mut success = false;
    let created_at = config::utils::time::now_micros();
    for _ in 0..5 {
        if let Err(e) = infra_file_list::batch_process(events).await {
            log::error!("[COMPACTOR] batch_process to db failed, retrying: {e}");
            tokio::time::sleep(tokio::time::Duration::from_secs(1)).await;
            continue;
        }
        if !del_items.is_empty()
            && let Err(e) = infra_file_list::batch_add_deleted(org_id, created_at, &del_items).await
        {
            log::error!("[COMPACTOR] batch_add_deleted to db failed, retrying: {e}");
            tokio::time::sleep(tokio::time::Duration::from_secs(1)).await;
            continue;
        }
        success = true;
        break;
    }

    if success {
        // send broadcast to other nodes
        if get_config().cache_latest_files.enabled {
            // get id for all the new files
            let file_ids = infra_file_list::query_ids_by_files(events).await?;
            let mut events = events.to_vec();
            for event in events.iter_mut() {
                if let Some(id) = file_ids.get(&event.key) {
                    event.id = *id;
                }
            }
            if let Err(e) = db::file_list::broadcast::send(&events).await {
<<<<<<< HEAD
                log::error!("[COMPACTOR] send broadcast for file_list failed: {}", e);
=======
                log::error!("[COMPACTOR] send broadcast for file_list failed: {e}");
>>>>>>> ab5c296f
            }
        }
    } else {
        return Err(anyhow::anyhow!("batch_write to db failed"));
    }

    Ok(())
}

pub fn generate_inverted_idx_recordbatch(
    schema: Arc<Schema>,
    batches: &[RecordBatch],
    stream_type: StreamType,
    full_text_search_fields: &[String],
    index_fields: &[String],
) -> Result<Option<RecordBatch>, anyhow::Error> {
    let cfg = get_config();
    if !cfg.common.inverted_index_enabled || batches.is_empty() || !stream_type.is_basic_type() {
        return Ok(None);
    }

    let schema_fields = schema
        .fields()
        .iter()
        .map(|f| f.name())
        .collect::<HashSet<_>>();

    let mut inverted_idx_columns: Vec<String> = if !full_text_search_fields.is_empty() {
        full_text_search_fields.to_vec()
    } else {
        config::SQL_FULL_TEXT_SEARCH_FIELDS.to_vec()
    };
    inverted_idx_columns.extend(index_fields.to_vec());
    inverted_idx_columns.sort();
    inverted_idx_columns.dedup();
    inverted_idx_columns.retain(|f| schema_fields.contains(f));
    if inverted_idx_columns.is_empty() {
        return Ok(None);
    }
    // add _timestamp column to columns_to_index
    if !inverted_idx_columns.contains(&TIMESTAMP_COL_NAME.to_string()) {
        inverted_idx_columns.push(TIMESTAMP_COL_NAME.to_string());
    }

    let mut inverted_idx_batches = Vec::with_capacity(batches.len());
    for batch in batches {
        let selected_column_indices: Vec<usize> = inverted_idx_columns
            .iter()
            .filter_map(|name| batch.schema().index_of(name).ok())
            .collect();

        // Use the found indices to select the columns
        let selected_columns = selected_column_indices
            .iter()
            .map(|&i| batch.column(i).clone())
            .collect();

        // Create a new schema for the new RecordBatch based on the selected columns
        let selected_fields: Vec<arrow_schema::Field> = selected_column_indices
            .iter()
            .map(|&i| batch.schema().field(i).clone())
            .collect();
        let new_schema = Arc::new(Schema::new(selected_fields));

        // Create a new RecordBatch with the selected columns
        inverted_idx_batches.push(RecordBatch::try_new(new_schema, selected_columns).unwrap());
    }

    if inverted_idx_batches.is_empty() {
        Ok(None)
    } else {
        let new_batch = if inverted_idx_batches.len() == 1 {
            inverted_idx_batches.remove(0)
        } else {
            let new_schema = inverted_idx_batches.first().unwrap().schema();
            concat_batches(new_schema, inverted_idx_batches).map_err(anyhow::Error::from)?
        };

        if matches!(
            new_batch.schema().fields().len(),
            0 | 1 if new_batch.schema().field(0).name() == TIMESTAMP_COL_NAME
        ) {
            Ok(None)
        } else {
            Ok(Some(new_batch))
        }
    }
}

async fn cache_remote_files(files: &[FileKey]) -> Result<Vec<String>, anyhow::Error> {
    let cfg = get_config();
    let scan_size = files.iter().map(|f| f.meta.compressed_size).sum::<i64>();
    if is_local_disk_storage()
        || !cfg.disk_cache.enabled
        || scan_size >= cfg.disk_cache.skip_size as i64
    {
        return Ok(Vec::new());
    };

    let mut tasks = Vec::new();
    let semaphore = std::sync::Arc::new(Semaphore::new(cfg.limit.cpu_num));
    for file in files.iter() {
        let file_account = file.account.to_string();
        let file_name = file.key.to_string();
        let file_size = file.meta.compressed_size as usize;
        let permit = semaphore.clone().acquire_owned().await.unwrap();
        let task: tokio::task::JoinHandle<Option<String>> = tokio::task::spawn(async move {
            let ret = if !file_data::disk::exist(&file_name).await {
<<<<<<< HEAD
                file_data::disk::download("", &file_name, Some(file_size as usize)).await
=======
                file_data::disk::download(&file_account, &file_name, Some(file_size)).await
>>>>>>> ab5c296f
            } else {
                Ok(0)
            };
            // In case where the parquet file is not found or has no data, we assume that it
            // must have been deleted by some external entity, and hence we
            // should remove the entry from file_list table.
            let file_name = match ret {
                Ok(data_len) => {
                    if data_len > 0 && data_len != file_size {
                        log::warn!(
                            "[COMPACT] download file {} found size mismatch, expected: {}, actual: {}, will skip it",
                            file_name,
                            file_size,
                            data_len,
                        );
                        // update database
                        // if let Err(e) =
                        //     file_list::update_compressed_size(&file_name, data_len as i64).await
                        // {
                        //     log::error!(
                        //         "[COMPACT] update file size for file {} err: {}",
                        //         file_name,
                        //         e
                        //     );
                        // }
<<<<<<< HEAD
=======
                        // skip this file for compact
>>>>>>> ab5c296f
                        Some(file_name)
                    } else {
                        None
                    }
                }
                Err(e) => {
                    if e.to_string().to_lowercase().contains("not found")
                        || e.to_string().to_lowercase().contains("data size is zero")
                    {
                        // delete file from file list
                        log::error!(
                            "[COMPACT] found invalid file: {}, will delete it",
                            file_name
                        );
                        if let Err(e) =
                            file_list::delete_parquet_file(&file_account, &file_name, true).await
                        {
                            log::error!("[COMPACT] delete from file_list err: {e}");
                        }
                        Some(file_name)
                    } else {
                        log::error!("[COMPACT] download file to cache err: {e}");
                        // remove downloaded file
                        let _ = file_data::disk::remove(&file_name).await;
                        None
                    }
                }
            };
            drop(permit);
            file_name
        });
        tasks.push(task);
    }

    let mut delete_files = Vec::new();
    for task in tasks {
        match task.await {
            Ok(file) => {
                if let Some(file) = file {
                    delete_files.push(file);
                }
            }
            Err(e) => {
                log::error!("[COMPACTOR] load file task err: {}", e);
            }
        }
    }

    Ok(delete_files)
}

// generate parquet file compact schema
fn generate_schema_diff(
    schema: &Schema,
    latest_schema_map: &HashMap<&String, &Arc<Field>>,
) -> Result<HashMap<String, DataType>, anyhow::Error> {
    // calculate the diff between latest schema and group schema
    let mut diff_fields = HashMap::new();

    for field in schema.fields().iter() {
        if let Some(latest_field) = latest_schema_map.get(field.name())
            && field.data_type() != latest_field.data_type()
        {
            diff_fields.insert(field.name().clone(), latest_field.data_type().clone());
        }
    }

    Ok(diff_fields)
}

/// sort by time range without overlapping
fn sort_by_time_range(mut file_list: Vec<FileKey>) -> Vec<FileKey> {
    let files_num = file_list.len();
    file_list.sort_by_key(|f| f.meta.min_ts);
    let mut groups: Vec<Vec<FileKey>> = Vec::new();
    for file in file_list {
        let mut inserted = None;
        for (i, group) in groups.iter().enumerate() {
            if group
                .last()
                .map(|f| file.meta.min_ts >= f.meta.max_ts)
                .unwrap_or(false)
            {
                inserted = Some(i);
                break;
            }
        }
        if let Some(i) = inserted {
            groups[i].push(file);
        } else {
            groups.push(vec![file]);
        }
    }
    let mut files = Vec::with_capacity(files_num);
    for group in groups {
        files.extend(group);
    }
    files
}

#[cfg(test)]
mod tests {
    use std::sync::Arc;

    use arrow_schema::{DataType, Field, Schema};
    use config::meta::stream::{FileKey, FileMeta};
    use hashbrown::HashMap;

    use super::*;

    // Helper function to create test FileKey
    fn create_file_key(key: &str, min_ts: i64, max_ts: i64, original_size: i64) -> FileKey {
        FileKey {
            id: 0,
            account: "test_account".to_string(),
            key: key.to_string(),
            meta: FileMeta {
                min_ts,
                max_ts,
                records: 100,
                original_size,
                compressed_size: original_size / 2, // assume 50% compression
                index_size: 0,
                flattened: false,
            },
            deleted: false,
            segment_ids: None,
        }
    }

    #[test]
    fn test_sort_by_time_range_edge_case_adjacent_files() {
        let files = vec![
            create_file_key("file1.parquet", 1000, 2000, 1024),
            create_file_key("file2.parquet", 2000, 3000, 1024), // exactly adjacent
            create_file_key("file3.parquet", 3000, 4000, 1024), // exactly adjacent
        ];
        let result = sort_by_time_range(files);
        assert_eq!(result.len(), 3);

        // Adjacent files should be able to be in the same group
        assert_eq!(result[0].key, "file1.parquet");
        assert_eq!(result[1].key, "file2.parquet");
        assert_eq!(result[2].key, "file3.parquet");
    }

    // Test helper function creation
    #[test]
    fn test_create_file_key_helper() {
        let file_key = create_file_key("test.parquet", 1000, 2000, 1024);
        assert_eq!(file_key.key, "test.parquet");
        assert_eq!(file_key.meta.min_ts, 1000);
        assert_eq!(file_key.meta.max_ts, 2000);
        assert_eq!(file_key.meta.original_size, 1024);
        assert_eq!(file_key.meta.compressed_size, 512); // 50% compression
        assert_eq!(file_key.meta.records, 100);
        assert!(!file_key.meta.flattened);
        assert_eq!(file_key.id, 0);
        assert_eq!(file_key.account, "test_account");
        assert!(!file_key.deleted);
        assert!(file_key.segment_ids.is_none());
    }

    // Boundary tests for sort_by_time_range
    #[test]
    fn test_sort_by_time_range_negative_timestamps() {
        let files = vec![
            create_file_key("file1.parquet", -2000, -1000, 1024),
            create_file_key("file2.parquet", -1000, 0, 1024),
            create_file_key("file3.parquet", 0, 1000, 1024),
        ];
        let result = sort_by_time_range(files);
        assert_eq!(result.len(), 3);
        assert_eq!(result[0].key, "file1.parquet");
        assert_eq!(result[1].key, "file2.parquet");
        assert_eq!(result[2].key, "file3.parquet");
    }

    #[test]
    fn test_sort_by_time_range_large_timestamps() {
        let files = vec![
            create_file_key("file1.parquet", i64::MAX - 2000, i64::MAX - 1000, 1024),
            create_file_key("file2.parquet", i64::MAX - 1000, i64::MAX, 1024),
        ];
        let result = sort_by_time_range(files);
        assert_eq!(result.len(), 2);
        assert_eq!(result[0].key, "file1.parquet");
        assert_eq!(result[1].key, "file2.parquet");
    }

    // Edge case where min_ts equals max_ts (point in time)
    #[test]
    fn test_sort_by_time_range_point_in_time() {
        let files = vec![
            create_file_key("file1.parquet", 1000, 1000, 1024), // Point in time
            create_file_key("file2.parquet", 1000, 2000, 1024), // Overlaps with file1
            create_file_key("file3.parquet", 2000, 2000, 1024), // Point in time, adjacent
        ];
        let result = sort_by_time_range(files);
        assert_eq!(result.len(), 3);

        // Verify all files are present
        let keys: Vec<&String> = result.iter().map(|f| &f.key).collect();
        assert!(keys.contains(&&"file1.parquet".to_string()));
        assert!(keys.contains(&&"file2.parquet".to_string()));
        assert!(keys.contains(&&"file3.parquet".to_string()));
    }

    #[test]
    fn test_sort_by_time_range_many_files_random_order() {
        let files = vec![
            create_file_key("file_f.parquet", 6000, 7000, 1024),
            create_file_key("file_b.parquet", 2000, 3000, 1024),
            create_file_key("file_d.parquet", 4000, 5000, 1024),
            create_file_key("file_a.parquet", 1000, 2000, 1024),
            create_file_key("file_c.parquet", 3000, 4000, 1024),
            create_file_key("file_e.parquet", 5000, 6000, 1024),
        ];
        let result = sort_by_time_range(files);
        assert_eq!(result.len(), 6);

        // Should be sorted by min_ts (all adjacent files)
        assert_eq!(result[0].key, "file_a.parquet");
        assert_eq!(result[1].key, "file_b.parquet");
        assert_eq!(result[2].key, "file_c.parquet");
        assert_eq!(result[3].key, "file_d.parquet");
        assert_eq!(result[4].key, "file_e.parquet");
        assert_eq!(result[5].key, "file_f.parquet");
    }

    #[test]
    fn test_sort_by_time_range_gaps_between_files() {
        let files = vec![
            create_file_key("file1.parquet", 1000, 2000, 1024),
            create_file_key("file2.parquet", 5000, 6000, 1024), // gap after file1
            create_file_key("file3.parquet", 3000, 4000, 1024), // fits in gap
        ];
        let result = sort_by_time_range(files);
        assert_eq!(result.len(), 3);

        // Should be sorted by min_ts
        assert_eq!(result[0].key, "file1.parquet");
        assert_eq!(result[1].key, "file3.parquet");
        assert_eq!(result[2].key, "file2.parquet");
    }

    #[test]
    fn test_sort_by_time_range_empty_list() {
        let files = vec![];
        let result = sort_by_time_range(files);
        assert_eq!(result.len(), 0);
    }

    #[test]
    fn test_sort_by_time_range_single_file() {
        let files = vec![create_file_key("file1.parquet", 1000, 2000, 1024)];
        let result = sort_by_time_range(files);
        assert_eq!(result.len(), 1);
        assert_eq!(result[0].key, "file1.parquet");
        assert_eq!(result[0].meta.min_ts, 1000);
        assert_eq!(result[0].meta.max_ts, 2000);
    }

    #[test]
    fn test_sort_by_time_range_already_sorted_non_overlapping() {
        let files = vec![
            create_file_key("file1.parquet", 1000, 2000, 1024),
            create_file_key("file2.parquet", 2000, 3000, 1024),
            create_file_key("file3.parquet", 3000, 4000, 1024),
        ];
        let result = sort_by_time_range(files);
        assert_eq!(result.len(), 3);
        assert_eq!(result[0].key, "file1.parquet");
        assert_eq!(result[1].key, "file2.parquet");
        assert_eq!(result[2].key, "file3.parquet");
    }

    #[test]
    fn test_sort_by_time_range_unsorted_non_overlapping() {
        let files = vec![
            create_file_key("file3.parquet", 3000, 4000, 1024),
            create_file_key("file1.parquet", 1000, 2000, 1024),
            create_file_key("file2.parquet", 2000, 3000, 1024),
        ];
        let result = sort_by_time_range(files);
        assert_eq!(result.len(), 3);
        // Should be sorted by min_ts
        assert_eq!(result[0].key, "file1.parquet");
        assert_eq!(result[1].key, "file2.parquet");
        assert_eq!(result[2].key, "file3.parquet");
    }

    #[test]
    fn test_sort_by_time_range_overlapping_files() {
        let files = vec![
            create_file_key("file1.parquet", 1000, 2500, 1024), // overlaps with file2
            create_file_key("file2.parquet", 2000, 3000, 1024), // overlaps with file1
            create_file_key("file3.parquet", 3500, 4000, 1024), // non-overlapping
        ];
        let result = sort_by_time_range(files);
        assert_eq!(result.len(), 3);

        // First file should be file1 (min_ts = 1000)
        assert_eq!(result[0].key, "file1.parquet");

        // Due to overlapping, file3 should come next (can fit in same group as file1)
        // file2 would be in a separate group since it overlaps with file1
        let mut found_file2 = false;
        let mut found_file3 = false;
        for file in &result {
            if file.key == "file2.parquet" {
                found_file2 = true;
            }
            if file.key == "file3.parquet" {
                found_file3 = true;
            }
        }
        assert!(found_file2);
        assert!(found_file3);
    }

    #[test]
    fn test_sort_by_time_range_complex_overlapping() {
        let files = vec![
            create_file_key("file1.parquet", 1000, 1500, 1024),
            create_file_key("file2.parquet", 1200, 1800, 1024), // overlaps with file1
            create_file_key("file3.parquet", 1600, 2000, 1024), // overlaps with file2
            create_file_key("file4.parquet", 2000, 2500, 1024), // adjacent to file3
            create_file_key("file5.parquet", 3000, 3500, 1024), // separate group
        ];
        let result = sort_by_time_range(files);
        assert_eq!(result.len(), 5);

        // Verify all files are present
        let keys: Vec<&String> = result.iter().map(|f| &f.key).collect();
        assert!(keys.contains(&&"file1.parquet".to_string()));
        assert!(keys.contains(&&"file2.parquet".to_string()));
        assert!(keys.contains(&&"file3.parquet".to_string()));
        assert!(keys.contains(&&"file4.parquet".to_string()));
        assert!(keys.contains(&&"file5.parquet".to_string()));
    }

    #[test]
    fn test_sort_by_time_range_identical_timestamps() {
        let files = vec![
            create_file_key("file1.parquet", 1000, 2000, 1024),
            create_file_key("file2.parquet", 1000, 2000, 512),
            create_file_key("file3.parquet", 1000, 2000, 2048),
        ];
        let result = sort_by_time_range(files);
        assert_eq!(result.len(), 3);

        // All files have same timestamp, so they should all be in separate groups
        // due to overlap, but ordering should be maintained based on original order after sorting
        let keys: Vec<&String> = result.iter().map(|f| &f.key).collect();
        assert_eq!(keys.len(), 3);
        assert!(keys.contains(&&"file1.parquet".to_string()));
        assert!(keys.contains(&&"file2.parquet".to_string()));
        assert!(keys.contains(&&"file3.parquet".to_string()));
    }

    // Test cases for generate_schema_diff function
    #[test]
    fn test_generate_schema_diff_no_differences() {
        // Create a schema with fields
        let field1 = Arc::new(Field::new("field1", DataType::Utf8, true));
        let field2 = Arc::new(Field::new("field2", DataType::Int64, false));
        let schema = Schema::new(vec![field1.clone(), field2.clone()]);

        // Create latest schema map with same types
        let mut latest_schema_map: HashMap<&String, &Arc<Field>> = HashMap::new();
        latest_schema_map.insert(field1.name(), &field1);
        latest_schema_map.insert(field2.name(), &field2);

        let result = generate_schema_diff(&schema, &latest_schema_map);
        assert!(result.is_ok());
        let diff = result.unwrap();
        assert!(diff.is_empty());
    }

    #[test]
    fn test_generate_schema_diff_with_type_differences() {
        // Create original schema
        let field1 = Arc::new(Field::new("field1", DataType::Utf8, true));
        let field2 = Arc::new(Field::new("field2", DataType::Int32, false));
        let schema = Schema::new(vec![field1.clone(), field2.clone()]);

        // Create latest schema with different types
        let latest_field1 = Arc::new(Field::new("field1", DataType::Utf8, true)); // Same type
        let latest_field2 = Arc::new(Field::new("field2", DataType::Int64, false)); // Different type

        let mut latest_schema_map: HashMap<&String, &Arc<Field>> = HashMap::new();
        latest_schema_map.insert(latest_field1.name(), &latest_field1);
        latest_schema_map.insert(latest_field2.name(), &latest_field2);

        let result = generate_schema_diff(&schema, &latest_schema_map);
        assert!(result.is_ok());
        let diff = result.unwrap();

        assert_eq!(diff.len(), 1);
        assert!(diff.contains_key("field2"));
        assert_eq!(diff.get("field2").unwrap(), &DataType::Int64);
    }

    #[test]
    fn test_generate_schema_diff_multiple_type_differences() {
        // Create original schema
        let field1 = Arc::new(Field::new("field1", DataType::Int32, true));
        let field2 = Arc::new(Field::new("field2", DataType::Float32, false));
        let field3 = Arc::new(Field::new("field3", DataType::Boolean, true));
        let schema = Schema::new(vec![field1.clone(), field2.clone(), field3.clone()]);

        // Create latest schema with different types
        let latest_field1 = Arc::new(Field::new("field1", DataType::Int64, true)); // Different
        let latest_field2 = Arc::new(Field::new("field2", DataType::Float64, false)); // Different
        let latest_field3 = Arc::new(Field::new("field3", DataType::Boolean, true)); // Same

        let mut latest_schema_map: HashMap<&String, &Arc<Field>> = HashMap::new();
        latest_schema_map.insert(latest_field1.name(), &latest_field1);
        latest_schema_map.insert(latest_field2.name(), &latest_field2);
        latest_schema_map.insert(latest_field3.name(), &latest_field3);

        let result = generate_schema_diff(&schema, &latest_schema_map);
        assert!(result.is_ok());
        let diff = result.unwrap();

        assert_eq!(diff.len(), 2);
        assert!(diff.contains_key("field1"));
        assert!(diff.contains_key("field2"));
        assert!(!diff.contains_key("field3")); // Same type, should not be in diff
        assert_eq!(diff.get("field1").unwrap(), &DataType::Int64);
        assert_eq!(diff.get("field2").unwrap(), &DataType::Float64);
    }

    #[test]
    fn test_generate_schema_diff_field_missing_in_latest() {
        // Create original schema
        let field1 = Arc::new(Field::new("field1", DataType::Utf8, true));
        let field2 = Arc::new(Field::new("field2", DataType::Int64, false));
        let schema = Schema::new(vec![field1.clone(), field2.clone()]);

        // Create latest schema map missing field2
        let mut latest_schema_map: HashMap<&String, &Arc<Field>> = HashMap::new();
        latest_schema_map.insert(field1.name(), &field1);
        // field2 is missing from latest_schema_map

        let result = generate_schema_diff(&schema, &latest_schema_map);
        assert!(result.is_ok());
        let diff = result.unwrap();

        // Should be empty since field2 is not found in latest_schema_map
        assert!(diff.is_empty());
    }

    #[test]
    fn test_generate_schema_diff_empty_schema() {
        let schema = Schema::empty();
        let latest_schema_map: HashMap<&String, &Arc<Field>> = HashMap::new();

        let result = generate_schema_diff(&schema, &latest_schema_map);
        assert!(result.is_ok());
        let diff = result.unwrap();
        assert!(diff.is_empty());
    }

    #[test]
    fn test_generate_schema_diff_empty_latest_schema_map() {
        let field1 = Arc::new(Field::new("field1", DataType::Utf8, true));
        let schema = Schema::new(vec![field1]);
        let latest_schema_map: HashMap<&String, &Arc<Field>> = HashMap::new();

        let result = generate_schema_diff(&schema, &latest_schema_map);
        assert!(result.is_ok());
        let diff = result.unwrap();
        assert!(diff.is_empty()); // No fields in latest_schema_map to compare against
    }

    #[test]
    fn test_generate_schema_diff_complex_data_types() {
        // Test with complex data types like List, Struct, etc.
        let list_field = Arc::new(Field::new(
            "list_field",
            DataType::List(Arc::new(Field::new("item", DataType::Int32, true))),
            true,
        ));
        let timestamp_field = Arc::new(Field::new(
            "timestamp_field",
            DataType::Timestamp(arrow_schema::TimeUnit::Microsecond, None),
            false,
        ));
        let schema = Schema::new(vec![list_field.clone(), timestamp_field.clone()]);

        // Create latest schema with different complex types
        let latest_list_field = Arc::new(Field::new(
            "list_field",
            DataType::List(Arc::new(Field::new("item", DataType::Int64, true))), /* Different inner type */
            true,
        ));
        let latest_timestamp_field = Arc::new(Field::new(
            "timestamp_field",
            DataType::Timestamp(arrow_schema::TimeUnit::Nanosecond, None), // Different time unit
            false,
        ));

        let mut latest_schema_map: HashMap<&String, &Arc<Field>> = HashMap::new();
        latest_schema_map.insert(latest_list_field.name(), &latest_list_field);
        latest_schema_map.insert(latest_timestamp_field.name(), &latest_timestamp_field);

        let result = generate_schema_diff(&schema, &latest_schema_map);
        assert!(result.is_ok());
        let diff = result.unwrap();

        assert_eq!(diff.len(), 2);
        assert!(diff.contains_key("list_field"));
        assert!(diff.contains_key("timestamp_field"));
    }

    #[test]
    fn test_generate_schema_diff_nullable_differences() {
        // Test that nullable differences are detected when data types are same
        let field1 = Arc::new(Field::new("field1", DataType::Utf8, false)); // Not nullable
        let schema = Schema::new(vec![field1.clone()]);

        let latest_field1 = Arc::new(Field::new("field1", DataType::Utf8, true)); // Nullable
        let mut latest_schema_map: HashMap<&String, &Arc<Field>> = HashMap::new();
        latest_schema_map.insert(latest_field1.name(), &latest_field1);

        let result = generate_schema_diff(&schema, &latest_schema_map);
        assert!(result.is_ok());
        let diff = result.unwrap();

        // Note: This test verifies current behavior - the function only compares data_type(),
        // not the nullable property. If nullable differences should be detected,
        // the function would need to be modified.
        assert!(diff.is_empty()); // Current implementation doesn't detect nullable differences
    }

    #[test]
    fn test_generate_schema_diff_mixed_scenario() {
        // Create a realistic mixed scenario
        let original_fields = vec![
            Arc::new(Field::new("id", DataType::Int32, false)),
            Arc::new(Field::new("name", DataType::Utf8, true)),
            Arc::new(Field::new("score", DataType::Float32, true)),
            Arc::new(Field::new("active", DataType::Boolean, false)),
            Arc::new(Field::new("metadata", DataType::Utf8, true)),
        ];
        let schema = Schema::new(original_fields);

        // Latest schema with some changes
        let latest_id = Arc::new(Field::new("id", DataType::Int64, false)); // Changed type
        let latest_name = Arc::new(Field::new("name", DataType::Utf8, true)); // Same
        let latest_score = Arc::new(Field::new("score", DataType::Float64, true)); // Changed type
        let latest_active = Arc::new(Field::new("active", DataType::Boolean, false)); // Same
        // metadata field missing from latest schema

        let mut latest_schema_map: HashMap<&String, &Arc<Field>> = HashMap::new();
        latest_schema_map.insert(latest_id.name(), &latest_id);
        latest_schema_map.insert(latest_name.name(), &latest_name);
        latest_schema_map.insert(latest_score.name(), &latest_score);
        latest_schema_map.insert(latest_active.name(), &latest_active);

        let result = generate_schema_diff(&schema, &latest_schema_map);
        assert!(result.is_ok());
        let diff = result.unwrap();

        assert_eq!(diff.len(), 2);
        assert!(diff.contains_key("id"));
        assert!(diff.contains_key("score"));
        assert!(!diff.contains_key("name")); // Same type
        assert!(!diff.contains_key("active")); // Same type
        assert!(!diff.contains_key("metadata")); // Missing from latest

        assert_eq!(diff.get("id").unwrap(), &DataType::Int64);
        assert_eq!(diff.get("score").unwrap(), &DataType::Float64);
    }

    #[test]
    fn test_generate_schema_diff_decimal_types() {
        // Test with decimal types that have precision and scale
        let decimal_field = Arc::new(Field::new(
            "decimal_field",
            DataType::Decimal128(10, 2), // precision=10, scale=2
            true,
        ));
        let schema = Schema::new(vec![decimal_field.clone()]);

        let latest_decimal_field = Arc::new(Field::new(
            "decimal_field",
            DataType::Decimal128(12, 4), // Different precision and scale
            true,
        ));

        let mut latest_schema_map: HashMap<&String, &Arc<Field>> = HashMap::new();
        latest_schema_map.insert(latest_decimal_field.name(), &latest_decimal_field);

        let result = generate_schema_diff(&schema, &latest_schema_map);
        assert!(result.is_ok());
        let diff = result.unwrap();

        assert_eq!(diff.len(), 1);
        assert!(diff.contains_key("decimal_field"));
        assert_eq!(
            diff.get("decimal_field").unwrap(),
            &DataType::Decimal128(12, 4)
        );
    }
}<|MERGE_RESOLUTION|>--- conflicted
+++ resolved
@@ -640,10 +640,7 @@
                     if !new_file.key.is_empty() {
                         events.push(new_file);
                     }
-<<<<<<< HEAD
                     events.push(new_file);
-=======
->>>>>>> ab5c296f
                 }
 
                 for file in delete_file_list {
@@ -689,9 +686,6 @@
     Ok(())
 }
 
-<<<<<<< HEAD
-/// merge small files into big file, upload to storage, returns the big files and merged files
-=======
 // merge small files into big file, upload to storage, returns the big file key and merged files
 // params:
 // - thread_id: the id of the thread
@@ -703,7 +697,6 @@
 // returns:
 // - new_files: the files that are merged
 // - retain_file_list: the files that are not merged
->>>>>>> ab5c296f
 pub async fn merge_files(
     thread_id: usize,
     org_id: &str,
@@ -1004,11 +997,7 @@
                 )
                 .await?;
             }
-<<<<<<< HEAD
-            new_files.push(FileKey::new(0, new_file_key, new_file_meta, false));
-=======
             new_files.push(FileKey::new(0, account, new_file_key, new_file_meta, false));
->>>>>>> ab5c296f
         }
         MergeParquetResult::Multiple { bufs, file_metas } => {
             for (buf, file_meta) in bufs.into_iter().zip(file_metas.into_iter()) {
@@ -1050,20 +1039,12 @@
                     .await?;
                 }
 
-<<<<<<< HEAD
-                new_files.push(FileKey::new(0, new_file_key, new_file_meta, false));
-=======
                 new_files.push(FileKey::new(0, account, new_file_key, new_file_meta, false));
->>>>>>> ab5c296f
             }
             log::info!(
                 "[COMPACTOR:WORKER:{thread_id}] merged {} files into a new file: {:?}, original_size: {}, compressed_size: {}, took: {} ms",
                 retain_file_list.len(),
-<<<<<<< HEAD
-                new_files,
-=======
                 new_files.iter().map(|f| f.key.as_str()).collect::<Vec<_>>(),
->>>>>>> ab5c296f
                 new_files.iter().map(|f| f.meta.original_size).sum::<i64>(),
                 new_files
                     .iter()
@@ -1132,10 +1113,7 @@
                 org_id,
                 &[FileKey {
                     id: 0,
-<<<<<<< HEAD
-=======
                     account,
->>>>>>> ab5c296f
                     key: file_name.clone(),
                     meta: filemeta,
                     deleted: false,
@@ -1230,11 +1208,7 @@
                 }
             }
             if let Err(e) = db::file_list::broadcast::send(&events).await {
-<<<<<<< HEAD
-                log::error!("[COMPACTOR] send broadcast for file_list failed: {}", e);
-=======
                 log::error!("[COMPACTOR] send broadcast for file_list failed: {e}");
->>>>>>> ab5c296f
             }
         }
     } else {
@@ -1343,11 +1317,7 @@
         let permit = semaphore.clone().acquire_owned().await.unwrap();
         let task: tokio::task::JoinHandle<Option<String>> = tokio::task::spawn(async move {
             let ret = if !file_data::disk::exist(&file_name).await {
-<<<<<<< HEAD
-                file_data::disk::download("", &file_name, Some(file_size as usize)).await
-=======
                 file_data::disk::download(&file_account, &file_name, Some(file_size)).await
->>>>>>> ab5c296f
             } else {
                 Ok(0)
             };
@@ -1373,10 +1343,7 @@
                         //         e
                         //     );
                         // }
-<<<<<<< HEAD
-=======
                         // skip this file for compact
->>>>>>> ab5c296f
                         Some(file_name)
                     } else {
                         None
