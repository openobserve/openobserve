// Copyright 2023 Zinc Labs Inc.
//
// Licensed under the Apache License, Version 2.0 (the "License");
// you may not use this file except in compliance with the License.
// You may obtain a copy of the License at
//
//     http://www.apache.org/licenses/LICENSE-2.0
//
// Unless required by applicable law or agreed to in writing, software
// distributed under the License is distributed on an "AS IS" BASIS,
// WITHOUT WARRANTIES OR CONDITIONS OF ANY KIND, either express or implied.
// See the License for the specific language governing permissions and
// limitations under the License.

use ::datafusion::{arrow::datatypes::Schema, common::FileType, error::DataFusionError};
use ahash::AHashMap;
use chrono::{DateTime, Datelike, Duration, TimeZone, Timelike, Utc};
use std::{collections::HashMap, io::Write, sync::Arc};

use crate::common::{
    infra::{
        cache,
        config::{CONFIG, FILE_EXT_PARQUET},
        file_list as infra_file_list, ider, metrics, storage,
    },
    meta::{
        common::{FileKey, FileMeta},
        stream::StreamStats,
        StreamType,
    },
    utils::json,
};
use crate::service::{db, file_list, search::datafusion, stream};

/// compactor run steps on a stream:
/// 3. get a cluster lock for compactor stream
/// 4. read last compacted offset: year/month/day/hour
/// 5. read current hour all files
/// 6. compact small files to big files -> COMPACTOR_MAX_FILE_SIZE
/// 7. write to storage
/// 8. delete small files keys & write big files keys, use transaction
/// 9. delete small files from storage
/// 10. update last compacted offset
/// 11. release cluster lock
pub async fn merge_by_stream(
    org_id: &str,
    stream_name: &str,
    stream_type: StreamType,
) -> Result<(), anyhow::Error> {
    let start = std::time::Instant::now();

    // get last compacted offset
    let (mut offset, _node) =
        db::compact::files::get_offset(org_id, stream_name, stream_type).await;

    // get schema
    let mut schema = db::schema::get(org_id, stream_name, stream_type).await?;
    let stream_settings = stream::stream_settings(&schema).unwrap_or_default();
    let partition_time_level =
        stream::unwrap_partition_time_level(stream_settings.partition_time_level, stream_type);
    let stream_created = stream::stream_created(&schema).unwrap_or_default();
    std::mem::take(&mut schema.metadata);
    let schema = Arc::new(schema);
    if offset == 0 {
        offset = stream_created
    }
    if offset == 0 {
        return Ok(()); // no data
    }
    let offset = offset;
    let offset_time: DateTime<Utc> = Utc.timestamp_nanos(offset * 1000);
    let offset_time_hour = Utc
        .with_ymd_and_hms(
            offset_time.year(),
            offset_time.month(),
            offset_time.day(),
            offset_time.hour(),
            0,
            0,
        )
        .unwrap()
        .timestamp_micros();

    // check offset
    let time_now: DateTime<Utc> = Utc::now();
    let time_now_hour = Utc
        .with_ymd_and_hms(
            time_now.year(),
            time_now.month(),
            time_now.day(),
            time_now.hour(),
            0,
            0,
        )
        .unwrap()
        .timestamp_micros();
    // if offset is future, just wait
    // if offset is last hour, must wait for at least 3 times of max_file_retention_time
    // - first period: the last hour local file upload to storage, write file list
    // - second period, the last hour file list upload to storage
    // - third period, we can do the merge, at least 3 times of max_file_retention_time
    if offset >= time_now_hour
        || (offset_time_hour + Duration::hours(1).num_microseconds().unwrap() == time_now_hour
            && time_now.timestamp_micros() - time_now_hour
                < Duration::seconds(CONFIG.limit.max_file_retention_time as i64)
                    .num_microseconds()
                    .unwrap()
                    * 3)
    {
        return Ok(()); // the time is future, just wait
    }

    // get current hour all files
    let (partition_offset_start, partition_offset_end) = (
        offset_time_hour,
        offset_time_hour + Duration::hours(1).num_microseconds().unwrap()
            - Duration::seconds(1).num_microseconds().unwrap(),
    );
    let files = file_list::query(
        org_id,
        stream_name,
        stream_type,
        partition_time_level,
        partition_offset_start,
        partition_offset_end,
        true,
    )
    .await
    .map_err(|e| anyhow::anyhow!("query file list failed: {}", e))?;

    if files.is_empty() {
        // this hour is no data, and check if pass allowed_upto, then just write new offset
        // if offset > 0 && offset_time_hour + Duration::hours(CONFIG.limit.allowed_upto).num_microseconds().unwrap() < time_now_hour {
        // -- no check it
        // }
        let offset = offset_time_hour + Duration::hours(1).num_microseconds().unwrap();
        db::compact::files::set_offset(org_id, stream_name, stream_type, offset).await?;
        return Ok(());
    }

    // do partition by partition key
    let mut partition_files_with_size: HashMap<String, Vec<FileKey>> = HashMap::default();
    for file in files {
        let file_name = file.key.clone();
        let prefix = file_name[..file_name.rfind('/').unwrap()].to_string();
        let partition = partition_files_with_size.entry(prefix).or_default();
        partition.push(file.to_owned());
    }

    // collect stream stats
    let mut stream_stats = StreamStats::default();

    for (prefix, files_with_size) in partition_files_with_size.iter_mut() {
        // sort by file size
        files_with_size.sort_by(|a, b| a.meta.original_size.cmp(&b.meta.original_size));
        // delete duplicated files
        files_with_size.dedup_by(|a, b| a.key == b.key);
        loop {
            // yield to other tasks
            tokio::task::yield_now().await;
            // merge file and get the big file key
            let (new_file_name, new_file_meta, new_file_list) = merge_files(
                org_id,
                stream_name,
                stream_type,
                schema.clone(),
                prefix,
                files_with_size,
            )
            .await?;
            if new_file_name.is_empty() {
                break; // no file need to merge
            }

            // delete small files keys & write big files keys, use transaction
            let mut events = Vec::with_capacity(new_file_list.len() + 1);
            events.push(FileKey {
                key: new_file_name.clone(),
                meta: new_file_meta,
                deleted: false,
            });
            for file in new_file_list.iter() {
                stream_stats = stream_stats - file.meta.clone();
                events.push(FileKey {
                    key: file.key.clone(),
                    meta: FileMeta::default(),
                    deleted: true,
                });
            }
            events.sort_by(|a, b| a.key.cmp(&b.key));

            // write file list to storage
            match write_file_list(org_id, &events).await {
                Ok(_) => {}
                Err(e) => {
                    log::error!("[COMPACT] write file list failed: {}", e);
                    tokio::time::sleep(tokio::time::Duration::from_secs(1)).await;
                    continue;
                }
            }

            // No need delete file here, will use another task to delete files

            // delete files from file list
            files_with_size.retain(|f| !&new_file_list.contains(f));
        }
    }

    // write new offset
    let offset = offset_time_hour + Duration::hours(1).num_microseconds().unwrap();
    db::compact::files::set_offset(org_id, stream_name, stream_type, offset).await?;

    // update stream stats
    if stream_stats.doc_num != 0 {
        infra_file_list::set_stream_stats(
            org_id,
            &[(
                format!("{org_id}/{stream_type}/{stream_name}"),
                stream_stats,
            )],
        )
        .await?;
    }

    // metrics
    let time = start.elapsed().as_secs_f64();
    metrics::COMPACT_USED_TIME
        .with_label_values(&[org_id, stream_name, stream_type.to_string().as_str()])
        .inc_by(time);
    metrics::COMPACT_DELAY_HOURS
        .with_label_values(&[org_id, stream_name, stream_type.to_string().as_str()])
        .set((time_now_hour - offset_time_hour) / Duration::hours(1).num_microseconds().unwrap());

    Ok(())
}

/// merge some small files into one big file, upload to storage, returns the big file key and merged files
async fn merge_files(
    org_id: &str,
    stream_name: &str,
    stream_type: StreamType,
    schema: Arc<Schema>,
    prefix: &str,
    files_with_size: &Vec<FileKey>,
) -> Result<(String, FileMeta, Vec<FileKey>), anyhow::Error> {
    if files_with_size.len() <= 1 {
        return Ok((String::from(""), FileMeta::default(), Vec::new()));
    }

    let mut new_file_size = 0;
    let mut new_file_list = Vec::new();
    let mut deleted_files = Vec::new();
    for file in files_with_size.iter() {
        if new_file_size + file.meta.original_size > CONFIG.compact.max_file_size as i64 {
            break;
        }
        new_file_size += file.meta.original_size;
        new_file_list.push(file.to_owned());
        log::info!("[COMPACT] merge small file: {}", &file.key);
        // metrics
        metrics::COMPACT_MERGED_FILES
            .with_label_values(&[org_id, stream_name, stream_type.to_string().as_str()])
            .inc();
        metrics::COMPACT_MERGED_BYTES
            .with_label_values(&[org_id, stream_name, stream_type.to_string().as_str()])
            .inc_by(file.meta.original_size as u64);
    }
    // no files need to merge
    if new_file_list.len() <= 1 {
        return Ok((String::from(""), FileMeta::default(), Vec::new()));
    }

    // write parquet files into tmpfs
    let tmp_dir = cache::tmpfs::Directory::default();
    for file in &new_file_list {
        let data = match storage::get(&file.key).await {
            Ok(body) => body,
            Err(err) => {
                log::error!("[COMPACT] merge small file: {}, err: {}", &file.key, err);
                if err.to_string().to_lowercase().contains("not found") {
                    // delete file from file list
                    if let Err(err) = file_list::delete_parquet_file(&file.key, true).await {
                        log::error!(
                            "[COMPACT] delete file: {}, from file_list err: {}",
                            &file.key,
                            err
                        );
                    }
                }
                deleted_files.push(file.key.clone());
                continue;
            }
        };
        tmp_dir.set(&file.key, data)?;
    }
    if !deleted_files.is_empty() {
        new_file_list.retain(|f| !deleted_files.contains(&f.key));
    }
    if new_file_list.len() <= 1 {
        return Ok((String::from(""), FileMeta::default(), Vec::new()));
    }

    // convert the file to the latest version of schema
    let schema_versions = db::schema::get_versions(org_id, stream_name, stream_type).await?;
    let schema_latest = schema_versions.last().unwrap();
    let schema_latest_id = schema_versions.len() - 1;
    if CONFIG.common.widening_schema_evolution && schema_versions.len() > 1 {
        for file in &new_file_list {
            // get the schema version of the file
            let schema_ver_id = match db::schema::filter_schema_version_id(
                &schema_versions,
                file.meta.min_ts,
                file.meta.max_ts,
            ) {
                Some(id) => id,
                None => {
                    log::error!(
                        "[COMPACT] merge small file: {}, schema version not found, min_ts: {}, max_ts: {}",
                        &file.key,
                        file.meta.min_ts,
                        file.meta.max_ts
                    );
                    // HACK: use the latest verion if not found in schema versions
                    schema_latest_id
                }
            };
            if schema_ver_id == schema_latest_id {
                continue;
            }
            // cacluate the diff between latest schema and current schema
            let schema = schema_versions[schema_ver_id]
                .clone()
                .with_metadata(HashMap::new());
            let mut diff_fields = AHashMap::default();
            let cur_fields = schema.fields();
            for field in cur_fields {
                if let Ok(v) = schema_latest.field_with_name(field.name()) {
                    if v.data_type() != field.data_type() {
                        diff_fields.insert(v.name().clone(), v.data_type().clone());
                    }
                }
            }
            if diff_fields.is_empty() {
                continue;
            }

            // do the convert
            if CONFIG.compact.fake_mode {
                log::info!("[COMPACT] fake convert parquet file: {}", &file.key);
                continue;
            }
            let mut buf = Vec::new();
            let file_tmp_dir = cache::tmpfs::Directory::default();
            let file_data = storage::get(&file.key).await?;
            file_tmp_dir.set(&file.key, file_data)?;
            datafusion::exec::convert_parquet_file(
                file_tmp_dir.name(),
                &mut buf,
                Arc::new(schema),
                diff_fields,
                FileType::PARQUET,
            )
            .await
            .map_err(|e| {
                DataFusionError::Plan(format!("convert_parquet_file {}, err: {}", &file.key, e))
            })?;

            // replace the file in tmpfs
            tmp_dir.set(&file.key, buf.into())?;
        }
    }

    // FAKE MODE
    if CONFIG.compact.fake_mode {
        log::info!(
            "[COMPACT] fake merge file succeeded, new file: fake.parquet, orginal_size: {new_file_size}, compressed_size: 0", 
        );
        return Ok(("".to_string(), FileMeta::default(), vec![]));
    }

    let mut buf = Vec::new();
<<<<<<< HEAD
    let mut new_file_meta =
        datafusion::exec::merge_parquet_files(tmp_dir.name(), &mut buf, schema).await?;
=======
    let mut new_file_meta = datafusion::exec::merge_parquet_files(
        tmp_dir.name(),
        &mut buf,
        schema,
        stream_type,
        new_file_size,
    )
    .await?;
>>>>>>> 26a00a94
    new_file_meta.original_size = new_file_size;
    new_file_meta.compressed_size = buf.len() as i64;
    if new_file_meta.records == 0 {
        return Err(anyhow::anyhow!("merge_parquet_files error: records is 0"));
    }

    let id = ider::generate();
    let new_file_key = format!("{prefix}/{id}{}", FILE_EXT_PARQUET);

    log::info!(
        "[COMPACT] merge file succeeded, new file: {}, orginal_size: {}, compressed_size: {}",
        new_file_key,
        new_file_meta.original_size,
        new_file_meta.compressed_size,
    );

    // upload file
    match storage::put(&new_file_key, buf.into()).await {
        Ok(_) => Ok((new_file_key, new_file_meta, new_file_list)),
        Err(e) => Err(e),
    }
}

async fn write_file_list(org_id: &str, events: &[FileKey]) -> Result<(), anyhow::Error> {
    if events.is_empty() {
        return Ok(());
    }
    if CONFIG.common.meta_store_external {
        write_file_list_db_only(org_id, events).await
    } else {
        write_file_list_s3(org_id, events).await
    }
}

async fn write_file_list_db_only(org_id: &str, events: &[FileKey]) -> Result<(), anyhow::Error> {
    let put_items = events
        .iter()
        .filter(|v| !v.deleted)
        .map(|v| v.to_owned())
        .collect::<Vec<_>>();
    let del_items = events
        .iter()
        .filter(|v| v.deleted)
        .map(|v| v.key.clone())
        .collect::<Vec<_>>();
    // set to external db
    // retry 5 times
    let mut success = false;
    let created_at = Utc::now().timestamp_micros();
    for _ in 0..5 {
        if let Err(e) = infra_file_list::batch_add_deleted(org_id, created_at, &del_items).await {
            log::error!(
                "[COMPACT] batch_add_deleted to external db failed, retrying: {}",
                e
            );
            tokio::time::sleep(tokio::time::Duration::from_secs(1)).await;
            continue;
        }
        if let Err(e) = infra_file_list::batch_add(&put_items).await {
            log::error!("[COMPACT] batch_add to external db failed, retrying: {}", e);
            tokio::time::sleep(tokio::time::Duration::from_secs(1)).await;
            continue;
        }
        if let Err(e) = infra_file_list::batch_remove(&del_items).await {
            log::error!(
                "[COMPACT] batch_delete to external db failed, retrying: {}",
                e
            );
            tokio::time::sleep(tokio::time::Duration::from_secs(1)).await;
            continue;
        }
        success = true;
        break;
    }
    if !success {
        Err(anyhow::anyhow!("batch_write to external db failed"))
    } else {
        Ok(())
    }
}

async fn write_file_list_s3(org_id: &str, events: &[FileKey]) -> Result<(), anyhow::Error> {
    // write new data into file_list
    let (_stream_key, date_key, _file_name) =
        infra_file_list::parse_file_key_columns(&events.first().unwrap().key)?;
    // upload the new file_list to storage
    let new_file_list_key = format!("file_list/{}/{}.json.zst", date_key, ider::generate());
    let mut buf = zstd::Encoder::new(Vec::new(), 3)?;
    for file in events.iter() {
        let mut write_buf = json::to_vec(&file)?;
        write_buf.push(b'\n');
        buf.write_all(&write_buf)?;
    }
    let compressed_bytes = buf.finish().unwrap();
    storage::put(&new_file_list_key, compressed_bytes.into()).await?;

    // write deleted files into file_list_deleted
    let del_items = events
        .iter()
        .filter(|v| v.deleted)
        .map(|v| v.key.clone())
        .collect::<Vec<_>>();
    if !del_items.is_empty() {
        let deleted_file_list_key = format!(
            "file_list_deleted/{org_id}/{}/{}.json.zst",
            Utc::now().format("%Y/%m/%d/%H"),
            ider::generate()
        );
        let mut buf = zstd::Encoder::new(Vec::new(), 3)?;
        for file in del_items.iter() {
            buf.write_all((file.to_owned() + "\n").as_bytes())?;
        }
        let compressed_bytes = buf.finish().unwrap();
        storage::put(&deleted_file_list_key, compressed_bytes.into()).await?;
    }

    // set to local cache & send broadcast
    // retry 5 times
    for _ in 0..5 {
        // set to local cache
        let mut cache_success = true;
        for event in events.iter() {
            if let Err(e) =
                db::file_list::progress(&event.key, Some(&event.meta), event.deleted, false).await
            {
                cache_success = false;
                log::error!(
                    "[COMPACT] set local cache for file_list failed, retrying: {}",
                    e
                );
                tokio::time::sleep(tokio::time::Duration::from_secs(1)).await;
                break;
            }
        }
        if !cache_success {
            continue;
        }
        // send broadcast to other nodes
        if let Err(e) = db::file_list::broadcast::send(events, None).await {
            log::error!(
                "[COMPACT] send broadcast for file_list failed, retrying: {}",
                e
            );
            tokio::time::sleep(tokio::time::Duration::from_secs(1)).await;
            continue;
        }
        // broadcast success
        break;
    }
    Ok(())
}

#[cfg(test)]
mod tests {
    use super::*;
    use crate::common::infra::db as infra_db;

    #[tokio::test]
    async fn test_compact() {
        infra_db::create_table().await.unwrap();
        infra_file_list::create_table().await.unwrap();
        let off_set = Duration::hours(2).num_microseconds().unwrap();
        let _ = db::compact::files::set_offset("nexus", "default", "logs".into(), off_set).await;
        let resp = merge_by_stream("nexus", "default", "logs".into()).await;
        assert!(resp.is_ok());
    }
}<|MERGE_RESOLUTION|>--- conflicted
+++ resolved
@@ -379,19 +379,8 @@
     }
 
     let mut buf = Vec::new();
-<<<<<<< HEAD
     let mut new_file_meta =
-        datafusion::exec::merge_parquet_files(tmp_dir.name(), &mut buf, schema).await?;
-=======
-    let mut new_file_meta = datafusion::exec::merge_parquet_files(
-        tmp_dir.name(),
-        &mut buf,
-        schema,
-        stream_type,
-        new_file_size,
-    )
-    .await?;
->>>>>>> 26a00a94
+        datafusion::exec::merge_parquet_files(tmp_dir.name(), &mut buf, schema, new_file_size).await?;
     new_file_meta.original_size = new_file_size;
     new_file_meta.compressed_size = buf.len() as i64;
     if new_file_meta.records == 0 {
