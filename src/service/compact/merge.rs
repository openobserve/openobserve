// Copyright 2024 Zinc Labs Inc.
//
// This program is free software: you can redistribute it and/or modify
// it under the terms of the GNU Affero General Public License as published by
// the Free Software Foundation, either version 3 of the License, or
// (at your option) any later version.
//
// This program is distributed in the hope that it will be useful
// but WITHOUT ANY WARRANTY; without even the implied warranty of
// MERCHANTABILITY or FITNESS FOR A PARTICULAR PURPOSE.  See the
// GNU Affero General Public License for more details.
//
// You should have received a copy of the GNU Affero General Public License
// along with this program.  If not, see <http://www.gnu.org/licenses/>.

use std::{collections::HashMap, io::Write, sync::Arc};

use ::datafusion::{arrow::datatypes::Schema, common::FileType, error::DataFusionError};
use arrow::array::RecordBatch;
use bytes::Bytes;
use chrono::{DateTime, Datelike, Duration, TimeZone, Timelike, Utc};
use config::{
    cluster::LOCAL_NODE_UUID,
    ider,
    meta::stream::{FileKey, FileMeta, PartitionTimeLevel, StreamStats, StreamType},
    metrics,
    utils::{
        json,
        parquet::{parse_file_key_columns, write_recordbatch_to_parquet},
    },
    CONFIG, FILE_EXT_PARQUET,
};
use hashbrown::HashSet;
use infra::{
    cache, dist_lock, file_list as infra_file_list,
    schema::{
        get_stream_setting_bloom_filter_fields, get_stream_setting_fts_fields,
        unwrap_partition_time_level, unwrap_stream_settings,
    },
    storage,
};
use tokio::{
    sync::{mpsc, Semaphore},
    task::JoinHandle,
};

use crate::{
    common::infra::cluster::get_node_by_uuid,
    job::files::parquet::generate_index_on_compactor,
    service::{db, file_list, search::datafusion, stream},
};

#[derive(Clone)]
pub struct MergeBatch {
    pub batch_id: usize,
    pub org_id: String,
    pub stream_type: StreamType,
    pub stream_name: String,
    pub schema: Arc<Schema>,
    pub prefix: String,
    pub files: Vec<FileKey>,
}

pub struct MergeResult {
    pub batch_id: usize,
    pub new_file: FileKey,
}

pub type MergeSender = mpsc::Sender<Result<(usize, FileKey), anyhow::Error>>;

/// compactor run steps on a stream:
/// 3. get a cluster lock for compactor stream
/// 4. read last compacted offset: year/month/day/hour
/// 5. read current hour all files
/// 6. compact small files to big files -> COMPACTOR_MAX_FILE_SIZE
/// 7. write to storage
/// 8. delete small files keys & write big files keys, use transaction
/// 9. delete small files from storage
/// 10. update last compacted offset
/// 11. release cluster lock
pub async fn merge_by_stream(
    worker_tx: mpsc::Sender<(MergeSender, MergeBatch)>,
    org_id: &str,
    stream_type: StreamType,
    stream_name: &str,
) -> Result<(), anyhow::Error> {
    let start = std::time::Instant::now();

    // get last compacted offset
    let (mut offset, node) = db::compact::files::get_offset(org_id, stream_type, stream_name).await;
    if !node.is_empty() && LOCAL_NODE_UUID.ne(&node) && get_node_by_uuid(&node).await.is_some() {
        return Ok(()); // other node is processing
    }

    if node.is_empty() || LOCAL_NODE_UUID.ne(&node) {
        let lock_key = format!("/compact/merge/{}/{}/{}", org_id, stream_type, stream_name);
        let locker = dist_lock::lock(&lock_key, 0).await?;
        // check the working node again, maybe other node locked it first
        let (offset, node) = db::compact::files::get_offset(org_id, stream_type, stream_name).await;
        if !node.is_empty() && LOCAL_NODE_UUID.ne(&node) && get_node_by_uuid(&node).await.is_some()
        {
            dist_lock::unlock(&locker).await?;
            return Ok(()); // other node is processing
        }
        // set to current node
        let ret = db::compact::files::set_offset(
            org_id,
            stream_type,
            stream_name,
            offset,
            Some(&LOCAL_NODE_UUID.clone()),
        )
        .await;
        dist_lock::unlock(&locker).await?;
        drop(locker);
        ret?;
    }

    // get schema
    let mut schema = infra::schema::get(org_id, stream_name, stream_type).await?;
    let stream_settings = unwrap_stream_settings(&schema).unwrap_or_default();
    let partition_time_level =
        unwrap_partition_time_level(stream_settings.partition_time_level, stream_type);
    let stream_created = stream::stream_created(&schema).unwrap_or_default();
    std::mem::take(&mut schema.metadata);
    let schema = Arc::new(schema);
    if offset == 0 {
        offset = stream_created
    }
    if offset == 0 {
        return Ok(()); // no data
    }

    log::debug!(
        "[COMPACTOR] merge_by_stream [{}/{}/{}] offset: {}",
        org_id,
        stream_type,
        stream_name,
        offset
    );

    let offset = offset;
    let offset_time: DateTime<Utc> = Utc.timestamp_nanos(offset * 1000);
    let offset_time_hour = Utc
        .with_ymd_and_hms(
            offset_time.year(),
            offset_time.month(),
            offset_time.day(),
            offset_time.hour(),
            0,
            0,
        )
        .unwrap()
        .timestamp_micros();
    let offset_time_day = Utc
        .with_ymd_and_hms(
            offset_time.year(),
            offset_time.month(),
            offset_time.day(),
            0,
            0,
            0,
        )
        .unwrap()
        .timestamp_micros();

    // check offset
    let time_now: DateTime<Utc> = Utc::now();
    let time_now_hour = Utc
        .with_ymd_and_hms(
            time_now.year(),
            time_now.month(),
            time_now.day(),
            time_now.hour(),
            0,
            0,
        )
        .unwrap()
        .timestamp_micros();
    // 1. if step_secs less than 1 hour, must wait for at least max_file_retention_time
    // 2. if step_secs greater than 1 hour, must wait for at least 3 * max_file_retention_time
    // -- first period: the last hour local file upload to storage, write file list
    // -- second period, the last hour file list upload to storage
    // -- third period, we can do the merge, so, at least 3 times of
    // max_file_retention_time
    if (CONFIG.compact.step_secs < 3600
        && time_now.timestamp_micros() - offset
            <= Duration::try_seconds(CONFIG.limit.max_file_retention_time as i64)
                .unwrap()
                .num_microseconds()
                .unwrap())
        || (CONFIG.compact.step_secs >= 3600
            && (offset >= time_now_hour
                || time_now.timestamp_micros() - offset
                    <= Duration::try_seconds(CONFIG.limit.max_file_retention_time as i64)
                        .unwrap()
                        .num_microseconds()
                        .unwrap()
                        * 3))
    {
        return Ok(()); // the time is future, just wait
    }

    // get current hour(day) all files
    let (partition_offset_start, partition_offset_end) =
        if partition_time_level == PartitionTimeLevel::Daily {
            (
                offset_time_day,
                offset_time_day + Duration::try_hours(24).unwrap().num_microseconds().unwrap() - 1,
            )
        } else {
            (
                offset_time_hour,
                offset_time_hour + Duration::try_hours(1).unwrap().num_microseconds().unwrap() - 1,
            )
        };
    let mut files = file_list::query(
        org_id,
        stream_name,
        stream_type,
        partition_time_level,
        partition_offset_start,
        partition_offset_end,
        true,
    )
    .await
    .map_err(|e| anyhow::anyhow!("query file list failed: {}", e))?;

    // check lookback files
    if CONFIG.compact.lookback_hours > 0 {
        let lookback_offset = Duration::try_hours(CONFIG.compact.lookback_hours)
            .unwrap()
            .num_microseconds()
            .unwrap();
        let lookback_offset_start = partition_offset_start - lookback_offset;
        let mut lookback_offset_end = partition_offset_end - lookback_offset;
        if lookback_offset_end > partition_offset_start {
            // the lookback period is overlap with current period
            lookback_offset_end = partition_offset_start;
        }
        let lookback_files = file_list::query(
            org_id,
            stream_name,
            stream_type,
            partition_time_level,
            lookback_offset_start,
            lookback_offset_end,
            true,
        )
        .await
        .map_err(|e| anyhow::anyhow!("query lookback file list failed: {}", e))?;
        files.extend(lookback_files);
    }

    log::debug!(
        "[COMPACTOR] merge_by_stream [{}/{}/{}] time range: [{},{}], files: {}",
        org_id,
        stream_type,
        stream_name,
        partition_offset_start,
        partition_offset_end,
        files.len(),
    );

    if files.is_empty() {
        // this hour is no data, and check if pass allowed_upto, then just write new
        // offset if offset > 0 && offset_time_hour +
        // Duration::try_hours(CONFIG.limit.allowed_upto).unwrap().num_microseconds().unwrap() <
        // time_now_hour { -- no check it
        // }
        let offset = offset
            + Duration::try_seconds(CONFIG.compact.step_secs)
                .unwrap()
                .num_microseconds()
                .unwrap();
        db::compact::files::set_offset(
            org_id,
            stream_type,
            stream_name,
            offset,
            Some(&LOCAL_NODE_UUID.clone()),
        )
        .await?;
        return Ok(());
    }

    // do partition by partition key
    let mut partition_files_with_size: HashMap<String, Vec<FileKey>> = HashMap::default();
    for file in files {
        let file_name = file.key.clone();
        let prefix = file_name[..file_name.rfind('/').unwrap()].to_string();
        let partition = partition_files_with_size.entry(prefix).or_default();
        partition.push(file.to_owned());
    }

    // collect stream stats
    let mut stream_stats = StreamStats::default();

    // use mutiple threads to merge
    let semaphore = std::sync::Arc::new(Semaphore::new(CONFIG.limit.file_move_thread_num));
    let mut tasks = Vec::with_capacity(partition_files_with_size.len());
    for (prefix, files_with_size) in partition_files_with_size.into_iter() {
        let org_id = org_id.to_string();
        let stream_name = stream_name.to_string();
        let schema = schema.clone();
        let permit = semaphore.clone().acquire_owned().await.unwrap();
        let worker_tx = worker_tx.clone();
        let task: JoinHandle<Result<(), anyhow::Error>> = tokio::task::spawn(async move {
            // sort by file size
            let mut files_with_size = files_with_size.to_owned();
            files_with_size.sort_by(|a, b| a.meta.original_size.cmp(&b.meta.original_size));
            // delete duplicated files
            files_with_size.dedup_by(|a, b| a.key == b.key);
            // partition files by size
            if files_with_size.len() <= 1 {
                return Ok(());
            }

            // group files need to merge
            let mut batch_groups = Vec::new();
            let mut new_file_list = Vec::new();
            let mut new_file_size = 0;
            for file in files_with_size.iter() {
                if new_file_size + file.meta.original_size > CONFIG.compact.max_file_size as i64 {
                    if new_file_list.len() <= 1 {
                        break; // no files need to merge
                    }
                    batch_groups.push(MergeBatch {
                        batch_id: batch_groups.len(),
                        org_id: org_id.clone(),
                        stream_type,
                        stream_name: stream_name.clone(),
                        schema: schema.clone(),
                        prefix: prefix.clone(),
                        files: new_file_list.clone(),
                    });
                    new_file_size = 0;
                    new_file_list.clear();
                }
                new_file_size += file.meta.original_size;
                new_file_list.push(file.clone());
                // metrics
                metrics::COMPACT_MERGED_FILES
                    .with_label_values(&[&org_id, stream_type.to_string().as_str()])
                    .inc();
                metrics::COMPACT_MERGED_BYTES
                    .with_label_values(&[&org_id, stream_type.to_string().as_str()])
                    .inc_by(file.meta.original_size as u64);
            }
            if new_file_list.len() > 1 {
                batch_groups.push(MergeBatch {
                    batch_id: batch_groups.len(),
                    org_id: org_id.clone(),
                    stream_type,
                    stream_name: stream_name.clone(),
                    schema: schema.clone(),
                    prefix: prefix.clone(),
                    files: new_file_list.clone(),
                });
            }

            if batch_groups.is_empty() {
                return Ok(()); // no files need to merge
            }

            // send to worker
            let batch_group_len = batch_groups.len();
            let (inner_tx, mut inner_rx) = mpsc::channel(batch_group_len);
            for batch in batch_groups.iter() {
                if let Err(e) = worker_tx.send((inner_tx.clone(), batch.clone())).await {
                    log::error!("[COMPACT] send batch to worker failed: {}", e);
                    return Err(anyhow::Error::msg("send batch to worker failed"));
                }
            }
            let mut worker_results = Vec::with_capacity(batch_group_len);
            for _ in 0..batch_group_len {
                let result = inner_rx.recv().await.unwrap();
                worker_results.push(result);
            }

            let mut last_error = None;
            for ret in worker_results {
                let (batch_id, mut new_file) = match ret {
                    Ok(v) => v,
                    Err(e) => {
                        log::error!("[COMPACT] merge files failed: {}", e);
                        last_error = Some(e);
                        continue;
                    }
                };
                let new_file_name = std::mem::take(&mut new_file.key);
                let new_file_meta = std::mem::take(&mut new_file.meta);
                let new_file_list = batch_groups.get(batch_id).unwrap().files.as_slice();

                if new_file_name.is_empty() {
                    if new_file_list.is_empty() {
                        // no file need to merge
                        break;
                    } else {
                        // delete files from file_list and continue
                        files_with_size.retain(|f| !&new_file_list.contains(f));
                        continue;
                    }
                }

                // delete small files keys & write big files keys, use transaction
                let mut events = Vec::with_capacity(new_file_list.len() + 1);
                events.push(FileKey {
                    key: new_file_name.clone(),
                    meta: new_file_meta,
                    deleted: false,
                });
                for file in new_file_list.iter() {
                    stream_stats = stream_stats - file.meta.clone();
                    events.push(FileKey {
                        key: file.key.clone(),
                        meta: FileMeta::default(),
                        deleted: true,
                    });
                }
                events.sort_by(|a, b| a.key.cmp(&b.key));

                // write file list to storage
                match write_file_list(&org_id, &events).await {
                    Ok(_) => {}
                    Err(e) => {
                        log::error!("[COMPACT] write file list failed: {}", e);
                        tokio::time::sleep(tokio::time::Duration::from_secs(1)).await;
                        continue;
                    }
                }
            }
            drop(permit);
            if let Some(e) = last_error {
                return Err(e);
            }
            Ok(())
        });
        tasks.push(task);
    }

    for task in tasks {
        task.await??;
    }

    // write new offset
    let offset = offset
        + Duration::try_seconds(CONFIG.compact.step_secs)
            .unwrap()
            .num_microseconds()
            .unwrap();
    db::compact::files::set_offset(
        org_id,
        stream_type,
        stream_name,
        offset,
        Some(&LOCAL_NODE_UUID.clone()),
    )
    .await?;

    // update stream stats
    if stream_stats.doc_num != 0 {
        infra_file_list::set_stream_stats(
            org_id,
            &[(
                format!("{org_id}/{stream_type}/{stream_name}"),
                stream_stats,
            )],
        )
        .await?;
    }

    // metrics
    let time = start.elapsed().as_secs_f64();
    metrics::COMPACT_USED_TIME
        .with_label_values(&[org_id, stream_type.to_string().as_str()])
        .inc_by(time);
    metrics::COMPACT_DELAY_HOURS
        .with_label_values(&[org_id, stream_name, stream_type.to_string().as_str()])
        .set(
            (time_now_hour - offset_time_hour)
                / Duration::try_hours(1).unwrap().num_microseconds().unwrap(),
        );

    Ok(())
}

/// merge some small files into one big file, upload to storage, returns the big
/// file key and merged files
pub async fn merge_files(
    thread_id: usize,
    org_id: &str,
    stream_type: StreamType,
    stream_name: &str,
    schema: Arc<Schema>,
    prefix: &str,
    files_with_size: &[FileKey],
) -> Result<(String, FileMeta, Vec<FileKey>), anyhow::Error> {
    if files_with_size.len() <= 1 {
        return Ok((String::from(""), FileMeta::default(), Vec::new()));
    }

    let mut new_file_size = 0;
    let mut total_records = 0;
    let mut new_file_list = Vec::new();
    let mut deleted_files = Vec::new();
    for file in files_with_size.iter() {
        if new_file_size + file.meta.original_size > CONFIG.compact.max_file_size as i64 {
            break;
        }
        new_file_size += file.meta.original_size;
        total_records += file.meta.records;
        new_file_list.push(file.clone());
        // metrics
        metrics::COMPACT_MERGED_FILES
            .with_label_values(&[org_id, stream_type.to_string().as_str()])
            .inc();
        metrics::COMPACT_MERGED_BYTES
            .with_label_values(&[org_id, stream_type.to_string().as_str()])
            .inc_by(file.meta.original_size as u64);
    }
    // no files need to merge
    if new_file_list.len() <= 1 {
        return Ok((String::from(""), FileMeta::default(), Vec::new()));
    }

    let retain_file_list = new_file_list.clone();

    // write parquet files into tmpfs
    let tmp_dir = cache::tmpfs::Directory::default();
    for file in &new_file_list {
        log::info!("[COMPACT:{thread_id}] merge small file: {}", &file.key);
        let data = match storage::get(&file.key).await {
            Ok(body) => body,
            Err(err) => {
                log::error!(
                    "[COMPACT:{thread_id}] merge small file: {}, err: {}",
                    &file.key,
                    err
                );
                if err.to_string().to_lowercase().contains("not found") {
                    // delete file from file list
                    if let Err(err) = file_list::delete_parquet_file(&file.key, true).await {
                        log::error!(
                            "[COMPACT:{thread_id}] delete file: {}, from file_list err: {}",
                            &file.key,
                            err
                        );
                    }
                }
                deleted_files.push(file.key.clone());
                continue;
            }
        };
        tmp_dir.set(&file.key, data)?;
    }
    if !deleted_files.is_empty() {
        new_file_list.retain(|f| !deleted_files.contains(&f.key));
    }
    if new_file_list.len() <= 1 {
        return Ok((String::from(""), FileMeta::default(), retain_file_list));
    }

    // get time range for these files
    let min_ts = new_file_list.iter().map(|f| f.meta.min_ts).min().unwrap();
    let max_ts = new_file_list.iter().map(|f| f.meta.max_ts).max().unwrap();

    // convert the file to the latest version of schema
    let schema_latest = infra::schema::get(org_id, stream_name, stream_type).await?;
    let schema_versions =
        infra::schema::get_versions(org_id, stream_name, stream_type, Some((min_ts, max_ts)))
            .await?;
    let schema_latest_id = schema_versions.len() - 1;
    let bloom_filter_fields = get_stream_setting_bloom_filter_fields(&schema_latest).unwrap();
    let full_text_search_fields = get_stream_setting_fts_fields(&schema_latest).unwrap();
    if CONFIG.common.widening_schema_evolution && schema_versions.len() > 1 {
        for file in &new_file_list {
            // get the schema version of the file
            let schema_ver_id = match db::schema::filter_schema_version_id(
                &schema_versions,
                file.meta.min_ts,
                file.meta.max_ts,
            ) {
                Some(id) => id,
                None => {
                    log::error!(
                        "[COMPACT:{thread_id}] merge small file: {}, schema version not found, min_ts: {}, max_ts: {}",
                        &file.key,
                        file.meta.min_ts,
                        file.meta.max_ts
                    );
                    // HACK: use the latest version if not found in schema versions
                    schema_latest_id
                }
            };
            if schema_ver_id == schema_latest_id {
                continue;
            }
            // cacluate the diff between latest schema and current schema
            let schema = schema_versions[schema_ver_id]
                .clone()
                .with_metadata(HashMap::new());
            let mut diff_fields = hashbrown::HashMap::new();
            let cur_fields = schema.fields();
            for field in cur_fields {
                if let Ok(v) = schema_latest.field_with_name(field.name()) {
                    if v.data_type() != field.data_type() {
                        diff_fields.insert(v.name().clone(), v.data_type().clone());
                    }
                }
            }
            if diff_fields.is_empty() {
                continue;
            }

            // do the convert
            let mut buf = Vec::new();
            let file_tmp_dir = cache::tmpfs::Directory::default();
            let file_data = storage::get(&file.key).await?;
            if file_data.is_empty() {
                // delete file from file list
                log::warn!("found invalid file: {}", file.key);
                if let Err(err) = file_list::delete_parquet_file(&file.key, true).await {
                    log::error!(
                        "[COMPACT:{thread_id}] delete file: {}, from file_list err: {}",
                        &file.key,
                        err
                    );
                }
                return Err(anyhow::anyhow!("merge_files error: file data is empty"));
            }
            file_tmp_dir.set(&file.key, file_data)?;
            datafusion::exec::convert_parquet_file(
                file_tmp_dir.name(),
                &mut buf,
                Arc::new(schema),
                &bloom_filter_fields,
                &full_text_search_fields,
                diff_fields,
                FileType::PARQUET,
            )
            .await
            .map_err(|e| {
                DataFusionError::Plan(format!("convert_parquet_file {}, err: {}", &file.key, e))
            })?;

            // replace the file in tmpfs
            tmp_dir.set(&file.key, buf.into())?;
        }
    }

    let mut new_file_meta = FileMeta {
        min_ts,
        max_ts,
        records: total_records,
        original_size: new_file_size,
        compressed_size: 0,
    };
    if new_file_meta.records == 0 {
        return Err(anyhow::anyhow!("merge_parquet_files error: records is 0"));
    }

    let start = std::time::Instant::now();
<<<<<<< HEAD
    let merge_result = if stream_type == StreamType::Logs {
        crate::job::files::parquet::merge_parquet_files(
            thread_id,
            tmp_dir.name(),
            stream_type,
            &mut buf,
            schema.clone(),
            &bloom_filter_fields,
            &full_text_search_fields,
            in_file_meta,
            &mut fts_buf,
        )
        .await
    } else {
        datafusion::exec::merge_parquet_files(
            tmp_dir.name(),
            stream_type,
            stream_name,
            &mut buf,
            schema.clone(),
            &bloom_filter_fields,
            &full_text_search_fields,
            in_file_meta,
            &mut fts_buf,
        )
        .await
    };
    let (mut new_file_meta, _) = merge_result.map_err(|e| {
=======
    let (new_schema, new_batches) = datafusion::exec::merge_parquet_files(
        tmp_dir.name(),
        stream_type,
        stream_name,
        schema.clone(),
    )
    .await
    .map_err(|e| {
>>>>>>> 6ac22236
        let files = tmp_dir.list("all").unwrap();
        let files = files.into_iter().map(|f| f.location).collect::<Vec<_>>();
        log::error!(
            "merge_parquet_files err: {}, files: {:?}, schema: {:?}",
            e,
            files,
            schema
        );

        DataFusionError::Plan(format!("merge_parquet_files err: {:?}", e))
    })?;

    let buf = write_recordbatch_to_parquet(
        new_schema.clone(),
        &new_batches,
        &bloom_filter_fields,
        &full_text_search_fields,
        &new_file_meta,
    )
    .await?;
    new_file_meta.compressed_size = buf.len() as i64;
    if new_file_meta.compressed_size == 0 {
        return Err(anyhow::anyhow!(
            "merge_parquet_files error: compressed_size is 0"
        ));
    }

    // generate inverted index RecordBatch
    let inverted_idx_batches = generate_inverted_idx_recordbatch(
        schema.clone(),
        &new_batches,
        stream_type,
        &full_text_search_fields,
    );

    let id = ider::generate();
    let new_file_key = format!("{prefix}/{id}{}", FILE_EXT_PARQUET);
    log::info!(
        "[COMPACT:{thread_id}] merge file succeeded, {} files into a new file: {}, original_size: {}, compressed_size: {}, took: {:?}",
        retain_file_list.len(),
        new_file_key,
        new_file_meta.original_size,
        new_file_meta.compressed_size,
        start.elapsed().as_millis(),
    );

    let buf = Bytes::from(buf);
    // upload file
    match storage::put(&new_file_key, buf.clone()).await {
        Ok(_) => {
            if CONFIG.common.inverted_index_enabled && stream_type == StreamType::Logs {
                let (index_file_name, filemeta) = generate_index_on_compactor(
                    &retain_file_list,
                    inverted_idx_batches,
                    new_file_key.clone(),
                    org_id,
                    stream_name,
                )
                .await
                .map_err(|e| {
                    anyhow::anyhow!(
                        "generate_index_on_compactor error: {}, need delete files: {:?}",
                        e,
                        retain_file_list
                    )
                })?;
                if !index_file_name.is_empty() {
                    log::info!("Created index file during compaction {}", index_file_name);
                    // Notify that we wrote the index file to the db.
                    if let Err(e) = write_file_list(
                        org_id,
                        &[FileKey {
                            key: index_file_name.clone(),
                            meta: filemeta,
                            deleted: false,
                        }],
                    )
                    .await
                    {
                        log::error!(
                            "generate_index_on_compactor write to file list: {}, error: {}, need delete files: {:?}",
                            index_file_name,
                            e.to_string(),
                            retain_file_list
                        );
                    }
                } else {
                    log::warn!(
                        "generate_index_on_compactor returned an empty index file name and need delete files: {:?}",
                        retain_file_list
                    );
                }
            }
            Ok((new_file_key, new_file_meta, retain_file_list))
        }
        Err(e) => Err(e),
    }
}

async fn write_file_list(org_id: &str, events: &[FileKey]) -> Result<(), anyhow::Error> {
    if events.is_empty() {
        return Ok(());
    }
    if CONFIG.common.meta_store_external {
        write_file_list_db_only(org_id, events).await
    } else {
        write_file_list_s3(org_id, events).await
    }
}

async fn write_file_list_db_only(org_id: &str, events: &[FileKey]) -> Result<(), anyhow::Error> {
    let put_items = events
        .iter()
        .filter(|v| !v.deleted)
        .map(|v| v.to_owned())
        .collect::<Vec<_>>();
    let del_items = events
        .iter()
        .filter(|v| v.deleted)
        .map(|v| v.key.clone())
        .collect::<Vec<_>>();
    // set to external db
    // retry 5 times
    let mut success = false;
    let created_at = Utc::now().timestamp_micros();
    for _ in 0..5 {
        if let Err(e) = infra_file_list::batch_add_deleted(org_id, created_at, &del_items).await {
            log::error!(
                "[COMPACT] batch_add_deleted to external db failed, retrying: {}",
                e
            );
            tokio::time::sleep(tokio::time::Duration::from_secs(1)).await;
            continue;
        }
        if let Err(e) = infra_file_list::batch_add(&put_items).await {
            log::error!("[COMPACT] batch_add to external db failed, retrying: {}", e);
            tokio::time::sleep(tokio::time::Duration::from_secs(1)).await;
            continue;
        }
        if let Err(e) = infra_file_list::batch_remove(&del_items).await {
            log::error!(
                "[COMPACT] batch_delete to external db failed, retrying: {}",
                e
            );
            tokio::time::sleep(tokio::time::Duration::from_secs(1)).await;
            continue;
        }
        // send broadcast to other nodes
        if CONFIG.memory_cache.cache_latest_files {
            if let Err(e) = db::file_list::broadcast::send(events, None).await {
                log::error!("[COMPACT] send broadcast for file_list failed: {}", e);
            }
        }
        // broadcast success
        success = true;
        break;
    }
    if !success {
        Err(anyhow::anyhow!("batch_write to external db failed"))
    } else {
        Ok(())
    }
}

async fn write_file_list_s3(org_id: &str, events: &[FileKey]) -> Result<(), anyhow::Error> {
    // write new data into file_list
    let (_stream_key, date_key, _file_name) = parse_file_key_columns(&events.first().unwrap().key)?;
    // upload the new file_list to storage
    let new_file_list_key = format!("file_list/{}/{}.json.zst", date_key, ider::generate());
    let mut buf = zstd::Encoder::new(Vec::new(), 3)?;
    for file in events.iter() {
        let mut write_buf = json::to_vec(&file)?;
        write_buf.push(b'\n');
        buf.write_all(&write_buf)?;
    }
    let compressed_bytes = buf.finish().unwrap();
    storage::put(&new_file_list_key, compressed_bytes.into()).await?;

    // write deleted files into file_list_deleted
    let del_items = events
        .iter()
        .filter(|v| v.deleted)
        .map(|v| v.key.clone())
        .collect::<Vec<_>>();
    if !del_items.is_empty() {
        let deleted_file_list_key = format!(
            "file_list_deleted/{org_id}/{}/{}.json.zst",
            Utc::now().format("%Y/%m/%d/%H"),
            ider::generate()
        );
        let mut buf = zstd::Encoder::new(Vec::new(), 3)?;
        for file in del_items.iter() {
            buf.write_all((file.to_owned() + "\n").as_bytes())?;
        }
        let compressed_bytes = buf.finish().unwrap();
        storage::put(&deleted_file_list_key, compressed_bytes.into()).await?;
    }

    // set to local cache & send broadcast
    // retry 5 times
    for _ in 0..5 {
        // set to local cache
        let mut cache_success = true;
        for event in events.iter() {
            if let Err(e) =
                db::file_list::progress(&event.key, Some(&event.meta), event.deleted).await
            {
                cache_success = false;
                log::error!(
                    "[COMPACT] set local cache for file_list failed, retrying: {}",
                    e
                );
                tokio::time::sleep(tokio::time::Duration::from_secs(1)).await;
                break;
            }
        }
        if !cache_success {
            continue;
        }
        // send broadcast to other nodes
        if let Err(e) = db::file_list::broadcast::send(events, None).await {
            log::error!(
                "[COMPACT] send broadcast for file_list failed, retrying: {}",
                e
            );
            tokio::time::sleep(tokio::time::Duration::from_secs(1)).await;
            continue;
        }
        // broadcast success
        break;
    }
    Ok(())
}

pub fn generate_inverted_idx_recordbatch(
    schema: Arc<Schema>,
    batches: &[RecordBatch],
    stream_type: StreamType,
    full_text_search_fields: &[String],
) -> Vec<RecordBatch> {
    if !CONFIG.common.inverted_index_enabled
        || batches.is_empty()
        || stream_type != StreamType::Logs
    {
        return Vec::new();
    }

    let mut inverted_idx_columns = if !full_text_search_fields.is_empty() {
        full_text_search_fields.to_vec()
    } else {
        config::SQL_FULL_TEXT_SEARCH_FIELDS.to_vec()
    };

    let schema_fields = schema
        .fields()
        .iter()
        .map(|f| f.name())
        .collect::<HashSet<_>>();
    inverted_idx_columns.retain(|f| schema_fields.contains(f));
    if inverted_idx_columns.is_empty() {
        return Vec::new();
    }
    // add _timestamp column to columns_to_index
    if !inverted_idx_columns.contains(&CONFIG.common.column_timestamp) {
        inverted_idx_columns.push(CONFIG.common.column_timestamp.to_string());
    }

    let mut inverted_idx_batches = Vec::with_capacity(batches.len());
    for batch in batches {
        let selected_column_indices: Vec<usize> = inverted_idx_columns
            .iter()
            .filter_map(|name| batch.schema().index_of(name).ok())
            .collect();

        // Use the found indices to select the columns
        let selected_columns = selected_column_indices
            .iter()
            .map(|&i| batch.column(i).clone())
            .collect();

        // Create a new schema for the new RecordBatch based on the selected columns
        let selected_fields: Vec<arrow_schema::Field> = selected_column_indices
            .iter()
            .map(|&i| batch.schema().field(i).clone())
            .collect();
        let new_schema = Arc::new(Schema::new(selected_fields));

        // Create a new RecordBatch with the selected columns
        inverted_idx_batches.push(RecordBatch::try_new(new_schema, selected_columns).unwrap());
    }

    inverted_idx_batches
}<|MERGE_RESOLUTION|>--- conflicted
+++ resolved
@@ -661,36 +661,6 @@
     }
 
     let start = std::time::Instant::now();
-<<<<<<< HEAD
-    let merge_result = if stream_type == StreamType::Logs {
-        crate::job::files::parquet::merge_parquet_files(
-            thread_id,
-            tmp_dir.name(),
-            stream_type,
-            &mut buf,
-            schema.clone(),
-            &bloom_filter_fields,
-            &full_text_search_fields,
-            in_file_meta,
-            &mut fts_buf,
-        )
-        .await
-    } else {
-        datafusion::exec::merge_parquet_files(
-            tmp_dir.name(),
-            stream_type,
-            stream_name,
-            &mut buf,
-            schema.clone(),
-            &bloom_filter_fields,
-            &full_text_search_fields,
-            in_file_meta,
-            &mut fts_buf,
-        )
-        .await
-    };
-    let (mut new_file_meta, _) = merge_result.map_err(|e| {
-=======
     let (new_schema, new_batches) = datafusion::exec::merge_parquet_files(
         tmp_dir.name(),
         stream_type,
@@ -699,7 +669,6 @@
     )
     .await
     .map_err(|e| {
->>>>>>> 6ac22236
         let files = tmp_dir.list("all").unwrap();
         let files = files.into_iter().map(|f| f.location).collect::<Vec<_>>();
         log::error!(
