--- conflicted
+++ resolved
@@ -180,10 +180,7 @@
             start_time: time_range.0,
             end_time: time_range.1,
             timeout: cfg.limit.query_timeout as u64,
-<<<<<<< HEAD
             use_cache: false,
-=======
->>>>>>> 7c72f804
             histogram_interval: 0, // not needed for wal
         },
         index_info: IndexInfo::default(), // not needed for wal
