// Copyright 2025 OpenObserve Inc.
//
// This program is free software: you can redistribute it and/or modify
// it under the terms of the GNU Affero General Public License as published by
// the Free Software Foundation, either version 3 of the License, or
// (at your option) any later version.
//
// This program is distributed in the hope that it will be useful
// but WITHOUT ANY WARRANTY; without even the implied warranty of
// MERCHANTABILITY or FITNESS FOR A PARTICULAR PURPOSE.  See the
// GNU Affero General Public License for more details.
//
// You should have received a copy of the GNU Affero General Public License
// along with this program.  If not, see <http://www.gnu.org/licenses/>.

use std::{str::FromStr, time::Duration};

use async_trait::async_trait;
use chromiumoxide::{Page, browser::Browser, cdp::browser_protocol::page::PrintToPdfParams};
use chrono::Timelike;
use config::{
    SMTP_CLIENT, get_chrome_launch_options, get_config,
    meta::dashboards::{
        datetime_now,
        reports::{
            HttpReportPayload, Report, ReportDashboard, ReportDestination, ReportEmailDetails,
            ReportFrequencyType, ReportListFilters, ReportTimerangeType,
        },
    },
    utils::time::now_micros,
};
use cron::Schedule;
use futures::{StreamExt, future::try_join_all};
use infra::{
    db::{ORM_CLIENT, connect_to_orm},
    table,
};
use itertools::Itertools;
use lettre::{
    AsyncTransport, Message,
    message::{MultiPart, SinglePart, header::ContentType},
};
use reqwest::Client;

use crate::{
    common::{
        meta::authz::Authz,
        utils::auth::{is_ofga_unsupported, remove_ownership, set_ownership},
    },
    service::{db, short_url},
};

/// Errors that can occur when interacting with reports.
#[derive(Debug, thiserror::Error)]
pub enum ReportError {
    #[error("SMTP configuration not enabled")]
    SmtpNotEnabled,

    #[error("Chrome not enabled")]
    ChromeNotEnabled,

    #[error("Report username and password ENVs not set")]
    ReportUsernamePasswordNotSet,

    #[error("Report name cannot contain ':', '#', '?', '&', '%', quotes and space characters")]
    NameContainsOpenFgaUnsupportedCharacters,

    #[error("Report name is required")]
    NameIsEmpty,

    #[error("Report name cannot contain '/'")]
    NameContainsForwardSlash,

    #[error("Report already exists")]
    CreateReportNameAlreadyUsed,

    #[error("Report not found")]
    ReportNotFound,

    #[error("Atleast one dashboard is required")]
    NoDashboards,

    #[error("Atleast one tab is required")]
    NoDashboardTabs,

    #[error("Atleast one destination is required")]
    NoDestinations,

    #[error("Some dashboards/tabs not found")]
    DashboardTabNotFound,

    #[error(transparent)]
    ParseCronError(#[from] cron::error::Error),

    #[error(transparent)]
    DbError(anyhow::Error),

    #[error(transparent)]
    SendReportError(#[from] SendReportError),

    #[error("Error creating default reports folder")]
    CreateDefaultFolderError,
}

pub async fn save(
    org_id: &str,
    name: &str,
    mut report: Report,
    create: bool,
) -> Result<(), ReportError> {
    let conn = ORM_CLIENT.get_or_init(connect_to_orm).await;
    let cfg = get_config();
    if cfg.common.report_server_url.is_empty() {
        // Check if SMTP is enabled, otherwise don't save the report
        if !cfg.smtp.smtp_enabled && !report.destinations.is_empty() {
<<<<<<< HEAD
            return Err(anyhow::anyhow!("SMTP configuration not enabled"));
=======
            return Err(ReportError::SmtpNotEnabled);
>>>>>>> ab5c296f
        }

        // Check if Chrome is enabled, otherwise don't save the report
        if !cfg.chrome.chrome_enabled || cfg.chrome.chrome_path.is_empty() {
            return Err(ReportError::ChromeNotEnabled);
        }

        if cfg.common.report_user_name.is_empty() || cfg.common.report_user_password.is_empty() {
            return Err(ReportError::ReportUsernamePasswordNotSet);
        }
    }

    if !name.is_empty() {
        report.name = name.to_string();
    }

    // Don't allow the characters not supported by ofga
    if is_ofga_unsupported(&report.name) {
        return Err(ReportError::NameContainsOpenFgaUnsupportedCharacters);
    }
    if report.name.is_empty() {
        return Err(ReportError::NameIsEmpty);
    }
    if report.name.contains('/') {
        return Err(ReportError::NameContainsForwardSlash);
    }

    if report.frequency.frequency_type == ReportFrequencyType::Cron {
        let now = chrono::Utc::now().second();
        report.frequency.cron =
            super::super::alerts::alert::update_cron_expression(&report.frequency.cron, now);
        // Check if the cron expression is valid
        if let Err(e) = Schedule::from_str(&report.frequency.cron) {
            return Err(ReportError::ParseCronError(e));
        }
    } else if report.frequency.interval == 0 {
        report.frequency.interval = 1;
    }

    match db::dashboards::reports::get(conn, org_id, "default", &report.name).await {
        Ok(old_report) => {
            if create {
                return Err(ReportError::CreateReportNameAlreadyUsed);
            }
            report.owner = old_report.owner;
            report.updated_at = Some(datetime_now());
        }
        Err(_) => {
            if !create {
                return Err(ReportError::ReportNotFound);
            }
        }
    }

    // Atleast one `ReportDashboard` needs to be present
    if report.dashboards.is_empty() {
        return Err(ReportError::NoDashboards);
    }

    // Check if dashboards & tabs exist
    let mut tasks = Vec::with_capacity(report.dashboards.len());
    for dashboard in report.dashboards.iter() {
        let dash_id = &dashboard.dashboard;
        let folder = &dashboard.folder;
        if dashboard.tabs.is_empty() {
            return Err(ReportError::NoDashboardTabs);
        }

        // Supports only one tab for now
        let tab_id = &dashboard.tabs[0];
        tasks.push(async move {
            let maybe_dashboard =
                table::dashboards::get_from_folder(org_id, folder, dash_id).await?;
            // Check if the tab_id exists
            if let Some(dashboard) = maybe_dashboard.and_then(|d| d.v3) {
                let mut tab_found = false;
                for tab in dashboard.tabs {
                    if &tab.tab_id == tab_id {
                        tab_found = true;
                    }
                }
                if tab_found {
                    Ok(())
                } else {
                    Err(anyhow::anyhow!("Tab not found"))
                }
            } else {
                Ok(())
            }
        });
    }
    if try_join_all(tasks).await.is_err() {
        return Err(ReportError::DashboardTabNotFound);
    }

    if create {
        let report_name = report.name.clone();
        db::dashboards::reports::create(conn, "default", report)
            .await
            .map_err(ReportError::DbError)?;
        if !name.is_empty() {
            set_ownership(org_id, "reports", Authz::new(&report_name)).await;
            // todo: set parent folder
        }
    } else {
        db::dashboards::reports::update(conn, "default", None, report)
            .await
            .map_err(ReportError::DbError)?;
    }

    Ok(())
}

pub async fn get(org_id: &str, name: &str) -> Result<Report, ReportError> {
    let conn = ORM_CLIENT.get_or_init(connect_to_orm).await;
    db::dashboards::reports::get(conn, org_id, "default", name)
        .await
        .map_err(|_| ReportError::ReportNotFound)
}

pub async fn list(
    org_id: &str,
    filters: ReportListFilters,
    permitted: Option<Vec<String>>,
) -> Result<Vec<table::reports::ListReportsQueryResult>, ReportError> {
    let conn = ORM_CLIENT.get_or_init(connect_to_orm).await;
    let params = filters.into_parmas(org_id);
    let reports = db::dashboards::reports::list(conn, &params)
        .await
        .map_err(ReportError::DbError)?;
    let result = reports
        .into_iter()
        .filter(|report| {
            permitted.is_none()
                || permitted
                    .as_ref()
                    .unwrap()
                    .contains(&format!("report:{}", &report.report_name))
                || permitted
                    .as_ref()
                    .unwrap()
                    .contains(&format!("report:_all_{org_id}"))
        })
        .collect_vec();
    Ok(result)
}

pub async fn delete(org_id: &str, name: &str) -> Result<(), ReportError> {
    let conn = ORM_CLIENT.get_or_init(connect_to_orm).await;

    // TODO: If we are going to perform both the "get" and "delete" operations then they should be
    // in a transaction.
    if db::dashboards::reports::get(conn, org_id, "default", name)
        .await
        .is_err()
    {
        return Err(ReportError::ReportNotFound);
    }

    match db::dashboards::reports::delete(conn, org_id, "default", name).await {
        Ok(_) => {
            remove_ownership(org_id, "reports", Authz::new(name)).await;
            Ok(())
        }
        Err(e) => Err(ReportError::DbError(e)),
    }
}

pub async fn trigger(org_id: &str, name: &str) -> Result<(), ReportError> {
    let conn = ORM_CLIENT.get_or_init(connect_to_orm).await;
    let report = match db::dashboards::reports::get(conn, org_id, "default", name).await {
        Ok(report) => report,
        _ => {
            return Err(ReportError::ReportNotFound);
        }
    };
    report.send_subscribers().await?;
    Ok(())
}

pub async fn enable(org_id: &str, name: &str, value: bool) -> Result<(), ReportError> {
    let conn = ORM_CLIENT.get_or_init(connect_to_orm).await;

    // TODO: The "get" and "update" operations should be in a transaction.
    let mut report = match db::dashboards::reports::get(conn, org_id, "default", name).await {
        Ok(report) => report,
        _ => {
            return Err(ReportError::ReportNotFound);
        }
    };
    report.enabled = value;
    db::dashboards::reports::update(conn, "default", None, report)
        .await
        .map_err(ReportError::DbError)
}

#[derive(Debug, thiserror::Error)]
pub enum SendReportError {
    #[error("Atleast one dashboard is required")]
    NoDashboards,

    #[error("Error contacting report server: {0}")]
    ReportServerClientError(#[from] reqwest::Error),

    #[error("report send error status: {0}, err: {1:?}")]
    ReportServerErrorRepsponse(reqwest::StatusCode, Result<bytes::Bytes, reqwest::Error>),

    #[error("SMTP configuration not enabled")]
    SmtpNotEnabled,

    #[error(transparent)]
    ParseAddressError(#[from] lettre::address::AddressError),

    #[error(transparent)]
    ParseContentTypeError(#[from] lettre::message::header::ContentTypeErr),

    #[error("Error sending email: {0}")]
    SendEmailError(#[from] lettre::transport::smtp::Error),

    #[error(transparent)]
    GenerateReportError(#[from] GenerateReportError),
}

#[async_trait]
pub trait SendReport {
    /// Sends the report to subscribers
    async fn send_subscribers(&self) -> Result<(), SendReportError>;
}

#[async_trait]
impl SendReport for Report {
    /// Sends the report to subscribers
    async fn send_subscribers(&self) -> Result<(), SendReportError> {
        if self.dashboards.is_empty() {
            return Err(SendReportError::NoDashboards);
        }

        let cfg = get_config();
        let mut recipients = vec![];
        for recipient in &self.destinations {
            match recipient {
                ReportDestination::Email(email) => recipients.push(email.clone()),
            }
        }
        let no_of_recipients = recipients.len();
        if !cfg.common.report_server_url.is_empty() {
            let report_data = HttpReportPayload {
                dashboards: self.dashboards.clone(),
                email_details: ReportEmailDetails {
                    title: self.title.clone(),
                    recipients,
                    name: self.name.clone(),
                    message: self.message.clone(),
                    dashb_url: format!("{}{}/web", cfg.common.web_url, cfg.common.base_uri),
                },
            };

            let url = url::Url::parse(&format!(
                "{}/api/{}/reports/{}/send",
                &cfg.common.report_server_url, &self.org_id, &self.name
            ))
            .unwrap();
            match Client::builder()
                .danger_accept_invalid_certs(cfg.common.report_server_skip_tls_verify)
                .build()
                .unwrap()
                .put(url)
                .query(&[("timezone", &self.timezone)])
                .header("Content-Type", "application/json")
                .json(&report_data)
                .send()
                .await
            {
                Ok(resp) => {
                    if !resp.status().is_success() {
                        return Err(SendReportError::ReportServerErrorRepsponse(
                            resp.status(),
                            resp.bytes().await,
                        ));
                    }
                }
                Err(e) => {
                    return Err(SendReportError::ReportServerClientError(e));
                }
            }
            Ok(())
        } else {
            // Currently only one `ReportDashboard` can be captured and sent
            let dashboard = &self.dashboards[0];
            let report = generate_report(
                dashboard,
                &self.org_id,
                &cfg.common.report_user_name,
                &cfg.common.report_user_password,
                &self.timezone,
                no_of_recipients,
                &self.name,
            )
            .await?;
            send_email(self, &report.0, report.1).await
        }
    }
}

/// Sends emails to the [`Report`] recipients. Currently only one pdf data is supported.
async fn send_email(
    report: &Report,
    pdf_data: &[u8],
    dashb_url: String,
) -> Result<(), SendReportError> {
    let cfg = get_config();
    if !cfg.smtp.smtp_enabled {
        return Err(SendReportError::SmtpNotEnabled);
    }

    let mut recipients = vec![];
    for recipient in &report.destinations {
        match recipient {
            ReportDestination::Email(email) => recipients.push(email),
        }
    }

    if recipients.is_empty() {
        return Ok(());
    }

    let mut email = Message::builder()
        .from(cfg.smtp.smtp_from_email.parse()?)
        .subject(report.title.to_string());

    for recipient in recipients {
        email = email.to(recipient.parse()?);
    }

    if !cfg.smtp.smtp_reply_to.is_empty() {
        email = email.reply_to(cfg.smtp.smtp_reply_to.parse()?);
    }

    let email = email
        .multipart(
            MultiPart::mixed()
                .singlepart(SinglePart::html(format!(
                    "{}\n\n<p><a href='{dashb_url}' target='_blank'>Link to dashboard</a></p>",
                    report.message
                )))
                .singlepart(
                    // Only supports PDF for now, attach the PDF
                    lettre::message::Attachment::new(format!(
                        "{}.pdf",
                        sanitize_filename(&report.title)
                    ))
                    .body(pdf_data.to_owned(), ContentType::parse("application/pdf")?),
                ),
        )
        .unwrap();

    // Send the email
    match SMTP_CLIENT.as_ref().unwrap().send(email).await {
        Ok(_) => {
            log::info!("email sent successfully for the report {}", &report.name);
            Ok(())
        }
        Err(e) => Err(SendReportError::SendEmailError(e)),
    }
}

#[derive(Debug, thiserror::Error)]
pub enum GenerateReportError {
    #[error("Chrome not enabled")]
    ChromeNotEnabled,

    #[error("Atleast one tab is required")]
    NoDashboardTabs,

    #[error(transparent)]
    ChromiumOxideError(#[from] chromiumoxide::error::CdpError),

    #[error(transparent)]
    ParseTimeDurationError(std::num::ParseIntError),

    #[error(transparent)]
    BrowserCloseWaitError(std::io::Error),

    #[error(transparent)]
    JoinHandlerError(#[from] tokio::task::JoinError),

    #[error("[REPORT] main element not rendered yet for dashboard {dashboard_id}: {e}")]
    MainElementNotRendered {
        dashboard_id: String,
        e: chromiumoxide::error::CdpError,
    },

    #[error("[REPORT] div.displayDiv element not rendered yet for dashboard {dashboard_id}: {e}")]
    DisplayDivElementNotRendered {
        dashboard_id: String,
        e: chromiumoxide::error::CdpError,
    },

    #[error("span element indicator for data load not rendered yet")]
    DataLoadElementNotRendered,
}

async fn generate_report(
    dashboard: &ReportDashboard,
    org_id: &str,
    user_id: &str,
    user_pass: &str,
    timezone: &str,
    no_of_recipients: usize,
    report_name: &str,
) -> Result<(Vec<u8>, String), GenerateReportError> {
    let cfg = get_config();
    // Check if Chrome is enabled, otherwise don't save the report
    if !cfg.chrome.chrome_enabled {
        return Err(GenerateReportError::ChromeNotEnabled);
    }

    let dashboard_id = &dashboard.dashboard;
    let folder_id = &dashboard.folder;

    if dashboard.tabs.is_empty() {
        return Err(GenerateReportError::NoDashboardTabs);
    }
    // Only one tab is supported for now
    let tab_id = &dashboard.tabs[0];
    let mut dashb_vars = "".to_string();
    for variable in dashboard.variables.iter() {
        dashb_vars = format!("{}&var-{}={}", dashb_vars, variable.key, variable.value);
    }

    log::info!("launching browser for dashboard {dashboard_id}");
    let (mut browser, mut handler) =
        Browser::launch(get_chrome_launch_options().await.as_ref().unwrap().clone()).await?;
    log::info!("browser launched");

    let handle = tokio::task::spawn(async move {
        while let Some(h) = handler.next().await {
            match h {
                Ok(_) => continue,
                Err(_) => break,
            }
        }
    });

    let web_url = format!("{}{}/web", cfg.common.web_url, cfg.common.base_uri);
    log::debug!("Navigating to web url: {}", &web_url);
    let page = browser
        .new_page(&format!("{web_url}/login?login_as_internal_user=true"))
        .await?;
    page.disable_log().await?;
    log::debug!("headless: new page created");

    page.find_element("input[type='email']")
        .await?
        .click()
        .await?
        .type_str(user_id)
        .await?;
    log::debug!("headless: email input filled");

    page.find_element("input[type='password']")
        .await?
        .click()
        .await?
        .type_str(user_pass)
        .await?
        .press_key("Enter")
        .await?;
    log::debug!("headless: password input filled");

    // Does not seem to work for single page client application
    page.wait_for_navigation().await?;
    tokio::time::sleep(tokio::time::Duration::from_secs(5)).await;

    let timerange = &dashboard.timerange;
    let search_type_params = if no_of_recipients == 0 {
        "search_type=ui".to_string()
    } else {
        format!("search_type=reports&report_id={org_id}-{report_name}")
    };

    // dashboard link in the email should contain data of the same period as the report
    let (dashb_url, email_dashb_url) = match timerange.range_type {
        ReportTimerangeType::Relative => {
            let period = &timerange.period;
            let (time_duration, time_unit) = period.split_at(period.len() - 1);
            let dashb_url = format!(
                "{web_url}/dashboards/view?org_identifier={org_id}&dashboard={dashboard_id}&folder={folder_id}&tab={tab_id}&refresh=Off&{search_type_params}&period={period}&timezone={timezone}&var-Dynamic+filters=%255B%255D&print=true{dashb_vars}",
            );

            let time_duration: i64 = time_duration
                .parse()
                .map_err(GenerateReportError::ParseTimeDurationError)?;
            let end_time = now_micros();
            let start_time = match time_unit {
                "m" => {
                    end_time
                        - chrono::Duration::try_minutes(time_duration)
                            .unwrap()
                            .num_microseconds()
                            .unwrap()
                }
                "h" => {
                    end_time
                        - chrono::Duration::try_hours(time_duration)
                            .unwrap()
                            .num_microseconds()
                            .unwrap()
                }
                "d" => {
                    end_time
                        - chrono::Duration::try_days(time_duration)
                            .unwrap()
                            .num_microseconds()
                            .unwrap()
                }
                "w" => {
                    end_time
                        - chrono::Duration::try_weeks(time_duration)
                            .unwrap()
                            .num_microseconds()
                            .unwrap()
                }
                _ => {
                    end_time
                        - chrono::Duration::try_days(30 * time_duration)
                            .unwrap()
                            .num_microseconds()
                            .unwrap()
                }
            };

            let email_dashb_url = format!(
                "{web_url}/dashboards/view?org_identifier={org_id}&dashboard={dashboard_id}&folder={folder_id}&tab={tab_id}&refresh=Off&from={start_time}&to={end_time}&timezone={timezone}&var-Dynamic+filters=%255B%255D&print=true{dashb_vars}",
            );
            (dashb_url, email_dashb_url)
        }
        ReportTimerangeType::Absolute => {
            let url = format!(
                "{web_url}/dashboards/view?org_identifier={org_id}&dashboard={dashboard_id}&folder={folder_id}&tab={tab_id}&refresh=Off&{search_type_params}&from={}&to={}&timezone={timezone}&var-Dynamic+filters=%255B%255D&print=true{dashb_vars}",
                &timerange.from, &timerange.to
            );
            (url.clone(), url)
        }
    };

    log::debug!("headless: going to dash url");
    // First navigate to the correct org
    page.goto(&format!("{web_url}/?org_identifier={org_id}"))
        .await?;
    page.wait_for_navigation().await?;
    tokio::time::sleep(tokio::time::Duration::from_secs(2)).await;
    log::debug!("headless: navigated to the org_id: {org_id}");

    page.goto(&dashb_url).await?;
    log::debug!("headless: going to dash url");

    // Wait for navigation does not really wait until it is fully loaded
    page.wait_for_navigation().await?;

    log::info!("waiting for data to load for dashboard {dashboard_id}");

    // If the span element is not rendered yet, capture whatever is loaded till now
    if let Err(e) = wait_for_panel_data_load(&page).await {
        log::error!(
            "[REPORT] error occurred while finding the span element for dashboard {dashboard_id}:{e}"
        );
    } else {
        log::info!("[REPORT] all panel data loaded for report dashboard: {dashboard_id}");
    }

    if let Err(e) = page.find_element("main").await {
        browser.close().await?;
        browser
            .wait()
            .await
            .map_err(GenerateReportError::BrowserCloseWaitError)?;
        handle.await?;
        return Err(GenerateReportError::MainElementNotRendered {
            dashboard_id: dashboard_id.clone(),
            e,
        });
    }
    if let Err(e) = page.find_element("div.displayDiv").await {
        browser.close().await?;
        browser
            .wait()
            .await
            .map_err(GenerateReportError::BrowserCloseWaitError)?;
        handle.await?;
        return Err(GenerateReportError::DisplayDivElementNotRendered {
            dashboard_id: dashboard_id.clone(),
            e,
        });
    }

    // Last two elements loaded means atleast the metric components have loaded.
    // Convert the page into pdf
    let pdf_data = if no_of_recipients != 0 {
        page.pdf(PrintToPdfParams {
            landscape: Some(true),
            ..Default::default()
        })
        .await?
    } else {
        // No need to capture pdf
        vec![]
    };

    browser.close().await?;
    browser
        .wait()
        .await
        .map_err(GenerateReportError::BrowserCloseWaitError)?;
    handle.await?;
    log::debug!("done with headless browser");

    // convert to short_url
    let email_dashb_url = match short_url::shorten(org_id, &email_dashb_url).await {
        Ok(short_url) => short_url,
        Err(e) => {
            log::error!("Error shortening email dashboard url: {e}");
            email_dashb_url
        }
    };
    Ok((pdf_data, email_dashb_url))
}

async fn wait_for_panel_data_load(page: &Page) -> Result<(), GenerateReportError> {
    let start = std::time::Instant::now();
    let timeout = Duration::from_secs(get_config().chrome.chrome_sleep_secs.into());
    log::info!("waiting for headless data to load");
    loop {
        if page
            .find_element("span#dashboardVariablesAndPanelsDataLoaded")
            .await
            .is_ok()
        {
            return Ok(());
        }

        if start.elapsed() >= timeout {
            return Err(GenerateReportError::DataLoadElementNotRendered);
        }

        tokio::time::sleep(tokio::time::Duration::from_secs(1)).await;
    }
}

fn sanitize_filename(filename: &str) -> String {
    filename
        .chars()
        .map(|c| {
            if c.is_ascii_alphanumeric() || c == '-' || c == '_' || c == ' ' {
                c
            } else {
                '_'
            }
        })
        .collect()
}<|MERGE_RESOLUTION|>--- conflicted
+++ resolved
@@ -113,11 +113,7 @@
     if cfg.common.report_server_url.is_empty() {
         // Check if SMTP is enabled, otherwise don't save the report
         if !cfg.smtp.smtp_enabled && !report.destinations.is_empty() {
-<<<<<<< HEAD
-            return Err(anyhow::anyhow!("SMTP configuration not enabled"));
-=======
             return Err(ReportError::SmtpNotEnabled);
->>>>>>> ab5c296f
         }
 
         // Check if Chrome is enabled, otherwise don't save the report
