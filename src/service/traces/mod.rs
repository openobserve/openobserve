--- conflicted
+++ resolved
@@ -22,10 +22,7 @@
     cluster::LOCAL_NODE,
     get_config,
     meta::{
-<<<<<<< HEAD
         alerts::alert::Alert,
-=======
->>>>>>> 851a750d
         stream::{PartitionTimeLevel, StreamParams, StreamPartition, StreamType},
         usage::{RequestStats, UsageType},
     },
@@ -405,43 +402,6 @@
                     value = flatten::flatten(value).map_err(|e| {
                         std::io::Error::new(std::io::ErrorKind::InvalidData, e.to_string())
                     })?;
-<<<<<<< HEAD
-=======
-                }
-                // End row based transform
-
-                // get json object
-                let mut record_val = match value.take() {
-                    json::Value::Object(mut v) => {
-                        // build span metrics item
-                        let sm = crate::job::metrics::TraceMetricsItem {
-                            organization: org_id.to_string(),
-                            traces_stream_name: traces_stream_name.clone(),
-                            service_name: service_name.clone(),
-                            span_name: v
-                                .remove("o2_span_metrics_name")
-                                .map_or(span.name.clone(), |name| {
-                                    name.as_str().unwrap().to_string()
-                                }),
-                            span_status: span_status_for_spanmetric,
-                            span_kind: span.kind.to_string(),
-                            duration: ((end_time - start_time) / 1_000_000) as f64, // milliseconds
-                            span_id: v["span_id"].to_string(),
-                        };
-                        span_metrics.push(sm);
-                        v
-                    }
-                    _ => {
-                        log::error!("[TRACE] stream functions did not return valid json object");
-                        return Ok(HttpResponse::InternalServerError().json(
-                            MetaHttpResponse::error(
-                                http::StatusCode::INTERNAL_SERVER_ERROR.into(),
-                                "stream functions did not return valid json object".into(),
-                            ),
-                        ));
-                    }
-                };
->>>>>>> 851a750d
 
                     // get json object
                     let mut record_val = match value.take() {
@@ -489,12 +449,7 @@
     }
 
     // if no data, fast return
-<<<<<<< HEAD
     if json_data_by_stream.is_empty() {
-=======
-    if json_data.is_empty() {
-        log::error!("[TRACE] no data to write");
->>>>>>> 851a750d
         return format_response(partial_success, req_type);
     }
 
