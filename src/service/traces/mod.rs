--- conflicted
+++ resolved
@@ -886,30 +886,6 @@
         }));
 
         // Start check for alert trigger
-<<<<<<< HEAD
-        if let Some(alerts) = cur_stream_alerts
-            && triggers.len() < alerts.len()
-        {
-            let alert_end_time = now_micros();
-            for alert in alerts {
-                let key = format!(
-                    "{}/{}/{}/{}",
-                    org_id,
-                    StreamType::Traces,
-                    stream_name,
-                    alert.get_unique_key()
-                );
-                // check if alert already evaluated
-                if evaluated_alerts.contains(&key) {
-                    continue;
-                }
-                match alert
-                    .evaluate(Some(&record_val), (None, alert_end_time), None)
-                    .await
-                {
-                    Ok(res) if res.data.is_some() => {
-                        triggers.push((alert.clone(), res.data.unwrap()));
-=======
         if let Some(alerts) = cur_stream_alerts {
             if triggers.len() < alerts.len() {
                 let alert_end_time = now_micros();
@@ -932,10 +908,8 @@
                         .map(|res| res.data)
                     {
                         triggers.push((alert.clone(), data));
->>>>>>> 3c3a8d17
                         evaluated_alerts.insert(key);
                     }
-                    _ => {}
                 }
             }
         }
