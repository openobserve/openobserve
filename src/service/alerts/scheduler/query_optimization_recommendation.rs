// Copyright 2025 OpenObserve Inc.
//
// This program is free software: you can redistribute it and/or modify
// it under the terms of the GNU Affero General Public License as published by
// the Free Software Foundation, either version 3 of the License, or
// (at your option) any later version.
//
// This program is distributed in the hope that it will be useful
// but WITHOUT ANY WARRANTY; without even the implied warranty of
// MERCHANTABILITY or FITNESS FOR A PARTICULAR PURPOSE.  See the
// GNU Affero General Public License for more details.
//
// You should have received a copy of the GNU Affero General Public License
// along with this program.  If not, see <http://www.gnu.org/licenses/>.

use std::{pin::Pin, sync::Arc};

use config::{META_ORG_ID, get_config, meta::stream::StreamType, spawn_pausable_job};
use o2_enterprise::enterprise::recommendations::{
    meta::{OptimiserRecommendation, Stream},
    service::{QueryRecommendationEngine, QueryRecommendationService},
};
use proto::cluster_rpc::{IngestionData, IngestionRequest, IngestionResponse, IngestionType};

use crate::service::{
    db::organization, ingestion::ingestion_service, search::search, stream::get_streams,
};

#[derive(Clone)]
pub struct QueryOptimizerContext;

impl QueryRecommendationEngine for QueryOptimizerContext {
    fn get_all_org_ids(
        &self,
        limit: Option<i64>,
    ) -> Pin<Box<dyn Future<Output = Result<Vec<String>, anyhow::Error>> + Send>> {
        Box::pin(async move {
            Ok(organization::list(limit)
                .await?
                .into_iter()
                .map(|org| org.name)
                .collect())
        })
    }

    fn get_all_stream_settings(
        &self,
        org_id: String,
    ) -> Pin<Box<dyn Future<Output = Result<Vec<Stream>, anyhow::Error>> + Send>> {
        Box::pin(async move {
            Ok(get_streams(&org_id, None, true, None)
                .await
                .into_iter()
                .map(Into::into)
                .collect())
        })
    }

    fn search(
        &self,
        org_id: String,
        request: config::meta::search::Request,
    ) -> Pin<Box<dyn Future<Output = Result<config::meta::search::Response, anyhow::Error>> + Send>>
    {
        Box::pin(async move {
            search("", &org_id, StreamType::Logs, None, &request)
                .await
                .map_err(Into::into)
        })
    }

    fn ingest_recommendations(
        &self,
        recommendations: Vec<OptimiserRecommendation>,
    ) -> Pin<Box<dyn Future<Output = Result<IngestionResponse, anyhow::Error>> + Send>> {
        Box::pin(async move {
            let request = IngestionRequest {
                org_id: META_ORG_ID.to_string(),
                stream_type: StreamType::Logs.to_string(),
                stream_name: "query_recommendations".to_string(),
                data: Some(IngestionData {
                    data: serde_json::to_vec_pretty(&recommendations).map_err(|e| {
                        anyhow::anyhow!("Recommendation serialization failed. Error={e:?}")
                    })?,
                }),
                ingestion_type: Some(IngestionType::Json as i32),
                metadata: None,
            };
            ingestion_service::ingest(request)
                .await
<<<<<<< HEAD
                .map_err(|e| anyhow::anyhow!("Ingestion failed. Error={:?}", e))
=======
                .map_err(|e| anyhow::anyhow!("Ingestion failed. Error={e:?}"))
>>>>>>> b2671595
        })
    }
}

pub async fn run() {
    let cfg = get_config();
    let query_recommendation_analysis_interval = cfg.limit.query_recommendation_analysis_interval;
    let query_recommendation_service = QueryRecommendationService {
        ctx: Arc::new(QueryOptimizerContext),
        query_recommendation_analysis_interval: cfg.limit.query_recommendation_analysis_interval,
        query_recommendation_duration: cfg.limit.query_recommendation_duration,
        query_recommendation_top_k: cfg.limit.query_recommendation_top_k,
    };

    spawn_pausable_job!(
        "Query Optimization Recommendations",
        query_recommendation_analysis_interval,
        {
            let _ = query_recommendation_service
                .run()
                .await
                .inspect_err(|e| {
                    log::error!(
                        "Recommendation service stopped with an error: Error={:?}",
                        e
                    );
                })
                .inspect(|_| {
                    log::warn!("Recommendation service quietly ended without an error!");
                });
        }
    );
}<|MERGE_RESOLUTION|>--- conflicted
+++ resolved
@@ -88,11 +88,7 @@
             };
             ingestion_service::ingest(request)
                 .await
-<<<<<<< HEAD
-                .map_err(|e| anyhow::anyhow!("Ingestion failed. Error={:?}", e))
-=======
                 .map_err(|e| anyhow::anyhow!("Ingestion failed. Error={e:?}"))
->>>>>>> b2671595
         })
     }
 }
