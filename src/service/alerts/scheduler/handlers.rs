// Copyright 2025 OpenObserve Inc.
//
// This program is free software: you can redistribute it and/or modify
// it under the terms of the GNU Affero General Public License as published by
// the Free Software Foundation, either version 3 of the License, or
// (at your option) any later version.
//
// This program is distributed in the hope that it will be useful
// but WITHOUT ANY WARRANTY; without even the implied warranty of
// MERCHANTABILITY or FITNESS FOR A PARTICULAR PURPOSE.  See the
// GNU Affero General Public License for more details.
//
// You should have received a copy of the GNU Affero General Public License
// along with this program.  If not, see <http://www.gnu.org/licenses/>.

use std::{collections::HashMap, str::FromStr, time::Instant};

use chrono::{DateTime, Duration, FixedOffset, Utc};
use config::{
    cluster::LOCAL_NODE,
    get_config, ider,
    meta::{
        alerts::TriggerCondition,
        dashboards::reports::ReportFrequencyType,
        self_reporting::{
            error::{ErrorData, ErrorSource, PipelineError},
            usage::{TriggerData, TriggerDataStatus, TriggerDataType},
        },
        stream::{StreamParams, StreamType},
        triggers::ScheduledTriggerData,
    },
    utils::{
        json,
        rand::get_rand_num_within,
        time::{hour_micros, now_micros, second_micros},
    },
};
use cron::Schedule;
use infra::{
    db::{ORM_CLIENT, connect_to_orm},
    scheduler::get_scheduler_max_retries,
};
use proto::cluster_rpc;

use crate::service::{
    alerts::{
        alert::{AlertExt, get_alert_start_end_time, get_by_id_db, get_row_column_map},
        derived_streams::DerivedStreamExt,
    },
    dashboards::reports::SendReport,
    db::{self, alerts::alert::set_without_updating_trigger},
    ingestion::ingestion_service,
    pipeline::batch_execution::ExecutablePipeline,
    self_reporting::publish_triggers_usage,
};

pub async fn handle_triggers(
    trace_id: &str,
    trigger: db::scheduler::Trigger,
) -> Result<(), anyhow::Error> {
    match trigger.module {
        db::scheduler::TriggerModule::Report => handle_report_triggers(trace_id, trigger).await,
        db::scheduler::TriggerModule::Alert => handle_alert_triggers(trace_id, trigger).await,
        db::scheduler::TriggerModule::DerivedStream => {
            handle_derived_stream_triggers(trace_id, trigger).await
        }
    }
}

/// Returns the skipped timestamps and the final timestamp to evaluate the alert.
/// `tz_offset` is in minutes
/// Frequency is in seconds
fn get_skipped_timestamps(
    supposed_to_run_at: i64,
    cron: &str,
    tz_offset: i32,
    frequency: i64,
    delay: i64,
    align_time: bool,
    now: i64,
) -> (Vec<i64>, i64) {
    let mut skipped_timestamps = Vec::new();
    let mut next_run_at;
    if !cron.is_empty() {
        let cron = Schedule::from_str(cron).unwrap();
        let suppposed_to_run_at_dt = DateTime::from_timestamp_micros(supposed_to_run_at).unwrap();
        let suppposed_to_run_at_dt =
            suppposed_to_run_at_dt.with_timezone(&FixedOffset::east_opt(tz_offset * 60).unwrap());
        next_run_at = cron
            .after(&suppposed_to_run_at_dt)
            .next()
            .unwrap()
            .timestamp_micros();
        while next_run_at <= supposed_to_run_at + delay {
            skipped_timestamps.push(next_run_at);
            let suppposed_to_run_at_dt = DateTime::from_timestamp_micros(next_run_at).unwrap();
            let suppposed_to_run_at_dt = suppposed_to_run_at_dt
                .with_timezone(&FixedOffset::east_opt(tz_offset * 60).unwrap());
            next_run_at = cron
                .after(&suppposed_to_run_at_dt)
                .next()
                .unwrap()
                .timestamp_micros();
        }
    } else {
<<<<<<< HEAD
        next_run_at = TriggerCondition::align_time(
            supposed_to_run_at + second_micros(frequency),
            tz_offset,
            Some(frequency),
        );
=======
        next_run_at = if align_time {
            TriggerCondition::align_time(
                supposed_to_run_at + second_micros(frequency),
                tz_offset,
                Some(frequency),
            )
        } else {
            supposed_to_run_at + second_micros(frequency)
        };
>>>>>>> ab5c296f

        while next_run_at <= supposed_to_run_at + delay {
            skipped_timestamps.push(next_run_at);
            next_run_at += second_micros(frequency);
        }
    }
    // Final timestamp is what we should use to evaluate the alert
    let final_timestamp = if !align_time {
        now
    } else if skipped_timestamps.is_empty() {
        supposed_to_run_at
    } else {
        // Pop the last timestamp if it is greater than the supposed to run at
        if skipped_timestamps.last().unwrap() > &supposed_to_run_at {
            skipped_timestamps.pop().unwrap()
        } else {
            next_run_at
        }
    };
    (skipped_timestamps, final_timestamp)
}

/// Returns maximum considerable delay in microseconds - minimum of 1 hour or 20% of the frequency.
fn _get_max_considerable_delay(frequency: i64) -> i64 {
    // Calculate the maximum delay that can be considered for the alert evaluation.
    // If the delay is more than this, the alert will be skipped.
    // The maximum delay is the lowest of 1 hour or 20% of the frequency.
    // E.g. if the frequency is 5 mins, the maximum delay is 1 min.
    let frequency = second_micros(frequency);
    let max_delay = hour_micros(1);
    // limit.alert_considerable_delay is in percentage, convert into float
    let considerable_delay = get_config().limit.alert_considerable_delay as f64 * 0.01;
    let max_considerable_delay = (frequency as f64 * considerable_delay) as i64;
    std::cmp::min(max_delay, max_considerable_delay)
}

async fn handle_alert_triggers(
    trace_id: &str,
    trigger: db::scheduler::Trigger,
) -> Result<(), anyhow::Error> {
    let query_trace_id = ider::generate_trace_id();
    let scheduler_trace_id = format!("{trace_id}/{query_trace_id}");
    let (_, max_retries) = get_scheduler_max_retries();
    log::debug!(
        "[SCHEDULER trace_id {scheduler_trace_id}] Inside handle_alert_triggers: processing trigger: {}",
        &trigger.module_key
    );

    // here it can be alert id or alert name
    let alert = if let Ok(alert_id) = svix_ksuid::Ksuid::from_str(&trigger.module_key) {
        let client = ORM_CLIENT.get_or_init(connect_to_orm).await;
        match db::alerts::alert::get_by_id(client, &trigger.org, alert_id).await {
            Ok(Some((_, alert))) => alert,
            Ok(None) => {
                log::error!(
                    "[SCHEDULER trace_id {scheduler_trace_id}] Alert not found for module_key: {}",
                    trigger.module_key
                );
                return Err(anyhow::anyhow!("Alert not found"));
            }
            Err(e) => {
                log::error!(
                    "[SCHEDULER trace_id {scheduler_trace_id}] Error getting alert by id: {}",
                    e
                );
                return Err(anyhow::anyhow!("Error getting alert by id: {}", e));
            }
        }
    } else {
        log::error!(
            "[SCHEDULER trace_id {scheduler_trace_id}] Alert id is not a valid ksuid: {}",
            trigger.module_key
        );
        return Err(anyhow::anyhow!(
            "Alert id is not a valid ksuid: {}",
            trigger.module_key
        ));
    };

    let is_realtime = trigger.is_realtime;
    let is_silenced = trigger.is_silenced;
    let now = Utc::now().timestamp_micros();
    let mut final_end_time = trigger.next_run_at;
    let triggered_at = trigger.start_time.unwrap_or_default();
    let time_in_queue = Duration::microseconds(now - triggered_at).num_milliseconds();
    let source_node = LOCAL_NODE.name.clone();

    if is_realtime && is_silenced {
        log::debug!(
            "[SCHEDULER trace_id {scheduler_trace_id}] Realtime alert need wakeup, {}/{}",
            &trigger.org,
            &trigger.module_key
        );
        // wakeup the trigger
        let new_trigger = db::scheduler::Trigger {
            next_run_at: Utc::now().timestamp_micros(),
            is_realtime: true,
            is_silenced: false,
            status: db::scheduler::TriggerStatus::Waiting,
            ..trigger.clone()
        };
        db::scheduler::update_trigger(new_trigger).await?;
        return Ok(());
    }

    let mut new_trigger = db::scheduler::Trigger {
        next_run_at: now,
        is_realtime: alert.is_real_time,
        is_silenced: false,
        status: db::scheduler::TriggerStatus::Waiting,
        retries: 0,
        ..trigger.clone()
    };

    if !alert.enabled {
        // update trigger, check on next week
        new_trigger.next_run_at += Duration::try_days(7).unwrap().num_microseconds().unwrap();
        new_trigger.is_silenced = true;
        db::scheduler::update_trigger(new_trigger).await?;
        return Ok(());
    }

    let trigger_data: Result<ScheduledTriggerData, json::Error> = json::from_str(&trigger.data);
    let mut trigger_data = if let Ok(trigger_data) = trigger_data {
        trigger_data
    } else {
        ScheduledTriggerData {
            period_end_time: None,
            tolerance: 0,
            last_satisfied_at: None,
        }
    };

    if trigger.retries >= max_retries {
        // It has been tried the maximum time, just update the
        // next_run_at to the next expected trigger time
        log::info!(
            "[SCHEDULER trace_id {scheduler_trace_id}] This alert trigger: {}/{} has passed maximum retries, skipping to next run",
            &new_trigger.org,
            &new_trigger.module_key
        );

<<<<<<< HEAD
        new_trigger.next_run_at = alert.trigger_condition.get_aligned_next_trigger_time(
            true,
            alert.tz_offset,
            false,
            None,
        )?;
=======
        new_trigger.next_run_at =
            alert
                .trigger_condition
                .get_next_trigger_time(true, alert.tz_offset, false, None)?;
>>>>>>> ab5c296f

        // Keep the last_satisfied_at field
        trigger_data.reset();
        new_trigger.data = json::to_string(&trigger_data).unwrap();
        db::scheduler::update_trigger(new_trigger).await?;
        return Ok(());
    }

    // The delay in processing the trigger from the time it was supposed to run
    let (processing_delay, _use_period) = if trigger.next_run_at == 0 {
        (0, true)
    } else {
        let delay = now - trigger.next_run_at;

        let skipped_timestamps_end_timestamp = get_skipped_timestamps(
            trigger.next_run_at,
            if alert
                .trigger_condition
                .frequency_type
                .eq(&config::meta::alerts::FrequencyType::Cron)
            {
                alert.trigger_condition.cron.as_str()
            } else {
                ""
            },
            alert.tz_offset,
            alert.trigger_condition.frequency,
            delay,
            alert.trigger_condition.align_time,
            now,
        );
        final_end_time = skipped_timestamps_end_timestamp.1;
        let skipped_timestamps = skipped_timestamps_end_timestamp.0;

        // Skip Alerts: Say for some reason, this alert trigger (period: 10mins, frequency 5mins)
        // which was supposed to run at 10am is now processed after a delay of 5 mins (may be alert
        // manager was stuck or something). In that case, only use the period strictly to evaluate
        // the alert. If the delay is within the max considerable delay, consider the delay with
        // period, otherwise strictly use the period only. Also, since we are skipping this alert
        // (9:50am to 10am timerange), we need to report this event to the `triggers` usage stream.
        for timestamp in skipped_timestamps {
            let start_time = timestamp
                - Duration::try_minutes(alert.trigger_condition.period)
                    .unwrap()
                    .num_microseconds()
                    .unwrap();
            // If delay is greater than the alert frequency, skip them and report the event
            // to the `triggers` usage stream.
            publish_triggers_usage(TriggerData {
                _timestamp: now - 1,
                org: trigger.org.clone(),
                module: TriggerDataType::Alert,
                key: format!("{}/{}", alert.name, trigger.module_key),
                next_run_at: triggered_at,
                is_realtime: trigger.is_realtime,
                is_silenced: trigger.is_silenced,
                status: TriggerDataStatus::Skipped,
                start_time,
                end_time: timestamp,
                retries: trigger.retries,
                delay_in_secs: Some(delay),
                error: None,
                success_response: None,
                is_partial: None,
                evaluation_took_in_secs: None,
                source_node: Some(source_node.clone()),
                query_took: None,
                scheduler_trace_id: Some(scheduler_trace_id.clone()),
                time_in_queue_ms: Some(time_in_queue),
            })
            .await;
        }
        log::info!(
            "[SCHEDULER trace_id {scheduler_trace_id}] alert {} skipped due to delay: {}",
            &trigger.module_key,
            delay
        );
        (now - final_end_time, true)
    };

    // This is the end time of the last trigger timerange  + 1.
    // This will be used in alert evaluation as the start time.
    // If this is None, alert will use the period to evaluate alert
    let start_time =
        // approximate the start time involving the alert manager delay
            final_end_time - Duration::try_minutes(alert.trigger_condition.period)
                .unwrap()
                .num_microseconds()
                .unwrap();

    let mut should_store_last_end_time =
        alert.trigger_condition.frequency == (alert.trigger_condition.period * 60);
    let mut trigger_data_stream: TriggerData = TriggerData {
        _timestamp: now,
        org: trigger.org.clone(),
        module: TriggerDataType::Alert,
        key: format!("{}/{}", alert.name, trigger.module_key),
        next_run_at: new_trigger.next_run_at,
        is_realtime: trigger.is_realtime,
        is_silenced: trigger.is_silenced,
        status: TriggerDataStatus::Completed,
        start_time,
        end_time: final_end_time,
        retries: trigger.retries,
        error: None,
        success_response: None,
        is_partial: None,
        delay_in_secs: Some(Duration::microseconds(processing_delay).num_seconds()),
        evaluation_took_in_secs: None,
        source_node: Some(source_node),
        query_took: None,
        scheduler_trace_id: Some(scheduler_trace_id.clone()),
        time_in_queue_ms: Some(time_in_queue),
    };

    let evaluation_took = Instant::now();
    // evaluate alert
    let result = alert
        .evaluate(
            None,
            (Some(start_time), final_end_time),
            Some(query_trace_id),
        )
        .await;
    let evaluation_took = evaluation_took.elapsed().as_secs_f64();
    trigger_data_stream.evaluation_took_in_secs = Some(evaluation_took);
    if result.is_err() {
        let err = result.err().unwrap();
        trigger_data_stream.status = TriggerDataStatus::Failed;
        let err_string = err.to_string();
        log::error!(
            "[SCHEDULER trace_id {scheduler_trace_id}] alert {} evaluation failed: {}",
            &new_trigger.module_key,
            err_string
        );
        if err_string.starts_with("Partial") {
            trigger_data_stream.is_partial = Some(true);
        }
        trigger_data_stream.error = Some(err_string);
        // update its status and retries
        if trigger.retries + 1 >= max_retries {
            if get_config().limit.pause_alerts_on_retries {
                // It has been tried the maximum time, just disable the alert
                // and show the error.
                let mut alert_curr = get_by_id_db(&trigger.org, alert.id.unwrap()).await?;
                alert_curr.enabled = false;
                if let Err(e) = set_without_updating_trigger(&trigger.org, alert_curr).await {
                    log::error!(
                        "[SCHEDULER trace_id {scheduler_trace_id}] Failed to update alert: {}/{} after trigger: {e}",
                        &trigger.org,
                        &trigger.module_key
                    );
                }
            }
            // This didn't work, update the next_run_at to the next expected trigger time
            new_trigger.next_run_at = alert.trigger_condition.get_next_trigger_time(
                true,
                alert.tz_offset,
                false,
                None,
            )?;
            trigger_data.reset();
            new_trigger.data = json::to_string(&trigger_data).unwrap();
            trigger_data_stream.next_run_at = new_trigger.next_run_at;
            db::scheduler::update_trigger(new_trigger).await?;
        } else {
            // update its status and retries
            db::scheduler::update_status(
                &new_trigger.org,
                new_trigger.module,
                &new_trigger.module_key,
                db::scheduler::TriggerStatus::Waiting,
                trigger.retries + 1,
                None,
            )
            .await?;
        }
        publish_triggers_usage(trigger_data_stream).await;
        return Err(err);
    }

    let trigger_results = result.unwrap();
    trigger_data_stream.query_took = trigger_results.query_took;
    log::debug!(
        "[SCHEDULER trace_id {scheduler_trace_id}] result of alert {} evaluation matched condition: {}",
        &new_trigger.module_key,
        trigger_results.data.is_some(),
    );
    if trigger_results.data.is_some() {
        log::info!(
            "[SCHEDULER trace_id {scheduler_trace_id}] Alert conditions satisfied, org: {}, module_key: {}",
            &new_trigger.org,
            &new_trigger.module_key
        );
    }
    if let Some(tolerance) = alert.trigger_condition.tolerance_in_secs
        && tolerance > 0
    {
        let tolerance = Duration::seconds(get_rand_num_within(0, tolerance as u64) as i64)
            .num_microseconds()
            .unwrap();
        if tolerance > 0 {
            trigger_data.tolerance = tolerance;
        }
    }
    if trigger_results.data.is_some() && alert.trigger_condition.silence > 0 {
<<<<<<< HEAD
        new_trigger.next_run_at = alert.trigger_condition.get_aligned_next_trigger_time(
            true,
            alert.tz_offset,
            true,
            None,
        )?;
=======
        new_trigger.next_run_at =
            alert
                .trigger_condition
                .get_next_trigger_time(true, alert.tz_offset, true, None)?;
>>>>>>> ab5c296f
        new_trigger.is_silenced = true;
        // For silence period, no need to store last end time
        should_store_last_end_time = false;
    } else {
<<<<<<< HEAD
        new_trigger.next_run_at = alert.trigger_condition.get_aligned_next_trigger_time(
            true,
            alert.tz_offset,
            false,
            None,
        )?;
=======
        new_trigger.next_run_at =
            alert
                .trigger_condition
                .get_next_trigger_time(true, alert.tz_offset, false, None)?;
>>>>>>> ab5c296f
    }
    trigger_data_stream.next_run_at = new_trigger.next_run_at;

    if trigger_results.data.is_some() {
        trigger_data.last_satisfied_at = Some(triggered_at);
    }

    // send notification
    if let Some(data) = trigger_results.data {
        let vars = get_row_column_map(&data);
        // Multi-time range alerts can have multiple time ranges, hence only
        // use the main start_time (now - period) and end_time (now) for the alert evaluation.
        let use_given_time = alert.query_condition.multi_time_range.is_some()
            && !alert
                .query_condition
                .multi_time_range
                .as_ref()
                .unwrap()
                .is_empty();
        let (alert_start_time, alert_end_time) = get_alert_start_end_time(
            &vars,
            alert.trigger_condition.period,
            trigger_results.end_time,
            Some(start_time),
            use_given_time,
        );
        trigger_data_stream.start_time = alert_start_time;
        trigger_data_stream.end_time = alert_end_time;
        match alert
            .send_notification(
                &data,
                trigger_results.end_time,
                Some(start_time),
                final_end_time,
            )
            .await
        {
            Ok((success_msg, err_msg)) => {
                let success_msg = success_msg.trim().to_owned();
                let err_msg = err_msg.trim().to_owned();
                if !err_msg.is_empty() {
                    log::error!(
                        "[SCHEDULER trace_id {scheduler_trace_id}] Some notifications for alert {}/{} could not be sent: {err_msg}",
                        &new_trigger.org,
                        &new_trigger.module_key
                    );
                    trigger_data_stream.error = Some(err_msg);
                } else {
                    log::info!(
                        "[SCHEDULER trace_id {scheduler_trace_id}] Alert notification sent, org: {}, module_key: {}",
                        &new_trigger.org,
                        &new_trigger.module_key
                    );
                }
                trigger_data_stream.success_response = Some(success_msg);
                // Notification was sent successfully, store the last used end_time in the triggers
                trigger_data.period_end_time = if should_store_last_end_time {
                    Some(trigger_results.end_time)
                } else {
                    None
                };
                new_trigger.data = json::to_string(&trigger_data).unwrap();
                // Notification is already sent to some destinations,
                // hence in case of partial errors, no need to retry
                db::scheduler::update_trigger(new_trigger).await?;
            }
            Err(e) => {
                log::error!(
                    "[SCHEDULER trace_id {scheduler_trace_id}] Error sending alert notification: org: {}, module_key: {}",
                    &new_trigger.org,
                    &new_trigger.module_key
                );
                if trigger.retries + 1 >= max_retries {
                    // It has been tried the maximum time, just update the
                    // next_run_at to the next expected trigger time
                    log::debug!(
                        "[SCHEDULER trace_id {scheduler_trace_id}] This alert trigger: {}/{} has reached maximum retries",
                        &new_trigger.org,
                        &new_trigger.module_key
                    );
                    // Alert could not be sent for multiple times, in the next run
                    // if the same start time used for alert evaluation, the extended
                    // timerange may contain huge amount of data, which may cause issues.
                    // E.g. the alert was supposed to run at 11:00am with period of 30min,
                    // but it could not be sent for multiple times, in the next run at
                    // 11:31am (say), the alert will be checked from 10:30am (as start time
                    // still not changed) to 11:31am. This may create issues if the data is huge.
                    // To avoid that, we need to empty the data. So, in the next run, the period
                    // will be used to evaluate the alert.
                    trigger_data.period_end_time = None;
                    new_trigger.data = json::to_string(&trigger_data).unwrap();
                    trigger_data_stream.next_run_at = new_trigger.next_run_at;
                    db::scheduler::update_trigger(new_trigger).await?;
                } else {
                    let trigger_data = json::to_string(&trigger_data).unwrap();
                    // Otherwise update its status and data only
                    db::scheduler::update_status(
                        &new_trigger.org,
                        new_trigger.module,
                        &new_trigger.module_key,
                        db::scheduler::TriggerStatus::Waiting,
                        trigger.retries + 1,
                        Some(&trigger_data),
                    )
                    .await?;
                    trigger_data_stream.next_run_at = now;
                }
                trigger_data_stream.status = TriggerDataStatus::Failed;
                trigger_data_stream.error =
                    Some(format!("error sending notification for alert: {e}"));
            }
        }
    } else {
        log::info!(
            "[SCHEDULER trace_id {scheduler_trace_id}] Alert conditions not satisfied, org: {}, module_key: {}",
            &new_trigger.org,
            &new_trigger.module_key
        );
        // Condition did not match, store the last used end_time in the triggers
        // In the next run, the alert will be checked from the last end_time
        trigger_data.period_end_time = if should_store_last_end_time {
            Some(trigger_results.end_time)
        } else {
            None
        };
        new_trigger.data = json::to_string(&trigger_data).unwrap();
        db::scheduler::update_trigger(new_trigger).await?;
        trigger_data_stream.start_time = start_time;
        trigger_data_stream.end_time = trigger_results.end_time;
        trigger_data_stream.status = TriggerDataStatus::ConditionNotSatisfied;
    }

    log::debug!(
        "[SCHEDULER trace_id {scheduler_trace_id}] publish_triggers_usage for alert: {}",
        &trigger_data_stream.key
    );
    // publish the triggers as stream
    publish_triggers_usage(trigger_data_stream).await;

    Ok(())
}

async fn handle_report_triggers(
    trace_id: &str,
    trigger: db::scheduler::Trigger,
) -> Result<(), anyhow::Error> {
    let conn = ORM_CLIENT.get_or_init(connect_to_orm).await;
    let scheduler_trace_id = format!("{}/{}", trace_id, ider::generate_trace_id());
    let (_, max_retries) = get_scheduler_max_retries();
    log::debug!(
        "[SCHEDULER trace_id {scheduler_trace_id}] Inside handle_report_trigger,org: {}, module_key: {}",
        &trigger.org,
        &trigger.module_key
    );
    let org_id = &trigger.org;
    // For report, trigger.module_key is the report name
    let report_id = &trigger.module_key;

    let mut report = db::dashboards::reports::get_by_id(conn, report_id).await?;
    let report_name = report.name.clone();
    let mut new_trigger = db::scheduler::Trigger {
        next_run_at: Utc::now().timestamp_micros(),
        is_realtime: false,
        is_silenced: false,
        status: db::scheduler::TriggerStatus::Waiting,
        retries: 0,
        ..trigger.clone()
    };

    if !report.enabled {
        log::debug!(
            "[SCHEDULER trace_id {scheduler_trace_id}] Report not enabled: org: {}, report name: {} id: {}",
            org_id,
            report_name,
            report_id
        );
        // update trigger, check on next week
        new_trigger.next_run_at += Duration::try_days(7).unwrap().num_microseconds().unwrap();
        db::scheduler::update_trigger(new_trigger).await?;
        return Ok(());
    }
    let mut run_once = false;

    let mut frequency_seconds = 60;

    // Update trigger, set `next_run_at` to the
    // frequency interval of this report
    match report.frequency.frequency_type {
        ReportFrequencyType::Hours => {
            frequency_seconds = report.frequency.interval * 3600;
            new_trigger.next_run_at += Duration::try_hours(report.frequency.interval)
                .unwrap()
                .num_microseconds()
                .unwrap();
        }
        ReportFrequencyType::Days => {
            frequency_seconds = report.frequency.interval * 86400;
            new_trigger.next_run_at += Duration::try_days(report.frequency.interval)
                .unwrap()
                .num_microseconds()
                .unwrap();
        }
        ReportFrequencyType::Weeks => {
            frequency_seconds = report.frequency.interval * 604800;
            new_trigger.next_run_at += Duration::try_weeks(report.frequency.interval)
                .unwrap()
                .num_microseconds()
                .unwrap();
        }
        ReportFrequencyType::Months => {
            // Assumes each month to be of 30 days.
            frequency_seconds = report.frequency.interval * 2592000;
            new_trigger.next_run_at += Duration::try_days(report.frequency.interval * 30)
                .unwrap()
                .num_microseconds()
                .unwrap();
        }
        ReportFrequencyType::Once => {
            // Check on next week
            new_trigger.next_run_at += Duration::try_days(7).unwrap().num_microseconds().unwrap();
            // Disable the report
            report.enabled = false;
            run_once = true;
        }
        ReportFrequencyType::Cron => {
            let schedule = Schedule::from_str(&report.frequency.cron)?;
            // tz_offset is in minutes
            let tz_offset = FixedOffset::east_opt(report.tz_offset * 60).unwrap();
            new_trigger.next_run_at = schedule
                .upcoming(tz_offset)
                .next()
                .unwrap()
                .timestamp_micros();
        }
    }

<<<<<<< HEAD
    if report.frequency.frequency_type != ReportFrequencyType::Cron {
=======
    if report.frequency.align_time && report.frequency.frequency_type != ReportFrequencyType::Cron {
>>>>>>> ab5c296f
        new_trigger.next_run_at = TriggerCondition::align_time(
            new_trigger.next_run_at,
            report.tz_offset,
            Some(frequency_seconds),
        );
    }

<<<<<<< HEAD
=======
    let now = now_micros();
>>>>>>> ab5c296f
    let triggered_at = trigger.start_time.unwrap_or_default();
    let processing_delay = now - trigger.next_run_at;
    let time_in_queue = now - triggered_at;

    let mut trigger_data_stream = TriggerData {
        _timestamp: now,
        org: trigger.org.clone(),
        module: if report.destinations.is_empty() {
            TriggerDataType::CachedReport
        } else {
            TriggerDataType::Report
        },
        key: format!("{report_name}/{report_id}"),
        next_run_at: new_trigger.next_run_at,
        is_realtime: trigger.is_realtime,
        is_silenced: trigger.is_silenced,
        status: TriggerDataStatus::Completed,
        start_time: trigger.start_time.unwrap_or_default(),
        end_time: trigger.end_time.unwrap_or_default(),
        retries: trigger.retries,
        error: None,
        success_response: None,
        is_partial: None,
        delay_in_secs: Some(Duration::microseconds(processing_delay).num_seconds()),
        evaluation_took_in_secs: None,
        source_node: Some(LOCAL_NODE.name.clone()),
        query_took: None,
        scheduler_trace_id: Some(scheduler_trace_id.clone()),
        time_in_queue_ms: Some(Duration::microseconds(time_in_queue).num_milliseconds()),
    };

    if trigger.retries >= max_retries {
        // It has been tried the maximum time, just update the
        // next_run_at to the next expected trigger time
        log::info!(
            "[SCHEDULER trace_id {scheduler_trace_id}] This report trigger: {org_id}/{report_name} has passed maximum retries, skipping to next run",
            org_id = &new_trigger.org,
            report_name = report_name
        );
        db::scheduler::update_trigger(new_trigger).await?;
        return Ok(());
    }
    match report.send_subscribers().await {
        Ok(_) => {
            log::info!(
                "[SCHEDULER trace_id {scheduler_trace_id}] Report name: {} id: {} sent to destination",
                report_name,
                report_id
            );
            // Report generation successful, update the trigger
            if run_once {
                new_trigger.status = db::scheduler::TriggerStatus::Completed;
            }
            db::scheduler::update_trigger(new_trigger).await?;
            log::debug!(
                "[SCHEDULER trace_id {scheduler_trace_id}] Update trigger for report name: {} id: {}",
                report_name,
                report_id
            );
            trigger_data_stream.end_time = now_micros();
        }
        Err(e) => {
            log::error!(
                "[SCHEDULER trace_id {scheduler_trace_id}] Error sending report to subscribers: {e}"
            );
            if trigger.retries + 1 >= max_retries && !run_once {
                // It has been tried the maximum time, just update the
                // next_run_at to the next expected trigger time
                log::debug!(
                    "[SCHEDULER trace_id {scheduler_trace_id}] This report trigger: {org_id}/{report_name} has reached maximum possible retries"
                );
                trigger_data_stream.next_run_at = new_trigger.next_run_at;
                db::scheduler::update_trigger(new_trigger).await?;
            } else {
                if run_once {
                    report.enabled = true;
                }
                // Otherwise update its status only
                db::scheduler::update_status(
                    &new_trigger.org,
                    new_trigger.module,
                    &new_trigger.module_key,
                    db::scheduler::TriggerStatus::Waiting,
                    trigger.retries + 1,
                    None,
                )
                .await?;
            }
            trigger_data_stream.end_time = now_micros();
            trigger_data_stream.status = TriggerDataStatus::Failed;
            trigger_data_stream.error = Some(format!("error processing report: {e}"));
        }
    }
    log::debug!(
        "[SCHEDULER trace_id {scheduler_trace_id}] publish_triggers_usage for report: {}",
        &trigger_data_stream.key
    );
    publish_triggers_usage(trigger_data_stream).await;

    Ok(())
}

async fn handle_derived_stream_triggers(
    trace_id: &str,
    trigger: db::scheduler::Trigger,
) -> Result<(), anyhow::Error> {
    let query_trace_id = ider::generate_trace_id();
    let current_time = now_micros();
    let time_in_queue =
        Duration::microseconds(current_time - trigger.start_time.unwrap_or_default())
            .num_milliseconds();
    let scheduler_trace_id = format!("{trace_id}/{query_trace_id}");
    log::debug!(
        "[SCHEDULER trace_id {scheduler_trace_id}] Inside handle_derived_stream_triggers processing trigger: {}",
        trigger.module_key
    );
    let (_, max_retries) = get_scheduler_max_retries();

    // module_key format: stream_type/org_id/pipeline_name/pipeline_id
    let columns = trigger.module_key.split('/').collect::<Vec<_>>();
    if columns.len() < 4 {
        log::warn!(
            "[SCHEDULER trace_id {trace_id}] Invalid module_key format: {}.",
            trigger.module_key
        );
        return Err(anyhow::anyhow!(
            "[SCHEDULER trace_id {trace_id}] Invalid module_key format: {}.",
            trigger.module_key
        ));
    }
    let stream_type: StreamType = columns[0].into();
    let org_id = columns[1];
    let pipeline_name = columns[2];
    // Handles the case where the pipeline name contains a `/`
    let pipeline_id = columns[columns.len() - 1];

    let mut new_trigger = db::scheduler::Trigger {
        next_run_at: Utc::now().timestamp_micros(),
        is_silenced: false,
        status: db::scheduler::TriggerStatus::Waiting,
        ..trigger.clone()
    };
    let mut new_trigger_data = if trigger.data.is_empty() {
        ScheduledTriggerData::default()
    } else {
        ScheduledTriggerData::from_json_string(&trigger.data).unwrap()
    };
    let Ok(pipeline) = db::pipeline::get_by_id(pipeline_id).await else {
        let err_msg = format!(
            "Pipeline associated with trigger not found: {org_id}/{stream_type}/{pipeline_name}/{pipeline_id}. Checking after 5 mins."
        );
        // Check after 5 mins if the pipeline is created
        new_trigger.next_run_at += Duration::try_minutes(5)
            .unwrap()
            .num_microseconds()
            .unwrap();
        let trigger_data_stream = TriggerData {
            _timestamp: now_micros(),
            org: new_trigger.org.clone(),
            module: TriggerDataType::DerivedStream,
            key: new_trigger.module_key.clone(),
            next_run_at: new_trigger.next_run_at,
            is_realtime: new_trigger.is_realtime,
            is_silenced: new_trigger.is_silenced,
            status: TriggerDataStatus::Failed,
            start_time: 0,
            end_time: 0,
            retries: new_trigger.retries,
            error: Some(err_msg.clone()),
            success_response: None,
            is_partial: None,
            delay_in_secs: None,
            evaluation_took_in_secs: None,
            source_node: Some(LOCAL_NODE.name.clone()),
            query_took: None,
            scheduler_trace_id: Some(scheduler_trace_id.clone()),
            time_in_queue_ms: Some(time_in_queue),
        };

        log::error!("[SCHEDULER trace_id {scheduler_trace_id}] {}", err_msg);
        new_trigger_data.reset();
        new_trigger.data = new_trigger_data.to_json_string();
        db::scheduler::update_trigger(new_trigger).await?;
        publish_triggers_usage(trigger_data_stream).await;
        return Err(anyhow::anyhow!(
            "[SCHEDULER trace_id {scheduler_trace_id}] {}",
            err_msg
        ));
    };

    if !pipeline.enabled {
        // Pipeline not enabled, check again in 5 mins
        let msg = format!(
            "Pipeline associated with trigger not enabled: {org_id}/{stream_type}/{pipeline_name}/{pipeline_id}. Checking after 5 mins."
        );
        new_trigger.next_run_at += Duration::try_minutes(5)
            .unwrap()
            .num_microseconds()
            .unwrap();
        let trigger_data_stream = TriggerData {
            _timestamp: now_micros(),
            org: new_trigger.org.clone(),
            module: TriggerDataType::DerivedStream,
            key: new_trigger.module_key.clone(),
            next_run_at: new_trigger.next_run_at,
            is_realtime: new_trigger.is_realtime,
            is_silenced: new_trigger.is_silenced,
            status: TriggerDataStatus::Failed,
            start_time: 0,
            end_time: 0,
            retries: new_trigger.retries,
            error: Some(msg.clone()),
            success_response: None,
            is_partial: None,
            delay_in_secs: None,
            evaluation_took_in_secs: None,
            source_node: Some(LOCAL_NODE.name.clone()),
            query_took: None,
            scheduler_trace_id: Some(scheduler_trace_id.clone()),
            time_in_queue_ms: Some(time_in_queue),
        };
        log::info!("[SCHEDULER trace_id {scheduler_trace_id}] {}", msg);
        new_trigger_data.reset();
        new_trigger.data = new_trigger_data.to_json_string();
        db::scheduler::update_trigger(new_trigger).await?;
        publish_triggers_usage(trigger_data_stream).await;
        return Ok(());
    }

    let Some(derived_stream) = pipeline.get_derived_stream() else {
        let err_msg = format!(
            "DerivedStream associated with the trigger not found in pipeline: {org_id}/{pipeline_name}/{pipeline_id}. Checking after 5 mins."
        );
        new_trigger.next_run_at += Duration::try_minutes(5)
            .unwrap()
            .num_microseconds()
            .unwrap();
        let trigger_data_stream = TriggerData {
            _timestamp: Utc::now().timestamp_micros(),
            org: new_trigger.org.clone(),
            module: TriggerDataType::DerivedStream,
            key: new_trigger.module_key.clone(),
            next_run_at: new_trigger.next_run_at,
            is_realtime: new_trigger.is_realtime,
            is_silenced: new_trigger.is_silenced,
            status: TriggerDataStatus::Failed,
            start_time: 0,
            end_time: 0,
            retries: new_trigger.retries,
            error: Some(err_msg.clone()),
            success_response: None,
            is_partial: None,
            delay_in_secs: None,
            evaluation_took_in_secs: None,
            source_node: Some(LOCAL_NODE.name.clone()),
            query_took: None,
            scheduler_trace_id: Some(scheduler_trace_id.clone()),
            time_in_queue_ms: Some(time_in_queue),
        };
        log::error!("[SCHEDULER trace_id {scheduler_trace_id}] {}", err_msg);
        new_trigger_data.reset();
        new_trigger.data = new_trigger_data.to_json_string();
        db::scheduler::update_trigger(new_trigger).await?;
        publish_triggers_usage(trigger_data_stream).await;
        return Err(anyhow::anyhow!(
            "[SCHEDULER trace_id {scheduler_trace_id}] {}",
            err_msg
        ));
    };
    let start_time = new_trigger_data
        .period_end_time
        .map(|period_end_time| period_end_time + 1);

    // in case the range [start_time, end_time] is greater than querying period, it needs to
    // evaluate and ingest 1 period at a time.
    let user_defined_delay = derived_stream
        .delay
        .and_then(|delay_in_mins| {
            chrono::Duration::try_minutes(delay_in_mins as _).and_then(|td| td.num_microseconds())
        })
        .unwrap_or_default();
    let supposed_to_be_run_at = trigger.next_run_at - user_defined_delay;
    let is_cron_frequency = derived_stream
        .trigger_condition
        .frequency_type
        .eq(&config::meta::alerts::FrequencyType::Cron);
    let period_num_microseconds = Duration::try_minutes(derived_stream.trigger_condition.period)
        .unwrap()
        .num_microseconds()
        .unwrap();

<<<<<<< HEAD
    let (mut start, mut end) = if let Some(t0) = start_time {
=======
    let (mut start, mut end) = if derived_stream.start_at.is_some() && trigger.data.is_empty() {
        (derived_stream.start_at, supposed_to_be_run_at)
    } else if let Some(t0) = start_time {
>>>>>>> ab5c296f
        // If the delay is equal to or greater than the frequency, we need to ingest data one by
        // one If the delay is less than the frequency, we need to ingest data for
        // the "next run at" period, For example, if the current time is 5:19pm,
        // frequency is 5 mins, and delay is 4mins (supposed to be run at 5:15pm),
        // we need to ingest data for the period from 5:10pm to 5:15pm only. The
        // next run at will be 5:20pm which will query for the period from 5:15pm to
        // 5:20pm. But, if the suppossed to be run at is 5:10pm, then we need ingest
        // data for the period from 5:05pm to 5:15pm. Which is to cover the skipped
        // period from 5:05pm to 5:15pm.
        log::debug!(
            "supposed_to_be_run_at: {}, t0 + supposed_to_be_run_at: {}, supposed_to_be_run_smaller: {}",
            chrono::DateTime::from_timestamp_micros(supposed_to_be_run_at)
                .unwrap()
                .time(),
            chrono::DateTime::from_timestamp_micros(t0 + period_num_microseconds)
                .unwrap()
                .time(),
            supposed_to_be_run_at < t0 + period_num_microseconds,
        );
        (
            Some(t0),
            if is_cron_frequency {
                // For cron frequency, don't believe the period, the period can be dynamic for cron.
                // For example, if cron expression evaluates to "run every weekend 12am", the period
                // is dynamic here.
                std::cmp::min(
                    supposed_to_be_run_at,
                    derived_stream.trigger_condition.get_next_trigger_time(
                        false,
                        derived_stream.tz_offset,
                        false,
                        Some(t0),
                    )?,
                )
            } else {
                std::cmp::min(supposed_to_be_run_at, t0 + period_num_microseconds)
            },
        )
    } else {
        (None, supposed_to_be_run_at)
    };
    // For derived stream, period is in minutes, so we need to convert it to seconds for align_time
    let aligned_curr_time = if !is_cron_frequency {
        // For non-cron frequency, we need to align the current time so that the end_time is
        // divisible by the period For example, if the current time is 5:19pm, period is 5
        // mins, and delay is 4mins (supposed to be run at 5:15pm), we need to ingest data
        // for the period from 5:10pm to 5:15pm only. The next run at will be 5:24pm which
        // will query for the period from 5:15pm to 5:20pm. But, if the suppossed to be run
        // at is 5:10pm, then we need ingest data for the period from 5:05pm to 5:15pm.
        // Which is to cover the skipped period from 5:05pm to 5:15pm.
        TriggerCondition::align_time(
            end,
            derived_stream.tz_offset,
            Some(derived_stream.trigger_condition.period * 60),
        )
    } else {
        // For cron frequency, we don't need to align the end time as it is already aligned (the
        // cron crate takes care of it)
        TriggerCondition::align_time(end, derived_stream.tz_offset, None)
    };
    // conditionally modify supposed_to_be_run_at
    if start.is_none_or(|t0| t0 < aligned_curr_time) {
        end = aligned_curr_time;
    }

    // In case the scheduler background job (watch_timeout) updates the trigger retries
    // (not through this handler), we need to skip to the next run at but with the same
    // trigger start time. If we don't handle here, in that case, the `clean_complete`
    // background job will clear this job as it has reached max retries.
    if trigger.retries >= max_retries {
        log::info!(
            "[SCHEDULER trace_id {scheduler_trace_id}] DerivedStream trigger: {}/{} has reached maximum possible retries. Skipping to next run",
            new_trigger.org,
            new_trigger.module_key
        );
        // Go to the next nun at, but use the same trigger start time
<<<<<<< HEAD
        new_trigger.next_run_at = derived_stream.trigger_condition.get_next_trigger_time(
            false,
            derived_stream.tz_offset,
            false,
            Some(trigger.next_run_at),
        )?;
=======
        new_trigger.next_run_at = derived_stream
            .trigger_condition
            .get_next_trigger_time_non_aligned(
                false,
                derived_stream.tz_offset,
                false,
                Some(trigger.next_run_at),
            )?;
>>>>>>> ab5c296f
        // Start over next time
        new_trigger.retries = 0;
        db::scheduler::update_trigger(new_trigger).await?;
        return Ok(());
    }

    log::debug!(
        "[SCHEDULER trace_id {scheduler_trace_id}] DerivedStream: querying for time range: start_time {}, end_time {}.",
        start.unwrap_or_default(),
        end,
    );

    let mut trigger_data_stream = TriggerData {
        _timestamp: Utc::now().timestamp_micros(),
        org: new_trigger.org.clone(),
        module: TriggerDataType::DerivedStream,
        key: new_trigger.module_key.to_lowercase(),
        next_run_at: new_trigger.next_run_at,
        is_realtime: new_trigger.is_realtime,
        is_silenced: new_trigger.is_silenced,
        status: TriggerDataStatus::Completed,
        start_time: if let Some(start) = start {
            start
        } else {
            end - period_num_microseconds
        },
        end_time: end,
        retries: new_trigger.retries,
        error: None,
        success_response: None,
        is_partial: None,
        delay_in_secs: None,
        evaluation_took_in_secs: None,
        source_node: Some(LOCAL_NODE.name.clone()),
        query_took: None,
        scheduler_trace_id: Some(scheduler_trace_id.clone()),
        time_in_queue_ms: Some(time_in_queue),
    };

    // evaluate trigger and configure trigger next run time
    match derived_stream
        .evaluate(
            (start, end),
            &trigger.module_key,
            Some(query_trace_id.clone()),
        )
        .await
    {
        Err(e) => {
            let err_msg = format!(
<<<<<<< HEAD
                "Source node DerivedStream QueryCondition error during query evaluation, caused by {}",
                e
=======
                "Source node DerivedStream QueryCondition error during query evaluation, caused by {e}"
>>>>>>> ab5c296f
            );
            log::error!(
                "[SCHEDULER trace_id {scheduler_trace_id}] pipeline org/name({}/{}): source node DerivedStream failed at QueryCondition evaluation with error: {}",
                pipeline.org,
                pipeline.name,
                e
            );

            // update TriggerData that's to be reported to _meta
            trigger_data_stream.status = TriggerDataStatus::Failed;
            trigger_data_stream.error = Some(err_msg.clone());
            trigger_data_stream.retries += 1;

            // report pipeline error
            let pipeline_error = PipelineError {
                pipeline_id: pipeline.id.to_string(),
                pipeline_name: pipeline.name.to_string(),
                error: Some(err_msg),
                node_errors: HashMap::new(),
            };
            crate::service::self_reporting::publish_error(ErrorData {
                _timestamp: Utc::now().timestamp_micros(),
                stream_params: pipeline.get_source_stream_params(),
                error_source: ErrorSource::Pipeline(pipeline_error),
            })
            .await;
<<<<<<< HEAD

            // incr trigger retry count
            new_trigger.retries += 1;
        }
        Ok(trigger_results) => {
            let is_satisfied = trigger_results
                .data
                .as_ref()
                .is_some_and(|ret| !ret.is_empty());

            // ingest evaluation result into destination
            if is_satisfied {
                log::info!(
                    "[SCHEDULER trace_id {scheduler_trace_id}] DerivedStream(org: {}/module_key: {}): query conditions satisfied. Result to be processed and ingested",
                    new_trigger.org,
                    new_trigger.module_key
                );

=======

            // incr trigger retry count
            new_trigger.retries += 1;
        }
        Ok(trigger_results) => {
            let is_satisfied = trigger_results
                .data
                .as_ref()
                .is_some_and(|ret| !ret.is_empty());

            // ingest evaluation result into destination
            if is_satisfied {
                log::info!(
                    "[SCHEDULER trace_id {scheduler_trace_id}] DerivedStream(org: {}/module_key: {}): query conditions satisfied. Result to be processed and ingested",
                    new_trigger.org,
                    new_trigger.module_key
                );

>>>>>>> ab5c296f
                let local_val = trigger_results.data // checked is some
                        .unwrap()
                        .into_iter()
                        .map(json::Value::Object)
                        .collect::<Vec<_>>();

                // pass search results to pipeline to get modified results before ingesting
                let mut json_data_by_stream: HashMap<StreamParams, Vec<json::Value>> =
                    HashMap::new();
                let mut ingestion_error_msg = None;

                match ExecutablePipeline::new(&pipeline).await {
                    Err(e) => {
                        let err_msg = format!(
<<<<<<< HEAD
                            "[SCHEDULER trace_id {scheduler_trace_id}] Pipeline org/name({}/{}) failed to initialize to ExecutablePipeline. Caused by: {}",
                            org_id, pipeline_name, e
=======
                            "[SCHEDULER trace_id {scheduler_trace_id}] Pipeline org/name({org_id}/{pipeline_name}) failed to initialize to ExecutablePipeline. Caused by: {e}"
>>>>>>> ab5c296f
                        );
                        log::error!("{err_msg}");
                        ingestion_error_msg = Some(err_msg);
                    }
                    Ok(exec_pl) => match exec_pl.process_batch(org_id, local_val, None).await {
                        Err(e) => {
                            let err_msg = format!(
<<<<<<< HEAD
                                "[SCHEDULER trace_id {scheduler_trace_id}] Pipeline org/name({}/{}) failed to process DerivedStream query results. Caused by: {}",
                                org_id, pipeline_name, e
=======
                                "[SCHEDULER trace_id {scheduler_trace_id}] Pipeline org/name({org_id}/{pipeline_name}) failed to process DerivedStream query results. Caused by: {e}"
>>>>>>> ab5c296f
                            );
                            log::error!("{err_msg}");
                            ingestion_error_msg = Some(err_msg);
                        }
                        Ok(pl_results) => {
                            for (stream_params, stream_pl_results) in pl_results {
                                if matches!(
                                    stream_params.stream_type,
                                    StreamType::Logs
                                        | StreamType::EnrichmentTables
                                        | StreamType::Metrics
                                        | StreamType::Traces
                                ) {
                                    let (_, results): (Vec<_>, Vec<_>) =
                                        stream_pl_results.into_iter().unzip();
                                    json_data_by_stream
                                        .entry(stream_params)
                                        .or_default()
                                        .extend(results);
                                }
                            }
                        }
                    },
                };

                // Ingest result into destination stream
                if ingestion_error_msg.is_none() {
                    for (dest_stream, records) in json_data_by_stream {
                        // need to get the metadata from the destination node with the same
                        // stream_params since this is a scheduled
                        // pipeline, only the destination node can be of stream node.
                        let request_metadata = pipeline
                            .get_metadata_by_stream_params(&dest_stream)
                            .map(|meta| cluster_rpc::IngestRequestMetadata { data: meta });
                        let (org_id, stream_name, stream_type): (String, String, String) = {
                            (
                                dest_stream.org_id.into(),
                                dest_stream.stream_name.into(),
                                dest_stream.stream_type.to_string(),
                            )
                        };
                        let records_len = records.len();
                        let req = cluster_rpc::IngestionRequest {
                            org_id: org_id.clone(),
                            stream_name: stream_name.clone(),
                            stream_type: stream_type.clone(),
                            data: Some(cluster_rpc::IngestionData::from(records)),
                            ingestion_type: Some(cluster_rpc::IngestionType::Json.into()),
                            metadata: request_metadata,
                        };
                        match ingestion_service::ingest(req).await {
                            Ok(resp) if resp.status_code == 200 => {
                                log::info!(
                                    "[SCHEDULER trace_id {scheduler_trace_id}] DerivedStream result ingested to destination {org_id}/{stream_name}/{stream_type}, records: {}",
                                    records_len
                                );
                            }
                            error => {
                                let err = error.map_or_else(|e| e.to_string(), |resp| resp.message);
                                log::error!(
                                    "[SCHEDULER trace_id {scheduler_trace_id}] Pipeline org/name({}/{}) failed to ingest processed results to destination {}/{}/{}, caused by {}",
                                    pipeline.org,
                                    pipeline.name,
                                    org_id,
                                    stream_name,
                                    stream_type,
                                    err
                                );
                                ingestion_error_msg = Some(err);
                                break;
                            }
                        };
                    }
                }

                if let Some(err) = ingestion_error_msg {
                    // FAIL: update new_trigger, trigger_data_stream, and
                    new_trigger.retries += 1;

                    // trigger_data_stream
                    trigger_data_stream.status = TriggerDataStatus::Failed;
                    trigger_data_stream.error = Some(err.clone());
                    trigger_data_stream.retries += 1;

                    // report pipeline error
                    let pipeline_error = PipelineError {
                        pipeline_id: pipeline.id.to_string(),
                        pipeline_name: pipeline.name.to_string(),
                        error: Some(err),
                        node_errors: HashMap::new(),
                    };
                    crate::service::self_reporting::publish_error(ErrorData {
                        _timestamp: Utc::now().timestamp_micros(),
                        stream_params: pipeline.get_source_stream_params(),
                        error_source: ErrorSource::Pipeline(pipeline_error),
                    })
                    .await;

                    // do not move time window forward
                } else {
                    // SUCCESS: move the time range forward by frequency and continue
                    start = Some(trigger_results.end_time);
                    trigger_data_stream.query_took = trigger_results.query_took;
                }
            } else {
                log::info!(
                    "[SCHEDULER trace_id {scheduler_trace_id}] DerivedStream condition does not match any data for the period, org: {}, module_key: {}",
                    &new_trigger.org,
                    &new_trigger.module_key
                );
                trigger_data_stream.status = TriggerDataStatus::ConditionNotSatisfied;
                trigger_data_stream.query_took = trigger_results.query_took;

                // move the time range forward by frequency and continue
                start = Some(trigger_results.end_time);
            }
        }
    };

<<<<<<< HEAD
=======
    // configure next run time before exiting the loop
>>>>>>> ab5c296f
    // Store the last used derived stream period end time
    if let Some(start_time) = start {
        new_trigger.data = json::to_string(&ScheduledTriggerData {
            // updated start_time as end_time
            period_end_time: Some(start_time),
            tolerance: 0,
            last_satisfied_at: None,
        })
        .unwrap();
    }

    // If the trigger has failed and is not at the max retries, no need to update the next
    // run at In that case, the trigger will be picked up again by the scheduler
    // at the next batch immediately Once it reaches max retries, the trigger
    // will be run again at the next scheduled time.
    if !(trigger_data_stream.status == TriggerDataStatus::Failed
        && new_trigger.retries < max_retries)
    {
        let need_to_catch_up = end < supposed_to_be_run_at;
        // If the trigger didn't fail, we need to reset the `retries` count.
        // Only cumulative failures should be used to check with `max_retries`
        if trigger_data_stream.status != TriggerDataStatus::Failed {
            new_trigger.retries = 0;
        }

        if trigger_data_stream.status != TriggerDataStatus::Failed && need_to_catch_up {
            // Go to the next nun at, but use the same trigger start time
            new_trigger.next_run_at = derived_stream.trigger_condition.get_next_trigger_time(
                false,
                derived_stream.tz_offset,
                false,
                Some(end),
            )?;
        } else {
            // Go to the next nun at, but use the same trigger start time
<<<<<<< HEAD
            new_trigger.next_run_at = derived_stream.trigger_condition.get_next_trigger_time(
                false,
                derived_stream.tz_offset,
                false,
                Some(trigger.next_run_at),
            )?;
        }
    }
    trigger_data_stream.next_run_at = new_trigger.next_run_at;
    log::warn!(
        "execution_time: {}, start_time: {}, end_time: {}, next_run_at: {}",
        chrono::DateTime::from_timestamp_micros(trigger.next_run_at)
            .unwrap()
            .time(),
        chrono::DateTime::from_timestamp_micros(trigger_data_stream.start_time)
            .unwrap()
            .time(),
        chrono::DateTime::from_timestamp_micros(trigger_data_stream.end_time)
            .unwrap()
            .time(),
        chrono::DateTime::from_timestamp_micros(trigger_data_stream.next_run_at)
            .unwrap()
            .time(),
    );
=======
            new_trigger.next_run_at = derived_stream
                .trigger_condition
                .get_next_trigger_time_non_aligned(
                    false,
                    derived_stream.tz_offset,
                    false,
                    Some(trigger.next_run_at),
                )?;
        }
    }
    trigger_data_stream.next_run_at = new_trigger.next_run_at;
>>>>>>> ab5c296f

    // publish the triggers as stream
    publish_triggers_usage(trigger_data_stream).await;

    // If it reaches max retries, go to the next nun at, but use the same trigger start time
    if new_trigger.retries >= max_retries {
        // Report a final pipeline error
        log::warn!(
            "[SCHEDULER trace_id {scheduler_trace_id}] Pipeline({}/{})]: DerivedStream trigger has reached maximum retries.",
            &pipeline.org,
            &pipeline.name
        );
        let err_msg = format!(
            "[SCHEDULER trace_id {scheduler_trace_id}] DerivedStream has reached max retries of {max_retries}. Pipeline will be retried after the next scheduled run. Please fix reported errors in pipeline."
        );
        let pipeline_error = PipelineError {
            pipeline_id: pipeline.id.to_string(),
            pipeline_name: pipeline.name.to_string(),
            error: Some(err_msg),
            node_errors: HashMap::new(),
        };
        crate::service::self_reporting::publish_error(ErrorData {
            _timestamp: Utc::now().timestamp_micros(),
            stream_params: pipeline.get_source_stream_params(),
            error_source: ErrorSource::Pipeline(pipeline_error),
        })
        .await;
        new_trigger.retries = 0; // start over
    }

    if let Err(e) = db::scheduler::update_trigger(new_trigger).await {
        log::warn!(
            "[SCHEDULER trace_id {scheduler_trace_id}] Pipeline({}/{})]: DerivedStream's new trigger failed to be updated, caused by {}",
            &pipeline.org,
            &pipeline.name,
            e
        );
    }

    Ok(())
}<|MERGE_RESOLUTION|>--- conflicted
+++ resolved
@@ -103,13 +103,6 @@
                 .timestamp_micros();
         }
     } else {
-<<<<<<< HEAD
-        next_run_at = TriggerCondition::align_time(
-            supposed_to_run_at + second_micros(frequency),
-            tz_offset,
-            Some(frequency),
-        );
-=======
         next_run_at = if align_time {
             TriggerCondition::align_time(
                 supposed_to_run_at + second_micros(frequency),
@@ -119,7 +112,6 @@
         } else {
             supposed_to_run_at + second_micros(frequency)
         };
->>>>>>> ab5c296f
 
         while next_run_at <= supposed_to_run_at + delay {
             skipped_timestamps.push(next_run_at);
@@ -262,19 +254,10 @@
             &new_trigger.module_key
         );
 
-<<<<<<< HEAD
-        new_trigger.next_run_at = alert.trigger_condition.get_aligned_next_trigger_time(
-            true,
-            alert.tz_offset,
-            false,
-            None,
-        )?;
-=======
         new_trigger.next_run_at =
             alert
                 .trigger_condition
                 .get_next_trigger_time(true, alert.tz_offset, false, None)?;
->>>>>>> ab5c296f
 
         // Keep the last_satisfied_at field
         trigger_data.reset();
@@ -481,36 +464,18 @@
         }
     }
     if trigger_results.data.is_some() && alert.trigger_condition.silence > 0 {
-<<<<<<< HEAD
-        new_trigger.next_run_at = alert.trigger_condition.get_aligned_next_trigger_time(
-            true,
-            alert.tz_offset,
-            true,
-            None,
-        )?;
-=======
         new_trigger.next_run_at =
             alert
                 .trigger_condition
                 .get_next_trigger_time(true, alert.tz_offset, true, None)?;
->>>>>>> ab5c296f
         new_trigger.is_silenced = true;
         // For silence period, no need to store last end time
         should_store_last_end_time = false;
     } else {
-<<<<<<< HEAD
-        new_trigger.next_run_at = alert.trigger_condition.get_aligned_next_trigger_time(
-            true,
-            alert.tz_offset,
-            false,
-            None,
-        )?;
-=======
         new_trigger.next_run_at =
             alert
                 .trigger_condition
                 .get_next_trigger_time(true, alert.tz_offset, false, None)?;
->>>>>>> ab5c296f
     }
     trigger_data_stream.next_run_at = new_trigger.next_run_at;
 
@@ -747,11 +712,7 @@
         }
     }
 
-<<<<<<< HEAD
-    if report.frequency.frequency_type != ReportFrequencyType::Cron {
-=======
     if report.frequency.align_time && report.frequency.frequency_type != ReportFrequencyType::Cron {
->>>>>>> ab5c296f
         new_trigger.next_run_at = TriggerCondition::align_time(
             new_trigger.next_run_at,
             report.tz_offset,
@@ -759,10 +720,7 @@
         );
     }
 
-<<<<<<< HEAD
-=======
     let now = now_micros();
->>>>>>> ab5c296f
     let triggered_at = trigger.start_time.unwrap_or_default();
     let processing_delay = now - trigger.next_run_at;
     let time_in_queue = now - triggered_at;
@@ -1054,13 +1012,9 @@
         .num_microseconds()
         .unwrap();
 
-<<<<<<< HEAD
-    let (mut start, mut end) = if let Some(t0) = start_time {
-=======
     let (mut start, mut end) = if derived_stream.start_at.is_some() && trigger.data.is_empty() {
         (derived_stream.start_at, supposed_to_be_run_at)
     } else if let Some(t0) = start_time {
->>>>>>> ab5c296f
         // If the delay is equal to or greater than the frequency, we need to ingest data one by
         // one If the delay is less than the frequency, we need to ingest data for
         // the "next run at" period, For example, if the current time is 5:19pm,
@@ -1137,14 +1091,6 @@
             new_trigger.module_key
         );
         // Go to the next nun at, but use the same trigger start time
-<<<<<<< HEAD
-        new_trigger.next_run_at = derived_stream.trigger_condition.get_next_trigger_time(
-            false,
-            derived_stream.tz_offset,
-            false,
-            Some(trigger.next_run_at),
-        )?;
-=======
         new_trigger.next_run_at = derived_stream
             .trigger_condition
             .get_next_trigger_time_non_aligned(
@@ -1153,7 +1099,6 @@
                 false,
                 Some(trigger.next_run_at),
             )?;
->>>>>>> ab5c296f
         // Start over next time
         new_trigger.retries = 0;
         db::scheduler::update_trigger(new_trigger).await?;
@@ -1204,12 +1149,7 @@
     {
         Err(e) => {
             let err_msg = format!(
-<<<<<<< HEAD
-                "Source node DerivedStream QueryCondition error during query evaluation, caused by {}",
-                e
-=======
                 "Source node DerivedStream QueryCondition error during query evaluation, caused by {e}"
->>>>>>> ab5c296f
             );
             log::error!(
                 "[SCHEDULER trace_id {scheduler_trace_id}] pipeline org/name({}/{}): source node DerivedStream failed at QueryCondition evaluation with error: {}",
@@ -1236,7 +1176,6 @@
                 error_source: ErrorSource::Pipeline(pipeline_error),
             })
             .await;
-<<<<<<< HEAD
 
             // incr trigger retry count
             new_trigger.retries += 1;
@@ -1255,26 +1194,6 @@
                     new_trigger.module_key
                 );
 
-=======
-
-            // incr trigger retry count
-            new_trigger.retries += 1;
-        }
-        Ok(trigger_results) => {
-            let is_satisfied = trigger_results
-                .data
-                .as_ref()
-                .is_some_and(|ret| !ret.is_empty());
-
-            // ingest evaluation result into destination
-            if is_satisfied {
-                log::info!(
-                    "[SCHEDULER trace_id {scheduler_trace_id}] DerivedStream(org: {}/module_key: {}): query conditions satisfied. Result to be processed and ingested",
-                    new_trigger.org,
-                    new_trigger.module_key
-                );
-
->>>>>>> ab5c296f
                 let local_val = trigger_results.data // checked is some
                         .unwrap()
                         .into_iter()
@@ -1289,12 +1208,7 @@
                 match ExecutablePipeline::new(&pipeline).await {
                     Err(e) => {
                         let err_msg = format!(
-<<<<<<< HEAD
-                            "[SCHEDULER trace_id {scheduler_trace_id}] Pipeline org/name({}/{}) failed to initialize to ExecutablePipeline. Caused by: {}",
-                            org_id, pipeline_name, e
-=======
                             "[SCHEDULER trace_id {scheduler_trace_id}] Pipeline org/name({org_id}/{pipeline_name}) failed to initialize to ExecutablePipeline. Caused by: {e}"
->>>>>>> ab5c296f
                         );
                         log::error!("{err_msg}");
                         ingestion_error_msg = Some(err_msg);
@@ -1302,12 +1216,7 @@
                     Ok(exec_pl) => match exec_pl.process_batch(org_id, local_val, None).await {
                         Err(e) => {
                             let err_msg = format!(
-<<<<<<< HEAD
-                                "[SCHEDULER trace_id {scheduler_trace_id}] Pipeline org/name({}/{}) failed to process DerivedStream query results. Caused by: {}",
-                                org_id, pipeline_name, e
-=======
                                 "[SCHEDULER trace_id {scheduler_trace_id}] Pipeline org/name({org_id}/{pipeline_name}) failed to process DerivedStream query results. Caused by: {e}"
->>>>>>> ab5c296f
                             );
                             log::error!("{err_msg}");
                             ingestion_error_msg = Some(err_msg);
@@ -1427,10 +1336,7 @@
         }
     };
 
-<<<<<<< HEAD
-=======
     // configure next run time before exiting the loop
->>>>>>> ab5c296f
     // Store the last used derived stream period end time
     if let Some(start_time) = start {
         new_trigger.data = json::to_string(&ScheduledTriggerData {
@@ -1466,32 +1372,6 @@
             )?;
         } else {
             // Go to the next nun at, but use the same trigger start time
-<<<<<<< HEAD
-            new_trigger.next_run_at = derived_stream.trigger_condition.get_next_trigger_time(
-                false,
-                derived_stream.tz_offset,
-                false,
-                Some(trigger.next_run_at),
-            )?;
-        }
-    }
-    trigger_data_stream.next_run_at = new_trigger.next_run_at;
-    log::warn!(
-        "execution_time: {}, start_time: {}, end_time: {}, next_run_at: {}",
-        chrono::DateTime::from_timestamp_micros(trigger.next_run_at)
-            .unwrap()
-            .time(),
-        chrono::DateTime::from_timestamp_micros(trigger_data_stream.start_time)
-            .unwrap()
-            .time(),
-        chrono::DateTime::from_timestamp_micros(trigger_data_stream.end_time)
-            .unwrap()
-            .time(),
-        chrono::DateTime::from_timestamp_micros(trigger_data_stream.next_run_at)
-            .unwrap()
-            .time(),
-    );
-=======
             new_trigger.next_run_at = derived_stream
                 .trigger_condition
                 .get_next_trigger_time_non_aligned(
@@ -1503,7 +1383,6 @@
         }
     }
     trigger_data_stream.next_run_at = new_trigger.next_run_at;
->>>>>>> ab5c296f
 
     // publish the triggers as stream
     publish_triggers_usage(trigger_data_stream).await;
