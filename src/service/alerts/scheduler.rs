// Copyright 2024 OpenObserve Inc.
//
// This program is free software: you can redistribute it and/or modify
// it under the terms of the GNU Affero General Public License as published by
// the Free Software Foundation, either version 3 of the License, or
// (at your option) any later version.
//
// This program is distributed in the hope that it will be useful
// but WITHOUT ANY WARRANTY; without even the implied warranty of
// MERCHANTABILITY or FITNESS FOR A PARTICULAR PURPOSE.  See the
// GNU Affero General Public License for more details.
//
// You should have received a copy of the GNU Affero General Public License
// along with this program.  If not, see <http://www.gnu.org/licenses/>.

use std::{collections::HashMap, str::FromStr, time::Instant};

use chrono::{Duration, FixedOffset, Utc};
use config::{
    get_config,
    meta::{
        alerts::FrequencyType,
        dashboards::reports::ReportFrequencyType,
        self_reporting::{
            error::{ErrorData, ErrorSource, PipelineError},
            usage::{TriggerData, TriggerDataStatus, TriggerDataType},
        },
        stream::{StreamParams, StreamType},
    },
    utils::{
        json,
        rand::get_rand_num_within,
        time::{hour_micros, second_micros},
    },
};
use cron::Schedule;
use futures::future::try_join_all;
use infra::scheduler::get_scheduler_max_retries;
use proto::cluster_rpc;

use crate::service::{
    alerts::{
        alert::{get_alert_start_end_time, get_row_column_map, AlertExt},
        derived_streams::DerivedStreamExt,
    },
    dashboards::reports::SendReport,
    db::{self, scheduler::ScheduledTriggerData},
    ingestion::ingestion_service,
    pipeline::batch_execution::ExecutablePipeline,
    self_reporting::publish_triggers_usage,
};

pub async fn run() -> Result<(), anyhow::Error> {
    log::debug!("Pulling jobs from scheduler");
    let cfg = get_config();
    // Scheduler pulls only those triggers that match the conditions-
    // - trigger.next_run_at <= now
    // - !(trigger.is_realtime && !trigger.is_silenced)
    // - trigger.status == "Waiting"
    let triggers = db::scheduler::pull(
        cfg.limit.alert_schedule_concurrency,
        cfg.limit.alert_schedule_timeout,
        cfg.limit.report_schedule_timeout,
    )
    .await?;

    log::info!("Pulled {} jobs from scheduler", triggers.len());

    let mut tasks = Vec::new();
    for trigger in triggers {
        let task = tokio::task::spawn(async move {
            if let Err(e) = handle_triggers(trigger).await {
                log::error!("[SCHEDULER] Error handling trigger: {}", e);
            }
        });
        tasks.push(task);
    }
    if let Err(e) = try_join_all(tasks).await {
        log::error!("[SCHEDULER] Error handling triggers: {}", e);
    }
    Ok(())
}

pub async fn handle_triggers(trigger: db::scheduler::Trigger) -> Result<(), anyhow::Error> {
    match trigger.module {
        db::scheduler::TriggerModule::Report => handle_report_triggers(trigger).await,
        db::scheduler::TriggerModule::Alert => handle_alert_triggers(trigger).await,
        db::scheduler::TriggerModule::DerivedStream => {
            handle_derived_stream_triggers(trigger).await
        }
    }
}

/// Returns maximum considerable delay in microseconds - minimum of 1 hour or 20% of the frequency.
fn get_max_considerable_delay(frequency: i64) -> i64 {
    // Calculate the maximum delay that can be considered for the alert evaluation.
    // If the delay is more than this, the alert will be skipped.
    // The maximum delay is the lowest of 1 hour or 20% of the frequency.
    // E.g. if the frequency is 5 mins, the maximum delay is 1 min.
    let frequency = second_micros(frequency);
    let max_delay = hour_micros(1);
    // limit.alert_considerable_delay is in percentage, convert into float
    let considerable_delay = get_config().limit.alert_considerable_delay as f64 * 0.01;
    let max_considerable_delay = (frequency as f64 * considerable_delay) as i64;
    std::cmp::min(max_delay, max_considerable_delay)
}

async fn handle_alert_triggers(trigger: db::scheduler::Trigger) -> Result<(), anyhow::Error> {
    let (_, max_retries) = get_scheduler_max_retries();
    log::debug!(
        "Inside handle_alert_triggers: processing trigger: {}",
        &trigger.module_key
    );
    let columns = trigger.module_key.split('/').collect::<Vec<&str>>();
    assert_eq!(columns.len(), 3);
    let org_id = trigger.org.clone();
    let stream_type: StreamType = columns[0].into();
    let stream_name = columns[1];
    let alert_name = columns[2];
    let is_realtime = trigger.is_realtime;
    let is_silenced = trigger.is_silenced;
    let triggered_at = trigger.start_time.unwrap_or_default();

    if is_realtime && is_silenced {
        log::debug!(
            "Realtime alert need wakeup, {}/{}",
            org_id,
            &trigger.module_key
        );
        // wakeup the trigger
        let new_trigger = db::scheduler::Trigger {
            next_run_at: Utc::now().timestamp_micros(),
            is_realtime: true,
            is_silenced: false,
            status: db::scheduler::TriggerStatus::Waiting,
            ..trigger.clone()
        };
        db::scheduler::update_trigger(new_trigger).await?;
        return Ok(());
    }

    let alert =
        match super::alert::get_by_name(&org_id, stream_type, stream_name, alert_name).await? {
            Some(alert) => alert,
            None => {
                return Err(anyhow::anyhow!(
                    "alert not found: {}/{}/{}/{}",
                    org_id,
                    stream_name,
                    stream_type,
                    alert_name
                ));
            }
        };
    let now = Utc::now().timestamp_micros();

    let mut new_trigger = db::scheduler::Trigger {
        next_run_at: now,
        is_realtime: alert.is_real_time,
        is_silenced: false,
        status: db::scheduler::TriggerStatus::Waiting,
        retries: 0,
        ..trigger.clone()
    };

    if !alert.enabled {
        // update trigger, check on next week
        new_trigger.next_run_at += Duration::try_days(7).unwrap().num_microseconds().unwrap();
        new_trigger.is_silenced = true;
        db::scheduler::update_trigger(new_trigger).await?;
        return Ok(());
    }

    if trigger.retries >= max_retries {
        // It has been tried the maximum time, just update the
        // next_run_at to the next expected trigger time
        log::info!(
            "This alert trigger: {}/{} has passed maximum retries, skipping to next run",
            &new_trigger.org,
            &new_trigger.module_key
        );
        if alert.trigger_condition.frequency_type == FrequencyType::Cron {
            let schedule = Schedule::from_str(&alert.trigger_condition.cron)?;
            // tz_offset is in minutes
            let tz_offset = FixedOffset::east_opt(alert.tz_offset * 60).unwrap();
            new_trigger.next_run_at = schedule
                .upcoming(tz_offset)
                .next()
                .unwrap()
                .timestamp_micros();
        } else {
            new_trigger.next_run_at += Duration::try_seconds(alert.trigger_condition.frequency)
                .unwrap()
                .num_microseconds()
                .unwrap();
        }
        new_trigger.data = "".to_string();
        db::scheduler::update_trigger(new_trigger).await?;
        return Ok(());
    }

    // The delay in processing the trigger from the time it was supposed to run
    let (processing_delay, use_period) = if trigger.next_run_at == 0 {
        (0, true)
    } else {
        let delay = now - trigger.next_run_at;

        // Skip Alerts: Say for some reason, this alert trigger (period: 10mins, frequency 5mins)
        // which was supposed to run at 10am is now processed after a delay of 5 mins (may be alert
        // manager was stuck or something). In that case, only use the period strictly to evaluate
        // the alert. If the delay is within the max considerable delay, consider the delay with
        // period, otherwise strictly use the period only. Also, since we are skipping this alert
        // (9:50am to 10am timerange), we need to report this event to the `triggers` usage stream.
        if delay > get_max_considerable_delay(alert.trigger_condition.frequency) {
            publish_triggers_usage(TriggerData {
                _timestamp: triggered_at - 1,
                org: org_id.clone(),
                module: TriggerDataType::Alert,
                key: trigger.module_key.clone(),
                next_run_at: triggered_at,
                is_realtime: trigger.is_realtime,
                is_silenced: trigger.is_silenced,
                status: TriggerDataStatus::Skipped,
                start_time: trigger.next_run_at
                    - Duration::try_minutes(alert.trigger_condition.period)
                        .unwrap()
                        .num_microseconds()
                        .unwrap(),
                end_time: trigger.next_run_at,
                retries: trigger.retries,
                delay_in_secs: Some(Duration::microseconds(delay).num_seconds()),
                error: None,
                success_response: None,
                is_partial: None,
                evaluation_took_in_secs: None,
            })
            .await;
            (0, true)
        } else {
            (delay, false)
        }
    };

    let trigger_data: Result<ScheduledTriggerData, json::Error> = json::from_str(&trigger.data);
    let mut trigger_data = if let Ok(trigger_data) = trigger_data {
        trigger_data
    } else {
        ScheduledTriggerData {
            period_end_time: None,
            tolerance: 0,
        }
    };

    // This is the end time of the last trigger timerange  + 1.
    // This will be used in alert evaluation as the start time.
    // If this is None, alert will use the period to evaluate alert
    let start_time = if trigger_data.period_end_time.is_none() || use_period {
        // approximate the start time involving the alert manager delay
        Some(
            now - Duration::try_minutes(alert.trigger_condition.period)
                .unwrap()
                .num_microseconds()
                .unwrap()
                - trigger_data.tolerance
                - processing_delay,
        )
    } else {
        Some(trigger_data.period_end_time.unwrap() + 1)
    };

    let mut should_store_last_end_time =
        alert.trigger_condition.frequency == (alert.trigger_condition.period * 60);
    let mut trigger_data_stream: TriggerData = TriggerData {
        _timestamp: triggered_at,
        org: trigger.org,
        module: TriggerDataType::Alert,
        key: trigger.module_key.clone(),
        next_run_at: new_trigger.next_run_at,
        is_realtime: trigger.is_realtime,
        is_silenced: trigger.is_silenced,
        status: TriggerDataStatus::Completed,
        start_time: now
            - Duration::try_minutes(alert.trigger_condition.period)
                .unwrap()
                .num_microseconds()
                .unwrap(),
        end_time: now,
        retries: trigger.retries,
        error: None,
        success_response: None,
        is_partial: None,
        delay_in_secs: Some(Duration::microseconds(processing_delay).num_seconds()),
        evaluation_took_in_secs: None,
    };

    let evaluation_took = Instant::now();
    // evaluate alert
    let result = alert.evaluate(None, (start_time, now)).await;
    let evaluation_took = evaluation_took.elapsed().as_secs_f64();
    trigger_data_stream.evaluation_took_in_secs = Some(evaluation_took);
    if result.is_err() {
        let err = result.err().unwrap();
        trigger_data_stream.status = TriggerDataStatus::Failed;
        let err_string = err.to_string();
        if err_string.starts_with("Partial") {
            trigger_data_stream.is_partial = Some(true);
        }
        trigger_data_stream.error = Some(err_string);
        // update its status and retries
        if trigger.retries + 1 >= max_retries {
            if get_config().limit.pause_alerts_on_retries {
                // It has been tried the maximum time, just disable the alert
                // and show the error.
                if let Some(mut alert) =
                    super::alert::get_by_name(&org_id, stream_type, stream_name, alert_name).await?
                {
                    alert.enabled = false;
                    if let Err(e) =
                        db::alerts::alert::set_without_updating_trigger(&org_id, alert).await
                    {
                        log::error!("Failed to update alert: {alert_name} after trigger: {e}",);
                    }
                }
            }
            // This didn't work, update the next_run_at to the next expected trigger time
            if alert.trigger_condition.frequency_type == FrequencyType::Cron {
                let schedule = Schedule::from_str(&alert.trigger_condition.cron)?;
                // tz_offset is in minutes
                let tz_offset = FixedOffset::east_opt(alert.tz_offset * 60).unwrap();
                new_trigger.next_run_at = schedule
                    .upcoming(tz_offset)
                    .next()
                    .unwrap()
                    .timestamp_micros();
            } else {
                new_trigger.next_run_at += Duration::try_seconds(alert.trigger_condition.frequency)
                    .unwrap()
                    .num_microseconds()
                    .unwrap();
            }
            new_trigger.data = "".to_string();
            trigger_data_stream.next_run_at = new_trigger.next_run_at;
            db::scheduler::update_trigger(new_trigger).await?;
        } else {
            // update its status and retries
            db::scheduler::update_status(
                &new_trigger.org,
                new_trigger.module,
                &new_trigger.module_key,
                db::scheduler::TriggerStatus::Waiting,
                trigger.retries + 1,
            )
            .await?;
        }
        publish_triggers_usage(trigger_data_stream).await;
        return Err(err);
    }

    let (ret, end_time) = result.unwrap();
    if ret.is_some() {
        log::info!(
            "Alert conditions satisfied, org: {}, module_key: {}",
            &new_trigger.org,
            &new_trigger.module_key
        );
    }
    let tolerance = match alert.trigger_condition.tolerance_in_secs {
        Some(tolerance) if tolerance > 0 => {
            let tolerance = Duration::seconds(get_rand_num_within(0, tolerance as u64) as i64)
                .num_microseconds()
                .unwrap();
            if tolerance > 0 {
                trigger_data.tolerance = tolerance;
            }
            tolerance
        }
        _ => 0,
    };
    if ret.is_some() && alert.trigger_condition.silence > 0 {
        if alert.trigger_condition.frequency_type == FrequencyType::Cron {
            let schedule = Schedule::from_str(&alert.trigger_condition.cron)?;
            let silence =
                Utc::now() + Duration::try_minutes(alert.trigger_condition.silence).unwrap();
            let silence = silence.with_timezone(
                FixedOffset::east_opt(alert.tz_offset * 60)
                    .as_ref()
                    .unwrap(),
            );
            // Check for the cron timestamp after the silence period
            new_trigger.next_run_at =
                schedule.after(&silence).next().unwrap().timestamp_micros() + tolerance;
        } else {
            // When the silence period is less than the frequency, the alert runs after the silence
            // period completely ignoring the frequency. So, if frequency is 60 mins and
            // silence is 10 mins, the condition is satisfied, in that case, the alert
            // will run after 10 mins of silence period. To avoid this scenario, we
            // should use the max of (frequency, silence) as the next_run_at.
            // Silence period is in minutes, and the frequency is in seconds.
            let next_run_in_seconds = std::cmp::max(
                alert.trigger_condition.silence * 60,
                alert.trigger_condition.frequency,
            );
            new_trigger.next_run_at += Duration::try_seconds(next_run_in_seconds)
                .unwrap()
                .num_microseconds()
                .unwrap()
                + tolerance;
        }
        new_trigger.is_silenced = true;
        // For silence period, no need to store last end time
        should_store_last_end_time = false;
    } else if alert.trigger_condition.frequency_type == FrequencyType::Cron {
        let schedule = Schedule::from_str(&alert.trigger_condition.cron)?;
        // tz_offset is in minutes
        let tz_offset = FixedOffset::east_opt(alert.tz_offset * 60).unwrap();
        new_trigger.next_run_at = schedule
            .upcoming(tz_offset)
            .next()
            .unwrap()
            .timestamp_micros()
            + tolerance;
    } else {
        new_trigger.next_run_at += Duration::try_seconds(alert.trigger_condition.frequency)
            .unwrap()
            .num_microseconds()
            .unwrap()
            + tolerance;
    }
    trigger_data_stream.next_run_at = new_trigger.next_run_at;

    let last_satisfied_at = if ret.is_some() {
        Some(triggered_at)
    } else {
        None
    };
    // send notification
    if let Some(data) = ret {
        let vars = get_row_column_map(&data);
        // Multi-time range alerts can have multiple time ranges, hence only
        // use the main start_time (now - period) and end_time (now) for the alert evaluation.
        let use_given_time = alert.query_condition.multi_time_range.is_some()
            && !alert
                .query_condition
                .multi_time_range
                .as_ref()
                .unwrap()
                .is_empty();
        let (alert_start_time, alert_end_time) = get_alert_start_end_time(
            &vars,
            alert.trigger_condition.period,
            end_time,
            start_time,
            use_given_time,
        );
        trigger_data_stream.start_time = alert_start_time;
        trigger_data_stream.end_time = alert_end_time;
        match alert
            .send_notification(&data, end_time, start_time, now)
            .await
        {
            Ok((success_msg, err_msg)) => {
                let success_msg = success_msg.trim().to_owned();
                let err_msg = err_msg.trim().to_owned();
                if !err_msg.is_empty() {
                    log::error!(
                        "Some notifications for alert {}/{} could not be sent: {err_msg}",
                        &new_trigger.org,
                        &new_trigger.module_key
                    );
                    trigger_data_stream.error = Some(err_msg);
                } else {
                    log::info!(
                        "Alert notification sent, org: {}, module_key: {}",
                        &new_trigger.org,
                        &new_trigger.module_key
                    );
                }
                trigger_data_stream.success_response = Some(success_msg);
                // Notification was sent successfully, store the last used end_time in the triggers
                trigger_data.period_end_time = if should_store_last_end_time {
                    Some(end_time)
                } else {
                    None
                };
                new_trigger.data = json::to_string(&trigger_data).unwrap();
                // Notification is already sent to some destinations,
                // hence in case of partial errors, no need to retry
                db::scheduler::update_trigger(new_trigger).await?;
            }
            Err(e) => {
                log::error!(
                    "Error sending alert notification: org: {}, module_key: {}",
                    &new_trigger.org,
                    &new_trigger.module_key
                );
                if trigger.retries + 1 >= max_retries {
                    // It has been tried the maximum time, just update the
                    // next_run_at to the next expected trigger time
                    log::debug!(
                        "This alert trigger: {}/{} has reached maximum retries",
                        &new_trigger.org,
                        &new_trigger.module_key
                    );
                    // Alert could not be sent for multiple times, in the next run
                    // if the same start time used for alert evaluation, the extended
                    // timerange may contain huge amount of data, which may cause issues.
                    // E.g. the alert was supposed to run at 11:00am with period of 30min,
                    // but it could not be sent for multiple times, in the next run at
                    // 11:31am (say), the alert will be checked from 10:30am (as start time
                    // still not changed) to 11:31am. This may create issues if the data is huge.
                    // To avoid that, we need to empty the data. So, in the next run, the period
                    // will be used to evaluate the alert.
                    trigger_data.period_end_time = None;
                    new_trigger.data = json::to_string(&trigger_data).unwrap();
                    trigger_data_stream.next_run_at = new_trigger.next_run_at;
                    db::scheduler::update_trigger(new_trigger).await?;
                } else {
                    // Otherwise update its status only
                    db::scheduler::update_status(
                        &new_trigger.org,
                        new_trigger.module,
                        &new_trigger.module_key,
                        db::scheduler::TriggerStatus::Waiting,
                        trigger.retries + 1,
                    )
                    .await?;
                    trigger_data_stream.next_run_at = now;
                }
                trigger_data_stream.status = TriggerDataStatus::Failed;
                trigger_data_stream.error =
                    Some(format!("error sending notification for alert: {e}"));
            }
        }
    } else {
        log::info!(
            "Alert conditions not satisfied, org: {}, module_key: {}",
            &new_trigger.org,
            &new_trigger.module_key
        );
        // Condition did not match, store the last used end_time in the triggers
        // In the next run, the alert will be checked from the last end_time
        trigger_data.period_end_time = if should_store_last_end_time {
            Some(end_time)
        } else {
            None
        };
        new_trigger.data = json::to_string(&trigger_data).unwrap();
        db::scheduler::update_trigger(new_trigger).await?;
        trigger_data_stream.start_time = match start_time {
            Some(start_time) => start_time,
            None => {
                end_time
                    - Duration::try_minutes(alert.trigger_condition.period)
                        .unwrap()
                        .num_microseconds()
                        .unwrap()
            }
        };
        trigger_data_stream.end_time = end_time;
        trigger_data_stream.status = TriggerDataStatus::ConditionNotSatisfied;
    }

    // Check if the alert has been disabled in the mean time
    let mut old_alert =
        match super::alert::get_by_name(&org_id, stream_type, stream_name, alert_name).await? {
            Some(alert) => alert,
            None => {
                return Err(anyhow::anyhow!(
                    "alert not found: {}/{}/{}/{}",
                    org_id,
                    stream_name,
                    stream_type,
                    alert_name
                ));
            }
        };
    old_alert.last_triggered_at = Some(triggered_at);
    if let Some(last_satisfied_at) = last_satisfied_at {
        old_alert.last_satisfied_at = Some(last_satisfied_at);
    }
    if let Err(e) = db::alerts::alert::set_without_updating_trigger(&org_id, old_alert).await {
        log::error!("Failed to update alert: {alert_name} after trigger: {e}");
    }
    // publish the triggers as stream
    publish_triggers_usage(trigger_data_stream).await;

    Ok(())
}

async fn handle_report_triggers(trigger: db::scheduler::Trigger) -> Result<(), anyhow::Error> {
    let (_, max_retries) = get_scheduler_max_retries();
    log::debug!(
        "Inside handle_report_trigger,org: {}, module_key: {}",
        &trigger.org,
        &trigger.module_key
    );
    let org_id = &trigger.org;
    // For report, trigger.module_key is the report name
    let report_name = &trigger.module_key;

    let mut report = db::dashboards::reports::get(org_id, report_name).await?;
    let mut new_trigger = db::scheduler::Trigger {
        next_run_at: Utc::now().timestamp_micros(),
        is_realtime: false,
        is_silenced: false,
        status: db::scheduler::TriggerStatus::Waiting,
        retries: 0,
        ..trigger.clone()
    };

    if !report.enabled {
        log::debug!(
            "Report not enabled: org: {}, report: {}",
            org_id,
            report_name
        );
        // update trigger, check on next week
        new_trigger.next_run_at += Duration::try_days(7).unwrap().num_microseconds().unwrap();
        db::scheduler::update_trigger(new_trigger).await?;
        return Ok(());
    }
    let mut run_once = false;

    // Update trigger, set `next_run_at` to the
    // frequency interval of this report
    match report.frequency.frequency_type {
        ReportFrequencyType::Hours => {
            new_trigger.next_run_at += Duration::try_hours(report.frequency.interval)
                .unwrap()
                .num_microseconds()
                .unwrap();
        }
        ReportFrequencyType::Days => {
            new_trigger.next_run_at += Duration::try_days(report.frequency.interval)
                .unwrap()
                .num_microseconds()
                .unwrap();
        }
        ReportFrequencyType::Weeks => {
            new_trigger.next_run_at += Duration::try_weeks(report.frequency.interval)
                .unwrap()
                .num_microseconds()
                .unwrap();
        }
        ReportFrequencyType::Months => {
            // Assumes each month to be of 30 days.
            new_trigger.next_run_at += Duration::try_days(report.frequency.interval * 30)
                .unwrap()
                .num_microseconds()
                .unwrap();
        }
        ReportFrequencyType::Once => {
            // Check on next week
            new_trigger.next_run_at += Duration::try_days(7).unwrap().num_microseconds().unwrap();
            // Disable the report
            report.enabled = false;
            run_once = true;
        }
        ReportFrequencyType::Cron => {
            let schedule = Schedule::from_str(&report.frequency.cron)?;
            // tz_offset is in minutes
            let tz_offset = FixedOffset::east_opt(report.tz_offset * 60).unwrap();
            new_trigger.next_run_at = schedule
                .upcoming(tz_offset)
                .next()
                .unwrap()
                .timestamp_micros();
        }
    }

    let triggered_at = trigger.start_time.unwrap_or_default();
    let processing_delay = triggered_at - trigger.next_run_at;

    let mut trigger_data_stream = TriggerData {
        _timestamp: triggered_at,
        org: trigger.org.clone(),
        module: if report.destinations.is_empty() {
            TriggerDataType::CachedReport
        } else {
            TriggerDataType::Report
        },
        key: trigger.module_key.clone(),
        next_run_at: new_trigger.next_run_at,
        is_realtime: trigger.is_realtime,
        is_silenced: trigger.is_silenced,
        status: TriggerDataStatus::Completed,
        start_time: trigger.start_time.unwrap_or_default(),
        end_time: trigger.end_time.unwrap_or_default(),
        retries: trigger.retries,
        error: None,
        success_response: None,
        is_partial: None,
        delay_in_secs: Some(Duration::microseconds(processing_delay).num_seconds()),
        evaluation_took_in_secs: None,
    };

    if trigger.retries >= max_retries {
        // It has been tried the maximum time, just update the
        // next_run_at to the next expected trigger time
        log::info!(
            "This report trigger: {org_id}/{report_name} has passed maximum retries, skipping to next run",
            org_id = &new_trigger.org,
            report_name = report_name
        );
        db::scheduler::update_trigger(new_trigger).await?;
        return Ok(());
    }
    match report.send_subscribers().await {
        Ok(_) => {
            log::info!("Report {} sent to destination", report_name);
            // Report generation successful, update the trigger
            if run_once {
                new_trigger.status = db::scheduler::TriggerStatus::Completed;
            }
            db::scheduler::update_trigger(new_trigger).await?;
            log::debug!("Update trigger for report: {}", report_name);
            trigger_data_stream.end_time = Utc::now().timestamp_micros();
        }
        Err(e) => {
            log::error!("Error sending report to subscribers: {e}");
            if trigger.retries + 1 >= max_retries && !run_once {
                // It has been tried the maximum time, just update the
                // next_run_at to the next expected trigger time
                log::debug!(
                    "This report trigger: {org_id}/{report_name} has reached maximum possible retries"
                );
                trigger_data_stream.next_run_at = new_trigger.next_run_at;
                db::scheduler::update_trigger(new_trigger).await?;
            } else {
                if run_once {
                    report.enabled = true;
                }
                // Otherwise update its status only
                db::scheduler::update_status(
                    &new_trigger.org,
                    new_trigger.module,
                    &new_trigger.module_key,
                    db::scheduler::TriggerStatus::Waiting,
                    trigger.retries + 1,
                )
                .await?;
            }
            trigger_data_stream.end_time = Utc::now().timestamp_micros();
            trigger_data_stream.status = TriggerDataStatus::Failed;
            trigger_data_stream.error = Some(format!("error processing report: {e}"));
        }
    }

    // Check if the report has been disabled in the mean time
    let mut old_report = db::dashboards::reports::get(org_id, report_name).await?;
    if old_report.enabled {
        old_report.enabled = report.enabled;
    }
    old_report.last_triggered_at = Some(triggered_at);
    let result = db::dashboards::reports::set_without_updating_trigger(org_id, &old_report).await;
    if result.is_err() {
        log::error!(
            "Failed to update report: {report_name} after trigger: {}",
            result.err().unwrap()
        );
    }
    publish_triggers_usage(trigger_data_stream).await;

    Ok(())
}

async fn handle_derived_stream_triggers(
    trigger: db::scheduler::Trigger,
) -> Result<(), anyhow::Error> {
    log::debug!(
        "Inside handle_derived_stream_triggers processing trigger: {}",
        trigger.module_key
    );
    let (_, max_retries) = get_scheduler_max_retries();

    // module_key format: stream_type/org_id/pipeline_name/pipeline_id
    let columns = trigger.module_key.split('/').collect::<Vec<_>>();
    assert_eq!(columns.len(), 4);
    let stream_type: StreamType = columns[0].into();
    let org_id = columns[1];
    let pipeline_name = columns[2];
    let pipeline_id = columns[3];

    let Ok(mut pipeline) = db::pipeline::get_by_id(pipeline_id).await else {
        log::warn!(
            "Pipeline associated with trigger not found: {}/{}/{}/{}. Deleting this trigger",
            org_id,
            stream_type,
            pipeline_name,
            pipeline_id
        );
        db::scheduler::delete(&trigger.org, trigger.module, &trigger.module_key).await?;
        return Err(anyhow::anyhow!(
            "Pipeline associated with trigger not found: {}/{}/{}/{}",
            org_id,
            stream_type,
            pipeline_name,
            pipeline_id
        ));
    };

    if !pipeline.enabled {
        // remove the trigger from scheduler. Trigger will be added back when the pipeline is
        // enabled again
        log::info!("Pipeline associated with trigger not enabled. Removing trigger from Scheduler");
        db::scheduler::delete(&trigger.org, trigger.module, &trigger.module_key).await?;
        return Ok(());
    }

    let Some(derived_stream) = pipeline.get_derived_stream() else {
        db::scheduler::delete(&trigger.org, trigger.module, &trigger.module_key).await?;
        return Err(anyhow::anyhow!(
            "DerivedStream associated with the trigger not found in pipeline: {}/{}/{}",
            org_id,
            pipeline_name,
            pipeline_id,
        ));
    };
    let start_time = if trigger.data.is_empty() {
        None
    } else {
        let trigger_data: Option<ScheduledTriggerData> = json::from_str(&trigger.data).ok();
        if let Some(trigger_data) = trigger_data {
            trigger_data
                .period_end_time
                .map(|period_end_time| period_end_time + 1)
        } else {
            None
        }
    };

    // in case the range [start_time, end_time] is greater than querying period, it needs to
    // evaluate and ingest 1 period at a time.
    let now = Utc::now().timestamp_micros();
    let period_num_microseconds = Duration::try_minutes(derived_stream.trigger_condition.period)
        .unwrap()
        .num_microseconds()
        .unwrap();
    let (mut start, mut end) = if let Some(t0) = start_time {
        (Some(t0), std::cmp::min(now, t0 + period_num_microseconds))
    } else {
        (None, now)
    };

    let mut new_trigger = db::scheduler::Trigger {
        next_run_at: Utc::now().timestamp_micros(),
        is_silenced: false,
        status: db::scheduler::TriggerStatus::Waiting,
        ..trigger.clone()
    };

    while end <= now {
        log::debug!(
            "DerivedStream: querying for time range: start_time {}, end_time {}. Final end_time is {}",
            start.unwrap_or_default(),
            end,
            now
        );

        let mut trigger_data_stream = TriggerData {
            _timestamp: Utc::now().timestamp_micros(),
            org: new_trigger.org.clone(),
            module: TriggerDataType::DerivedStream,
            key: new_trigger.module_key.clone(),
            next_run_at: new_trigger.next_run_at,
            is_realtime: new_trigger.is_realtime,
            is_silenced: new_trigger.is_silenced,
            status: TriggerDataStatus::Completed,
            start_time: if let Some(start) = start {
                start
            } else {
                end - period_num_microseconds
            },
            end_time: end,
            retries: new_trigger.retries,
            error: None,
            success_response: None,
            is_partial: None,
            delay_in_secs: None,
            evaluation_took_in_secs: None,
        };

        // evaluate trigger and configure trigger next run time
        match derived_stream
            .evaluate((start, end), &trigger.module_key)
            .await
        {
            Err(e) => {
                let err_msg = format!(
                    "Source node DerivedStream QueryCondition error during query evaluation, caused by {}",
                    e
                );
                log::error!("[Pipeline] org/name({}/{}): source node DerivedStream failed at QueryCondition evaluation with error: {}", pipeline.org, pipeline.name, e);

                // update TriggerData that's to be reported to _meta
                trigger_data_stream.status = TriggerDataStatus::Failed;
                trigger_data_stream.error = Some(err_msg.clone());
                trigger_data_stream.retries += 1;

                // report pipeline error
                let pipeline_error = PipelineError {
                    pipeline_id: pipeline.id.to_string(),
                    pipeline_name: pipeline.name.to_string(),
                    error: Some(err_msg),
                    node_errors: HashMap::new(),
                };
                crate::service::self_reporting::publish_error(ErrorData {
                    _timestamp: Utc::now().timestamp_micros(),
                    stream_params: pipeline.get_source_stream_params(),
                    error_source: ErrorSource::Pipeline(pipeline_error),
                })
                .await;

                // incr trigger retry count
                new_trigger.retries += 1;
                // set end to now to exit the loop below
                end = now;
            }
            Ok((ret, next)) => {
                let is_satisfied = ret.as_ref().map_or(false, |ret| !ret.is_empty());

                // ingest evaluation result into destination
                if is_satisfied {
                    log::info!(
                        "DerivedStream(org: {}/module_key: {}): query conditions satisfied. Result to be processed and ingested",
                        new_trigger.org,
                        new_trigger.module_key
                    );

<<<<<<< HEAD
            // Ingest result into destination stream
            if ingestion_error_msg.is_none() {
                for (dest_stream, records) in json_data_by_stream {
                    let (org_id, stream_name, stream_type): (String, String, String) = {
                        (
                            dest_stream.org_id.into(),
                            dest_stream.stream_name.into(),
                            dest_stream.stream_type.to_string(),
                        )
                    };
                    let req = cluster_rpc::IngestionRequest {
                        org_id: org_id.clone(),
                        stream_name: stream_name.clone(),
                        stream_type: stream_type.clone(),
                        data: Some(cluster_rpc::IngestionData::from(records)),
                        ingestion_type: Some(cluster_rpc::IngestionType::Json.into()),
                    };
                    match ingestion_service::ingest(req).await {
                        Ok(resp) if resp.status_code == 200 => {
                            log::info!(
                                "DerivedStream result ingested to destination {org_id}/{stream_name}/{stream_type}",
                            );
                        }
                        error => {
                            let err = error.map_or_else(|e| e.to_string(), |resp| resp.message);
                            log::error!(
                                "Error in ingesting DerivedStream result to destination {:?}, org: {}, module_key: {}",
                                err,
                                new_trigger.org,
                                new_trigger.module_key
=======
                    let local_val = ret // checked is some
                        .unwrap()
                        .into_iter()
                        .map(json::Value::Object)
                        .collect::<Vec<_>>();

                    // pass search results to pipeline to get modified results before ingesting
                    let mut json_data_by_stream: HashMap<StreamParams, Vec<json::Value>> =
                        HashMap::new();
                    let mut ingestion_error_msg = None;

                    match ExecutablePipeline::new(&pipeline).await {
                        Err(e) => {
                            let err_msg = format!(
                                "Pipeline org/name({}/{}) failed to initialize to ExecutablePipeline. Caused by: {}",
                                org_id, pipeline_name, e
>>>>>>> 8e86edaf
                            );
                            log::error!("{err_msg}");
                            ingestion_error_msg = Some(err_msg);
                        }
                        Ok(exec_pl) => match exec_pl.process_batch(org_id, local_val).await {
                            Err(e) => {
                                let err_msg = format!(
                                    "Pipeline org/name({}/{}) failed to process DerivedStream query results. Caused by: {}",
                                    org_id, pipeline_name, e
                                );
                                log::error!("{err_msg}");
                                ingestion_error_msg = Some(err_msg);
                            }
                            Ok(pl_results) => {
                                for (stream_params, stream_pl_results) in pl_results {
                                    if matches!(
                                        stream_params.stream_type,
                                        StreamType::Logs
                                            | StreamType::EnrichmentTables
                                            | StreamType::Metrics
                                    ) {
                                        let (_, results): (Vec<_>, Vec<_>) =
                                            stream_pl_results.into_iter().unzip();
                                        json_data_by_stream
                                            .entry(stream_params)
                                            .or_default()
                                            .extend(results);
                                    }
                                }
                            }
                        },
                    };

                    // Ingest result into destination stream
                    if ingestion_error_msg.is_none() {
                        for (dest_stream, records) in json_data_by_stream {
                            let (org_id, stream_name, stream_type): (String, String, i32) = {
                                (
                                    dest_stream.org_id.into(),
                                    dest_stream.stream_name.into(),
                                    cluster_rpc::StreamType::from(dest_stream.stream_type).into(),
                                )
                            };
                            let req = cluster_rpc::IngestionRequest {
                                org_id: org_id.clone(),
                                stream_name: stream_name.clone(),
                                stream_type,
                                data: Some(cluster_rpc::IngestionData::from(records)),
                                ingestion_type: Some(cluster_rpc::IngestionType::Json.into()),
                            };
                            match ingestion_service::ingest(req).await {
                                Ok(resp) if resp.status_code == 200 => {
                                    log::info!(
                                        "DerivedStream result ingested to destination {org_id}/{stream_name}/{stream_type}",
                                    );
                                }
                                error => {
                                    let err =
                                        error.map_or_else(|e| e.to_string(), |resp| resp.message);
                                    log::error!(
                                        "Pipeline org/name({}/{}) failed to ingest processed results to destination {}/{}/{}, caused by {}",
                                        pipeline.org,
                                        pipeline.name,
                                        org_id,
                                        stream_name,
                                        stream_type,
                                        err
                                    );
                                    ingestion_error_msg = Some(err);
                                    break;
                                }
                            };
                        }
                    }

                    if let Some(err) = ingestion_error_msg {
                        // FAIL: update new_trigger, trigger_data_stream, and
                        new_trigger.retries += 1;

                        // trigger_data_stream
                        trigger_data_stream.status = TriggerDataStatus::Failed;
                        trigger_data_stream.error = Some(err.clone());
                        trigger_data_stream.retries += 1;

                        // report pipeline error
                        let pipeline_error = PipelineError {
                            pipeline_id: pipeline.id.to_string(),
                            pipeline_name: pipeline.name.to_string(),
                            error: Some(err),
                            node_errors: HashMap::new(),
                        };
                        crate::service::self_reporting::publish_error(ErrorData {
                            _timestamp: Utc::now().timestamp_micros(),
                            stream_params: pipeline.get_source_stream_params(),
                            error_source: ErrorSource::Pipeline(pipeline_error),
                        })
                        .await;

                        // set end to now to exit the loop below but not moving time range forward
                        end = now;
                    } else {
                        // SUCCESS: move the time range forward by frequency and continue
                        start = Some(next);
                        end += period_num_microseconds + 1;
                    }
                } else {
                    log::info!(
                        "DerivedStream condition does not match any data for the period, org: {}, module_key: {}",
                        &new_trigger.org,
                        &new_trigger.module_key
                    );
                    trigger_data_stream.status = TriggerDataStatus::ConditionNotSatisfied;

                    // move the time range forward by frequency and continue
                    start = Some(next);
                    end += period_num_microseconds + 1;
                }
            }
        };

        // configure next run time before exiting the loop
        if end > now {
            // Store the last used derived stream period end time
            if let Some(start_time) = start {
                new_trigger.data = json::to_string(&ScheduledTriggerData {
                    period_end_time: Some(start_time), // updated start_time as end_time
                    tolerance: 0,
                })
                .unwrap();
            }

            if derived_stream.trigger_condition.frequency_type == FrequencyType::Cron {
                let schedule = Schedule::from_str(&derived_stream.trigger_condition.cron)?;
                // tz_offset is in minutes
                let tz_offset = FixedOffset::east_opt(derived_stream.tz_offset * 60).unwrap();
                new_trigger.next_run_at = schedule
                    .upcoming(tz_offset)
                    .next()
                    .unwrap()
                    .timestamp_micros();
            } else {
                new_trigger.next_run_at +=
                    Duration::try_minutes(derived_stream.trigger_condition.frequency)
                        .unwrap()
                        .num_microseconds()
                        .unwrap();
            }
            trigger_data_stream.next_run_at = new_trigger.next_run_at;
        }

        // publish the triggers as stream
        publish_triggers_usage(trigger_data_stream).await;
    }

    if new_trigger.retries >= max_retries {
        // 1. delete the trigger, as it won't be picked up again
        if let Err(e) =
            db::scheduler::delete(&trigger.org, trigger.module, &trigger.module_key).await
        {
            log::error!(
                "[Pipeline]: error deleting trigger after pipeline {}/{} reached maximum retries:, {}", 
                &pipeline.org,
                &pipeline.name,
                e,
            )
        }

        // 2. report a final pipeline error
        log::warn!(
            "[Pipeline({}/{})]: DerivedStream trigger has reached maximum retries. Deleting the trigger and pausing the pipeline",
            &pipeline.org,
            &pipeline.name
        );
        let err_msg = format!(
            "DerivedStream has reached max retries of {max_retries}. Pipeline is being paused. Please fix reported errors before unpausing the pipeline."
        );
        let pipeline_error = PipelineError {
            pipeline_id: pipeline.id.to_string(),
            pipeline_name: pipeline.name.to_string(),
            error: Some(err_msg),
            node_errors: HashMap::new(),
        };
        crate::service::self_reporting::publish_error(ErrorData {
            _timestamp: Utc::now().timestamp_micros(),
            stream_params: pipeline.get_source_stream_params(),
            error_source: ErrorSource::Pipeline(pipeline_error),
        })
        .await;

        // 3. pause the pipeline
        pipeline.enabled = false;
        if let Err(e) = db::pipeline::update(&pipeline, None).await {
            log::error!(
                "[Pipeline]: error pausing pipeline {}/{} after it's reached reached maximum retries:, {}", 
                &pipeline.org,
                &pipeline.name,
                e,
            )
        }
    } else if let Err(e) = db::scheduler::update_trigger(new_trigger).await {
        log::warn!(
            "[Pipeline({}/{})]: DerivedStream's new trigger failed to be updated, caused by {}",
            &pipeline.org,
            &pipeline.name,
            e
        );
    }

    Ok(())
}<|MERGE_RESOLUTION|>--- conflicted
+++ resolved
@@ -927,38 +927,6 @@
                         new_trigger.module_key
                     );
 
-<<<<<<< HEAD
-            // Ingest result into destination stream
-            if ingestion_error_msg.is_none() {
-                for (dest_stream, records) in json_data_by_stream {
-                    let (org_id, stream_name, stream_type): (String, String, String) = {
-                        (
-                            dest_stream.org_id.into(),
-                            dest_stream.stream_name.into(),
-                            dest_stream.stream_type.to_string(),
-                        )
-                    };
-                    let req = cluster_rpc::IngestionRequest {
-                        org_id: org_id.clone(),
-                        stream_name: stream_name.clone(),
-                        stream_type: stream_type.clone(),
-                        data: Some(cluster_rpc::IngestionData::from(records)),
-                        ingestion_type: Some(cluster_rpc::IngestionType::Json.into()),
-                    };
-                    match ingestion_service::ingest(req).await {
-                        Ok(resp) if resp.status_code == 200 => {
-                            log::info!(
-                                "DerivedStream result ingested to destination {org_id}/{stream_name}/{stream_type}",
-                            );
-                        }
-                        error => {
-                            let err = error.map_or_else(|e| e.to_string(), |resp| resp.message);
-                            log::error!(
-                                "Error in ingesting DerivedStream result to destination {:?}, org: {}, module_key: {}",
-                                err,
-                                new_trigger.org,
-                                new_trigger.module_key
-=======
                     let local_val = ret // checked is some
                         .unwrap()
                         .into_iter()
@@ -975,7 +943,6 @@
                             let err_msg = format!(
                                 "Pipeline org/name({}/{}) failed to initialize to ExecutablePipeline. Caused by: {}",
                                 org_id, pipeline_name, e
->>>>>>> 8e86edaf
                             );
                             log::error!("{err_msg}");
                             ingestion_error_msg = Some(err_msg);
