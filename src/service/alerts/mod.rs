// Copyright 2024 OpenObserve Inc.
//
// This program is free software: you can redistribute it and/or modify
// it under the terms of the GNU Affero General Public License as published by
// the Free Software Foundation, either version 3 of the License, or
// (at your option) any later version.
//
// This program is distributed in the hope that it will be useful
// but WITHOUT ANY WARRANTY; without even the implied warranty of
// MERCHANTABILITY or FITNESS FOR A PARTICULAR PURPOSE.  See the
// GNU Affero General Public License for more details.
//
// You should have received a copy of the GNU Affero General Public License
// along with this program.  If not, see <http://www.gnu.org/licenses/>.

use alert::to_float;
use arrow_schema::DataType;
use async_trait::async_trait;
use chrono::{Duration, Utc};
use config::{
    get_config, ider,
    meta::{
<<<<<<< HEAD
        search::{SearchEventContext, SearchEventType, SqlQuery},
        stream::StreamParams,
=======
        alerts::{AggFunction, Condition, Operator, QueryCondition, QueryType, TriggerCondition},
        search::{SearchEventType, SqlQuery},
        stream::StreamType,
>>>>>>> a27421f4
    },
    utils::{
        base64,
        json::{Map, Value},
    },
};

use super::promql;
use crate::service::search as SearchService;

pub mod alert;
pub mod derived_streams;
pub mod destinations;
pub mod scheduler;
pub mod templates;

#[async_trait]
pub trait QueryConditionExt: Sync + Send + 'static {
    async fn evaluate_realtime(
        &self,
        row: Option<&Map<String, Value>>,
    ) -> Result<(Option<Vec<Map<String, Value>>>, i64), anyhow::Error>;

    async fn evaluate_scheduled(
        &self,
        org_id: &str,
        stream_name: Option<&str>,
        stream_type: StreamType,
        trigger_condition: &TriggerCondition,
        start_time: Option<i64>,
    ) -> Result<(Option<Vec<Map<String, Value>>>, i64), anyhow::Error>;
}

#[async_trait]
impl QueryConditionExt for QueryCondition {
    async fn evaluate_realtime(
        &self,
        row: Option<&Map<String, Value>>,
    ) -> Result<(Option<Vec<Map<String, Value>>>, i64), anyhow::Error> {
        let now = Utc::now().timestamp_micros();
        let row = match row {
            Some(row) => row,
            None => {
                return Ok((None, now));
            }
        };
        if self.conditions.is_none() {
            return Ok((None, now));
        }
        let conditions = self.conditions.as_ref().unwrap();
        if conditions.is_empty() {
            return Ok((None, now));
        }
        for condition in conditions.iter() {
            if !condition.evaluate(row).await {
                return Ok((None, now));
            }
        }
        Ok((Some(vec![row.to_owned()]), now))
    }

    async fn evaluate_scheduled(
        &self,
        org_id: &str,
        stream_name: Option<&str>,
        stream_type: StreamType,
        trigger_condition: &TriggerCondition,
        start_time: Option<i64>,
        search_type: Option<SearchEventType>,
        search_event_context: Option<SearchEventContext>,
    ) -> Result<(Option<Vec<Map<String, Value>>>, i64), anyhow::Error> {
        let now = Utc::now().timestamp_micros();
        let sql = match self.query_type {
            QueryType::Custom => {
                let (Some(stream_name), Some(v)) = (stream_name, self.conditions.as_ref()) else {
                    // CustomQuery type needs to provide source StreamName.
                    // CustomQuery is only used by Alerts' triggers.
                    return Ok((None, now));
                };
                build_sql(org_id, stream_name, stream_type, self, v).await?
            }
            QueryType::SQL => {
                let Some(v) = self.sql.as_ref() else {
                    return Ok((None, now));
                };
                if v.is_empty() {
                    return Ok((None, now));
                } else {
                    v.to_string()
                }
            }
            QueryType::PromQL => {
                let Some(v) = self.promql.as_ref() else {
                    return Ok((None, now));
                };
                if v.is_empty() {
                    return Ok((None, now));
                }
                let start = if let Some(start_time) = start_time {
                    start_time
                } else {
                    now - Duration::try_minutes(trigger_condition.period)
                        .unwrap()
                        .num_microseconds()
                        .unwrap()
                };
                let end = now;
                let condition = self.promql_condition.as_ref().unwrap();
                let req = promql::MetricsQueryRequest {
                    query: format!(
                        "({}) {} {}",
                        v,
                        match &condition.operator {
                            &Operator::EqualTo => "==".to_string(),
                            _ => condition.operator.to_string(),
                        },
                        to_float(&condition.value)
                    ),
                    start,
                    end,
                    step: std::cmp::max(
                        promql::micros(promql::MINIMAL_INTERVAL),
                        (end - start) / promql::MAX_DATA_POINTS,
                    ),
                };
                let resp = match promql::search::search(org_id, &req, 0, "").await {
                    Ok(v) => v,
                    Err(_) => {
                        return Ok((None, now));
                    }
                };
                let promql::value::Value::Matrix(value) = resp else {
                    log::warn!(
                        "Alert evaluate: PromQL query {} returned unexpected response: {:?}",
                        v,
                        resp
                    );
                    return Ok((None, now));
                };
                // TODO calculate the sample in a row, suddenly a sample can be ignored
                let value = value
                    .into_iter()
                    .filter(|f| f.samples.len() >= trigger_condition.threshold as usize)
                    .collect::<Vec<_>>();
                return if value.is_empty() {
                    return Ok((None, now));
                } else {
                    Ok((
                        Some(
                            value
                                .iter()
                                .map(|v| {
                                    let mut val = Map::with_capacity(v.labels.len() + 2);
                                    for label in v.labels.iter() {
                                        val.insert(
                                            label.name.to_string(),
                                            label.value.to_string().into(),
                                        );
                                    }
                                    let last_sample = v.samples.last().unwrap();
                                    val.insert(
                                        "_timestamp".to_string(),
                                        last_sample.timestamp.into(),
                                    );
                                    val.insert("value".to_string(), last_sample.value.into());
                                    val
                                })
                                .collect(),
                        ),
                        now,
                    ))
                };
            }
        };

        let mut time_diff = Duration::try_minutes(trigger_condition.period)
            .unwrap()
            .num_microseconds()
            .unwrap();
        let start_time = if let Some(start_time) = start_time {
            time_diff = now - start_time;
            Some(start_time)
        } else {
            Some(now - time_diff)
        };
        let size = if self.search_event_type.is_some() {
            -1
        } else {
            std::cmp::max(100, trigger_condition.threshold)
        };
        let trace_id = ider::uuid();

        let resp = if self.multi_time_range.is_some()
            && !self.multi_time_range.as_ref().unwrap().is_empty()
        {
            let req = config::meta::search::MultiStreamRequest {
                sql: {
                    let mut sqls =
                        Vec::with_capacity(self.multi_time_range.as_ref().unwrap().len() + 1);
                    sqls.push(SqlQuery {
                        sql: sql.clone(),
                        start_time,
                        end_time: Some(now),
                        query_fn: None,
                        is_old_format: false,
                    });
                    for timerange in self.multi_time_range.as_ref().unwrap() {
                        let (offset, unit) = timerange.offset.split_at(timerange.offset.len() - 1);
                        // Default is 1 if parsing fails
                        let offset = offset.parse::<i64>().unwrap_or(1);
                        let end_time = match unit {
                            "h" => {
                                now - Duration::try_hours(offset)
                                    .unwrap()
                                    .num_microseconds()
                                    .unwrap()
                            }
                            "d" => {
                                now - Duration::try_days(offset)
                                    .unwrap()
                                    .num_microseconds()
                                    .unwrap()
                            }
                            "w" => {
                                now - Duration::try_weeks(offset)
                                    .unwrap()
                                    .num_microseconds()
                                    .unwrap()
                            }
                            "M" => {
                                now - Duration::try_days(offset * 30)
                                    .unwrap()
                                    .num_microseconds()
                                    .unwrap()
                            }
                            // Default to minutes
                            _ => {
                                now - Duration::try_minutes(offset)
                                    .unwrap()
                                    .num_microseconds()
                                    .unwrap()
                            }
                        };
                        sqls.push(SqlQuery {
                            sql: sql.clone(),
                            start_time: Some(end_time - time_diff),
                            end_time: Some(end_time),
                            query_fn: None,
                            is_old_format: false,
                        });
                    }
                    sqls
                },
                encoding: config::meta::search::RequestEncoding::Empty,
                regions: vec![],
                clusters: vec![],
                timeout: 0,
                search_type,
                search_event_context,
                from: 0,
                size,
                start_time: 0, // ignored
                end_time: 0,   // ignored
                sort_by: None,
                quick_mode: false,
                track_total_hits: false,
                query_type: "".to_string(),
                uses_zo_fn: false,
                query_fn: self.vrl_function.clone(),
                skip_wal: false,
                index_type: "".to_string(),
                per_query_response: false, // Will return results in single array
            };

            SearchService::search_multi(&trace_id, org_id, stream_type, None, &req).await
        } else {
            // fire the query
            let req = config::meta::search::Request {
                query: config::meta::search::Query {
                    sql: sql.clone(),
                    from: 0,
                    size,
                    start_time: start_time.unwrap(),
                    end_time: now,
                    sort_by: None,
                    quick_mode: false,
                    query_type: "".to_string(),
                    track_total_hits: false,
                    uses_zo_fn: false,
                    query_fn: if self.vrl_function.is_some() {
                        match base64::decode_url(self.vrl_function.as_ref().unwrap()) {
                            Ok(query_fn) => Some(query_fn),
                            Err(e) => {
                                return Err(anyhow::anyhow!(
                                    "Error decoding alert vrl query function: {e}" /* TODO: update
                                                                                    * error msg */
                                ));
                            }
                        }
                    } else {
                        None
                    },
                    skip_wal: false,
                },
                encoding: config::meta::search::RequestEncoding::Empty,
                regions: vec![],
                clusters: vec![],
                timeout: 0,
                search_type,
                search_event_context,
                index_type: "".to_string(),
            };
            SearchService::search(&trace_id, org_id, stream_type, None, &req).await
        };

        // Resp hits can be of two types -
        // 1. Vec<Map<String, Value>> - for normal alert
        // 2. Vec<Vec<Map<String, Value>>> - for multi_time_range alert
        let resp = match resp {
            Ok(v) => {
                if v.is_partial {
                    return Err(anyhow::anyhow!("Partial response: {}", v.function_error));
                } else {
                    v
                }
            }
            Err(e) => {
                if let infra::errors::Error::ErrorCode(e) = e {
                    return Err(anyhow::anyhow!("{}", e.get_message()));
                } else {
                    return Err(anyhow::anyhow!("{}", e));
                }
            }
        };
        let mut records = vec![];
        resp.hits.iter().for_each(|hit| {
            match hit {
                Value::Object(hit) => records.push(hit.clone()),
                // For multi timerange alerts, the hits can be an array of hits
                Value::Array(hits) => hits.iter().for_each(|hit| {
                    if let Value::Object(hit) = hit {
                        records.push(hit.clone());
                    }
                }),
                _ => {}
            }
        });
        log::debug!("alert resp hits len:{:#?}", records.len());
        let records = Some(records);
        if self.search_event_type.is_none() {
            let threshold = trigger_condition.threshold as usize;
            match trigger_condition.operator {
                Operator::EqualTo => {
                    if records.as_ref().unwrap().len() == threshold {
                        return Ok((records, now));
                    }
                }
                Operator::NotEqualTo => {
                    if records.as_ref().unwrap().len() != threshold {
                        return Ok((records, now));
                    }
                }
                Operator::GreaterThan => {
                    if records.as_ref().unwrap().len() > threshold {
                        return Ok((records, now));
                    }
                }
                Operator::GreaterThanEquals => {
                    if records.as_ref().unwrap().len() >= threshold {
                        return Ok((records, now));
                    }
                }
                Operator::LessThan => {
                    if records.as_ref().unwrap().len() < threshold {
                        return Ok((records, now));
                    }
                }
                Operator::LessThanEquals => {
                    if records.as_ref().unwrap().len() <= threshold {
                        return Ok((records, now));
                    }
                }
                _ => {}
            }
            Ok((None, now))
        } else {
            Ok((records, now))
        }
    }
}

#[async_trait]
pub trait ConditionExt: Sync + Send + 'static {
    async fn evaluate(&self, row: &Map<String, Value>) -> bool;
}

#[async_trait]
impl ConditionExt for Condition {
    async fn evaluate(&self, row: &Map<String, Value>) -> bool {
        let val = match row.get(&self.column) {
            Some(val) => val,
            None => {
                return false;
            }
        };
        match val {
            Value::String(v) => {
                let val = v.as_str();
                let con_val = self.value.as_str().unwrap_or_default();
                match self.operator {
                    Operator::EqualTo => val == con_val,
                    Operator::NotEqualTo => val != con_val,
                    Operator::GreaterThan => val > con_val,
                    Operator::GreaterThanEquals => val >= con_val,
                    Operator::LessThan => val < con_val,
                    Operator::LessThanEquals => val <= con_val,
                    Operator::Contains => val.contains(con_val),
                    Operator::NotContains => !val.contains(con_val),
                }
            }
            Value::Number(_) => {
                let val = val.as_f64().unwrap_or_default();
                let con_val = if self.value.is_number() {
                    self.value.as_f64().unwrap_or_default()
                } else {
                    self.value
                        .as_str()
                        .unwrap_or_default()
                        .parse()
                        .unwrap_or_default()
                };
                match self.operator {
                    Operator::EqualTo => val == con_val,
                    Operator::NotEqualTo => val != con_val,
                    Operator::GreaterThan => val > con_val,
                    Operator::GreaterThanEquals => val >= con_val,
                    Operator::LessThan => val < con_val,
                    Operator::LessThanEquals => val <= con_val,
                    _ => false,
                }
            }
            Value::Bool(v) => {
                let val = v.to_owned();
                let con_val = if self.value.is_boolean() {
                    self.value.as_bool().unwrap_or_default()
                } else {
                    self.value
                        .as_str()
                        .unwrap_or_default()
                        .parse()
                        .unwrap_or_default()
                };
                match self.operator {
                    Operator::EqualTo => val == con_val,
                    Operator::NotEqualTo => val != con_val,
                    _ => false,
                }
            }
            _ => false,
        }
    }
}

async fn build_sql(
    org_id: &str,
    stream_name: &str,
    stream_type: StreamType,
    query_condition: &QueryCondition,
    conditions: &[Condition],
) -> Result<String, anyhow::Error> {
    let schema = infra::schema::get(org_id, stream_name, stream_type).await?;
    let mut wheres = Vec::with_capacity(conditions.len());
    for cond in conditions.iter() {
        let data_type = match schema.field_with_name(&cond.column) {
            Ok(field) => field.data_type(),
            Err(_) => {
                return Err(anyhow::anyhow!(
                    "Column {} not found on stream {}",
                    &cond.column,
                    stream_name
                ));
            }
        };
        let expr = build_expr(cond, "", data_type)?;
        wheres.push(expr);
    }
    let where_sql = if !wheres.is_empty() {
        format!("WHERE {}", wheres.join(" AND "))
    } else {
        String::new()
    };
    if query_condition.aggregation.is_none() {
        return Ok(format!("SELECT * FROM \"{}\" {}", stream_name, where_sql));
    }

    // handle aggregation
    let mut sql = String::new();
    let agg = query_condition.aggregation.as_ref().unwrap();
    let having_expr = {
        let data_type = match schema.field_with_name(&agg.having.column) {
            Ok(field) => field.data_type(),
            Err(_) => {
                return Err(anyhow::anyhow!(
                    "Aggregation column {} not found on stream {}",
                    &agg.having.column,
                    &stream_name
                ));
            }
        };
        build_expr(&agg.having, "alert_agg_value", data_type)?
    };

    let func_expr = match agg.function {
        AggFunction::Avg => format!("AVG(\"{}\")", agg.having.column),
        AggFunction::Max => format!("MAX(\"{}\")", agg.having.column),
        AggFunction::Min => format!("MIN(\"{}\")", agg.having.column),
        AggFunction::Sum => format!("SUM(\"{}\")", agg.having.column),
        AggFunction::Count => format!("COUNT(\"{}\")", agg.having.column),
        AggFunction::Median => format!("MEDIAN(\"{}\")", agg.having.column),
        AggFunction::P50 => format!("approx_percentile_cont(\"{}\", 0.5)", agg.having.column),
        AggFunction::P75 => format!("approx_percentile_cont(\"{}\", 0.75)", agg.having.column),
        AggFunction::P90 => format!("approx_percentile_cont(\"{}\", 0.9)", agg.having.column),
        AggFunction::P95 => format!("approx_percentile_cont(\"{}\", 0.95)", agg.having.column),
        AggFunction::P99 => format!("approx_percentile_cont(\"{}\", 0.99)", agg.having.column),
    };

    let cfg = get_config();
    if let Some(group) = agg.group_by.as_ref() {
        if !group.is_empty() {
            sql = format!(
                "SELECT {}, {} AS alert_agg_value, MIN({}) as zo_sql_min_time, MAX({}) AS zo_sql_max_time FROM \"{}\" {} GROUP BY {} HAVING {}",
                group.join(", "),
                func_expr,
                cfg.common.column_timestamp,
                cfg.common.column_timestamp,
                stream_name,
                where_sql,
                group.join(", "),
                having_expr
            );
        }
    }
    if sql.is_empty() {
        sql = format!(
            "SELECT {} AS alert_agg_value, MIN({}) as zo_sql_min_time, MAX({}) AS zo_sql_max_time FROM \"{}\" {} HAVING {}",
            func_expr,
            cfg.common.column_timestamp,
            cfg.common.column_timestamp,
            stream_name,
            where_sql,
            having_expr
        );
    }
    Ok(sql)
}

fn build_expr(
    cond: &Condition,
    field_alias: &str,
    field_type: &DataType,
) -> Result<String, anyhow::Error> {
    let field_alias = if !field_alias.is_empty() {
        field_alias
    } else {
        cond.column.as_str()
    };
    let expr = match field_type {
        DataType::Utf8 => {
            let val = if cond.value.is_string() {
                cond.value.as_str().unwrap_or_default().to_string()
            } else {
                cond.value.to_string()
            };
            match cond.operator {
                Operator::EqualTo => format!("\"{}\" {} '{}'", field_alias, "=", val),
                Operator::NotEqualTo => format!("\"{}\" {} '{}'", field_alias, "!=", val),
                Operator::GreaterThan => format!("\"{}\" {} '{}'", field_alias, ">", val),
                Operator::GreaterThanEquals => {
                    format!("\"{}\" {} '{}'", field_alias, ">=", val)
                }
                Operator::LessThan => format!("\"{}\" {} '{}'", field_alias, "<", val),
                Operator::LessThanEquals => format!("\"{}\" {} '{}'", field_alias, "<=", val),
                Operator::Contains => format!("\"{}\" {} '%{}%'", field_alias, "LIKE", val),
                Operator::NotContains => {
                    format!("\"{}\" {} '%{}%'", field_alias, "NOT LIKE", val)
                }
            }
        }
        DataType::Int16 | DataType::Int32 | DataType::Int64 => {
            let val = if cond.value.is_number() {
                cond.value.as_i64().unwrap_or_default()
            } else {
                cond.value
                    .as_str()
                    .unwrap_or_default()
                    .parse()
                    .map_err(|e| {
                        anyhow::anyhow!(
                            "Column [{}] dataType is [{}] but value is [{}], err: {}",
                            cond.column,
                            field_type,
                            cond.value,
                            e
                        )
                    })?
            };
            match cond.operator {
                Operator::EqualTo => format!("\"{}\" {} {}", field_alias, "=", val),
                Operator::NotEqualTo => format!("\"{}\" {} {}", field_alias, "!=", val),
                Operator::GreaterThan => format!("\"{}\" {} {}", field_alias, ">", val),
                Operator::GreaterThanEquals => {
                    format!("\"{}\" {} {}", field_alias, ">=", val)
                }
                Operator::LessThan => format!("\"{}\" {} {}", field_alias, "<", val),
                Operator::LessThanEquals => {
                    format!("\"{}\" {} {}", field_alias, "<=", val)
                }
                _ => {
                    return Err(anyhow::anyhow!(
                        "Column {} has data_type [{}] and it does not supported operator [{:?}]",
                        cond.column,
                        field_type,
                        cond.operator
                    ));
                }
            }
        }
        DataType::Float32 | DataType::Float64 => {
            let val = if cond.value.is_number() {
                cond.value.as_f64().unwrap_or_default()
            } else {
                cond.value
                    .as_str()
                    .unwrap_or_default()
                    .parse()
                    .map_err(|e| {
                        anyhow::anyhow!(
                            "Column [{}] dataType is [{}] but value is [{}], err: {}",
                            cond.column,
                            field_type,
                            cond.value,
                            e
                        )
                    })?
            };
            match cond.operator {
                Operator::EqualTo => format!("\"{}\" {} {}", field_alias, "=", val),
                Operator::NotEqualTo => format!("\"{}\" {} {}", field_alias, "!=", val),
                Operator::GreaterThan => format!("\"{}\" {} {}", field_alias, ">", val),
                Operator::GreaterThanEquals => {
                    format!("\"{}\" {} {}", field_alias, ">=", val)
                }
                Operator::LessThan => format!("\"{}\" {} {}", field_alias, "<", val),
                Operator::LessThanEquals => {
                    format!("\"{}\" {} {}", field_alias, "<=", val)
                }
                _ => {
                    return Err(anyhow::anyhow!(
                        "Column {} has data_type [{}] and it does not supported operator [{:?}]",
                        cond.column,
                        field_type,
                        cond.operator
                    ));
                }
            }
        }
        DataType::Boolean => {
            let val = if cond.value.is_boolean() {
                cond.value.as_bool().unwrap_or_default()
            } else {
                cond.value
                    .as_str()
                    .unwrap_or_default()
                    .parse()
                    .map_err(|e| {
                        anyhow::anyhow!(
                            "Column [{}] dataType is [{}] but value is [{}], err: {}",
                            cond.column,
                            field_type,
                            cond.value,
                            e
                        )
                    })?
            };
            match cond.operator {
                Operator::EqualTo => format!("\"{}\" {} {}", field_alias, "=", val),
                Operator::NotEqualTo => format!("\"{}\" {} {}", field_alias, "!=", val),
                _ => {
                    return Err(anyhow::anyhow!(
                        "Column {} has data_type [{}] and it does not supported operator [{:?}]",
                        cond.column,
                        field_type,
                        cond.operator
                    ));
                }
            }
        }
        _ => {
            return Err(anyhow::anyhow!(
                "Column {} has data_type [{}] and it does not supported by alert, if you think this is a bug please report it to us",
                cond.column,
                field_type
            ));
        }
    };
    Ok(expr)
}<|MERGE_RESOLUTION|>--- conflicted
+++ resolved
@@ -20,14 +20,9 @@
 use config::{
     get_config, ider,
     meta::{
-<<<<<<< HEAD
+        alerts::{AggFunction, Condition, Operator, QueryCondition, QueryType, TriggerCondition},
         search::{SearchEventContext, SearchEventType, SqlQuery},
-        stream::StreamParams,
-=======
-        alerts::{AggFunction, Condition, Operator, QueryCondition, QueryType, TriggerCondition},
-        search::{SearchEventType, SqlQuery},
         stream::StreamType,
->>>>>>> a27421f4
     },
     utils::{
         base64,
@@ -51,6 +46,7 @@
         row: Option<&Map<String, Value>>,
     ) -> Result<(Option<Vec<Map<String, Value>>>, i64), anyhow::Error>;
 
+    #[allow(clippy::too_many_arguments)]
     async fn evaluate_scheduled(
         &self,
         org_id: &str,
@@ -58,6 +54,8 @@
         stream_type: StreamType,
         trigger_condition: &TriggerCondition,
         start_time: Option<i64>,
+        search_type: Option<SearchEventType>,
+        search_event_context: Option<SearchEventContext>,
     ) -> Result<(Option<Vec<Map<String, Value>>>, i64), anyhow::Error>;
 }
 
