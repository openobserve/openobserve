--- conflicted
+++ resolved
@@ -30,7 +30,6 @@
     create: bool,
 ) -> Result<(), DestinationError> {
     // First validate the `destination` according to its `destination_type`
-<<<<<<< HEAD
     match &mut destination.module {
         Module::Alert {
             destination_type, ..
@@ -49,42 +48,6 @@
                     let res = user::get(Some(&destination.org_id), &email).await;
                     if res.is_err() || res.is_ok_and(|usr| usr.is_none()) {
                         return Err(DestinationError::UserNotPermitted);
-=======
-    match destination.destination_type {
-        DestinationType::Http => {
-            if destination.url.is_empty() {
-                return Err((
-                    http::StatusCode::BAD_REQUEST,
-                    anyhow::anyhow!("Destination URL needs to be specified"),
-                ));
-            }
-        }
-        DestinationType::Email => {
-            if destination.emails.is_empty() {
-                return Err((
-                    http::StatusCode::BAD_REQUEST,
-                    anyhow::anyhow!("At least one alert destination email is required"),
-                ));
-            }
-            let mut lowercase_emails = vec![];
-            for email in destination.emails.iter() {
-                let email = email.trim().to_lowercase();
-                // Check if the email is part of the org
-                match user::get(Some(org_id), &email).await {
-                    Ok(user) => {
-                        if user.is_none() {
-                            return Err((
-                                http::StatusCode::BAD_REQUEST,
-                                anyhow::anyhow!("Destination email must be part of this org"),
-                            ));
-                        }
-                    }
-                    Err(_) => {
-                        return Err((
-                            http::StatusCode::BAD_REQUEST,
-                            anyhow::anyhow!("Destination email must be part of this org"),
-                        ));
->>>>>>> c8057a94
                     }
                     lowercase_emails.push(email);
                 }
@@ -106,84 +69,28 @@
                 return Err(DestinationError::EmptyUrl);
             }
         }
-        DestinationType::RemotePipeline => {
-            if destination.url.is_empty() {
-                return Err((
-                    http::StatusCode::BAD_REQUEST,
-                    anyhow::anyhow!("Remote pipeline URL needs to be specified"),
-                ));
-            }
-        }
     }
 
     if !name.is_empty() {
         destination.name = name.to_string();
     }
     destination.name = destination.name.trim().to_string();
-<<<<<<< HEAD
     if destination.name.is_empty() {
         return Err(DestinationError::EmptyName);
     }
     if destination.name.contains('/') || is_ofga_unsupported(&destination.name) {
         return Err(DestinationError::InvalidName);
-=======
-    // Don't allow the characters not supported by ofga
-    if is_ofga_unsupported(&destination.name) {
-        return Err((
-            http::StatusCode::BAD_REQUEST,
-            anyhow::anyhow!(
-                "Destination name cannot contain ':', '#', '?', '&', '%', quotes and space characters"
-            ),
-        ));
-    }
-    if destination.name.is_empty() {
-        return Err((
-            http::StatusCode::BAD_REQUEST,
-            anyhow::anyhow!("Destination name is required"),
-        ));
-    }
-    if destination.name.contains('/') {
-        return Err((
-            http::StatusCode::BAD_REQUEST,
-            anyhow::anyhow!("Destination name cannot contain '/'"),
-        ));
-    }
-
-    if destination.destination_type != DestinationType::RemotePipeline
-        && db::alerts::templates::get(org_id, &destination.template)
-            .await
-            .is_err()
-    {
-        return Err((
-            http::StatusCode::BAD_REQUEST,
-            anyhow::anyhow!("Alert template {} not found", destination.template),
-        ));
->>>>>>> c8057a94
     }
 
     match db::alerts::destinations::get(&destination.org_id, &destination.name).await {
         Ok(_) => {
             if create {
-<<<<<<< HEAD
                 return Err(DestinationError::AlreadyExists);
-=======
-                return Err((
-                    http::StatusCode::BAD_REQUEST,
-                    anyhow::anyhow!("Destination already exists"),
-                ));
->>>>>>> c8057a94
             }
         }
         Err(_) => {
             if !create {
-<<<<<<< HEAD
                 return Err(DestinationError::NotFound);
-=======
-                return Err((
-                    http::StatusCode::BAD_REQUEST,
-                    anyhow::anyhow!("Destination not found"),
-                ));
->>>>>>> c8057a94
             }
         }
     }
@@ -195,15 +102,8 @@
     Ok(())
 }
 
-<<<<<<< HEAD
 pub async fn get(org_id: &str, name: &str) -> Result<Destination, DestinationError> {
     db::alerts::destinations::get(org_id, name).await
-=======
-pub async fn get(org_id: &str, name: &str) -> Result<Destination, anyhow::Error> {
-    db::alerts::destinations::get(org_id, name)
-        .await
-        .map_err(|_| anyhow::anyhow!("Destination not found"))
->>>>>>> c8057a94
 }
 
 pub async fn get_with_template(
@@ -220,7 +120,6 @@
 pub async fn list(
     org_id: &str,
     permitted: Option<Vec<String>>,
-<<<<<<< HEAD
 ) -> Result<Vec<Destination>, DestinationError> {
     Ok(db::alerts::destinations::list(org_id)
         .await?
@@ -237,30 +136,6 @@
                     .contains(&format!("destination:_all_{}", org_id))
         })
         .collect())
-=======
-    dst_type: Option<DestinationType>,
-) -> Result<Vec<Destination>, anyhow::Error> {
-    let destinations = db::alerts::destinations::list(org_id).await?;
-    let is_target_type = |dest: &Destination| match dst_type {
-        None => true,
-        Some(DestinationType::RemotePipeline) => dest.is_remote_pipeline(),
-        _ => !dest.is_remote_pipeline(),
-    };
-
-    let has_permission = |dest: &Destination| {
-        permitted.as_ref().map_or(true, |perms| {
-            perms.contains(&format!("destination:{}", dest.name))
-                || perms.contains(&format!("destination:_all_{}", org_id))
-        })
-    };
-
-    let result = destinations
-        .into_iter()
-        .filter(|dest| is_target_type(dest) && has_permission(dest))
-        .collect();
-
-    Ok(result)
->>>>>>> c8057a94
 }
 
 pub async fn delete(org_id: &str, name: &str) -> Result<(), DestinationError> {
@@ -268,24 +143,12 @@
     for (stream_key, alerts) in cacher.iter() {
         for alert in alerts.iter() {
             if stream_key.starts_with(org_id) && alert.destinations.contains(&name.to_string()) {
-<<<<<<< HEAD
                 return Err(DestinationError::InUse(alert.name.to_string()));
-=======
-                return Err((
-                    http::StatusCode::CONFLICT,
-                    anyhow::anyhow!("Destination is currently used by alert {}", alert.name),
-                ));
->>>>>>> c8057a94
             }
         }
     }
     drop(cacher);
 
-<<<<<<< HEAD
-    db::alerts::destinations::delete(org_id, name).await?;
-    remove_ownership(org_id, "destinations", Authz::new(name)).await;
-    Ok(())
-=======
     if let Ok(pls) = db::pipeline::list_by_org(org_id).await {
         for pl in pls {
             if pl.contains_remote_destination(name) {
@@ -297,19 +160,7 @@
         }
     }
 
-    if db::alerts::destinations::get(org_id, name).await.is_err() {
-        return Err((
-            http::StatusCode::NOT_FOUND,
-            anyhow::anyhow!("Destination not found {}", name),
-        ));
-    }
-
-    match db::alerts::destinations::delete(org_id, name).await {
-        Ok(_) => {
-            remove_ownership(org_id, "destinations", Authz::new(name)).await;
-            Ok(())
-        }
-        Err(e) => Err((http::StatusCode::INTERNAL_SERVER_ERROR, e)),
-    }
->>>>>>> c8057a94
+    db::alerts::destinations::delete(org_id, name).await?;
+    remove_ownership(org_id, "destinations", Authz::new(name)).await;
+    Ok(())
 }