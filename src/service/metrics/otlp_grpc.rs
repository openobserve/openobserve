// Copyright 2024 Zinc Labs Inc.
//
// This program is free software: you can redistribute it and/or modify
// it under the terms of the GNU Affero General Public License as published by
// the Free Software Foundation, either version 3 of the License, or
// (at your option) any later version.
//
// This program is distributed in the hope that it will be useful
// but WITHOUT ANY WARRANTY; without even the implied warranty of
// MERCHANTABILITY or FITNESS FOR A PARTICULAR PURPOSE.  See the
// GNU Affero General Public License for more details.
//
// You should have received a copy of the GNU Affero General Public License
// along with this program.  If not, see <http://www.gnu.org/licenses/>.

use std::{collections::HashMap, sync::Arc};

use actix_web::{http, HttpResponse};
use bytes::BytesMut;
use chrono::Utc;
use config::{
    cluster, get_config,
    meta::{
        stream::{PartitioningDetails, StreamType},
        usage::UsageType,
    },
    metrics,
    utils::{flatten, json, schema_ext::SchemaExt},
};
use hashbrown::HashSet;
use infra::schema::{unwrap_partition_time_level, update_setting, SchemaCache};
use opentelemetry::trace::{SpanId, TraceId};
use opentelemetry_proto::tonic::{
    collector::metrics::v1::{ExportMetricsServiceRequest, ExportMetricsServiceResponse},
    metrics::v1::{metric::Data, *},
};
use prost::Message;

use crate::{
    common::meta::{
        alerts,
        http::HttpResponse as MetaHttpResponse,
        prom::*,
        stream::{SchemaRecords, StreamParams},
    },
    service::{
        db, format_stream_name,
        ingestion::{
            evaluate_trigger,
            grpc::{get_exemplar_val, get_metric_val, get_val},
            write_file, TriggerAlertData,
        },
        metrics::{format_label_name, get_exclude_labels},
        schema::{check_for_schema, stream_schema_exists},
        usage::report_request_usage_stats,
    },
};

pub async fn handle_grpc_request(
    org_id: &str,
    thread_id: usize,
    request: ExportMetricsServiceRequest,
    is_grpc: bool,
) -> Result<HttpResponse, anyhow::Error> {
    if !cluster::is_ingester(&cluster::LOCAL_NODE_ROLE) {
        return Ok(
            HttpResponse::InternalServerError().json(MetaHttpResponse::error(
                http::StatusCode::INTERNAL_SERVER_ERROR.into(),
                "not an ingester".to_string(),
            )),
        );
    }

    if !db::file_list::BLOCKED_ORGS.is_empty()
        && db::file_list::BLOCKED_ORGS.contains(&org_id.to_string())
    {
        return Ok(HttpResponse::Forbidden().json(MetaHttpResponse::error(
            http::StatusCode::FORBIDDEN.into(),
            format!("Quota exceeded for this organization [{}]", org_id),
        )));
    }

    // check memtable
    if let Err(e) = ingester::check_memtable_size() {
        return Ok(
            HttpResponse::ServiceUnavailable().json(MetaHttpResponse::error(
                http::StatusCode::SERVICE_UNAVAILABLE.into(),
                e.to_string(),
            )),
        );
    }

    let start = std::time::Instant::now();
    let mut runtime = crate::service::ingestion::init_functions_runtime();
    let mut metric_data_map: HashMap<String, HashMap<String, SchemaRecords>> = HashMap::new();
    let mut metric_schema_map: HashMap<String, SchemaCache> = HashMap::new();
    let mut schema_evolved: HashMap<String, bool> = HashMap::new();
    let mut stream_alerts_map: HashMap<String, Vec<alerts::Alert>> = HashMap::new();
    let mut stream_trigger_map: HashMap<String, Option<TriggerAlertData>> = HashMap::new();
    let mut stream_partitioning_map: HashMap<String, PartitioningDetails> = HashMap::new();

    let cfg = get_config();
    for resource_metric in &request.resource_metrics {
        for scope_metric in &resource_metric.scope_metrics {
            for metric in &scope_metric.metrics {
                let metric_name = &format_stream_name(&metric.name);
                // check for schema
                let schema_exists = stream_schema_exists(
                    org_id,
                    metric_name,
                    StreamType::Metrics,
                    &mut metric_schema_map,
                )
                .await;

                // get partition keys
                if !stream_partitioning_map.contains_key(metric_name) {
                    let partition_det = crate::service::ingestion::get_stream_partition_keys(
                        org_id,
                        &StreamType::Metrics,
                        metric_name,
                    )
                    .await;
                    stream_partitioning_map
                        .insert(metric_name.clone().to_owned(), partition_det.clone());
                }
                let mut partition_det = stream_partitioning_map.get(metric_name).unwrap();
                let mut partition_keys = partition_det.partition_keys.clone();
                let mut partition_time_level = unwrap_partition_time_level(
                    partition_det.partition_time_level,
                    StreamType::Metrics,
                );

                // Start get stream alerts
                crate::service::ingestion::get_stream_alerts(
                    &[StreamParams {
                        org_id: org_id.to_owned().into(),
                        stream_name: metric_name.to_owned().into(),
                        stream_type: StreamType::Metrics,
                    }],
                    &mut stream_alerts_map,
                )
                .await;
                // End get stream alert

                // Start Register Transforms for stream
                let (mut local_trans, mut stream_vrl_map) =
                    crate::service::ingestion::register_stream_functions(
                        org_id,
                        &StreamType::Metrics,
                        metric_name,
                    );
                // End Register Transforms for stream

                let mut rec = json::json!({});
                match &resource_metric.resource {
                    Some(res) => {
                        for item in &res.attributes {
                            rec[format_label_name(item.key.as_str())] =
                                get_val(&item.value.as_ref());
                        }
                    }
                    None => {}
                }
                match &scope_metric.scope {
                    Some(lib) => {
                        rec["instrumentation_library_name"] =
                            serde_json::Value::String(lib.name.to_owned());
                        rec["instrumentation_library_version"] =
                            serde_json::Value::String(lib.version.to_owned());
                    }
                    None => {}
                }
                rec[NAME_LABEL] = metric_name.to_owned().into();

                // metadata handling
                let mut metadata = Metadata {
                    metric_family_name: rec[NAME_LABEL].to_string(),
                    metric_type: MetricType::Unknown,
                    help: metric.description.to_owned(),
                    unit: metric.unit.to_owned(),
                };
                let mut prom_meta: HashMap<String, String> = HashMap::new();

                let records = match &metric.data {
                    Some(data) => match data {
                        Data::Gauge(gauge) => {
                            process_gauge(&mut rec, gauge, &mut metadata, &mut prom_meta)
                        }
                        Data::Sum(sum) => process_sum(&mut rec, sum, &mut metadata, &mut prom_meta),
                        Data::Histogram(hist) => {
                            process_histogram(&mut rec, hist, &mut metadata, &mut prom_meta)
                        }
                        Data::ExponentialHistogram(exp_hist) => process_exponential_histogram(
                            &mut rec,
                            exp_hist,
                            &mut metadata,
                            &mut prom_meta,
                        ),
                        Data::Summary(summary) => {
                            process_summary(&rec, summary, &mut metadata, &mut prom_meta)
                        }
                    },
                    None => vec![],
                };

                // udpate schema metadata
                if !schema_exists.has_metadata {
                    if let Err(e) =
                        update_setting(org_id, metric_name, StreamType::Metrics, prom_meta).await
                    {
                        log::error!(
                            "Failed to set metadata for metric: {} with error: {}",
                            metric_name,
                            e
                        );
                    }
                }
                for mut rec in records {
                    // flattening
                    rec = flatten::flatten(rec)?;

                    let local_metric_name =
                        &format_stream_name(rec.get(NAME_LABEL).unwrap().as_str().unwrap());

                    if local_metric_name != metric_name {
                        // check for schema
                        stream_schema_exists(
                            org_id,
                            local_metric_name,
                            StreamType::Metrics,
                            &mut metric_schema_map,
                        )
                        .await;

                        // get partition keys
                        if !stream_partitioning_map.contains_key(local_metric_name) {
                            let partition_det =
                                crate::service::ingestion::get_stream_partition_keys(
                                    org_id,
                                    &StreamType::Metrics,
                                    local_metric_name,
                                )
                                .await;
                            stream_partitioning_map
                                .insert(local_metric_name.to_owned(), partition_det.clone());
                        }
                        partition_det = stream_partitioning_map.get(local_metric_name).unwrap();
                        partition_keys = partition_det.partition_keys.clone();
                        partition_time_level = unwrap_partition_time_level(
                            partition_det.partition_time_level,
                            StreamType::Metrics,
                        );

                        // Start get stream alerts
                        crate::service::ingestion::get_stream_alerts(
                            &[StreamParams {
                                org_id: org_id.to_owned().into(),
                                stream_name: local_metric_name.to_owned().into(),
                                stream_type: StreamType::Metrics,
                            }],
                            &mut stream_alerts_map,
                        )
                        .await;
                        // End get stream alert

                        // Start Register Transforms for stream
                        (local_trans, stream_vrl_map) =
                            crate::service::ingestion::register_stream_functions(
                                org_id,
                                &StreamType::Metrics,
                                local_metric_name,
                            );
                        // End Register Transforms for stream
                    }

                    if !local_trans.is_empty() {
                        rec = crate::service::ingestion::apply_stream_functions(
                            &local_trans,
                            rec,
                            &stream_vrl_map,
                            org_id,
                            local_metric_name,
                            &mut runtime,
                        )?;
                    }

                    // get json object
                    let val_map: &mut serde_json::Map<String, serde_json::Value> =
                        rec.as_object_mut().unwrap();

                    let timestamp = val_map
                        .get(&cfg.common.column_timestamp)
                        .unwrap()
                        .as_i64()
                        .unwrap_or(Utc::now().timestamp_micros());

                    let value_str = json::to_string(&val_map).unwrap();

                    // check for schema evolution
                    let schema_fields = match metric_schema_map.get(local_metric_name) {
                        Some(schema) => schema
                            .schema()
                            .fields()
                            .iter()
                            .map(|f| f.name())
                            .collect::<HashSet<_>>(),
                        None => HashSet::default(),
                    };
                    let mut need_schema_check = !schema_evolved.contains_key(local_metric_name);
                    for key in val_map.keys() {
                        if !schema_fields.contains(&key) {
                            need_schema_check = true;
                            break;
                        }
                    }
                    drop(schema_fields);
                    if need_schema_check
                        && check_for_schema(
                            org_id,
                            local_metric_name,
                            StreamType::Metrics,
                            &mut metric_schema_map,
                            vec![val_map],
                            timestamp,
                        )
                        .await
                        .is_ok()
                    {
                        schema_evolved.insert(local_metric_name.to_owned(), true);
                    }

                    let buf = metric_data_map
                        .entry(local_metric_name.to_owned())
                        .or_default();
                    let schema = metric_schema_map
                        .get(local_metric_name)
                        .unwrap()
                        .schema()
                        .clone()
                        .with_metadata(HashMap::new());
                    let schema_key = schema.hash_key();
                    // get hour key
                    let hour_key = crate::service::ingestion::get_wal_time_key(
                        timestamp,
                        &partition_keys,
                        partition_time_level,
                        val_map,
                        Some(&schema_key),
                    );
                    let hour_buf = buf.entry(hour_key).or_insert_with(|| SchemaRecords {
                        schema_key,
                        schema: Arc::new(schema),
                        records: vec![],
                        records_size: 0,
                    });
                    hour_buf
                        .records
                        .push(Arc::new(json::Value::Object(val_map.to_owned())));
                    hour_buf.records_size += value_str.len();

                    // real time alert
                    let need_trigger = !stream_trigger_map.contains_key(local_metric_name);
                    if need_trigger && !stream_alerts_map.is_empty() {
                        // Start check for alert trigger
                        let key = format!(
                            "{}/{}/{}",
                            &org_id,
                            StreamType::Metrics,
                            local_metric_name.clone()
                        );
                        if let Some(alerts) = stream_alerts_map.get(&key) {
                            let mut trigger_alerts: TriggerAlertData = Vec::new();
                            for alert in alerts {
                                if let Ok(Some(v)) = alert.evaluate(Some(val_map)).await {
                                    trigger_alerts.push((alert.clone(), v));
                                }
                            }
                            stream_trigger_map
                                .insert(local_metric_name.clone(), Some(trigger_alerts));
                        }
                        // End check for alert trigger
                    }
                }
            }
        }
    }

    // write data to wal
    let time = start.elapsed().as_secs_f64();
    let writer = ingester::get_writer(thread_id, org_id, &StreamType::Metrics.to_string()).await;
    for (stream_name, stream_data) in metric_data_map {
        // stream_data could be empty if metric value is nan, check it
        if stream_data.is_empty() {
            continue;
        }

        // check if we are allowed to ingest
        if db::compact::retention::is_deleting_stream(
            org_id,
            StreamType::Metrics,
            &stream_name,
            None,
        ) {
            log::warn!("stream [{stream_name}] is being deleted");
            continue;
        }

        // write to file
        let mut req_stats = write_file(&writer, &stream_name, stream_data).await;

        req_stats.response_time += time;
        report_request_usage_stats(
            req_stats,
            org_id,
            &stream_name,
            StreamType::Metrics,
            UsageType::Metrics,
            0,
        )
        .await;

        let ep = if is_grpc {
            "/grpc/export/metrics"
        } else {
            "/api/org/v1/metrics"
        };

        let time = start.elapsed().as_secs_f64();
        metrics::HTTP_RESPONSE_TIME
            .with_label_values(&[
                ep,
                "200",
                org_id,
                &stream_name,
                StreamType::Metrics.to_string().as_str(),
            ])
            .observe(time);
        metrics::HTTP_INCOMING_REQUESTS
            .with_label_values(&[
                ep,
                "200",
                org_id,
                &stream_name,
                StreamType::Metrics.to_string().as_str(),
            ])
            .inc();
    }
    if let Err(e) = writer.sync().await {
        log::error!("ingestion error while syncing writer: {}", e);
    }

    // only one trigger per request, as it updates etcd
    for (_, entry) in stream_trigger_map {
        evaluate_trigger(entry).await;
    }

    let res = ExportMetricsServiceResponse {
        partial_success: None,
    };
    let mut out = BytesMut::with_capacity(res.encoded_len());
    res.encode(&mut out).expect("Out of memory");

    return Ok(HttpResponse::Ok()
        .status(http::StatusCode::OK)
        .content_type("application/x-protobuf")
        .body(out));
}

fn process_gauge(
    rec: &mut json::Value,
    gauge: &Gauge,
    metadata: &mut Metadata,
    prom_meta: &mut HashMap<String, String>,
) -> Vec<serde_json::Value> {
    let mut records = vec![];

    // set metadata
    metadata.metric_type = MetricType::Gauge;
    prom_meta.insert(
        METADATA_LABEL.to_string(),
        json::to_string(&metadata).unwrap(),
    );

    for data_point in &gauge.data_points {
        process_data_point(rec, data_point);
        let val_map = rec.as_object_mut().unwrap();
        let hash = super::signature_without_labels(val_map, &get_exclude_labels());
        val_map.insert(HASH_LABEL.to_string(), json::Value::String(hash.into()));
        records.push(rec.clone());
    }
    records
}

fn process_sum(
    rec: &mut json::Value,
    sum: &Sum,
    metadata: &mut Metadata,
    prom_meta: &mut HashMap<String, String>,
) -> Vec<serde_json::Value> {
    // set metadata
    metadata.metric_type = MetricType::Counter;
    prom_meta.insert(
        METADATA_LABEL.to_string(),
        json::to_string(&metadata).unwrap(),
    );

    let mut records = vec![];
    process_aggregation_temporality(rec, sum.aggregation_temporality);
    rec["is_monotonic"] = sum.is_monotonic.to_string().into();
    for data_point in &sum.data_points {
        let mut dp_rec = rec.clone();
        process_data_point(&mut dp_rec, data_point);
        let val_map = dp_rec.as_object_mut().unwrap();
        let hash = super::signature_without_labels(val_map, &get_exclude_labels());
        val_map.insert(HASH_LABEL.to_string(), json::Value::String(hash.into()));
        records.push(dp_rec.clone());
    }
    records
}

fn process_histogram(
    rec: &mut json::Value,
    hist: &Histogram,
    metadata: &mut Metadata,
    prom_meta: &mut HashMap<String, String>,
) -> Vec<serde_json::Value> {
    // set metadata
    metadata.metric_type = MetricType::Histogram;
    prom_meta.insert(
        METADATA_LABEL.to_string(),
        json::to_string(&metadata).unwrap(),
    );

    let mut records = vec![];
    process_aggregation_temporality(rec, hist.aggregation_temporality);
    for data_point in &hist.data_points {
        let mut dp_rec = rec.clone();
        for mut bucket_rec in process_hist_data_point(&mut dp_rec, data_point) {
            let val_map = bucket_rec.as_object_mut().unwrap();
            let hash = super::signature_without_labels(val_map, &get_exclude_labels());
            val_map.insert(HASH_LABEL.to_string(), json::Value::String(hash.into()));
            records.push(bucket_rec);
        }
    }
    records
}

fn process_exponential_histogram(
    rec: &mut json::Value,
    hist: &ExponentialHistogram,
    metadata: &mut Metadata,
    prom_meta: &mut HashMap<String, String>,
) -> Vec<serde_json::Value> {
    // set metadata
    metadata.metric_type = MetricType::ExponentialHistogram;
    prom_meta.insert(
        METADATA_LABEL.to_string(),
        json::to_string(&metadata).unwrap(),
    );
    let mut records = vec![];
    process_aggregation_temporality(rec, hist.aggregation_temporality);
    for data_point in &hist.data_points {
        let mut dp_rec = rec.clone();
        for mut bucket_rec in process_exp_hist_data_point(&mut dp_rec, data_point) {
            let val_map = bucket_rec.as_object_mut().unwrap();
            let hash = super::signature_without_labels(val_map, &get_exclude_labels());
            val_map.insert(HASH_LABEL.to_string(), json::Value::String(hash.into()));
            records.push(bucket_rec);
        }
    }
    records
}

fn process_summary(
    rec: &json::Value,
    summary: &Summary,
    metadata: &mut Metadata,
    prom_meta: &mut HashMap<String, String>,
) -> Vec<serde_json::Value> {
    // set metadata
    metadata.metric_type = MetricType::Summary;
    prom_meta.insert(
        METADATA_LABEL.to_string(),
        json::to_string(&metadata).unwrap(),
    );

    let mut records = vec![];
    for data_point in &summary.data_points {
        let mut dp_rec = rec.clone();
        for mut bucket_rec in process_summary_data_point(&mut dp_rec, data_point) {
            let val_map = bucket_rec.as_object_mut().unwrap();
            let hash = super::signature_without_labels(val_map, &get_exclude_labels());
            val_map.insert(HASH_LABEL.to_string(), json::Value::String(hash.into()));
            records.push(bucket_rec);
        }
    }
    records
}

fn process_data_point(rec: &mut json::Value, data_point: &NumberDataPoint) {
    for attr in &data_point.attributes {
        rec[format_label_name(attr.key.as_str())] = get_val(&attr.value.as_ref());
    }
    rec[VALUE_LABEL] = get_metric_val(&data_point.value);
    rec[&get_config().common.column_timestamp] = (data_point.time_unix_nano / 1000).into();
    rec["start_time"] = data_point.start_time_unix_nano.to_string().into();
    rec["flag"] = if data_point.flags == 1 {
        DataPointFlags::NoRecordedValueMask.as_str_name()
    } else {
        DataPointFlags::DoNotUse.as_str_name()
    }
    .into();
    process_exemplars(rec, &data_point.exemplars);
}

fn process_hist_data_point(
    rec: &mut json::Value,
    data_point: &HistogramDataPoint,
) -> Vec<serde_json::Value> {
    let mut bucket_recs = vec![];

    for attr in &data_point.attributes {
        rec[format_label_name(attr.key.as_str())] = get_val(&attr.value.as_ref());
    }
    rec[&get_config().common.column_timestamp] = (data_point.time_unix_nano / 1000).into();
    rec["start_time"] = data_point.start_time_unix_nano.to_string().into();
    rec["flag"] = if data_point.flags == 1 {
        DataPointFlags::NoRecordedValueMask.as_str_name()
    } else {
        DataPointFlags::DoNotUse.as_str_name()
    }
    .into();
    process_exemplars(rec, &data_point.exemplars);
    // add count record
    let mut count_rec = rec.clone();
    count_rec[VALUE_LABEL] = (data_point.count as f64).into();
    count_rec[NAME_LABEL] = format!("{}_count", count_rec[NAME_LABEL].as_str().unwrap()).into();
    bucket_recs.push(count_rec);

    // add sum record
    let mut sum_rec = rec.clone();
    sum_rec[VALUE_LABEL] = data_point.sum.into();
    sum_rec[NAME_LABEL] = format!("{}_sum", sum_rec[NAME_LABEL].as_str().unwrap()).into();
    bucket_recs.push(sum_rec);

    // add min record
    let mut min_rec = rec.clone();
    min_rec[VALUE_LABEL] = data_point.min.into();
    min_rec[NAME_LABEL] = format!("{}_min", min_rec[NAME_LABEL].as_str().unwrap()).into();
    bucket_recs.push(min_rec);

    // add max record
    let mut max_rec = rec.clone();
<<<<<<< HEAD
    max_rec[VALUE_LABEL] = data_point.min.into();
=======
    max_rec[VALUE_LABEL] = data_point.max.into();
>>>>>>> 5de3ea93
    max_rec[NAME_LABEL] = format!("{}_max", max_rec[NAME_LABEL].as_str().unwrap()).into();
    bucket_recs.push(max_rec);

    // add bucket records
    let len = data_point.bucket_counts.len();
    for i in 0..len {
        let mut bucket_rec = rec.clone();
        bucket_rec[NAME_LABEL] = format!("{}_bucket", rec[NAME_LABEL].as_str().unwrap()).into();
        if let Some(val) = data_point.bucket_counts.get(i) {
            bucket_rec[VALUE_LABEL] = (*val as f64).into()
        }
        if let Some(val) = data_point.explicit_bounds.get(i) {
            bucket_rec["le"] = (*val.to_string()).into()
        }
        if i == len - 1 {
            bucket_rec["le"] = std::f64::INFINITY.to_string().into();
        }
        bucket_recs.push(bucket_rec);
    }
    bucket_recs
}

fn process_exp_hist_data_point(
    rec: &mut json::Value,
    data_point: &ExponentialHistogramDataPoint,
) -> Vec<serde_json::Value> {
    let mut bucket_recs = vec![];

    for attr in &data_point.attributes {
        rec[format_label_name(attr.key.as_str())] = get_val(&attr.value.as_ref());
    }
    rec[&get_config().common.column_timestamp] = (data_point.time_unix_nano / 1000).into();
    rec["start_time"] = data_point.start_time_unix_nano.to_string().into();
    rec["flag"] = if data_point.flags == 1 {
        DataPointFlags::NoRecordedValueMask.as_str_name()
    } else {
        DataPointFlags::DoNotUse.as_str_name()
    }
    .into();
    process_exemplars(rec, &data_point.exemplars);
    // add count record
    let mut count_rec = rec.clone();
    count_rec[VALUE_LABEL] = (data_point.count as f64).into();
    count_rec[NAME_LABEL] = format!("{}_count", count_rec[NAME_LABEL].as_str().unwrap()).into();
    bucket_recs.push(count_rec);

    // add sum record
    let mut sum_rec = rec.clone();
    sum_rec[VALUE_LABEL] = data_point.sum.into();
    sum_rec[NAME_LABEL] = format!("{}_sum", sum_rec[NAME_LABEL].as_str().unwrap()).into();
    bucket_recs.push(sum_rec);

    let base = 2 ^ (2 ^ -data_point.scale);
    // add negative bucket records
    match &data_point.negative {
        Some(buckets) => {
            let offset = buckets.offset;
            for (i, val) in buckets.bucket_counts.iter().enumerate() {
                let mut bucket_rec = rec.clone();
                bucket_rec[NAME_LABEL] =
                    format!("{}_bucket", rec[NAME_LABEL].as_str().unwrap()).into();
                bucket_rec[VALUE_LABEL] = (*val as f64).into();
                bucket_rec["le"] = (base ^ (offset + (i as i32) + 1)).to_string().into();
                bucket_recs.push(bucket_rec);
            }
        }
        None => {}
    }
    // add positive bucket records
    match &data_point.positive {
        Some(buckets) => {
            let offset = buckets.offset;
            for (i, val) in buckets.bucket_counts.iter().enumerate() {
                let mut bucket_rec = rec.clone();
                bucket_rec[NAME_LABEL] =
                    format!("{}_bucket", rec[NAME_LABEL].as_str().unwrap()).into();
                bucket_rec[VALUE_LABEL] = (*val as f64).into();
                bucket_rec["le"] = (base ^ (offset + (i as i32) + 1)).to_string().into();
                bucket_recs.push(bucket_rec);
            }
        }
        None => {}
    }

    bucket_recs
}

fn process_summary_data_point(
    rec: &mut json::Value,
    data_point: &SummaryDataPoint,
) -> Vec<serde_json::Value> {
    let mut bucket_recs = vec![];

    for attr in &data_point.attributes {
        rec[format_label_name(attr.key.as_str())] = get_val(&attr.value.as_ref());
    }
    rec[&get_config().common.column_timestamp] = (data_point.time_unix_nano / 1000).into();
    rec["start_time"] = data_point.start_time_unix_nano.to_string().into();
    rec["flag"] = if data_point.flags == 1 {
        DataPointFlags::NoRecordedValueMask.as_str_name()
    } else {
        DataPointFlags::DoNotUse.as_str_name()
    }
    .into();
    // add count record
    let mut count_rec = rec.clone();
    count_rec[VALUE_LABEL] = (data_point.count as f64).into();
    count_rec[NAME_LABEL] = format!("{}_count", count_rec[NAME_LABEL].as_str().unwrap()).into();
    bucket_recs.push(count_rec);

    // add sum record
    let mut sum_rec = rec.clone();
    sum_rec[VALUE_LABEL] = data_point.sum.into();
    sum_rec[NAME_LABEL] = format!("{}_sum", sum_rec[NAME_LABEL].as_str().unwrap()).into();
    bucket_recs.push(sum_rec);

    // add bucket records
    for value in &data_point.quantile_values {
        let mut bucket_rec = rec.clone();
        bucket_rec[VALUE_LABEL] = value.value.into();
        bucket_rec["quantile"] = value.quantile.to_string().into();
        bucket_recs.push(bucket_rec);
    }
    bucket_recs
}

fn process_exemplars(rec: &mut json::Value, exemplars: &Vec<Exemplar>) {
    let mut exemplar_coll = vec![];
    for exemplar in exemplars {
        let mut exemplar_rec = json::json!({});
        for attr in &exemplar.filtered_attributes {
            exemplar_rec[attr.key.as_str()] = get_val(&attr.value.as_ref());
        }
        exemplar_rec[VALUE_LABEL] = get_exemplar_val(&exemplar.value);
        exemplar_rec[&get_config().common.column_timestamp] =
            (exemplar.time_unix_nano / 1000).into();

        match TraceId::from_bytes(exemplar.trace_id.as_slice().try_into().unwrap_or_default()) {
            TraceId::INVALID => {}
            _ => {
                exemplar_rec["trace_id"] =
                    TraceId::from_bytes(exemplar.trace_id.as_slice().try_into().unwrap())
                        .to_string()
                        .into();
            }
        };

        match SpanId::from_bytes(exemplar.span_id.as_slice().try_into().unwrap_or_default()) {
            SpanId::INVALID => {}
            _ => {
                exemplar_rec["span_id"] =
                    SpanId::from_bytes(exemplar.span_id.as_slice().try_into().unwrap())
                        .to_string()
                        .into();
            }
        };

        exemplar_coll.push(exemplar_rec)
    }
    rec["exemplars"] = exemplar_coll.into();
}

fn process_aggregation_temporality(rec: &mut json::Value, val: i32) {
    rec["aggregation_temporality"] = match val {
        0 => AggregationTemporality::Unspecified.as_str_name(),
        1 => AggregationTemporality::Delta.as_str_name(),
        2 => AggregationTemporality::Cumulative.as_str_name(),
        _ => AggregationTemporality::Unspecified.as_str_name(),
    }
    .into();
}<|MERGE_RESOLUTION|>--- conflicted
+++ resolved
@@ -652,11 +652,7 @@
 
     // add max record
     let mut max_rec = rec.clone();
-<<<<<<< HEAD
-    max_rec[VALUE_LABEL] = data_point.min.into();
-=======
     max_rec[VALUE_LABEL] = data_point.max.into();
->>>>>>> 5de3ea93
     max_rec[NAME_LABEL] = format!("{}_max", max_rec[NAME_LABEL].as_str().unwrap()).into();
     bucket_recs.push(max_rec);
 
