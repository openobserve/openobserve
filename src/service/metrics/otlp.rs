// Copyright 2025 OpenObserve Inc.
//
// This program is free software: you can redistribute it and/or modify
// it under the terms of the GNU Affero General Public License as published by
// the Free Software Foundation, either version 3 of the License, or
// (at your option) any later version.
//
// This program is distributed in the hope that it will be useful
// but WITHOUT ANY WARRANTY; without even the implied warranty of
// MERCHANTABILITY or FITNESS FOR A PARTICULAR PURPOSE.  See the
// GNU Affero General Public License for more details.
//
// You should have received a copy of the GNU Affero General Public License
// along with this program.  If not, see <http://www.gnu.org/licenses/>.

use std::{collections::HashMap, io::Error, sync::Arc};

use actix_web::{HttpResponse, http, web};
use bytes::BytesMut;
use chrono::Utc;
use config::{
    TIMESTAMP_COL_NAME,
    meta::{
        alerts::alert,
        otlp::OtlpRequestType,
        promql::*,
        self_reporting::usage::UsageType,
        stream::{PartitioningDetails, StreamParams, StreamType},
    },
    metrics,
    utils::{flatten, json, schema_ext::SchemaExt, time::now_micros},
};
use hashbrown::HashSet;
use infra::schema::{SchemaCache, unwrap_partition_time_level};
use opentelemetry::trace::{SpanId, TraceId};
use opentelemetry_proto::tonic::{
    collector::metrics::v1::{
        ExportMetricsPartialSuccess, ExportMetricsServiceRequest, ExportMetricsServiceResponse,
    },
    metrics::v1::{metric::Data, *},
};
use prost::Message;

use crate::{
    common::meta::{http::HttpResponse as MetaHttpResponse, stream::SchemaRecords},
    service::{
        alerts::alert::AlertExt,
        db, format_stream_name,
        ingestion::{
            TriggerAlertData, check_ingestion_allowed, evaluate_trigger,
            grpc::{get_exemplar_val, get_metric_val, get_val},
            write_file,
        },
        metrics::{format_label_name, get_exclude_labels},
        pipeline::batch_execution::ExecutablePipeline,
        schema::{check_for_schema, stream_schema_exists},
        self_reporting::report_request_usage_stats,
    },
};

pub async fn otlp_proto(org_id: &str, body: web::Bytes) -> Result<HttpResponse, std::io::Error> {
    let request = match ExportMetricsServiceRequest::decode(body) {
        Ok(v) => v,
        Err(e) => {
            log::error!(
                "[METRICS:OTLP] Invalid proto: org_id: {}, error: {}",
                org_id,
                e
            );
            return Ok(HttpResponse::BadRequest().json(MetaHttpResponse::error(
                http::StatusCode::BAD_REQUEST,
                format!("Invalid proto: {e}"),
            )));
        }
    };
    match handle_otlp_request(org_id, request, OtlpRequestType::HttpProtobuf).await {
        Ok(v) => Ok(v),
        Err(e) => {
            log::error!(
                "[METRICS:OTLP] Error while handling grpc metrics request: org_id: {}, error: {}",
                org_id,
                e
            );
            Err(Error::other(e))
        }
    }
}

pub async fn otlp_json(org_id: &str, body: web::Bytes) -> Result<HttpResponse, std::io::Error> {
    let request = match serde_json::from_slice::<ExportMetricsServiceRequest>(body.as_ref()) {
        Ok(req) => req,
        Err(e) => {
            log::error!("[METRICS:OTLP] Invalid json: {}", e);
            return Ok(HttpResponse::BadRequest().json(MetaHttpResponse::error(
                http::StatusCode::BAD_REQUEST,
                format!("Invalid json: {e}"),
            )));
        }
    };
    match handle_otlp_request(org_id, request, OtlpRequestType::HttpJson).await {
        Ok(v) => Ok(v),
        Err(e) => {
            log::error!("[METRICS:OTLP] Error while handling http trace request: {e}");
            Err(Error::other(e))
        }
    }
}

pub async fn handle_otlp_request(
    org_id: &str,
    request: ExportMetricsServiceRequest,
    req_type: OtlpRequestType,
) -> Result<HttpResponse, anyhow::Error> {
    // check system resource
<<<<<<< HEAD
    if let Err(e) = check_ingestion_allowed(org_id, StreamType::Metrics, None).await {
        log::error!("Metrics ingestion error: {e}");
=======
    if let Err(e) = check_ingestion_allowed(org_id, StreamType::Metrics, None) {
        log::error!("[METRICS:OTLP] ingestion error: {e}");
>>>>>>> 3247fdb2
        return Ok(
            HttpResponse::ServiceUnavailable().json(MetaHttpResponse::error(
                http::StatusCode::SERVICE_UNAVAILABLE,
                e,
            )),
        );
    }

    let start = std::time::Instant::now();
    let started_at = Utc::now().timestamp_micros();

    let mut metric_data_map: HashMap<String, HashMap<String, SchemaRecords>> = HashMap::new();
    let mut metric_schema_map: HashMap<String, SchemaCache> = HashMap::new();
    let mut schema_evolved: HashMap<String, bool> = HashMap::new();
    let mut stream_partitioning_map: HashMap<String, PartitioningDetails> = HashMap::new();

    // associated pipeline
    let mut stream_executable_pipelines: HashMap<String, Option<ExecutablePipeline>> =
        HashMap::new();
    let mut stream_pipeline_inputs: HashMap<String, Vec<json::Value>> = HashMap::new();

    // realtime alerts
    let mut stream_alerts_map: HashMap<String, Vec<alert::Alert>> = HashMap::new();
    let mut stream_trigger_map: HashMap<String, Option<TriggerAlertData>> = HashMap::new();

    let mut partial_success = ExportMetricsPartialSuccess::default();

    // records buffer
    let mut json_data_by_stream: HashMap<String, Vec<json::Value>> = HashMap::new();

    for resource_metric in &request.resource_metrics {
        if resource_metric.scope_metrics.is_empty() {
            continue;
        }
        for scope_metric in &resource_metric.scope_metrics {
            for metric in &scope_metric.metrics {
                let metric_name = &format_stream_name(&metric.name);
                // check for schema
                let schema_exists = stream_schema_exists(
                    org_id,
                    metric_name,
                    StreamType::Metrics,
                    &mut metric_schema_map,
                )
                .await;

                // get partition keys
                if !stream_partitioning_map.contains_key(metric_name) {
                    let partition_det = crate::service::ingestion::get_stream_partition_keys(
                        org_id,
                        &StreamType::Metrics,
                        metric_name,
                    )
                    .await;
                    stream_partitioning_map
                        .insert(metric_name.clone().to_owned(), partition_det.clone());
                }

                // Start get stream alerts
                crate::service::ingestion::get_stream_alerts(
                    &[StreamParams {
                        org_id: org_id.to_owned().into(),
                        stream_name: metric_name.to_owned().into(),
                        stream_type: StreamType::Metrics,
                    }],
                    &mut stream_alerts_map,
                )
                .await;
                // End get stream alert

                // get stream pipeline
                if !stream_executable_pipelines.contains_key(metric_name) {
                    let pipeline_params =
                        crate::service::ingestion::get_stream_executable_pipeline(
                            org_id,
                            metric_name,
                            &StreamType::Metrics,
                        )
                        .await;
                    stream_executable_pipelines.insert(metric_name.clone(), pipeline_params);
                }

                let mut rec = json::json!({});
                if let Some(res) = &resource_metric.resource {
                    for item in &res.attributes {
                        rec[format_label_name(item.key.as_str())] = get_val(&item.value.as_ref());
                    }
                }
                if let Some(lib) = &scope_metric.scope {
                    rec["instrumentation_library_name"] =
                        serde_json::Value::String(lib.name.to_owned());
                    rec["instrumentation_library_version"] =
                        serde_json::Value::String(lib.version.to_owned());
                }
                rec[NAME_LABEL] = metric_name.to_owned().into();

                // metadata handling
                let mut metadata = Metadata {
                    metric_family_name: rec[NAME_LABEL].to_string(),
                    metric_type: MetricType::Unknown,
                    help: metric.description.to_owned(),
                    unit: metric.unit.to_owned(),
                };
                let mut prom_meta: HashMap<String, String> = HashMap::new();

                let records = match &metric.data {
                    Some(data) => match data {
                        Data::Gauge(gauge) => {
                            process_gauge(&mut rec, gauge, &mut metadata, &mut prom_meta)
                        }
                        Data::Sum(sum) => process_sum(&mut rec, sum, &mut metadata, &mut prom_meta),
                        Data::Histogram(hist) => {
                            process_histogram(&mut rec, hist, &mut metadata, &mut prom_meta)
                        }
                        Data::ExponentialHistogram(exp_hist) => process_exponential_histogram(
                            &mut rec,
                            exp_hist,
                            &mut metadata,
                            &mut prom_meta,
                        ),
                        Data::Summary(summary) => {
                            process_summary(&rec, summary, &mut metadata, &mut prom_meta)
                        }
                    },
                    None => vec![],
                };

                // update schema metadata
                if !schema_exists.has_metadata
                    && let Err(e) = db::schema::update_setting(
                        org_id,
                        metric_name,
                        StreamType::Metrics,
                        prom_meta,
                    )
                    .await
                {
                    log::error!(
                        "Failed to set metadata for metric: {} with error: {}",
                        metric_name,
                        e
                    );
                }
                for mut rec in records {
                    // flattening
                    rec = flatten::flatten(rec)?;

                    let local_metric_name =
                        &format_stream_name(rec.get(NAME_LABEL).unwrap().as_str().unwrap());

                    if local_metric_name != metric_name {
                        // check for schema
                        stream_schema_exists(
                            org_id,
                            local_metric_name,
                            StreamType::Metrics,
                            &mut metric_schema_map,
                        )
                        .await;

                        // get partition keys
                        if !stream_partitioning_map.contains_key(local_metric_name) {
                            let partition_det =
                                crate::service::ingestion::get_stream_partition_keys(
                                    org_id,
                                    &StreamType::Metrics,
                                    local_metric_name,
                                )
                                .await;
                            stream_partitioning_map
                                .insert(local_metric_name.to_owned(), partition_det.clone());
                        }

                        // Start get stream alerts
                        crate::service::ingestion::get_stream_alerts(
                            &[StreamParams {
                                org_id: org_id.to_owned().into(),
                                stream_name: local_metric_name.to_owned().into(),
                                stream_type: StreamType::Metrics,
                            }],
                            &mut stream_alerts_map,
                        )
                        .await;
                        // End get stream alert

                        // get stream pipeline
                        if !stream_executable_pipelines.contains_key(local_metric_name) {
                            let pipeline_params =
                                crate::service::ingestion::get_stream_executable_pipeline(
                                    org_id,
                                    local_metric_name,
                                    &StreamType::Metrics,
                                )
                                .await;
                            stream_executable_pipelines
                                .insert(local_metric_name.clone(), pipeline_params);
                        }
                    }

                    // ready to be buffered for downstream processing
                    if stream_executable_pipelines
                        .get(local_metric_name)
                        .unwrap()
                        .is_some()
                    {
                        stream_pipeline_inputs
                            .entry(local_metric_name.to_string())
                            .or_default()
                            .push(rec);
                    } else {
                        json_data_by_stream
                            .entry(local_metric_name.to_string())
                            .or_default()
                            .push(rec);
                    }
                }
            }
        }
    }

    // process records buffered for pipeline processing
    for (stream_name, exec_pl_option) in &stream_executable_pipelines {
        if let Some(exec_pl) = exec_pl_option {
            let Some(pipeline_inputs) = stream_pipeline_inputs.remove(stream_name) else {
                let err_msg = format!(
                    "[Ingestion]: Stream {stream_name} has pipeline, but inputs failed to be buffered. BUG",
                );
                log::error!("{err_msg}");
                partial_success.error_message = err_msg;
                continue;
            };
            let count = pipeline_inputs.len();
            match exec_pl
                .process_batch(org_id, pipeline_inputs, Some(stream_name.clone()))
                .await
            {
                Err(e) => {
                    let err_msg = format!(
                        "[Ingestion]: Stream {stream_name} pipeline batch processing failed: {e}",
                    );
                    log::error!("{err_msg}");
                    // update status
                    partial_success.rejected_data_points += count as i64;
                    partial_success.error_message = err_msg;
                    continue;
                }
                Ok(pl_results) => {
                    for (stream_params, stream_pl_results) in pl_results {
                        if stream_params.stream_type != StreamType::Metrics {
                            continue;
                        }
                        // add partition keys
                        if !stream_partitioning_map.contains_key(stream_params.stream_name.as_str())
                        {
                            let partition_det =
                                crate::service::ingestion::get_stream_partition_keys(
                                    org_id,
                                    &StreamType::Metrics,
                                    &stream_params.stream_name,
                                )
                                .await;
                            stream_partitioning_map.insert(
                                stream_params.stream_name.to_string(),
                                partition_det.clone(),
                            );
                        }
                        for (_, res) in stream_pl_results {
                            // buffer to downstream processing directly
                            json_data_by_stream
                                .entry(stream_params.stream_name.to_string())
                                .or_default()
                                .push(res);
                        }
                    }
                }
            }
        }
    }

    for (local_metric_name, json_data) in json_data_by_stream {
        // get partition keys
        let partition_det = stream_partitioning_map.get(&local_metric_name).unwrap();
        let partition_keys = partition_det.partition_keys.clone();
        let partition_time_level =
            unwrap_partition_time_level(partition_det.partition_time_level, StreamType::Metrics);

        for mut rec in json_data {
            // get json object
            let val_map: &mut serde_json::Map<String, serde_json::Value> =
                rec.as_object_mut().unwrap();

            let timestamp = val_map
                .get(TIMESTAMP_COL_NAME)
                .and_then(|ts| ts.as_i64())
                .unwrap_or(Utc::now().timestamp_micros());

            let value_str = json::to_string(&val_map).unwrap();

            // check for schema evolution
            let schema_fields = match metric_schema_map.get(&local_metric_name) {
                Some(schema) => schema
                    .schema()
                    .fields()
                    .iter()
                    .map(|f| f.name())
                    .collect::<HashSet<_>>(),
                None => HashSet::default(),
            };
            let mut need_schema_check = !schema_evolved.contains_key(&local_metric_name);
            for key in val_map.keys() {
                if !schema_fields.contains(&key) {
                    need_schema_check = true;
                    break;
                }
            }
            drop(schema_fields);
            if need_schema_check
                && check_for_schema(
                    org_id,
                    &local_metric_name,
                    StreamType::Metrics,
                    &mut metric_schema_map,
                    vec![val_map],
                    timestamp,
                )
                .await
                .is_ok()
            {
                schema_evolved.insert(local_metric_name.to_owned(), true);
            }

            let buf = metric_data_map
                .entry(local_metric_name.to_owned())
                .or_default();
            let schema = metric_schema_map
                .get(&local_metric_name)
                .unwrap()
                .schema()
                .as_ref()
                .clone()
                .with_metadata(HashMap::new());
            let schema_key = schema.hash_key();
            // get hour key
            let hour_key = crate::service::ingestion::get_write_partition_key(
                timestamp,
                &partition_keys,
                partition_time_level,
                val_map,
                Some(&schema_key),
            );
            let hour_buf = buf.entry(hour_key).or_insert_with(|| SchemaRecords {
                schema_key,
                schema: Arc::new(schema),
                records: vec![],
                records_size: 0,
            });
            hour_buf
                .records
                .push(Arc::new(json::Value::Object(val_map.to_owned())));
            hour_buf.records_size += value_str.len();

            // real time alert
            let need_trigger = !stream_trigger_map.contains_key(&local_metric_name);
            if need_trigger && !stream_alerts_map.is_empty() {
                // Start check for alert trigger
                let key = format!("{}/{}/{}", &org_id, StreamType::Metrics, local_metric_name);
                if let Some(alerts) = stream_alerts_map.get(&key) {
                    let mut trigger_alerts: TriggerAlertData = Vec::new();
                    let alert_end_time = now_micros();
                    for alert in alerts {
                        if let Ok(Some(data)) = alert
                            .evaluate(Some(val_map), (None, alert_end_time), None)
                            .await
                            .map(|res| res.data)
                        {
                            trigger_alerts.push((alert.clone(), data))
                        }
                    }
                    stream_trigger_map.insert(local_metric_name.clone(), Some(trigger_alerts));
                }
            }
            // End check for alert trigger
        }
    }

    // write data to wal
    for (stream_name, stream_data) in metric_data_map {
        // stream_data could be empty if metric value is nan, check it
        if stream_data.is_empty() {
            continue;
        }

        // check if we are allowed to ingest
        if db::compact::retention::is_deleting_stream(
            org_id,
            StreamType::Metrics,
            &stream_name,
            None,
        ) {
            log::warn!("stream [{stream_name}] is being deleted");
            continue;
        }

        // write to file
        let writer =
            ingester::get_writer(0, org_id, StreamType::Metrics.as_str(), &stream_name).await;
        // for performance issue, we will flush all when the app shutdown
        let fsync = false;
        let mut req_stats = write_file(&writer, &stream_name, stream_data, fsync).await?;

        let fns_length: usize =
            stream_executable_pipelines
                .get(&stream_name)
                .map_or(0, |exec_pl_option| {
                    exec_pl_option
                        .as_ref()
                        .map_or(0, |exec_pl| exec_pl.num_of_func())
                });
        req_stats.response_time = start.elapsed().as_secs_f64();
        report_request_usage_stats(
            req_stats,
            org_id,
            &stream_name,
            StreamType::Metrics,
            UsageType::Metrics,
            fns_length as _,
            started_at,
        )
        .await;
    }

    let ep = if OtlpRequestType::Grpc == req_type {
        "/grpc/otlp/metrics"
    } else {
        "/api/otlp/v1/metrics"
    };

    let time_took = start.elapsed().as_secs_f64();
    metrics::HTTP_RESPONSE_TIME
        .with_label_values(&[ep, "200", org_id, StreamType::Metrics.as_str(), "", ""])
        .observe(time_took);
    metrics::HTTP_INCOMING_REQUESTS
        .with_label_values(&[ep, "200", org_id, StreamType::Metrics.as_str(), "", ""])
        .inc();

    // only one trigger per request, as it updates etcd
    for (_, entry) in stream_trigger_map {
        if let Some(entry) = entry {
            evaluate_trigger(entry).await;
        }
    }

    format_response(partial_success, req_type)
}

fn process_gauge(
    rec: &mut json::Value,
    gauge: &Gauge,
    metadata: &mut Metadata,
    prom_meta: &mut HashMap<String, String>,
) -> Vec<serde_json::Value> {
    let mut records = vec![];

    // set metadata
    metadata.metric_type = MetricType::Gauge;
    prom_meta.insert(
        METADATA_LABEL.to_string(),
        json::to_string(&metadata).unwrap(),
    );

    for data_point in &gauge.data_points {
        process_data_point(rec, data_point);
        let val_map = rec.as_object_mut().unwrap();
        let hash = super::signature_without_labels(val_map, &get_exclude_labels());
        val_map.insert(HASH_LABEL.to_string(), json::Value::Number(hash.into()));
        records.push(rec.clone());
    }
    records
}

fn process_sum(
    rec: &mut json::Value,
    sum: &Sum,
    metadata: &mut Metadata,
    prom_meta: &mut HashMap<String, String>,
) -> Vec<serde_json::Value> {
    // set metadata
    metadata.metric_type = MetricType::Counter;
    prom_meta.insert(
        METADATA_LABEL.to_string(),
        json::to_string(&metadata).unwrap(),
    );

    let mut records = vec![];
    process_aggregation_temporality(rec, sum.aggregation_temporality);
    rec["is_monotonic"] = sum.is_monotonic.to_string().into();
    for data_point in &sum.data_points {
        let mut dp_rec = rec.clone();
        process_data_point(&mut dp_rec, data_point);
        let val_map = dp_rec.as_object_mut().unwrap();
        let hash = super::signature_without_labels(val_map, &get_exclude_labels());
        val_map.insert(HASH_LABEL.to_string(), json::Value::Number(hash.into()));
        records.push(dp_rec.clone());
    }
    records
}

fn process_histogram(
    rec: &mut json::Value,
    hist: &Histogram,
    metadata: &mut Metadata,
    prom_meta: &mut HashMap<String, String>,
) -> Vec<serde_json::Value> {
    // set metadata
    metadata.metric_type = MetricType::Histogram;
    prom_meta.insert(
        METADATA_LABEL.to_string(),
        json::to_string(&metadata).unwrap(),
    );

    let mut records = vec![];
    process_aggregation_temporality(rec, hist.aggregation_temporality);
    for data_point in &hist.data_points {
        let mut dp_rec = rec.clone();
        for mut bucket_rec in process_hist_data_point(&mut dp_rec, data_point) {
            let val_map = bucket_rec.as_object_mut().unwrap();
            let hash = super::signature_without_labels(val_map, &get_exclude_labels());
            val_map.insert(HASH_LABEL.to_string(), json::Value::Number(hash.into()));
            records.push(bucket_rec);
        }
    }
    records
}

fn process_exponential_histogram(
    rec: &mut json::Value,
    hist: &ExponentialHistogram,
    metadata: &mut Metadata,
    prom_meta: &mut HashMap<String, String>,
) -> Vec<serde_json::Value> {
    // set metadata
    metadata.metric_type = MetricType::ExponentialHistogram;
    prom_meta.insert(
        METADATA_LABEL.to_string(),
        json::to_string(&metadata).unwrap(),
    );
    let mut records = vec![];
    process_aggregation_temporality(rec, hist.aggregation_temporality);
    for data_point in &hist.data_points {
        let mut dp_rec = rec.clone();
        for mut bucket_rec in process_exp_hist_data_point(&mut dp_rec, data_point) {
            let val_map = bucket_rec.as_object_mut().unwrap();
            let hash = super::signature_without_labels(val_map, &get_exclude_labels());
            val_map.insert(HASH_LABEL.to_string(), json::Value::Number(hash.into()));
            records.push(bucket_rec);
        }
    }
    records
}

fn process_summary(
    rec: &json::Value,
    summary: &Summary,
    metadata: &mut Metadata,
    prom_meta: &mut HashMap<String, String>,
) -> Vec<serde_json::Value> {
    // set metadata
    metadata.metric_type = MetricType::Summary;
    prom_meta.insert(
        METADATA_LABEL.to_string(),
        json::to_string(&metadata).unwrap(),
    );

    let mut records = vec![];
    for data_point in &summary.data_points {
        let mut dp_rec = rec.clone();
        for mut bucket_rec in process_summary_data_point(&mut dp_rec, data_point) {
            let val_map = bucket_rec.as_object_mut().unwrap();
            let hash = super::signature_without_labels(val_map, &get_exclude_labels());
            val_map.insert(HASH_LABEL.to_string(), json::Value::Number(hash.into()));
            records.push(bucket_rec);
        }
    }
    records
}

fn process_data_point(rec: &mut json::Value, data_point: &NumberDataPoint) {
    for attr in &data_point.attributes {
        rec[format_label_name(attr.key.as_str())] = get_val(&attr.value.as_ref());
    }
    rec[VALUE_LABEL] = get_metric_val(&data_point.value);
    rec[TIMESTAMP_COL_NAME] = (data_point.time_unix_nano / 1000).into();
    rec["start_time"] = data_point.start_time_unix_nano.to_string().into();
    rec["flag"] = if data_point.flags == 1 {
        DataPointFlags::NoRecordedValueMask.as_str_name()
    } else {
        DataPointFlags::DoNotUse.as_str_name()
    }
    .into();
    process_exemplars(rec, &data_point.exemplars);
}

fn process_hist_data_point(
    rec: &mut json::Value,
    data_point: &HistogramDataPoint,
) -> Vec<serde_json::Value> {
    let mut bucket_recs = vec![];

    for attr in &data_point.attributes {
        rec[format_label_name(attr.key.as_str())] = get_val(&attr.value.as_ref());
    }
    rec[TIMESTAMP_COL_NAME] = (data_point.time_unix_nano / 1000).into();
    rec["start_time"] = data_point.start_time_unix_nano.to_string().into();
    rec["flag"] = if data_point.flags == 1 {
        DataPointFlags::NoRecordedValueMask.as_str_name()
    } else {
        DataPointFlags::DoNotUse.as_str_name()
    }
    .into();
    process_exemplars(rec, &data_point.exemplars);
    // add count record
    let mut count_rec = rec.clone();
    count_rec[VALUE_LABEL] = (data_point.count as f64).into();
    count_rec[NAME_LABEL] = format!("{}_count", count_rec[NAME_LABEL].as_str().unwrap()).into();
    bucket_recs.push(count_rec);

    // add sum record
    let mut sum_rec = rec.clone();
    sum_rec[VALUE_LABEL] = data_point.sum.into();
    sum_rec[NAME_LABEL] = format!("{}_sum", sum_rec[NAME_LABEL].as_str().unwrap()).into();
    bucket_recs.push(sum_rec);

    // add min record
    let mut min_rec = rec.clone();
    min_rec[VALUE_LABEL] = data_point.min.into();
    min_rec[NAME_LABEL] = format!("{}_min", min_rec[NAME_LABEL].as_str().unwrap()).into();
    bucket_recs.push(min_rec);

    // add max record
    let mut max_rec = rec.clone();
    max_rec[VALUE_LABEL] = data_point.max.into();
    max_rec[NAME_LABEL] = format!("{}_max", max_rec[NAME_LABEL].as_str().unwrap()).into();
    bucket_recs.push(max_rec);

    // add bucket records
    let len = data_point.bucket_counts.len();
    let mut accumulated_count = 0;
    for i in 0..len {
        let mut bucket_rec = rec.clone();
        bucket_rec[NAME_LABEL] = format!("{}_bucket", rec[NAME_LABEL].as_str().unwrap()).into();
        if let Some(val) = data_point.explicit_bounds.get(i) {
            bucket_rec["le"] = (*val.to_string()).into()
        } else {
            bucket_rec["le"] = f64::INFINITY.to_string().into();
        }
        if let Some(val) = data_point.bucket_counts.get(i) {
            accumulated_count += val;
            bucket_rec[VALUE_LABEL] = (accumulated_count as f64).into()
        }
        bucket_recs.push(bucket_rec);
    }
    bucket_recs
}

fn process_exp_hist_data_point(
    rec: &mut json::Value,
    data_point: &ExponentialHistogramDataPoint,
) -> Vec<serde_json::Value> {
    let mut bucket_recs = vec![];

    for attr in &data_point.attributes {
        rec[format_label_name(attr.key.as_str())] = get_val(&attr.value.as_ref());
    }
    rec[TIMESTAMP_COL_NAME] = (data_point.time_unix_nano / 1000).into();
    rec["start_time"] = data_point.start_time_unix_nano.to_string().into();
    rec["flag"] = if data_point.flags == 1 {
        DataPointFlags::NoRecordedValueMask.as_str_name()
    } else {
        DataPointFlags::DoNotUse.as_str_name()
    }
    .into();
    process_exemplars(rec, &data_point.exemplars);
    // add count record
    let mut count_rec = rec.clone();
    count_rec[VALUE_LABEL] = (data_point.count as f64).into();
    count_rec[NAME_LABEL] = format!("{}_count", count_rec[NAME_LABEL].as_str().unwrap()).into();
    bucket_recs.push(count_rec);

    // add sum record
    let mut sum_rec = rec.clone();
    sum_rec[VALUE_LABEL] = data_point.sum.into();
    sum_rec[NAME_LABEL] = format!("{}_sum", sum_rec[NAME_LABEL].as_str().unwrap()).into();
    bucket_recs.push(sum_rec);

    let base = 2 ^ (2 ^ -data_point.scale);
    // add negative bucket records
    if let Some(buckets) = &data_point.negative {
        let offset = buckets.offset;
        for (i, val) in buckets.bucket_counts.iter().enumerate() {
            let mut bucket_rec = rec.clone();
            bucket_rec[NAME_LABEL] = format!("{}_bucket", rec[NAME_LABEL].as_str().unwrap()).into();
            bucket_rec[VALUE_LABEL] = (*val as f64).into();
            bucket_rec["le"] = (base ^ (offset + (i as i32) + 1)).to_string().into();
            bucket_recs.push(bucket_rec);
        }
    }
    // add positive bucket records
    if let Some(buckets) = &data_point.positive {
        let offset = buckets.offset;
        for (i, val) in buckets.bucket_counts.iter().enumerate() {
            let mut bucket_rec = rec.clone();
            bucket_rec[NAME_LABEL] = format!("{}_bucket", rec[NAME_LABEL].as_str().unwrap()).into();
            bucket_rec[VALUE_LABEL] = (*val as f64).into();
            bucket_rec["le"] = (base ^ (offset + (i as i32) + 1)).to_string().into();
            bucket_recs.push(bucket_rec);
        }
    }

    bucket_recs
}

fn process_summary_data_point(
    rec: &mut json::Value,
    data_point: &SummaryDataPoint,
) -> Vec<serde_json::Value> {
    let mut bucket_recs = vec![];

    for attr in &data_point.attributes {
        rec[format_label_name(attr.key.as_str())] = get_val(&attr.value.as_ref());
    }
    rec[TIMESTAMP_COL_NAME] = (data_point.time_unix_nano / 1000).into();
    rec["start_time"] = data_point.start_time_unix_nano.to_string().into();
    rec["flag"] = if data_point.flags == 1 {
        DataPointFlags::NoRecordedValueMask.as_str_name()
    } else {
        DataPointFlags::DoNotUse.as_str_name()
    }
    .into();
    // add count record
    let mut count_rec = rec.clone();
    count_rec[VALUE_LABEL] = (data_point.count as f64).into();
    count_rec[NAME_LABEL] = format!("{}_count", count_rec[NAME_LABEL].as_str().unwrap()).into();
    bucket_recs.push(count_rec);

    // add sum record
    let mut sum_rec = rec.clone();
    sum_rec[VALUE_LABEL] = data_point.sum.into();
    sum_rec[NAME_LABEL] = format!("{}_sum", sum_rec[NAME_LABEL].as_str().unwrap()).into();
    bucket_recs.push(sum_rec);

    // add bucket records
    for value in &data_point.quantile_values {
        let mut bucket_rec = rec.clone();
        bucket_rec[VALUE_LABEL] = value.value.into();
        bucket_rec["quantile"] = value.quantile.to_string().into();
        bucket_recs.push(bucket_rec);
    }
    bucket_recs
}

fn process_exemplars(rec: &mut json::Value, exemplars: &Vec<Exemplar>) {
    let mut exemplar_coll = vec![];
    for exemplar in exemplars {
        let mut exemplar_rec = json::json!({});
        for attr in &exemplar.filtered_attributes {
            exemplar_rec[attr.key.as_str()] = get_val(&attr.value.as_ref());
        }
        exemplar_rec[VALUE_LABEL] = get_exemplar_val(&exemplar.value);
        exemplar_rec[TIMESTAMP_COL_NAME] = (exemplar.time_unix_nano / 1000).into();

        match TraceId::from_bytes(exemplar.trace_id.as_slice().try_into().unwrap_or_default()) {
            TraceId::INVALID => {}
            _ => {
                exemplar_rec["trace_id"] =
                    TraceId::from_bytes(exemplar.trace_id.as_slice().try_into().unwrap())
                        .to_string()
                        .into();
            }
        };

        match SpanId::from_bytes(exemplar.span_id.as_slice().try_into().unwrap_or_default()) {
            SpanId::INVALID => {}
            _ => {
                exemplar_rec["span_id"] =
                    SpanId::from_bytes(exemplar.span_id.as_slice().try_into().unwrap())
                        .to_string()
                        .into();
            }
        };

        exemplar_coll.push(exemplar_rec)
    }
    rec[EXEMPLARS_LABEL] = exemplar_coll.into();
}

fn process_aggregation_temporality(rec: &mut json::Value, val: i32) {
    rec["aggregation_temporality"] = match val {
        0 => AggregationTemporality::Unspecified.as_str_name(),
        1 => AggregationTemporality::Delta.as_str_name(),
        2 => AggregationTemporality::Cumulative.as_str_name(),
        _ => AggregationTemporality::Unspecified.as_str_name(),
    }
    .into();
}

fn format_response(
    mut partial_success: ExportMetricsPartialSuccess,
    req_type: OtlpRequestType,
) -> Result<HttpResponse, anyhow::Error> {
    let partial = partial_success.rejected_data_points > 0;

    let res = if partial {
        log::error!(
            "[METRICS:OTLP] Partial success: {}, error: {}",
            partial_success.rejected_data_points,
            partial_success.error_message
        );
        partial_success.error_message =
            "Some data points were rejected due to exceeding the allowed retention period"
                .to_string();
        ExportMetricsServiceResponse {
            partial_success: Some(partial_success),
        }
    } else {
        ExportMetricsServiceResponse::default()
    };

    match req_type {
        OtlpRequestType::HttpJson => Ok(if partial {
            HttpResponse::PartialContent().json(res)
        } else {
            HttpResponse::Ok().json(res)
        }),
        _ => {
            let mut out = BytesMut::with_capacity(res.encoded_len());
            res.encode(&mut out).expect("Out of memory");
            Ok(HttpResponse::Ok()
                .status(http::StatusCode::OK)
                .content_type("application/x-protobuf")
                .body(out))
        }
    }
}<|MERGE_RESOLUTION|>--- conflicted
+++ resolved
@@ -112,13 +112,8 @@
     req_type: OtlpRequestType,
 ) -> Result<HttpResponse, anyhow::Error> {
     // check system resource
-<<<<<<< HEAD
     if let Err(e) = check_ingestion_allowed(org_id, StreamType::Metrics, None).await {
-        log::error!("Metrics ingestion error: {e}");
-=======
-    if let Err(e) = check_ingestion_allowed(org_id, StreamType::Metrics, None) {
         log::error!("[METRICS:OTLP] ingestion error: {e}");
->>>>>>> 3247fdb2
         return Ok(
             HttpResponse::ServiceUnavailable().json(MetaHttpResponse::error(
                 http::StatusCode::SERVICE_UNAVAILABLE,
