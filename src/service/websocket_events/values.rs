--- conflicted
+++ resolved
@@ -131,46 +131,12 @@
             .map(|c| c.response_end_time)
             .unwrap_or_default();
 
-<<<<<<< HEAD
         log::info!(
             "[WS_VALUES] trace_id: {trace_id}, found cache responses len:{}, with hits: {cached_hits}, cache_start_time: {:#?}, cache_end_time: {:#?}",
             cached_resp.len(),
             c_start_time,
             c_end_time
         );
-=======
-                // Step 1(a): handle cache responses & query the deltas
-                handle_cache_responses_and_deltas(
-                    request_id,
-                    &search_event_req,
-                    trace_id.clone(),
-                    config::meta::sql::MAX_LIMIT,
-                    cached_resp,
-                    deltas,
-                    accumulated_results,
-                    user_id,
-                    max_query_range,
-                    remaining_query_range,
-                    &order_by,
-                    &mut start_timer,
-                    response_tx.clone(),
-                )
-                .instrument(ws_values_span.clone())
-                .await?;
-            } else {
-                // Step 2: Search without cache
-                // no caches found process req directly
-                log::debug!(
-                    "[WS_VALUES] trace_id: {trace_id} No cache found, processing search request"
-                );
-                let max_query_range = get_max_query_range(
-                    std::slice::from_ref(&stream_name),
-                    org_id,
-                    user_id,
-                    stream_type,
-                )
-                .await; // hours
->>>>>>> 2c42725d
 
         // handle cache responses and deltas
         if !cached_resp.is_empty() && cached_hits > 0 {
@@ -202,7 +168,6 @@
                 }),
             };
 
-<<<<<<< HEAD
             // Step 1(a): handle cache responses & query the deltas
             handle_cache_responses_and_deltas(
                 request_id,
@@ -212,23 +177,6 @@
                 cached_resp,
                 deltas,
                 accumulated_results,
-=======
-                write_results_to_cache(c_resp, safe_start_time, safe_end_time, accumulated_results)
-                    .instrument(ws_values_span.clone())
-                    .await
-                    .map_err(|e| {
-                        log::error!(
-                            "[WS_VALUES] trace_id: {trace_id}, Error writing results to cache: {e:?}"
-                        );
-                        e
-                    })?;
-            }
-        } else {
-            // Step 4: Search without cache for req with from > 0
-            let max_query_range = get_max_query_range(
-                std::slice::from_ref(&stream_name),
-                org_id,
->>>>>>> 2c42725d
                 user_id,
                 max_query_range,
                 remaining_query_range,
