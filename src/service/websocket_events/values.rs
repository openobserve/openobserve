// Copyright 2025 OpenObserve Inc.
//
// This program is free software: you can redistribute it and/or modify
// it under the terms of the GNU Affero General Public License as published by
// the Free Software Foundation, either version 3 of the License, or
// (at your option) any later version.
//
// This program is distributed in the hope that it will be useful
// but WITHOUT ANY WARRANTY; without even the implied warranty of
// MERCHANTABILITY or FITNESS FOR A PARTICULAR PURPOSE.  See the
// GNU Affero General Public License for more details.
//
// You should have received a copy of the GNU Affero General Public License
// along with this program.  If not, see <http://www.gnu.org/licenses/>.

use chrono::DateTime;
use config::meta::{
    search::{SearchEventType, ValuesEventContext},
    websocket::{SearchResultType, ValuesEventReq},
};
use tokio::sync::mpsc::Sender;
use tracing::Instrument;

#[cfg(feature = "enterprise")]
use crate::service::websocket_events::enterprise_utils;
use crate::{
    common::utils::stream::get_max_query_range,
    handler::http::request::{search::build_search_request_per_field, ws::session::send_message_2},
    service::{
        search::{cache, sql::Sql},
        setup_tracing_with_trace_id,
        websocket_events::{
            WsServerEvents,
            search::{
                do_partitioned_search, handle_cache_responses_and_deltas, write_results_to_cache,
            },
        },
    },
};

pub async fn handle_values_request(
    org_id: &str,
    user_id: &str,
    request_id: &str,
    req: ValuesEventReq,
    accumulated_results: &mut Vec<SearchResultType>,
    response_tx: Sender<WsServerEvents>,
) -> Result<(), infra::errors::Error> {
    let mut start_timer = std::time::Instant::now();

    let trace_id = req.trace_id.clone();
    let stream_type = req.stream_type;
    let payload = req.payload;
    let start_time = payload.start_time;
    let end_time = payload.end_time;
    let stream_name = payload.stream_name.clone();

    // Setup tracing
    let ws_values_span = setup_tracing_with_trace_id(
        &trace_id,
        tracing::info_span!("service:websocket_events:values:handle_values_request"),
    )
    .await;

    log::info!(
        "[WS_VALUES] trace_id: {} Received values request, start_time: {}, end_time: {}",
        trace_id,
        DateTime::from_timestamp_micros(start_time.unwrap_or(0) / 1_000)
            .map_or("None".to_string(), |dt| dt.to_string()),
        DateTime::from_timestamp_micros(end_time.unwrap_or(0) / 1_000)
            .map_or("None".to_string(), |dt| dt.to_string())
    );

    // Check permissions for each stream
    #[cfg(feature = "enterprise")]
    {
        if let Err(e) =
            enterprise_utils::check_permissions(&stream_name, stream_type, user_id, org_id).await
        {
            let err_res = WsServerEvents::error_response(
                &infra::errors::Error::Message(e),
                Some(request_id.to_string()),
                Some(trace_id.clone()),
                Default::default(),
            );
            send_message_2(request_id, err_res, response_tx.clone()).await?;
            return Ok(());
        }
    }

    // get values req query
<<<<<<< HEAD
    let (search_req, stream_type) =
        build_search_request_per_field(&payload, org_id, stream_type, &stream_name)
=======
    let reqs = build_search_request_per_field(&payload, org_id, stream_type, &stream_name)
        .instrument(ws_values_span.clone())
        .await?;

    for (search_req, stream_type, field) in reqs {
        // Convert the request query to SearchQuery type if needed
        // Here we're converting from the search_req.query to the expected type
        let search_query = search_req.query.clone().into();

        let sql = Sql::new(&search_query, org_id, stream_type, search_req.search_type).await?;
        let order_by = sql.order_by.first().map(|v| v.1).unwrap_or_default();

        if search_req.query.from == 0 {
            let c_resp = cache::check_cache_v2(
                &trace_id,
                org_id,
                stream_type,
                &search_req,
                search_req.use_cache,
            )
>>>>>>> 9f40388f
            .instrument(ws_values_span.clone())
            .await?;

    // Convert the request query to SearchQuery type if needed
    // Here we're converting from the search_req.query to the expected type
    let search_query = search_req.query.clone().into();

    let sql = Sql::new(&search_query, org_id, stream_type, search_req.search_type).await?;
    let order_by = sql.order_by.first().map(|v| v.1).unwrap_or_default();

    if search_req.query.from == 0 {
        let c_resp = cache::check_cache_v2(
            &trace_id,
            org_id,
            stream_type,
            &search_req,
            search_req.use_cache.unwrap_or(false),
        )
        .instrument(ws_values_span.clone())
        .await?;
        let local_c_resp = c_resp.clone();
        let cached_resp = local_c_resp.cached_response;
        let mut deltas = local_c_resp.deltas;
        deltas.sort();
        deltas.dedup();

        let cached_hits = cached_resp
            .iter()
            .fold(0, |acc, c| acc + c.cached_response.hits.len());

<<<<<<< HEAD
        let c_start_time = cached_resp
            .first()
            .map(|c| c.response_start_time)
            .unwrap_or_default();

        let c_end_time = cached_resp
            .last()
            .map(|c| c.response_end_time)
            .unwrap_or_default();

        log::info!(
            "[WS_VALUES] trace_id: {}, found cache responses len:{}, with hits: {}, cache_start_time: {:#?}, cache_end_time: {:#?}",
            trace_id,
            cached_resp.len(),
            cached_hits,
            c_start_time,
            c_end_time
        );

        // handle cache responses and deltas
        if !cached_resp.is_empty() && cached_hits > 0 {
            // `max_query_range` is used initialize `remaining_query_range`
            // set max_query_range to i64::MAX if it is 0, to ensure unlimited query range
            // for cache only search
            let max_query_range =
                get_max_query_range(&[stream_name.clone()], org_id, user_id, stream_type).await; // hours
            let remaining_query_range = if max_query_range == 0 {
                i64::MAX
            } else {
                max_query_range
            }; // hours

            // Convert SearchRequest to SearchEventReq for compatibility with search functions
            let search_event_req = config::meta::websocket::SearchEventReq {
                org_id: org_id.to_string(),
                stream_type,
                fallback_order_by_col: None,
                search_type: search_req.search_type.unwrap_or(SearchEventType::Values),
                search_event_context: None,
                trace_id: trace_id.clone(),
                use_cache: search_req.use_cache.unwrap_or(false),
                payload: search_req.clone(),
                user_id: Some(user_id.to_string()),
                time_offset: None,
                values_event_context: Some(ValuesEventContext {
                    field: payload.field,
                }),
            };
=======
            // handle cache responses and deltas
            if !cached_resp.is_empty() && cached_hits > 0 {
                // `max_query_range` is used initialize `remaining_query_range`
                // set max_query_range to i64::MAX if it is 0, to ensure unlimited query range
                // for cache only search
                let max_query_range = get_max_query_range(
                    std::slice::from_ref(&stream_name),
                    org_id,
                    user_id,
                    stream_type,
                )
                .await; // hours
                let remaining_query_range = if max_query_range == 0 {
                    i64::MAX
                } else {
                    max_query_range
                }; // hours

                // Convert SearchRequest to SearchEventReq for compatibility with search functions
                let search_event_req = config::meta::websocket::SearchEventReq {
                    org_id: org_id.to_string(),
                    stream_type,
                    fallback_order_by_col: None,
                    search_type: search_req.search_type.unwrap_or(SearchEventType::Values),
                    search_event_context: None,
                    trace_id: trace_id.clone(),
                    use_cache: search_req.use_cache,
                    payload: search_req.clone(),
                    user_id: Some(user_id.to_string()),
                    time_offset: None,
                    values_event_context: Some(ValuesEventContext {
                        top_k,
                        no_count,
                        field,
                    }),
                };

                // Step 1(a): handle cache responses & query the deltas
                handle_cache_responses_and_deltas(
                    request_id,
                    &search_event_req,
                    trace_id.clone(),
                    config::meta::sql::MAX_LIMIT,
                    cached_resp,
                    deltas,
                    accumulated_results,
                    user_id,
                    max_query_range,
                    remaining_query_range,
                    &order_by,
                    &mut start_timer,
                    response_tx.clone(),
                )
                .instrument(ws_values_span.clone())
                .await?;
            } else {
                // Step 2: Search without cache
                // no caches found process req directly
                log::debug!(
                    "[WS_VALUES] trace_id: {} No cache found, processing search request",
                    trace_id
                );
                let max_query_range = get_max_query_range(
                    std::slice::from_ref(&stream_name),
                    org_id,
                    user_id,
                    stream_type,
                )
                .await; // hours

                // Convert SearchRequest to SearchEventReq for compatibility with search functions
                let mut search_event_req = config::meta::websocket::SearchEventReq {
                    org_id: org_id.to_string(),
                    stream_type,
                    fallback_order_by_col: None,
                    search_type: search_req.search_type.unwrap_or(SearchEventType::Values),
                    search_event_context: None,
                    trace_id: trace_id.clone(),
                    use_cache: search_req.use_cache,
                    payload: search_req.clone(),
                    user_id: Some(user_id.to_string()),
                    time_offset: None,
                    values_event_context: Some(ValuesEventContext {
                        top_k,
                        no_count,
                        field,
                    }),
                };

                do_partitioned_search(
                    request_id,
                    &mut search_event_req,
                    &trace_id,
                    config::meta::sql::MAX_LIMIT,
                    user_id,
                    accumulated_results,
                    max_query_range,
                    &mut start_timer,
                    &order_by,
                    response_tx.clone(),
                )
                .instrument(ws_values_span.clone())
                .await?;
            }
            // Step 3: Write to results cache
            // cache only if from is 0 and is not an aggregate_query
            if search_req.query.from == 0 {
                // Safely unwrap Option<i64> values with defaults
                let safe_start_time = start_time.unwrap_or(0);
                let safe_end_time = end_time.unwrap_or(0);
>>>>>>> 9f40388f

            // Step 1(a): handle cache responses & query the deltas
            handle_cache_responses_and_deltas(
                request_id,
                &search_event_req,
                trace_id.clone(),
                config::meta::sql::MAX_LIMIT,
                cached_resp,
                deltas,
                accumulated_results,
                user_id,
                max_query_range,
                remaining_query_range,
                &order_by,
                &mut start_timer,
            )
            .instrument(ws_values_span.clone())
            .await?;
        } else {
<<<<<<< HEAD
            // Step 2: Search without cache
            // no caches found process req directly
            log::info!(
                "[WS_VALUES] trace_id: {} No cache found, processing search request",
                trace_id
            );
            let max_query_range =
                get_max_query_range(&[stream_name.clone()], org_id, user_id, stream_type).await; // hours
=======
            // Step 4: Search without cache for req with from > 0
            let max_query_range = get_max_query_range(
                std::slice::from_ref(&stream_name),
                org_id,
                user_id,
                stream_type,
            )
            .await; // hours
>>>>>>> 9f40388f

            // Convert SearchRequest to SearchEventReq for compatibility with search functions
            let mut search_event_req = config::meta::websocket::SearchEventReq {
                org_id: org_id.to_string(),
                stream_type,
                fallback_order_by_col: None,
                search_type: search_req.search_type.unwrap_or(SearchEventType::Values),
                search_event_context: None,
                trace_id: trace_id.clone(),
                use_cache: search_req.use_cache,
                payload: search_req.clone(),
                user_id: Some(user_id.to_string()),
                time_offset: None,
                values_event_context: Some(ValuesEventContext {
                    field: payload.field,
                }),
            };

            do_partitioned_search(
                request_id,
                &mut search_event_req,
                &trace_id,
                config::meta::sql::MAX_LIMIT,
                user_id,
                accumulated_results,
                max_query_range,
                &mut start_timer,
                &order_by,
                response_tx.clone(),
            )
            .instrument(ws_values_span.clone())
            .await?;
        }
        // Step 3: Write to results cache
        // cache only if from is 0 and is not an aggregate_query
        if search_req.query.from == 0 {
            // Safely unwrap Option<i64> values with defaults
            let safe_start_time = start_time.unwrap_or(0);
            let safe_end_time = end_time.unwrap_or(0);

            write_results_to_cache(c_resp, safe_start_time, safe_end_time, accumulated_results)
                .instrument(ws_values_span.clone())
                .await
                .map_err(|e| {
                    log::error!(
                        "[WS_VALUES] trace_id: {}, Error writing results to cache: {:?}",
                        trace_id,
                        e
                    );
                    e
                })?;
        }
    } else {
        // Step 4: Search without cache for req with from > 0
        let max_query_range =
            get_max_query_range(&[stream_name.clone()], org_id, user_id, stream_type).await; // hours

        // Convert SearchRequest to SearchEventReq for compatibility with search functions
        let mut search_event_req = config::meta::websocket::SearchEventReq {
            org_id: org_id.to_string(),
            stream_type,
            fallback_order_by_col: None,
            search_type: search_req.search_type.unwrap_or(SearchEventType::Values),
            search_event_context: None,
            trace_id: trace_id.clone(),
            use_cache: search_req.use_cache.unwrap_or(false),
            payload: search_req.clone(),
            user_id: Some(user_id.to_string()),
            time_offset: None,
            values_event_context: Some(ValuesEventContext {
                field: payload.field,
            }),
        };

        do_partitioned_search(
            request_id,
            &mut search_event_req,
            &trace_id,
            config::meta::sql::MAX_LIMIT,
            user_id,
            accumulated_results,
            max_query_range,
            &mut start_timer,
            &order_by,
        )
        .instrument(ws_values_span.clone())
        .await?;
    }

    // Once all searches are complete, write the accumulated results to a file
    log::info!("[WS_VALUES] trace_id {} all searches completed", trace_id);
    let end_res = WsServerEvents::End {
        trace_id: Some(trace_id.clone()),
    };
    send_message_2(request_id, end_res, response_tx).await?;

    Ok(())
}<|MERGE_RESOLUTION|>--- conflicted
+++ resolved
@@ -89,31 +89,8 @@
     }
 
     // get values req query
-<<<<<<< HEAD
     let (search_req, stream_type) =
         build_search_request_per_field(&payload, org_id, stream_type, &stream_name)
-=======
-    let reqs = build_search_request_per_field(&payload, org_id, stream_type, &stream_name)
-        .instrument(ws_values_span.clone())
-        .await?;
-
-    for (search_req, stream_type, field) in reqs {
-        // Convert the request query to SearchQuery type if needed
-        // Here we're converting from the search_req.query to the expected type
-        let search_query = search_req.query.clone().into();
-
-        let sql = Sql::new(&search_query, org_id, stream_type, search_req.search_type).await?;
-        let order_by = sql.order_by.first().map(|v| v.1).unwrap_or_default();
-
-        if search_req.query.from == 0 {
-            let c_resp = cache::check_cache_v2(
-                &trace_id,
-                org_id,
-                stream_type,
-                &search_req,
-                search_req.use_cache,
-            )
->>>>>>> 9f40388f
             .instrument(ws_values_span.clone())
             .await?;
 
@@ -144,7 +121,6 @@
             .iter()
             .fold(0, |acc, c| acc + c.cached_response.hits.len());
 
-<<<<<<< HEAD
         let c_start_time = cached_resp
             .first()
             .map(|c| c.response_start_time)
@@ -156,10 +132,8 @@
             .unwrap_or_default();
 
         log::info!(
-            "[WS_VALUES] trace_id: {}, found cache responses len:{}, with hits: {}, cache_start_time: {:#?}, cache_end_time: {:#?}",
-            trace_id,
+            "[WS_VALUES] trace_id: {trace_id}, found cache responses len:{}, with hits: {cached_hits}, cache_start_time: {:#?}, cache_end_time: {:#?}",
             cached_resp.len(),
-            cached_hits,
             c_start_time,
             c_end_time
         );
@@ -193,118 +167,6 @@
                     field: payload.field,
                 }),
             };
-=======
-            // handle cache responses and deltas
-            if !cached_resp.is_empty() && cached_hits > 0 {
-                // `max_query_range` is used initialize `remaining_query_range`
-                // set max_query_range to i64::MAX if it is 0, to ensure unlimited query range
-                // for cache only search
-                let max_query_range = get_max_query_range(
-                    std::slice::from_ref(&stream_name),
-                    org_id,
-                    user_id,
-                    stream_type,
-                )
-                .await; // hours
-                let remaining_query_range = if max_query_range == 0 {
-                    i64::MAX
-                } else {
-                    max_query_range
-                }; // hours
-
-                // Convert SearchRequest to SearchEventReq for compatibility with search functions
-                let search_event_req = config::meta::websocket::SearchEventReq {
-                    org_id: org_id.to_string(),
-                    stream_type,
-                    fallback_order_by_col: None,
-                    search_type: search_req.search_type.unwrap_or(SearchEventType::Values),
-                    search_event_context: None,
-                    trace_id: trace_id.clone(),
-                    use_cache: search_req.use_cache,
-                    payload: search_req.clone(),
-                    user_id: Some(user_id.to_string()),
-                    time_offset: None,
-                    values_event_context: Some(ValuesEventContext {
-                        top_k,
-                        no_count,
-                        field,
-                    }),
-                };
-
-                // Step 1(a): handle cache responses & query the deltas
-                handle_cache_responses_and_deltas(
-                    request_id,
-                    &search_event_req,
-                    trace_id.clone(),
-                    config::meta::sql::MAX_LIMIT,
-                    cached_resp,
-                    deltas,
-                    accumulated_results,
-                    user_id,
-                    max_query_range,
-                    remaining_query_range,
-                    &order_by,
-                    &mut start_timer,
-                    response_tx.clone(),
-                )
-                .instrument(ws_values_span.clone())
-                .await?;
-            } else {
-                // Step 2: Search without cache
-                // no caches found process req directly
-                log::debug!(
-                    "[WS_VALUES] trace_id: {} No cache found, processing search request",
-                    trace_id
-                );
-                let max_query_range = get_max_query_range(
-                    std::slice::from_ref(&stream_name),
-                    org_id,
-                    user_id,
-                    stream_type,
-                )
-                .await; // hours
-
-                // Convert SearchRequest to SearchEventReq for compatibility with search functions
-                let mut search_event_req = config::meta::websocket::SearchEventReq {
-                    org_id: org_id.to_string(),
-                    stream_type,
-                    fallback_order_by_col: None,
-                    search_type: search_req.search_type.unwrap_or(SearchEventType::Values),
-                    search_event_context: None,
-                    trace_id: trace_id.clone(),
-                    use_cache: search_req.use_cache,
-                    payload: search_req.clone(),
-                    user_id: Some(user_id.to_string()),
-                    time_offset: None,
-                    values_event_context: Some(ValuesEventContext {
-                        top_k,
-                        no_count,
-                        field,
-                    }),
-                };
-
-                do_partitioned_search(
-                    request_id,
-                    &mut search_event_req,
-                    &trace_id,
-                    config::meta::sql::MAX_LIMIT,
-                    user_id,
-                    accumulated_results,
-                    max_query_range,
-                    &mut start_timer,
-                    &order_by,
-                    response_tx.clone(),
-                )
-                .instrument(ws_values_span.clone())
-                .await?;
-            }
-            // Step 3: Write to results cache
-            // cache only if from is 0 and is not an aggregate_query
-            if search_req.query.from == 0 {
-                // Safely unwrap Option<i64> values with defaults
-                let safe_start_time = start_time.unwrap_or(0);
-                let safe_end_time = end_time.unwrap_or(0);
->>>>>>> 9f40388f
 
             // Step 1(a): handle cache responses & query the deltas
             handle_cache_responses_and_deltas(
@@ -324,25 +186,14 @@
             .instrument(ws_values_span.clone())
             .await?;
         } else {
-<<<<<<< HEAD
+
             // Step 2: Search without cache
             // no caches found process req directly
             log::info!(
-                "[WS_VALUES] trace_id: {} No cache found, processing search request",
-                trace_id
+                "[WS_VALUES] trace_id: {trace_id} No cache found, processing search request",
             );
             let max_query_range =
                 get_max_query_range(&[stream_name.clone()], org_id, user_id, stream_type).await; // hours
-=======
-            // Step 4: Search without cache for req with from > 0
-            let max_query_range = get_max_query_range(
-                std::slice::from_ref(&stream_name),
-                org_id,
-                user_id,
-                stream_type,
-            )
-            .await; // hours
->>>>>>> 9f40388f
 
             // Convert SearchRequest to SearchEventReq for compatibility with search functions
             let mut search_event_req = config::meta::websocket::SearchEventReq {
