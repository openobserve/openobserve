--- conflicted
+++ resolved
@@ -47,10 +47,6 @@
     request_id: &str,
     req: ValuesEventReq,
     accumulated_results: &mut Vec<SearchResultType>,
-<<<<<<< HEAD
-    response_tx: Sender<WsServerEvents>,
-=======
->>>>>>> ab5c296f
 ) -> Result<(), infra::errors::Error> {
     let mut start_timer = std::time::Instant::now();
 
@@ -251,10 +247,6 @@
                     max_query_range,
                     &mut start_timer,
                     &order_by,
-<<<<<<< HEAD
-                    response_tx.clone(),
-=======
->>>>>>> ab5c296f
                 )
                 .instrument(ws_values_span.clone())
                 .await?;
@@ -317,10 +309,6 @@
                 max_query_range,
                 &mut start_timer,
                 &order_by,
-<<<<<<< HEAD
-                response_tx.clone(),
-=======
->>>>>>> ab5c296f
             )
             .instrument(ws_values_span.clone())
             .await?;
