--- conflicted
+++ resolved
@@ -50,14 +50,8 @@
             self as SearchService, cache, datafusion::distributed_plan::streaming_aggs_exec,
             sql::Sql,
         },
-<<<<<<< HEAD
-        websocket_events::{
-            WsServerEvents, calculate_progress_percentage, setup_tracing_with_trace_id,
-        },
-=======
         setup_tracing_with_trace_id,
-        websocket_events::{TimeOffset, WsServerEvents, calculate_progress_percentage},
->>>>>>> b00b23e9
+        websocket_events::{WsServerEvents, calculate_progress_percentage},
     },
 };
 
