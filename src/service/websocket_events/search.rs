// Copyright 2025 OpenObserve Inc.
//
// This program is free software: you can redistribute it and/or modify
// it under the terms of the GNU Affero General Public License as published by
// the Free Software Foundation, either version 3 of the License, or
// (at your option) any later version.
//
// This program is distributed in the hope that it will be useful
// but WITHOUT ANY WARRANTY; without even the implied warranty of
// MERCHANTABILITY or FITNESS FOR A PARTICULAR PURPOSE.  See the
// GNU Affero General Public License for more details.
//
// You should have received a copy of the GNU Affero General Public License
// along with this program.  If not, see <http://www.gnu.org/licenses/>.

use std::time::Instant;

use config::{
    get_config,
    meta::{
        search::{
            PARTIAL_ERROR_RESPONSE_MESSAGE, Response, SearchEventType, SearchPartitionRequest,
            SearchPartitionResponse, TimeOffset, format_values_search_response,
        },
        sql::{OrderBy, resolve_stream_names},
        websocket::{MAX_QUERY_RANGE_LIMIT_ERROR_MESSAGE, SearchEventReq, SearchResultType},
    },
};
use infra::errors::Error;
use tokio::sync::mpsc::Sender;
use tracing::Instrument;
#[cfg(feature = "enterprise")]
use {
    crate::service::websocket_events::enterprise_utils,
    o2_enterprise::enterprise::search::datafusion::distributed_plan::streaming_aggs_exec,
};

use super::sort::order_search_results;
use crate::{
    common::{
        meta::search::{CachedQueryResponse, MultiCachedQueryResponse, QueryDelta},
        utils::{
            stream::get_max_query_range,
            websocket::{
                calc_queried_range, get_search_type_from_ws_req, update_histogram_interval_in_query,
            },
        },
    },
    handler::http::request::ws::session::send_message_2,
    service::{
        search::{self as SearchService, cache, sql::Sql},
        setup_tracing_with_trace_id,
        websocket_events::{WsServerEvents, calculate_progress_percentage},
    },
};

#[cfg(feature = "enterprise")]
#[tracing::instrument(name = "service:websocket_events:search::handle_cancel", skip_all)]
pub async fn handle_cancel(trace_id: &str, org_id: &str) -> WsServerEvents {
    match crate::service::search::cancel_query(org_id, trace_id).await {
        Ok(ret) => {
            log::info!(
                "[WS_HANDLER]: Cancel search for trace_id: {}, is_success: {}",
                ret.trace_id,
                ret.is_success
            );
            WsServerEvents::CancelResponse {
                trace_id: ret.trace_id,
                is_success: ret.is_success,
            }
        }
        Err(e) => {
            log::error!(
                "[WS_HANDLER]: Failed to cancel search for trace_id: {trace_id}, error: {e:?}"
            );
            WsServerEvents::CancelResponse {
                trace_id: trace_id.to_string(),
                is_success: true,
            }
        }
    }
}

pub async fn handle_search_request(
    req_id: &str,
    accumulated_results: &mut Vec<SearchResultType>,
    org_id: &str,
    user_id: &str,
    mut req: SearchEventReq,
    response_tx: Sender<WsServerEvents>,
) -> Result<(), Error> {
    let mut start_timer = Instant::now();

    let cfg = get_config();
    let trace_id = req.trace_id.clone();
    let stream_type = req.stream_type;
    let start_time = req.payload.query.start_time;
    let end_time = req.payload.query.end_time;

    log::info!(
        "[WS_SEARCH] trace_id: {trace_id} Received search request, start_time: {start_time}, end_time: {end_time}"
    );

    // Setup tracing
    let ws_search_span = setup_tracing_with_trace_id(
        &req.trace_id,
        tracing::info_span!("service:websocket_events:search:handle_search_request"),
    )
    .await;

    // check and append search event type
    if req.payload.search_type.is_none() {
        req.payload.search_type = Some(req.search_type);
    }

    // get stream name
    let stream_names = match resolve_stream_names(&req.payload.query.sql) {
        Ok(v) => v.clone(),
        Err(e) => {
            let err_res = WsServerEvents::error_response(
                &Error::Message(e.to_string()),
                Some(req_id.to_string()),
                Some(trace_id.clone()),
                Default::default(),
            );
            send_message_2(req_id, err_res, response_tx.clone()).await?;
            return Ok(());
        }
    };

    // Check permissions for each stream
    #[cfg(feature = "enterprise")]
    for stream_name in stream_names.iter() {
        if let Err(e) =
            enterprise_utils::check_permissions(stream_name, stream_type, user_id, org_id).await
        {
            let err_res = WsServerEvents::error_response(
                &Error::Message(e),
                Some(req_id.to_string()),
                Some(trace_id.clone()),
                Default::default(),
            );
            send_message_2(req_id, err_res, response_tx.clone()).await?;
            return Ok(());
        }
    }

    // handle search result size
    let req_size = if req.payload.query.size == 0 {
        req.payload.query.size = cfg.limit.query_default_limit;
        req.payload.query.size
    } else {
        req.payload.query.size
    };

    // set search event context
    if req.payload.search_event_context.is_none() && req.search_event_context.is_some() {
        req.payload.search_event_context = get_search_type_from_ws_req(
            &req.search_type,
            req.search_event_context.clone().unwrap(),
        );
    }

    // create new sql query with histogram interval
    let sql = Sql::new(
        &req.payload.query.clone().into(),
        org_id,
        stream_type,
        Some(req.search_type),
    )
    .await?;
    if let Some(interval) = sql.histogram_interval {
        // modify the sql query statement to include the histogram interval
        let updated_query = update_histogram_interval_in_query(&req.payload.query.sql, interval)?;
        req.payload.query.sql = updated_query;
        log::info!(
            "[WS_SEARCH] trace_id: {}; Updated query {}; with histogram interval: {}",
            trace_id,
            req.payload.query.sql,
            interval
        );
    }
    let req_order_by = sql.order_by.first().map(|v| v.1).unwrap_or_default();

    // Search start
    log::info!(
        "[WS_SEARCH] trace_id: {}, Searching Cache, req_size: {}",
        req.trace_id,
        req_size
    );

    // Send initial progress update
    send_message_2(
        req_id,
        WsServerEvents::EventProgress {
            trace_id: trace_id.to_string(),
            percent: 0,
            event_type: req.event_type().to_string(),
        },
        response_tx.clone(),
    )
    .await?;

    // Step 1: Search result cache
    if req.payload.query.from == 0 {
        let c_resp =
            cache::check_cache_v2(&trace_id, org_id, stream_type, &req.payload, req.use_cache)
                .instrument(ws_search_span.clone())
                .await?;
        let local_c_resp = c_resp.clone();
        let cached_resp = local_c_resp.cached_response;
        let mut deltas = local_c_resp.deltas;
        deltas.sort();
        deltas.dedup();

        let cached_hits = cached_resp
            .iter()
            .fold(0, |acc, c| acc + c.cached_response.hits.len());

        let c_start_time = cached_resp
            .first()
            .map(|c| c.response_start_time)
            .unwrap_or_default();

        let c_end_time = cached_resp
            .last()
            .map(|c| c.response_end_time)
            .unwrap_or_default();

        log::info!(
            "[WS_SEARCH] trace_id: {}, found cache responses len:{}, with hits: {}, cache_start_time: {:#?}, cache_end_time: {:#?}",
            trace_id,
            cached_resp.len(),
            cached_hits,
            c_start_time,
            c_end_time
        );

        // handle cache responses and deltas
        if !cached_resp.is_empty() && cached_hits > 0 {
            // `max_query_range` is used initialize `remaining_query_range`
            // set max_query_range to i64::MAX if it is 0, to ensure unlimited query range
            // for cache only search
            let max_query_range =
                get_max_query_range(&stream_names, org_id, user_id, stream_type).await; // hours
            let remaining_query_range = if max_query_range == 0 {
                i64::MAX
            } else {
                max_query_range
            }; // hours

            // Step 1(a): handle cache responses & query the deltas
            handle_cache_responses_and_deltas(
                req_id,
                &req,
                trace_id.clone(),
                req_size,
                cached_resp,
                deltas,
                accumulated_results,
                user_id,
                max_query_range,
                remaining_query_range,
                &req_order_by,
                &mut start_timer,
                response_tx.clone(),
            )
            .instrument(ws_search_span.clone())
            .await?;
        } else {
            // Step 2: Search without cache
            // no caches found process req directly
            log::debug!(
                "[WS_SEARCH] trace_id: {trace_id} No cache found, processing search request"
            );
            let max_query_range =
                get_max_query_range(&stream_names, org_id, user_id, stream_type).await; // hours

            do_partitioned_search(
                req_id,
                &mut req,
                &trace_id,
                req_size,
                user_id,
                accumulated_results,
                max_query_range,
                &mut start_timer,
                &req_order_by,
                response_tx.clone(),
            )
            .instrument(ws_search_span.clone())
            .await?;
        }
        // Step 3: Write to results cache
        // cache only if from is 0 and is not an aggregate_query
        if req.payload.query.from == 0 {
            write_results_to_cache(c_resp, start_time, end_time, accumulated_results)
                .instrument(ws_search_span.clone())
                .await
                .map_err(|e| {
                    log::error!(
                        "[WS_SEARCH] trace_id: {trace_id}, Error writing results to cache: {e:?}"
                    );
                    e
                })?;
        }
    } else {
        // Step 4: Search without cache for req with from > 0
        let max_query_range =
            get_max_query_range(&stream_names, org_id, user_id, stream_type).await; // hours

        do_partitioned_search(
            req_id,
            &mut req,
            &trace_id,
            req_size,
            user_id,
            accumulated_results,
            max_query_range,
            &mut start_timer,
            &req_order_by,
            response_tx.clone(),
        )
        .instrument(ws_search_span)
        .await?;
    }

    // Once all searches are complete, write the accumulated results to a file
    log::info!("[WS_SEARCH] trace_id {trace_id} all searches completed");
    let end_res = WsServerEvents::End {
        trace_id: Some(trace_id.clone()),
    };
    send_message_2(req_id, end_res, response_tx.clone()).await?;

    Ok(())
}

#[tracing::instrument(name = "service:search:websocket::do_search", skip_all)]
async fn do_search(
    req: &SearchEventReq,
    user_id: &str,
    use_cache: bool,
) -> Result<Response, Error> {
    let mut req = req.clone();
    req.payload.use_cache = use_cache;
    let res = SearchService::cache::search(
        &req.trace_id,
        &req.org_id,
        req.stream_type,
        Some(user_id.to_string()),
        &req.payload,
        "".to_string(),
        true,
    )
    .await;

    res.map(handle_partial_response)
}

fn handle_partial_response(mut res: Response) -> Response {
    if res.is_partial {
        res.function_error = if res.function_error.is_empty() {
            vec![PARTIAL_ERROR_RESPONSE_MESSAGE.to_string()]
        } else {
            res.function_error
                .push(PARTIAL_ERROR_RESPONSE_MESSAGE.to_string());
            res.function_error
        };
    }
    res
}

#[tracing::instrument(
    name = "service:search:websocket::handle_cache_responses_and_deltas",
    skip_all
)]
#[allow(clippy::too_many_arguments)]
pub async fn handle_cache_responses_and_deltas(
    req_id: &str,
    req: &SearchEventReq,
    trace_id: String,
    req_size: i64,
    mut cached_resp: Vec<CachedQueryResponse>,
    mut deltas: Vec<QueryDelta>,
    accumulated_results: &mut Vec<SearchResultType>,
    user_id: &str,
    max_query_range: i64,
    remaining_query_range: i64,
    req_order_by: &OrderBy,
    start_timer: &mut Instant,
    response_tx: Sender<WsServerEvents>,
) -> Result<(), Error> {
    // Force set order_by to desc for dashboards & histogram
    // so that deltas are processed in the reverse order
    let cache_order_by =
        if req.search_type == SearchEventType::Dashboards || req.payload.query.size == -1 {
            &OrderBy::Desc
        } else {
            req_order_by
        };

    // sort both deltas and cache by order_by
    match cache_order_by {
        OrderBy::Desc => {
            deltas.sort_by(|a, b| b.delta_start_time.cmp(&a.delta_start_time));
            cached_resp.sort_by(|a, b| b.response_start_time.cmp(&a.response_start_time));
        }
        OrderBy::Asc => {
            deltas.sort_by(|a, b| a.delta_start_time.cmp(&b.delta_start_time));
            cached_resp.sort_by(|a, b| a.response_start_time.cmp(&b.response_start_time));
        }
    }

    // Initialize iterators for deltas and cached responses
    let mut delta_iter = deltas.iter().peekable();
    let mut cached_resp_iter = cached_resp.iter().peekable();
    let mut curr_res_size = 0; // number of records

    let mut remaining_query_range = remaining_query_range as f64; // hours
    let cache_start_time = cached_resp
        .first()
        .map(|c| c.response_start_time)
        .unwrap_or_default();
    let cache_end_time = cached_resp
        .last()
        .map(|c| c.response_end_time)
        .unwrap_or_default();
    let cache_duration = cache_end_time - cache_start_time; // microseconds
    let cached_search_duration = cache_duration + (max_query_range * 3600 * 1_000_000); // microseconds

    log::info!(
        "[WS_SEARCH] trace_id: {}, Handling cache response and deltas, curr_res_size: {}, cached_search_duration: {}, remaining_query_duration: {}, deltas_len: {}, cache_start_time: {}, cache_end_time: {}",
        trace_id,
        curr_res_size,
        cached_search_duration,
        remaining_query_range,
        deltas.len(),
        cache_start_time,
        cache_end_time,
    );

    // Process cached responses and deltas in sorted order
    while cached_resp_iter.peek().is_some() || delta_iter.peek().is_some() {
        if let (Some(&delta), Some(cached)) = (delta_iter.peek(), cached_resp_iter.peek()) {
            // If the delta is before the current cached response time, fetch partitions
            log::info!(
                "[WS_SEARCH] checking delta: {:?} with cached start_time: {:?}, end_time:{}",
                delta,
                cached.response_start_time,
                cached.response_end_time,
            );
            // Compare delta and cached response based on the order
            let process_delta_first = match cache_order_by {
                OrderBy::Asc => delta.delta_end_time <= cached.response_start_time,
                OrderBy::Desc => delta.delta_start_time >= cached.response_end_time,
            };

            if process_delta_first {
                log::info!(
                    "[WS_SEARCH] trace_id: {trace_id} Processing delta before cached response, order_by: {cache_order_by:#?}"
                );
                process_delta(
                    req_id,
                    req,
                    trace_id.clone(),
                    delta,
                    req_size,
                    accumulated_results,
                    &mut curr_res_size,
                    user_id,
                    &mut remaining_query_range,
                    cached_search_duration,
                    start_timer,
                    cache_order_by,
                    response_tx.clone(),
                )
                .await?;
                delta_iter.next(); // Move to the next delta after processing
            } else {
                // Send cached response
                send_cached_responses(
                    req_id,
                    req,
                    &trace_id,
                    req_size,
                    cached,
                    accumulated_results,
                    &mut curr_res_size,
                    req.fallback_order_by_col.clone(),
                    cache_order_by,
                    start_timer,
                    response_tx.clone(),
                )
                .await?;
                cached_resp_iter.next();
            }
        } else if let Some(&delta) = delta_iter.peek() {
            // Process remaining deltas
            log::info!("[WS_SEARCH] trace_id: {trace_id} Processing remaining delta");
            process_delta(
                req_id,
                req,
                trace_id.clone(),
                delta,
                req_size,
                accumulated_results,
                &mut curr_res_size,
                user_id,
                &mut remaining_query_range,
                cached_search_duration,
                start_timer,
                cache_order_by,
                response_tx.clone(),
            )
            .await?;
            delta_iter.next(); // Move to the next delta after processing
        } else if let Some(cached) = cached_resp_iter.next() {
            // Process remaining cached responses
            send_cached_responses(
                req_id,
                req,
                &trace_id,
                req_size,
                cached,
                accumulated_results,
                &mut curr_res_size,
                req.fallback_order_by_col.clone(),
                cache_order_by,
                start_timer,
                response_tx.clone(),
            )
            .await?;
        }

        // Stop if reached the requested result size
        if req_size != -1 && curr_res_size >= req_size {
            log::info!(
                "[WS_SEARCH] trace_id: {trace_id} Reached requested result size: {req_size}, stopping search"
            );
            break;
        }
    }

    Ok(())
}

// Process a single delta (time range not covered by cache)
#[allow(clippy::too_many_arguments)]
async fn process_delta(
    req_id: &str,
    req: &SearchEventReq,
    trace_id: String,
    delta: &QueryDelta,
    req_size: i64,
    accumulated_results: &mut Vec<SearchResultType>,
    curr_res_size: &mut i64,
    user_id: &str,
    remaining_query_range: &mut f64,
    cache_req_duration: i64,
    start_timer: &mut Instant,
    cache_order_by: &OrderBy,
    response_tx: Sender<WsServerEvents>,
) -> Result<(), Error> {
    log::info!("[WS_SEARCH]: Processing delta for trace_id: {trace_id}, delta: {delta:?}");
    let mut req = req.clone();
    let original_req_start_time = req.payload.query.start_time;
    let original_req_end_time = req.payload.query.end_time;
    req.payload.query.start_time = delta.delta_start_time;
    req.payload.query.end_time = delta.delta_end_time;

    let partition_resp = get_partitions(&req, user_id).await?;
    let mut partitions = partition_resp.partitions;

    if partitions.is_empty() {
        return Ok(());
    }

    // check if `streaming_aggs` is supported
    let is_streaming_aggs = partition_resp.streaming_aggs;
    if is_streaming_aggs {
        req.payload.query.streaming_output = true;
        req.payload.query.streaming_id = partition_resp.streaming_id.clone();
    }

    log::info!(
        "[WS_SEARCH] Found {} partitions for trace_id: {}",
        partitions.len(),
        trace_id
    );

    // for dashboards & histograms
    if req.search_type == SearchEventType::Dashboards || req.payload.query.size == -1 {
        // sort partitions by timestamp in desc
        partitions.sort_by(|a, b| b[0].cmp(&a[0]));
    }

    for (idx, &[start_time, end_time]) in partitions.iter().enumerate() {
        let mut req = req.clone();
        req.payload.query.start_time = start_time;
        req.payload.query.end_time = end_time;

        if req_size != -1 {
            req.payload.query.size -= *curr_res_size;
        }

        // use cache for delta search
        let mut search_res = do_search(&req, user_id, true).await?;
        *curr_res_size += search_res.hits.len() as i64;

        log::info!(
            "[WS_SEARCH]: Found {} hits, for trace_id: {}",
            search_res.hits.len(),
            trace_id
        );

        if req.search_type == SearchEventType::Values && req.values_event_context.is_some() {
            let field = req.values_event_context.as_ref().unwrap().field.clone();
            format_values_search_response(&mut search_res, &field);
        }

        if !search_res.hits.is_empty() {
            search_res = order_search_results(search_res, req.fallback_order_by_col.clone());
            // for every partition, compute the queried range omitting the result cache ratio
            let queried_range =
                calc_queried_range(start_time, end_time, search_res.result_cache_ratio);
            *remaining_query_range -= queried_range;

            // set took
            search_res.set_took(start_timer.elapsed().as_millis() as usize);
            // reset start timer
            *start_timer = Instant::now();

            // when searching with limit queries
            // the limit in sql takes precedence over the requested size
            // hence, the search result needs to be trimmed when the req limit is reached
            if *curr_res_size > req_size {
                let excess_hits = *curr_res_size - req_size;
                let total_hits = search_res.hits.len() as i64;
                if total_hits > excess_hits {
                    let cache_hits: usize = (total_hits - excess_hits) as usize;
                    search_res.hits.truncate(cache_hits);
                    search_res.total = cache_hits;
                }
            }

            // Accumulate the result
            if is_streaming_aggs {
                // Only accumulate the results of the last partition
                if idx == partitions.len() - 1 {
                    accumulated_results.push(SearchResultType::Search(search_res.clone()));
                }
            } else {
                accumulated_results.push(SearchResultType::Search(search_res.clone()));
            }

            // `result_cache_ratio` will be 0 for delta search
            let result_cache_ratio = search_res.result_cache_ratio;

            let ws_search_res = WsServerEvents::SearchResponse {
                trace_id: trace_id.clone(),
                results: Box::new(search_res.clone()),
                time_offset: TimeOffset {
                    start_time,
                    end_time,
                },
                streaming_aggs: is_streaming_aggs,
            };
            log::info!(
                "[WS_SEARCH]: Processing deltas for trace_id: {}, hits len: {}",
                trace_id,
                search_res.hits.len()
            );
            log::debug!(
                "[WS_SEARCH]: Sending search response for trace_id: {}, delta: {:?}, hits len: {}, result_cache_ratio: {}, accumulated_results len: {}",
                trace_id,
                delta,
                search_res.hits.len(),
                result_cache_ratio,
                accumulated_results.len()
            );
            send_message_2(req_id, ws_search_res, response_tx.clone()).await?;
        }

        // Stop if `remaining_query_range` is less than 0
        if *remaining_query_range <= 0.00 {
            log::info!(
                "[WS_SEARCH]: trace_id: {trace_id} Remaining query range is less than 0, stopping search"
            );
            let (new_start_time, new_end_time) = (
                original_req_end_time - cache_req_duration,
                original_req_end_time,
            );
            // passs original start_time and end_time partition end time
            let _ = send_partial_search_resp(
                req_id,
                &trace_id,
                MAX_QUERY_RANGE_LIMIT_ERROR_MESSAGE,
                new_start_time,
                new_end_time,
                search_res.order_by,
                is_streaming_aggs,
                response_tx.clone(),
            )
            .await;
            break;
        }

        // Send progress update
        {
            let percent = calculate_progress_percentage(
                start_time,
                end_time,
                original_req_start_time,
                original_req_end_time,
                cache_order_by,
            );
            send_message_2(
                req_id,
                WsServerEvents::EventProgress {
                    trace_id: trace_id.to_string(),
                    percent,
                    event_type: req.event_type().to_string(),
                },
                response_tx.clone(),
            )
            .await?;
        }

        // Stop if reached the request result size
        if req_size != -1 && *curr_res_size >= req_size {
            log::info!("[WS_SEARCH]: Reached requested result size ({req_size}), stopping search");
            break;
        }
    }

    // Remove the streaming_aggs cache
    if is_streaming_aggs && partition_resp.streaming_id.is_some() {
        #[cfg(feature = "enterprise")]
        streaming_aggs_exec::remove_cache(&partition_resp.streaming_id.unwrap())
    }

    Ok(())
}

async fn get_partitions(
    req: &SearchEventReq,
    user_id: &str,
) -> Result<SearchPartitionResponse, Error> {
    let search_payload = req.payload.clone();
    let search_partition_req = SearchPartitionRequest {
        sql: search_payload.query.sql.clone(),
        start_time: search_payload.query.start_time,
        end_time: search_payload.query.end_time,
        encoding: search_payload.encoding,
        regions: search_payload.regions.clone(),
        clusters: search_payload.clusters.clone(),
        // vrl is not required for _search_partition
        query_fn: Default::default(),
        streaming_output: true,
        histogram_interval: search_payload.query.histogram_interval,
    };

    let res = SearchService::search_partition(
        &req.trace_id,
        &req.org_id,
        Some(user_id),
        req.stream_type,
        &search_partition_req,
        false,
        false,
    )
    .instrument(tracing::info_span!(
        "src::handler::http::request::websocket::search::get_partitions"
    ))
    .await?;

    Ok(res)
}

#[allow(clippy::too_many_arguments)]
async fn send_cached_responses(
    req_id: &str,
    req: &SearchEventReq,
    trace_id: &str,
    req_size: i64,
    cached: &CachedQueryResponse,
    accumulated_results: &mut Vec<SearchResultType>,
    curr_res_size: &mut i64,
    fallback_order_by_col: Option<String>,
    cache_order_by: &OrderBy,
    start_timer: &mut Instant,
    response_tx: Sender<WsServerEvents>,
) -> Result<(), Error> {
    log::info!("[WS_SEARCH]: Processing cached response for trace_id: {trace_id}");

    let mut cached = cached.clone();

    // add cache hits to `curr_res_size`
    *curr_res_size += cached.cached_response.hits.len() as i64;

    // truncate hits if `curr_res_size` is greater than `req_size`
    if req_size != -1 && *curr_res_size > req_size {
        let excess_hits = *curr_res_size - req_size;
        let total_hits = cached.cached_response.hits.len() as i64;
        if total_hits > excess_hits {
            let cache_hits: usize = (total_hits - excess_hits) as usize;
            cached.cached_response.hits.truncate(cache_hits);
            cached.cached_response.total = cache_hits;
        }
    }

    cached.cached_response = order_search_results(cached.cached_response, fallback_order_by_col);

    // Accumulate the result
    accumulated_results.push(SearchResultType::Cached(cached.cached_response.clone()));

    // `result_cache_ratio` for cached response is 100
    cached.cached_response.result_cache_ratio = 100;
    // `scan_size` is 0, as it is not used for cached responses
    cached.cached_response.scan_size = 0;

    // set took
    cached
        .cached_response
        .set_took(start_timer.elapsed().as_millis() as usize);
    // reset start timer
    *start_timer = Instant::now();

    // Send the cached response
    let ws_search_res = WsServerEvents::SearchResponse {
        trace_id: trace_id.to_string(),
        results: Box::new(cached.cached_response.clone()),
        time_offset: TimeOffset {
            start_time: cached.response_start_time,
            end_time: cached.response_end_time,
        },
        streaming_aggs: false, // streaming aggs is not supported for cached responses
    };
    log::info!(
        "[WS_SEARCH]: Sending cached search response for trace_id: {}, hits: {}, result_cache_ratio: {}, accumulated_result len: {}",
        trace_id,
        cached.cached_response.hits.len(),
        cached.cached_response.result_cache_ratio,
        accumulated_results.len()
    );
    send_message_2(req_id, ws_search_res, response_tx.clone()).await?;

    // Send progress update
    {
        let percent = calculate_progress_percentage(
            cached.response_start_time,
            cached.response_end_time,
            req.payload.query.start_time,
            req.payload.query.end_time,
            cache_order_by,
        );
        send_message_2(
            req_id,
            WsServerEvents::EventProgress {
                trace_id: trace_id.to_string(),
                percent,
                event_type: req.event_type().to_string(),
            },
            response_tx.clone(),
        )
        .await?;
    }

    Ok(())
}

// Do partitioned search without cache
#[tracing::instrument(name = "service:search:websocket::do_partitioned_search", skip_all)]
#[allow(clippy::too_many_arguments)]
pub async fn do_partitioned_search(
    req_id: &str,
    req: &mut SearchEventReq,
    trace_id: &str,
    req_size: i64,
    user_id: &str,
    accumulated_results: &mut Vec<SearchResultType>,
    max_query_range: i64, // hours
    start_timer: &mut Instant,
    req_order_by: &OrderBy,
    response_tx: Sender<WsServerEvents>,
) -> Result<(), Error> {
    // limit the search by max_query_range
    let mut range_error = String::new();
    if max_query_range > 0
        && (req.payload.query.end_time - req.payload.query.start_time)
            > max_query_range * 3600 * 1_000_000
    {
        req.payload.query.start_time =
            req.payload.query.end_time - max_query_range * 3600 * 1_000_000;
        log::info!(
            "[WS_SEARCH] Query duration is modified due to query range restriction of {max_query_range} hours, new start_time: {}",
            req.payload.query.start_time
        );
        range_error = format!(
            "Query duration is modified due to query range restriction of {max_query_range} hours"
        );
    }
    // for new_start_time & new_end_time
    let modified_start_time = req.payload.query.start_time;
    let modified_end_time = req.payload.query.end_time;

    let partition_resp = get_partitions(req, user_id).await?;
    let mut partitions = partition_resp.partitions;

    if partitions.is_empty() {
        return Ok(());
    }

    // check if `streaming_aggs` is supported
    let is_streaming_aggs = partition_resp.streaming_aggs;
    if is_streaming_aggs {
        req.payload.query.streaming_output = true;
        req.payload.query.streaming_id = partition_resp.streaming_id.clone();
    }

    // The order by for the partitions is the same as the order by in the query
    // unless the query is a dashboard or histogram
    let mut partition_order_by = req_order_by;
    // sort partitions in desc by _timestamp for dashboards & histograms
    if req.search_type == SearchEventType::Dashboards || req.payload.query.size == -1 {
        partitions.sort_by(|a, b| b[0].cmp(&a[0]));
        partition_order_by = &OrderBy::Desc;
    }

    let mut curr_res_size = 0;

    log::info!(
        "[WS_SEARCH] Found {} partitions for trace_id: {}, partitions: {:?}",
        partitions.len(),
        trace_id,
        &partitions
    );

    for (idx, &[start_time, end_time]) in partitions.iter().enumerate() {
        let mut req = req.clone();
        req.payload.query.start_time = start_time;
        req.payload.query.end_time = end_time;

        if req_size != -1 {
            req.payload.query.size -= curr_res_size;
        }

        // do not use cache for partitioned search without cache
        let mut search_res = do_search(&req, user_id, false).await?;
        curr_res_size += search_res.hits.len() as i64;

        if req.search_type == SearchEventType::Values && req.values_event_context.is_some() {
            let field = req.values_event_context.as_ref().unwrap().field.clone();
            format_values_search_response(&mut search_res, &field);
        }

        if !search_res.hits.is_empty() {
            search_res = order_search_results(search_res, req.fallback_order_by_col);

            // set took
            search_res.set_took(start_timer.elapsed().as_millis() as usize);
            // reset start time
            *start_timer = Instant::now();

            // check range error
            if !range_error.is_empty() {
                search_res.is_partial = true;
                search_res.function_error = if search_res.function_error.is_empty() {
                    vec![range_error.clone()]
                } else {
                    search_res.function_error.push(range_error.clone());
                    search_res.function_error
                };
                search_res.new_start_time = Some(modified_start_time);
                search_res.new_end_time = Some(modified_end_time);
            }

            // Accumulate the result
            if is_streaming_aggs {
                // Only accumulate the results of the last partition
                if idx == partitions.len() - 1 {
                    accumulated_results.push(SearchResultType::Search(search_res.clone()));
                }
            } else {
                accumulated_results.push(SearchResultType::Search(search_res.clone()));
            }
<<<<<<< HEAD
=======

            if req.search_type == SearchEventType::Values && req.values_event_context.is_some() {
                let ws_search_span = tracing::info_span!(
                    "src::service::websocket_events::search::do_partitioned_search::get_top_k_values",
                    org_id = %req.org_id,
                );
                let instant = Instant::now();
                let top_k_values = tokio::task::spawn_blocking(move || {
                    get_top_k_values(&search_res.hits, &req.values_event_context.clone().unwrap())
                })
                .instrument(ws_search_span.clone())
                .await
                .unwrap();
                search_res.hits = top_k_values?;
                let duration = instant.elapsed();
                log::debug!("Top k values for partition {idx} took {duration:?}");
            }

>>>>>>> 2c42725d
            // Send the cached response
            let ws_search_res = WsServerEvents::SearchResponse {
                trace_id: trace_id.to_string(),
                results: Box::new(search_res.clone()),
                time_offset: TimeOffset {
                    start_time,
                    end_time,
                },
                streaming_aggs: is_streaming_aggs,
            };
            send_message_2(req_id, ws_search_res, response_tx.clone()).await?;
        }

        // Send progress update
        {
            let percent = calculate_progress_percentage(
                start_time,
                end_time,
                modified_start_time,
                modified_end_time,
                partition_order_by,
            );
            send_message_2(
                req_id,
                WsServerEvents::EventProgress {
                    trace_id: trace_id.to_string(),
                    percent,
                    event_type: "search".to_string(),
                },
                response_tx.clone(),
            )
            .await?;
        }

        // Stop if reached the requested result size and it is not a streaming aggs query
        if req_size != -1 && req_size != 0 && curr_res_size >= req_size && !is_streaming_aggs {
            log::info!("[WS_SEARCH]: Reached requested result size ({req_size}), stopping search");
            break;
        }
    }

    // Remove the streaming_aggs cache
    if is_streaming_aggs && partition_resp.streaming_id.is_some() {
        #[cfg(feature = "enterprise")]
        streaming_aggs_exec::remove_cache(&partition_resp.streaming_id.unwrap())
    }
    Ok(())
}

#[allow(clippy::too_many_arguments)]
async fn send_partial_search_resp(
    req_id: &str,
    trace_id: &str,
    error: &str,
    new_start_time: i64,
    new_end_time: i64,
    order_by: Option<OrderBy>,
    is_streaming_aggs: bool,
    response_tx: Sender<WsServerEvents>,
) -> Result<(), Error> {
    let error = if error.is_empty() {
        PARTIAL_ERROR_RESPONSE_MESSAGE.to_string()
    } else {
        format!("{PARTIAL_ERROR_RESPONSE_MESSAGE} \n {error}")
    };
    let s_resp = Response {
        is_partial: true,
        function_error: vec![error],
        new_start_time: Some(new_start_time),
        new_end_time: Some(new_end_time),
        order_by,
        trace_id: trace_id.to_string(),
        ..Default::default()
    };

    let ws_search_res = WsServerEvents::SearchResponse {
        trace_id: trace_id.to_string(),
        results: Box::new(s_resp),
        time_offset: TimeOffset {
            start_time: new_start_time,
            end_time: new_end_time,
        },
        streaming_aggs: is_streaming_aggs,
    };
    log::info!("[WS_SEARCH]: trace_id: {trace_id} Sending partial search response");

    send_message_2(req_id, ws_search_res, response_tx.clone()).await?;

    Ok(())
}

#[tracing::instrument(
    name = "service:websocket_events:search::write_results_to_cache",
    skip_all
)]
pub async fn write_results_to_cache(
    c_resp: MultiCachedQueryResponse,
    start_time: i64,
    end_time: i64,
    accumulated_results: &mut Vec<SearchResultType>,
) -> Result<(), Error> {
    if accumulated_results.is_empty() {
        return Ok(());
    }

    log::info!(
        "[WS_SEARCH]: Writing results to file for trace_id: {}, file_path: {}, accumulated_results len: {}",
        c_resp.trace_id,
        c_resp.file_path,
        accumulated_results.len()
    );

    let cfg = get_config();
    let mut cached_responses = Vec::new();
    let mut search_responses = Vec::new();

    for result in accumulated_results {
        match result {
            SearchResultType::Cached(resp) => cached_responses.push(resp.clone()),
            SearchResultType::Search(resp) => search_responses.push(resp.clone()),
        }
    }

    let merged_response = cache::merge_response(
        &c_resp.trace_id,
        &mut cached_responses,
        &mut search_responses,
        &c_resp.ts_column,
        c_resp.limit,
        c_resp.is_descending,
        c_resp.took,
        c_resp.order_by,
    );

    // There are 3 types of partial responses:
    // 1. VRL error
    // 2. Super cluster error
    // 3. Range error (max_query_limit)
    // Cache partial results only if there is a range error
    // let skip_cache_results = (merged_response.is_partial
    //     && (merged_response.new_start_time.is_none() || merged_response.new_end_time.is_none()))
    //     || (!merged_response.function_error.is_empty()
    //         && merged_response.function_error.contains("vrl"));

    // let mut should_cache_results = merged_response.new_start_time.is_some()
    //     || merged_response.new_end_time.is_some()
    //     || merged_response.function_error.is_empty();

    // merged_response.function_error.retain(|err| {
    //     !err.contains("Query duration is modified due to query range restriction of")
    // });

    // should_cache_results = should_cache_results && merged_response.function_error.is_empty();

    // Update: Don't cache any partial results
    let should_cache_results = merged_response.new_start_time.is_none()
        && merged_response.new_end_time.is_none()
        && merged_response.function_error.is_empty()
        && !merged_response.hits.is_empty();

    if cfg.common.result_cache_enabled && should_cache_results {
        cache::write_results_v2(
            &c_resp.trace_id,
            &c_resp.ts_column,
            start_time,
            end_time,
            &merged_response,
            c_resp.file_path.clone(),
            c_resp.is_aggregate,
            c_resp.is_descending,
        )
        .await;
        log::info!(
            "[WS_SEARCH]: Results written to file for trace_id: {}, file_path: {}",
            c_resp.trace_id,
            c_resp.file_path,
        );
    }

    Ok(())
}<|MERGE_RESOLUTION|>--- conflicted
+++ resolved
@@ -984,27 +984,7 @@
             } else {
                 accumulated_results.push(SearchResultType::Search(search_res.clone()));
             }
-<<<<<<< HEAD
-=======
-
-            if req.search_type == SearchEventType::Values && req.values_event_context.is_some() {
-                let ws_search_span = tracing::info_span!(
-                    "src::service::websocket_events::search::do_partitioned_search::get_top_k_values",
-                    org_id = %req.org_id,
-                );
-                let instant = Instant::now();
-                let top_k_values = tokio::task::spawn_blocking(move || {
-                    get_top_k_values(&search_res.hits, &req.values_event_context.clone().unwrap())
-                })
-                .instrument(ws_search_span.clone())
-                .await
-                .unwrap();
-                search_res.hits = top_k_values?;
-                let duration = instant.elapsed();
-                log::debug!("Top k values for partition {idx} took {duration:?}");
-            }
-
->>>>>>> 2c42725d
+
             // Send the cached response
             let ws_search_res = WsServerEvents::SearchResponse {
                 trace_id: trace_id.to_string(),
