// Copyright 2025 OpenObserve Inc.
//
// This program is free software: you can redistribute it and/or modify
// it under the terms of the GNU Affero General Public License as published by
// the Free Software Foundation, either version 3 of the License, or
// (at your option) any later version.
//
// This program is distributed in the hope that it will be useful
// but WITHOUT ANY WARRANTY; without even the implied warranty of
// MERCHANTABILITY or FITNESS FOR A PARTICULAR PURPOSE.  See the
// GNU Affero General Public License for more details.
//
// You should have received a copy of the GNU Affero General Public License
// along with this program.  If not, see <http://www.gnu.org/licenses/>.

use chrono::{DateTime, Datelike, TimeZone, Utc};
use config::{
    meta::{
        cluster::RoleGroup,
        search::{self, Response, SearchPartitionRequest},
        stream::StreamType,
    },
    utils::json,
};
use infra::{
    errors::{Error, ErrorCodes},
    storage,
    table::entity::{search_job_partitions::Model as PartitionJob, search_jobs::Model as Job},
};
use o2_enterprise::enterprise::{
    common::config::get_config as get_o2_config,
    super_cluster::{
        kv::cluster::get_grpc_addr,
        search::{get_cluster_node_by_name, get_cluster_nodes},
    },
};
use tokio::sync::mpsc;

use super::grpc::make_grpc_search_client;
use crate::service::{
    db::search_job::{search_job_partitions::*, search_job_results::*, search_jobs::*},
    search::grpc_search::{grpc_search, grpc_search_partition},
};

// 1. get the oldest job from `search_jobs` table
// 2. check if the job is previous running (get error then retry, be cancel then retry) (case 1) or
//    do not have previous run (case 2) in case 2, call search_partition to get all jobs, write to
//    database
// 3. get all partition jobs from `search_job_partitions` table
// 4. after run on partition, write result to s3
// 6. when all partition is done, write data to s3, then update `search_jobs` table
pub async fn run(id: i64) -> Result<(), anyhow::Error> {
    // 1. get the oldest job from `search_jobs` table, and set status to running
    let job = match get_job().await? {
        Some(job) => job,
        None => return Ok(()),
    };

    let start = std::time::Instant::now();
    log::info!(
        "[SEARCH JOB {id}] job_id: {}, start running, trace_id: {}",
        job.id,
        job.trace_id
    );

    // 2. similar to the compactor, we need to update the job status every 15 seconds
    let ttl = std::cmp::max(60, config::get_config().limit.search_job_run_timeout / 4) as u64;
    let job_id = job.id.clone();
    let (_tx, mut rx) = mpsc::channel::<()>(1);
    tokio::task::spawn(async move {
        loop {
            tokio::select! {
                _ = tokio::time::sleep(tokio::time::Duration::from_secs(ttl)) => {}
                _ = rx.recv() => {
                    log::debug!("[SEARCH JOB {id}] job_id: {job_id}, update_running_jobs done");
                    return;
                }
            }

            if let Err(e) = update_running_job(&job_id).await {
                log::error!("[SEARCH JOB {id}] job_id: {job_id}, update_job_status failed: {e}");
            }
        }
    });

    // 3. check if the job is previous running (get error then retry, be cancel then retry) (case 1)
    //    or do not have previous run (case 2)
    if job.partition_num.is_none() {
        let res = handle_search_partition(&job).await;
        if let Err(e) = res {
            set_job_error_message(&job.id, &job.trace_id, &e.to_string()).await?;
            log::error!(
                "[SEARCH JOB {id}] job_id: {}, handle_search_partition error: {e}",
                job.id
            );
            return Err(e);
        }
    }

    // 4. get all partition jobs from `search_job_partitions` table
    let req: search::Request = json::from_str(&job.payload)?;
    let limit = if req.query.size > 0 {
        req.query.size
    } else {
        config::get_config().limit.query_default_limit
    };
    let offset = req.query.from;
    let partition_jobs = get_partition_jobs(&job.id).await?;
    let (partition_jobs, mut need) = filter_partition_job(partition_jobs, limit, offset).await?;

    // if need <= 0, means all partition jobs are done, but not generate the final result
    if need > 0 {
        for partition_job in partition_jobs.iter() {
            // check if the job is still running
            check_status(id, &job.id, &job.org_id).await?;
            let res = run_partition_job(id, &job, partition_job, req.clone(), need).await;
            let total = match res {
                Ok(total) => total,
                Err(e) => {
                    set_job_error_message(&job.id, &job.trace_id, &e.to_string()).await?;
                    log::error!(
                        "[SEARCH JOB {id}] job_id: {}, run_partition_job error: {e}",
                        job.id
                    );
                    return Err(e);
                }
            };
            need -= total;
            if need <= 0 {
                break;
            }
        }
    }

    log::info!(
        "[SEARCH JOB {id}] job_id: {}, start merge all partition result",
        job.id,
    );

    // 5. after run on partition, write result to s3
    let partition_jobs = get_partition_jobs(&job.id).await?;
    let mut response = merge_response(partition_jobs, limit, offset).await?;
    response.set_trace_id(job.trace_id.clone());
    let buf = json::to_vec(&response)?;
    let path = generate_result_path(job.created_at, &job.trace_id, None);
    storage::put("", &path, buf.into()).await?;

    // 6. update `search_jobs` table
    set_job_finish(&job.id, &job.trace_id, &path).await?;

    log::info!(
        "[SEARCH JOB {id}] finish running, job_id: {}, time_elapsed: {}ms",
        job.id,
        start.elapsed().as_millis()
    );

    Ok(())
}

// 1. call search_partition to get all time range
// 2. write to database
async fn handle_search_partition(job: &Job) -> Result<(), anyhow::Error> {
    let stream_type = StreamType::from(job.stream_type.as_str());
    let req: search::Request = json::from_str(&job.payload)?;
    let partition_req = SearchPartitionRequest::from(&req);
    let res = grpc_search_partition(
        &job.trace_id,
        &job.org_id,
        stream_type,
        &partition_req,
        Some(RoleGroup::Interactive),
        true,
    )
    .await?;

    submit_partitions(&job.id, res.partitions.as_slice()).await?;

    set_partition_num(&job.id, res.partitions.len() as i64)
        .await
        .map_err(|e| e.into())
}

// 1. rewrite the start_time and end_time to the query
// 2. set the partition status to running
// 3. run the query
// 4. write the result to s3
// 5. set the partition status to finish
async fn run_partition_job(
    id: i64,
    job: &Job,
    partition_job: &PartitionJob,
    req: search::Request,
    need: i64,
) -> Result<i64, anyhow::Error> {
    log::info!(
        "[SEARCH JOB {id}] running job_id: {}, partition id: {}",
        job.id,
        partition_job.partition_id
    );

    // 1. rewrite the start_time and end_time to the query
    let start = std::time::Instant::now();
    let mut req = req;
    req.query.start_time = partition_job.start_time;
    req.query.end_time = partition_job.end_time;
    req.query.from = 0;
    req.query.size = need;
    let partition_id = partition_job.partition_id;

    // 2. set the partition status to running
    set_partition_job_start(&job.id, partition_id).await?;

    // 3. run the query
    let stream_type = StreamType::from(job.stream_type.as_str());
    let res = grpc_search(
        &job.trace_id,
        &job.org_id,
        stream_type,
        Some(job.user_id.clone()),
        &req,
        Some(RoleGroup::Interactive),
    )
    .await;
    if let Err(e) = res {
        set_partition_job_error_message(&job.id, partition_id, &e.to_string()).await?;
        return Err(e.into());
    }
    let mut result = res.unwrap();
    let took = start.elapsed().as_millis();
    result.set_took(took as usize);

    // 4. write the result to s3
    let hits = result.total;
    let buf = json::to_vec(&result)?;
    let path = generate_result_path(job.created_at, &job.trace_id, Some(partition_id));
    storage::put("", &path, buf.into()).await?;

    // 5. set the partition status to finish
    set_partition_job_finish(&job.id, partition_id, path.as_str()).await?;

    log::info!(
        "[SEARCH JOB {id}] finish job_id: {}, partition id: {}",
        job.id,
        partition_job.partition_id
    );

    Ok(hits as i64)
}

// get all partition jobs that need run
async fn filter_partition_job(
    partition_jobs: Vec<PartitionJob>,
    limit: i64,
    offest: i64,
) -> Result<(Vec<PartitionJob>, i64), anyhow::Error> {
    let mut need = limit + offest;
    let mut needed_partitions_jobs = Vec::new();
    for partition_job in partition_jobs.iter() {
        // if the result_path is not none, means the partition job is done
        if partition_job.result_path.is_some() {
            let path = partition_job.result_path.as_ref().unwrap();
<<<<<<< HEAD
            let buf = storage::get(path).await?.bytes().await?;
=======
            let buf = storage::get_bytes("", path).await?;
>>>>>>> ab5c296f
            let res: Response = json::from_str(String::from_utf8(buf.to_vec())?.as_str())?;
            need -= res.total as i64;
        } else {
            needed_partitions_jobs.push(partition_job.clone());
        }
    }

    Ok((needed_partitions_jobs, need))
}

fn generate_result_path(
    created_at: i64,           // the job's created_at
    trace_id: &str,            // the job's trace_id
    partition_id: Option<i64>, // None means it is the final result
) -> String {
    let datetime: DateTime<Utc> = Utc.timestamp_nanos(created_at * 1000);

    format!(
        "result/{year}/{month}/{day}/{trace_id}/{partition_id}.result.json",
        year = datetime.year(),
        month = datetime.month(),
        day = datetime.day(),
        trace_id = trace_id,
        partition_id = if partition_id.is_some() {
            partition_id.unwrap().to_string()
        } else {
            "final".to_string()
        }
    )
}

pub async fn delete_jobs() -> Result<(), anyhow::Error> {
    // 1. get deleted jobs from database
    let jobs = get_deleted_jobs().await?;
    if jobs.is_empty() {
        return Ok(());
    }

    // 2. delete the s3 result
    for job in jobs.iter() {
        let mut deleted_files = Vec::new();
        let partition_num = job.partition_num;
        if let Some(partition_num) = partition_num {
            for i in 0..partition_num {
                let path = generate_result_path(job.created_at, &job.trace_id, Some(i));
                deleted_files.push(path);
            }
        }
        if job.result_path.is_some() {
            deleted_files.push(job.result_path.clone().unwrap());
        }

        // add old result path
        let job_result = get_job_result(&job.id).await?;
        for result in job_result.iter() {
            if result.result_path.is_some() {
                deleted_files.push(result.result_path.clone().unwrap());
            }
            // the old running maybe have partition result
            if let Some(partition_num) = partition_num {
                for i in 0..partition_num {
                    let path = generate_result_path(job.created_at, &result.trace_id, Some(i));
                    deleted_files.push(path);
                }
            }
        }

        // delete all files
        if let Err(e) = delete_result(deleted_files).await {
            log::warn!("[SEARCH JOB] delete_jobs failed to delete files error: {e}");
        }

        // 3. delete the partition jobs from database
        clean_deleted_partition_job(&job.id).await?;

        // 4. delete the job result from database
        clean_deleted_job_result(&job.id).await?;

        // 5. delete the job from database
        clean_deleted_job(&job.id).await?;
    }

    Ok(())
}

async fn check_status(id: i64, job_id: &str, org_id: &str) -> Result<(), anyhow::Error> {
    let job = get(job_id, org_id).await?;
    if job.status != 1 {
        let message = format!(
            "[SEARCH JOB {id}] job_id: {}, status is not running when running search job, current status: {}",
            job.id, job.status
        );
        set_job_error_message(&job.id, &job.trace_id, message.as_str()).await?;
        log::error!("{}", message);
        return Err(anyhow::anyhow!(message));
    }
    Ok(())
}

pub async fn merge_response(
    jobs: Vec<PartitionJob>,
    limit: i64,
    offset: i64,
) -> Result<Response, anyhow::Error> {
    let mut response = Vec::new();
    for job in jobs.iter() {
        if job.result_path.is_none() || job.cluster.is_none() {
            continue;
        }
        let cluster = job.cluster.as_ref().unwrap();
        let path = job.result_path.as_ref().unwrap();
        let res = get_result(path, cluster, 0, limit + offset).await?;
        response.push(res);
    }

    if response.is_empty() {
        return Ok(Response::default());
    }

    // if only one partition job, return directly
    if response.len() == 1 {
        let mut resp = response.remove(0);
        resp.from = offset;
        resp.size = limit;
        resp.hits = resp
            .hits
            .into_iter()
            .skip(offset as usize)
            .take(limit as usize)
            .collect();
        resp.total = resp.hits.len();
        return Ok(resp);
    }

    // merge all response
    let mut resp = response.remove(0);
    for r in response {
        resp.took += r.took;
        resp.took_detail.add(&r.took_detail);
        resp.hits.extend(r.hits);
        resp.total += r.total;
        resp.file_count += r.file_count;
        resp.scan_size += r.scan_size;
        resp.idx_scan_size += r.idx_scan_size;
        resp.scan_records += r.scan_records;
        if !r.function_error.is_empty() {
            resp.function_error.extend(r.function_error);
            resp.is_partial = true;
        }
    }
    resp.from = offset;
    resp.size = limit;

    resp.hits = resp
        .hits
        .into_iter()
        .skip(offset as usize)
        .take(limit as usize)
        .collect();
    resp.total = resp.hits.len();

    Ok(resp)
}

// get the response in this cluster or other cluster
pub async fn get_result(
    path: &str,
    cluster: &str,
    from: i64,
    size: i64,
) -> Result<Response, anyhow::Error> {
    if *cluster == config::get_cluster_name() {
<<<<<<< HEAD
        let buf = storage::get(path).await?.bytes().await?;
=======
        let buf = storage::get_bytes("", path).await?;
>>>>>>> ab5c296f
        let mut res: Response = json::from_slice::<Response>(&buf)?;
        res.pagination(from, size);
        return Ok(res);
    }

    // super cluster
    if get_o2_config().super_cluster.enabled {
        let trace_id = config::ider::generate_trace_id();
        let node = get_cluster_node_by_name(cluster).await?;
        let path = path.to_string();
        let task = tokio::task::spawn(async move {
            let mut request = tonic::Request::new(proto::cluster_rpc::GetResultRequest { path });
            let mut client = make_grpc_search_client(&trace_id, &mut request, &node).await?;
            let response = match client.get_result(request).await {
                Ok(res) => res.into_inner(),
                Err(err) => {
                    log::error!(
                        "search->grpc: node: {}, search err: {:?}",
                        &node.get_grpc_addr(),
                        err
                    );
                    let err = ErrorCodes::from_json(err.message())?;
                    return Err(Error::ErrorCode(err));
                }
            };
            Ok(response)
        });

        let response = task
            .await
            .map_err(|e| Error::ErrorCode(ErrorCodes::ServerInternalError(e.to_string())))??;
        let mut response = json::from_slice::<search::Response>(&response.response)?;
        response.pagination(from, size);
        return Ok(response);
    }

    Err(anyhow::anyhow!(format!(
        "cluster name: {cluster} in partition job equal to current cluster name: {}",
        config::get_cluster_name()
    )))
}

pub async fn delete_result(paths: Vec<String>) -> Result<(), anyhow::Error> {
    let local_paths = paths.iter().map(|s| ("", s.as_str())).collect();
    storage::del(local_paths).await?;

    if get_o2_config().super_cluster.enabled {
        let trace_id = config::ider::generate_trace_id();
        let nodes = get_cluster_nodes("delete_result", vec![], vec![], None).await?;
        // delete result in all cluster,
        // because for retry job, we don't know partition in which cluster
        for node in nodes {
            if node.get_grpc_addr() == get_grpc_addr() {
                continue;
            }
            let paths = paths.clone();
            let trace_id = trace_id.clone();
            let task = tokio::task::spawn(async move {
                let mut request =
                    tonic::Request::new(proto::cluster_rpc::DeleteResultRequest { paths });
                let mut client = make_grpc_search_client(&trace_id, &mut request, &node).await?;
                let response = match client.delete_result(request).await {
                    Ok(res) => res.into_inner(),
                    Err(err) => {
                        log::error!(
                            "search->grpc: node: {}, search err: {:?}",
                            &node.get_grpc_addr(),
                            err
                        );
                        let err = ErrorCodes::from_json(err.message())?;
                        return Err(Error::ErrorCode(err));
                    }
                };
                Ok(response)
            });

            let _ = task
                .await
                .map_err(|e| Error::ErrorCode(ErrorCodes::ServerInternalError(e.to_string())))??;
        }
    }
    Ok(())
}<|MERGE_RESOLUTION|>--- conflicted
+++ resolved
@@ -259,11 +259,7 @@
         // if the result_path is not none, means the partition job is done
         if partition_job.result_path.is_some() {
             let path = partition_job.result_path.as_ref().unwrap();
-<<<<<<< HEAD
-            let buf = storage::get(path).await?.bytes().await?;
-=======
             let buf = storage::get_bytes("", path).await?;
->>>>>>> ab5c296f
             let res: Response = json::from_str(String::from_utf8(buf.to_vec())?.as_str())?;
             need -= res.total as i64;
         } else {
@@ -436,11 +432,7 @@
     size: i64,
 ) -> Result<Response, anyhow::Error> {
     if *cluster == config::get_cluster_name() {
-<<<<<<< HEAD
-        let buf = storage::get(path).await?.bytes().await?;
-=======
         let buf = storage::get_bytes("", path).await?;
->>>>>>> ab5c296f
         let mut res: Response = json::from_slice::<Response>(&buf)?;
         res.pagination(from, size);
         return Ok(res);
