--- conflicted
+++ resolved
@@ -45,16 +45,10 @@
         .collect()
 });
 
-<<<<<<< HEAD
-pub async fn set(key: &str, meta: Option<FileMeta>, deleted: bool) -> Result<()> {
-    let mut file_data = FileKey::new(
-        0,
-=======
 pub async fn set(account: &str, key: &str, meta: Option<FileMeta>, deleted: bool) -> Result<()> {
     let mut file_data = FileKey::new(
         0,
         account.to_string(),
->>>>>>> ab5c296f
         key.to_string(),
         meta.clone().unwrap_or_default(),
         deleted,
@@ -63,15 +57,9 @@
     // write into file_list storage
     // retry 5 times
     for _ in 0..5 {
-<<<<<<< HEAD
-        match progress(key, meta.as_ref(), deleted).await {
-            Ok(v) => {
-                file_data.id = v;
-=======
         match progress(account, key, meta.as_ref(), deleted).await {
             Ok(id) => {
                 file_data.id = id;
->>>>>>> ab5c296f
                 break;
             }
             Err(e) => {
@@ -92,35 +80,13 @@
     Ok(())
 }
 
-<<<<<<< HEAD
-async fn progress(key: &str, data: Option<&FileMeta>, delete: bool) -> Result<i64> {
-=======
 async fn progress(account: &str, key: &str, data: Option<&FileMeta>, delete: bool) -> Result<i64> {
->>>>>>> ab5c296f
     let mut id = 0;
     if delete {
         if let Err(e) = infra::file_list::remove(key).await {
             log::error!("service:db:file_list: delete {}, remove error: {}", key, e);
         }
     } else if let Some(data) = data {
-<<<<<<< HEAD
-        match infra::file_list::add(key, data).await {
-            Ok(v) => id = v,
-            Err(e) => {
-                log::error!("service:db:file_list: add {}, add error: {}", key, e);
-            }
-        }
-        // update stream stats realtime
-        if config::get_config().common.local_mode {
-            if let Err(e) = infra::cache::stats::incr_stream_stats(key, data) {
-                log::error!(
-                    "service:db:file_list: add {}, incr_stream_stats error: {}",
-                    key,
-                    e
-                );
-            }
-        }
-=======
         match infra::file_list::add(account, key, data).await {
             Ok(v) => {
                 id = v;
@@ -139,7 +105,6 @@
                 e
             );
         }
->>>>>>> ab5c296f
     }
 
     Ok(id)
