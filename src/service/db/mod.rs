--- conflicted
+++ resolved
@@ -22,11 +22,8 @@
 pub mod file_list;
 pub mod functions;
 pub mod kv;
-<<<<<<< HEAD
 pub mod metrics;
-=======
 pub mod lookup_table;
->>>>>>> b94e7e94
 pub mod schema;
 pub mod syslog;
 pub mod triggers;
