--- conflicted
+++ resolved
@@ -26,10 +26,7 @@
         "/meta/kv/version",
         bytes::Bytes::from(config::VERSION),
         db::NO_NEED_WATCH,
-<<<<<<< HEAD
-=======
         None,
->>>>>>> e96101b2
     )
     .await?;
     Ok(())
