// Copyright 2023 Zinc Labs Inc.
//
// This program is free software: you can redistribute it and/or modify
// it under the terms of the GNU Affero General Public License as published by
// the Free Software Foundation, either version 3 of the License, or
// (at your option) any later version.
//
// This program is distributed in the hope that it will be useful
// but WITHOUT ANY WARRANTY; without even the implied warranty of
// MERCHANTABILITY or FITNESS FOR A PARTICULAR PURPOSE.  See the
// GNU Affero General Public License for more details.
//
// You should have received a copy of the GNU Affero General Public License
// along with this program.  If not, see <http://www.gnu.org/licenses/>.

use std::sync::Arc;

use arrow_schema::{Field, Schema};
use chrono::Utc;
use config::{is_local_disk_storage, meta::stream::StreamType, utils::json, CONFIG};
use hashbrown::{HashMap, HashSet};
use infra::{
    cache, db as infra_db,
    errors::{DbError, Error},
};

use crate::{
    common::{
        infra::{
            cluster::get_cached_online_querier_nodes,
            config::{ENRICHMENT_TABLES, STREAM_SCHEMAS, STREAM_SCHEMAS_LATEST, STREAM_SETTINGS},
        },
        meta::stream::{StreamSchema, StreamSettings},
    },
    service::{enrichment::StreamTable, stream::stream_settings},
};

pub fn mk_key(org_id: &str, stream_type: StreamType, stream_name: &str) -> String {
    format!("/schema/{org_id}/{stream_type}/{stream_name}")
}

pub async fn get(
    org_id: &str,
    stream_name: &str,
    stream_type: StreamType,
) -> Result<Schema, anyhow::Error> {
    let key = mk_key(org_id, stream_type, stream_name);
    let cache_key = key.strip_prefix("/schema/").unwrap();

    let r = STREAM_SCHEMAS_LATEST.read().await;
    if let Some(schema) = r.get(cache_key) {
        return Ok(schema.clone());
    }
    drop(r);
    // if not found in cache, get from db
    get_from_db(org_id, stream_name, stream_type).await
}

pub async fn get_from_db(
    org_id: &str,
    stream_name: &str,
    stream_type: StreamType,
) -> Result<Schema, anyhow::Error> {
    let key = mk_key(org_id, stream_type, stream_name);
    let db = infra_db::get_db().await;
    Ok(match db.get(&key).await {
        Err(e) => {
            if let Error::DbError(DbError::KeyNotExists(_)) = e {
                Schema::empty()
            } else {
                return Err(anyhow::anyhow!("Error getting schema: {}", e));
            }
        }
        Ok(v) => {
            let schemas: Result<Vec<Schema>, _> = json::from_slice(&v);
            if let Ok(mut schemas) = schemas {
                if schemas.is_empty() {
                    Schema::empty()
                } else {
                    schemas.remove(schemas.len() - 1)
                }
            } else {
                json::from_slice(&v)?
            }
        }
    })
}

pub async fn get_versions(
    org_id: &str,
    stream_name: &str,
    stream_type: StreamType,
) -> Result<Vec<Schema>, anyhow::Error> {
    let key = mk_key(org_id, stream_type, stream_name);
    let cache_key = key.strip_prefix("/schema/").unwrap();

    let r = STREAM_SCHEMAS.read().await;
    if let Some(schema) = r.get(cache_key) {
        return Ok(schema.clone());
    }

    let db = infra_db::get_db().await;
    Ok(match db.get(&key).await {
        Err(e) => {
            if let Error::DbError(DbError::KeyNotExists(_)) = e {
                vec![Schema::empty()]
            } else {
                return Err(anyhow::anyhow!("Error getting schema versions: {}", e));
            }
        }
        Ok(v) => {
            let schemas: Result<Vec<Schema>, _> = json::from_slice(&v);
            if let Ok(schemas) = schemas {
                schemas
            } else {
                vec![json::from_slice(&v)?]
            }
        }
    })
}

pub async fn get_settings(
    org_id: &str,
    stream_name: &str,
    stream_type: StreamType,
) -> Option<StreamSettings> {
    let key = format!("{}/{}/{}", org_id, stream_type, stream_name);
    let r = STREAM_SETTINGS.read().await;
    if let Some(v) = r.get(&key) {
        return Some(v.clone());
    }
    // if not found in cache, get from db
    get(org_id, stream_name, stream_type)
        .await
        .ok()
        .map(|schema| stream_settings(&schema))
        .flatten()
}

pub async fn set(
    org_id: &str,
    stream_name: &str,
    stream_type: StreamType,
    schema: &Schema,
    min_ts: Option<i64>,
    new_version: bool,
) -> Result<(), anyhow::Error> {
    let db = infra_db::get_db().await;
    if min_ts.is_some() && new_version {
        let last_schema = get(org_id, stream_name, stream_type).await?;
        let min_ts = min_ts.unwrap_or_else(|| Utc::now().timestamp_micros());
        if !last_schema.fields().is_empty() {
            let mut last_meta = last_schema.metadata().clone();
            let created_at: i64 = last_meta.get("start_dt").unwrap().clone().parse().unwrap();
            let key = format!("/schema/{org_id}/{stream_type}/{stream_name}",);
            last_meta.insert("end_dt".to_string(), min_ts.to_string());
            let prev_schema = vec![last_schema.clone().with_metadata(last_meta)];
            let _ = db
                .put(
                    &key,
                    json::to_vec(&prev_schema).unwrap().into(),
                    infra_db::NO_NEED_WATCH,
                    Some(created_at),
                )
                .await;
        }

        let mut metadata = last_schema.metadata().clone();
        if metadata.contains_key("created_at") {
            metadata.insert(
                "created_at".to_string(),
                metadata.get("created_at").unwrap().clone(),
            );
<<<<<<< HEAD
        } else {
            metadata.insert("created_at".to_string(), min_ts.to_string());
        }

        metadata.insert("start_dt".to_string(), min_ts.to_string());

        let new_schema = vec![schema.to_owned().with_metadata(metadata)];

        let key = format!("/schema/{org_id}/{stream_type}/{stream_name}");
        let _ = db
            .put(
                &key,
                json::to_vec(&new_schema).unwrap().into(),
                infra_db::NEED_WATCH,
                Some(min_ts),
            )
            .await;

        return Ok(());
    } else {
        let current_schema = get(org_id, stream_name, stream_type).await?;
        let mut current_meta = current_schema.metadata().clone();
        let min_ts = min_ts.unwrap_or_else(|| Utc::now().timestamp_micros());
        let start_dt = if current_meta.contains_key("created_at") {
            if !current_meta.contains_key("start_dt") {
                current_meta.insert(
                    "start_dt".to_string(),
                    current_meta.get("created_at").unwrap().clone(),
                );
            }
            current_meta
                .get("start_dt")
                .unwrap()
                .clone()
                .parse()
                .unwrap()
        } else {
            current_meta.insert("start_dt".to_string(), min_ts.to_string());
            current_meta.insert("created_at".to_string(), min_ts.to_string());
            min_ts
        };

        let key = format!("/schema/{org_id}/{stream_type}/{stream_name}",);
        let new_schema = vec![schema.to_owned().with_metadata(current_meta)];
=======
        } else {
            metadata.insert("created_at".to_string(), min_ts.to_string());
        }

        metadata.insert("start_dt".to_string(), min_ts.to_string());

        let new_schema = vec![schema.to_owned().with_metadata(metadata)];

        let key = format!("/schema/{org_id}/{stream_type}/{stream_name}");
        let _ = db
            .put(
                &key,
                json::to_vec(&new_schema).unwrap().into(),
                infra_db::NEED_WATCH,
                Some(min_ts),
            )
            .await;

        Ok(())
    } else {
        let incoming_meta = schema.metadata();
        let meta = if incoming_meta.is_empty() {
            let current_schema = get(org_id, stream_name, stream_type).await?;
            let mut current_meta = current_schema.metadata().clone();
            let min_ts = min_ts.unwrap_or_else(|| Utc::now().timestamp_micros());
            if current_meta.contains_key("created_at") {
                if !current_meta.contains_key("start_dt") {
                    current_meta.insert(
                        "start_dt".to_string(),
                        current_meta.get("created_at").unwrap().clone(),
                    );
                }
            } else {
                current_meta.insert("start_dt".to_string(), min_ts.to_string());
                current_meta.insert("created_at".to_string(), min_ts.to_string());
            };
            current_meta
        } else {
            incoming_meta.clone()
        };
        let start_dt = meta
            .get("start_dt")
            .unwrap_or(&Utc::now().timestamp_micros().to_string())
            .parse()
            .unwrap();
        let key = format!("/schema/{org_id}/{stream_type}/{stream_name}",);
        let new_schema = vec![schema.to_owned().with_metadata(meta)];
>>>>>>> 124a5f59
        let _ = db
            .put(
                &key,
                json::to_vec(&new_schema).unwrap().into(),
                infra_db::NEED_WATCH,
                Some(start_dt),
            )
            .await;
<<<<<<< HEAD
        return Ok(());
=======
        Ok(())
>>>>>>> 124a5f59
    }
}

pub async fn merge(
    org_id: &str,
    stream_name: &str,
    stream_type: StreamType,
    schema: &Schema,
    min_ts: Option<i64>,
) -> Result<Option<(Schema, Vec<Field>)>, anyhow::Error> {
    todo!()
}

pub async fn delete(
    org_id: &str,
    stream_name: &str,
    stream_type: Option<StreamType>,
) -> Result<(), anyhow::Error> {
    let stream_type = stream_type.unwrap_or(StreamType::Logs);
    let key = format!("/schema/{org_id}/{stream_type}/{stream_name}");
    let db = infra_db::get_db().await;
    match db.delete(&key, false, infra_db::NEED_WATCH, None).await {
        Ok(_) => {}
        Err(e) => {
            log::error!("Error deleting schema: {}", e);
            return Err(anyhow::anyhow!("Error deleting schema: {}", e));
        }
    }
    Ok(())
}

#[tracing::instrument]
async fn list_stream_schemas(
    org_id: &str,
    stream_type: Option<StreamType>,
    fetch_schema: bool,
) -> Vec<StreamSchema> {
    let r = STREAM_SCHEMAS.read().await;
    if r.is_empty() {
        return vec![];
    }

    let prefix = match stream_type {
        None => format!("{org_id}/"),
        Some(stream_type) => format!("{org_id}/{stream_type}/"),
    };
    r.iter()
        .filter_map(|(key, val)| {
            key.strip_prefix(&prefix).map(|key| {
                let (stream_type, stream_name) = match stream_type {
                    Some(stream_type) => (stream_type, key.into()),
                    None => {
                        let columns = key.split('/').take(2).collect::<Vec<_>>();
                        assert_eq!(columns.len(), 2, "BUG");
                        (columns[0].into(), columns[1].into())
                    }
                };
                StreamSchema {
                    stream_name,
                    stream_type,
                    schema: if fetch_schema {
                        val.last().unwrap().clone()
                    } else {
                        Schema::empty()
                    },
                }
            })
        })
        .collect()
}

#[tracing::instrument(name = "db:schema:list")]
pub async fn list(
    org_id: &str,
    stream_type: Option<StreamType>,
    fetch_schema: bool,
) -> Result<Vec<StreamSchema>, anyhow::Error> {
    let r = STREAM_SCHEMAS.read().await;
    if !r.is_empty() {
        drop(r);
        return Ok(list_stream_schemas(org_id, stream_type, fetch_schema).await);
    }

    let db = infra_db::get_db().await;
    let db_key = match stream_type {
        None => format!("/schema/{org_id}/"),
        Some(stream_type) => format!("/schema/{org_id}/{stream_type}/"),
    };
    Ok(db
        .list(&db_key)
        .await?
        .into_iter()
        .map(|(key, val)| {
            let key = key.strip_prefix(&db_key).unwrap();
            let (stream_type, stream_name) = match stream_type {
                Some(stream_type) => (stream_type, key.into()),
                None => {
                    let columns = key.split('/').take(2).collect::<Vec<_>>();
                    assert_eq!(columns.len(), 2, "BUG");
                    (columns[0].into(), columns[1].into())
                }
            };
            StreamSchema {
                stream_name,
                stream_type,
                schema: if fetch_schema {
                    json::from_slice(&val).unwrap()
                } else {
                    Schema::empty()
                },
            }
        })
        .collect())
}

pub async fn watch() -> Result<(), anyhow::Error> {
    let key = "/schema/";
    let cluster_coordinator = infra_db::get_coordinator().await;
    let mut events = cluster_coordinator.watch(key).await?;
    let events = Arc::get_mut(&mut events).unwrap();
    log::info!("Start watching stream schema");
    loop {
        let ev = match events.recv().await {
            Some(ev) => ev,
            None => {
                log::error!("watch_stream_schema: event channel closed");
                break;
            }
        };
        match ev {
            infra_db::Event::Put(ev) => {
                let item_key = ev.key.strip_prefix(key).unwrap();
                let item_value: Vec<Schema> = if CONFIG.common.meta_store_external {
                    let db = infra_db::get_db().await;
                    match db.list_values(&ev.key).await {
                        Ok(val) => val
                            .iter()
                            .flat_map(|v| {
                                let values: Vec<Schema> = json::from_slice(v).unwrap();
                                values.clone()
                            })
                            .collect::<Vec<Schema>>(),
                        Err(e) => {
                            log::error!("Error getting value: {}", e);
                            continue;
                        }
                    }
                } else {
                    json::from_slice(&ev.value.unwrap()).unwrap()
                };

                let settings = stream_settings(item_value.first().unwrap()).unwrap_or_default();
                if let Some(first) = item_value.first() {
                    let mut sl = STREAM_SCHEMAS_LATEST.write().await;
                    sl.insert(item_key.to_string(), first.clone());
                    drop(sl);
                }
                let mut sa = STREAM_SCHEMAS.write().await;
                sa.insert(item_key.to_string(), item_value);
                drop(sa);

                let mut w = STREAM_SETTINGS.write().await;
                w.insert(item_key.to_string(), settings);
                drop(w);
                let keys = item_key.split('/').collect::<Vec<&str>>();
                let org_id = keys[0];
                let stream_type = StreamType::from(keys[1]);
                let stream_name = keys[2];

                if stream_type.eq(&StreamType::EnrichmentTables) {
                    ENRICHMENT_TABLES.insert(
                        item_key.to_owned(),
                        StreamTable {
                            org_id: org_id.to_string(),
                            stream_name: stream_name.to_string(),
                            data: super::enrichment_table::get(org_id, stream_name)
                                .await
                                .unwrap(),
                        },
                    );
                }
            }
            infra_db::Event::Delete(ev) => {
                let item_key = ev.key.strip_prefix(key).unwrap();
                let columns = item_key.split('/').collect::<Vec<&str>>();
                let org_id = columns[0];
                let stream_type = StreamType::from(columns[1]);
                let stream_name = columns[2];
                let mut sa = STREAM_SCHEMAS.write().await;
                sa.remove(item_key);
                drop(sa);
                let mut sl = STREAM_SCHEMAS_LATEST.write().await;
                sl.remove(item_key);
                drop(sl);
                let mut w = STREAM_SETTINGS.write().await;
                w.remove(item_key);
                drop(w);
                cache::stats::remove_stream_stats(org_id, stream_name, stream_type);
                if let Err(e) =
                    super::compact::files::del_offset(org_id, stream_type, stream_name).await
                {
                    log::error!("del_offset: {}", e);
                }

                if stream_type.eq(&StreamType::EnrichmentTables) && is_local_disk_storage() {
                    let data_dir = format!(
                        "{}files/{org_id}/{stream_type}/{stream_name}",
                        CONFIG.common.data_wal_dir
                    );
                    let path = std::path::Path::new(&data_dir);
                    if path.exists() {
                        if let Err(e) = tokio::fs::remove_dir_all(path).await {
                            log::error!("remove_dir_all: {}", e);
                        };
                    }
                }
            }
            infra_db::Event::Empty => {}
        }
    }
    Ok(())
}

pub async fn cache() -> Result<(), anyhow::Error> {
    let db = infra_db::get_db().await;
    let key = "/schema/";
    let ret = db.list(key).await?;
    for (item_key, item_value) in ret {
        let item_key_str = item_key.strip_prefix(key).unwrap();
        // Hack: compatible for DataFusion 15
        let mut item_value = item_value;
        let value_str = std::str::from_utf8(&item_value).unwrap().to_string();
        if !value_str.contains(r#","metadata":{}}"#) {
            let value_str = value_str.replace(
                r#","dict_is_ordered":false}"#,
                r#","dict_is_ordered":false,"metadata":{}}"#,
            );
            item_value = bytes::Bytes::from(value_str);
        }
        // Hack: compatible old version, schema is an object
        if item_value[0] == b'{' {
            let value_str = format!("[{value_str}]");
            item_value = bytes::Bytes::from(value_str);
        }
        // Hack end
        let json_val: Vec<Schema> = match json::from_slice(&item_value) {
            Ok(v) => v,
            Err(e) => {
                return Err(anyhow::anyhow!(
                    "Error parsing schema, key: {}, error: {}",
                    item_key,
                    e
                ));
            }
        };
        let settings = stream_settings(json_val.first().unwrap()).unwrap_or_default();
        if let Some(first) = json_val.first() {
            let mut sl = STREAM_SCHEMAS_LATEST.write().await;
            sl.insert(item_key_str.to_string(), first.clone());
            drop(sl);
        }
        let mut sa = STREAM_SCHEMAS.write().await;
        sa.insert(item_key_str.to_string(), json_val.clone());
        drop(sa);

        let mut w = STREAM_SETTINGS.write().await;
        w.insert(item_key_str.to_string(), settings);
        drop(w);
    }
    log::info!("Stream schemas Cached");
    Ok(())
}

pub async fn cache_enrichment_tables() -> Result<(), anyhow::Error> {
    let r = STREAM_SCHEMAS.read().await;
    let mut tables = HashMap::new();
    for schema_key in r.keys() {
        if !schema_key.contains(format!("/{}/", StreamType::EnrichmentTables).as_str()) {
            continue;
        }
        let columns = schema_key.split('/').collect::<Vec<&str>>();
        let org_id = columns[0];
        let stream_type = StreamType::from(columns[1]);
        let stream_name = columns[2];
        if !stream_type.eq(&StreamType::EnrichmentTables) {
            continue;
        }
        tables.insert(
            schema_key.to_owned(),
            StreamTable {
                org_id: org_id.to_string(),
                stream_name: stream_name.to_string(),
                data: vec![],
            },
        );
    }
    drop(r);
    if tables.is_empty() {
        log::info!("EnrichmentTables Cached");
        return Ok(());
    }

    // waiting for querier to be ready
    let expect_querier_num = CONFIG.limit.starting_expect_querier_num;
    loop {
        let nodes = get_cached_online_querier_nodes().await.unwrap_or_default();
        if nodes.len() >= expect_querier_num {
            break;
        }
        tokio::time::sleep(tokio::time::Duration::from_secs(1)).await;
        log::info!("Waiting for querier to be ready");
    }

    // fill data
    for (key, tbl) in tables {
        let data = super::enrichment_table::get(&tbl.org_id, &tbl.stream_name).await?;
        ENRICHMENT_TABLES.insert(
            key,
            StreamTable {
                org_id: tbl.org_id,
                stream_name: tbl.stream_name,
                data,
            },
        );
    }
    log::info!("EnrichmentTables Cached");
    Ok(())
}

pub fn filter_schema_version_id(schemas: &[Schema], _start_dt: i64, end_dt: i64) -> Option<usize> {
    for (i, schema) in schemas.iter().enumerate() {
        let metadata = schema.metadata();
        let schema_end_dt: i64 = metadata
            .get("end_dt")
            .unwrap_or(&"0".to_string())
            .parse()
            .unwrap();
        if schema_end_dt == 0 || end_dt < schema_end_dt {
            return Some(i);
        }
    }
    None
}

pub async fn list_organizations_from_cache() -> Vec<String> {
    let mut names = HashSet::new();
    let r = STREAM_SCHEMAS_LATEST.read().await;
    for schema_key in r.keys() {
        if !schema_key.contains('/') {
            continue;
        }
        let name = schema_key.split('/').collect::<Vec<&str>>()[0].to_string();
        if !names.contains(&name) {
            names.insert(name);
        }
    }
    names.into_iter().collect::<Vec<String>>()
}

pub async fn list_streams_from_cache(org_id: &str, stream_type: StreamType) -> Vec<String> {
    let mut names = HashSet::new();
    let r = STREAM_SCHEMAS_LATEST.read().await;
    for schema_key in r.keys() {
        if !schema_key.contains('/') {
            continue;
        }
        let columns = schema_key.split('/').collect::<Vec<&str>>();
        let cur_org_id = columns[0];
        if !org_id.eq(cur_org_id) {
            continue;
        }
        let cur_stream_type = StreamType::from(columns[1]);
        if !stream_type.eq(&cur_stream_type) {
            continue;
        }
        let cur_stream_name = columns[2].to_string();
        names.insert(cur_stream_name);
    }
    names.into_iter().collect::<Vec<String>>()
}<|MERGE_RESOLUTION|>--- conflicted
+++ resolved
@@ -171,52 +171,6 @@
                 "created_at".to_string(),
                 metadata.get("created_at").unwrap().clone(),
             );
-<<<<<<< HEAD
-        } else {
-            metadata.insert("created_at".to_string(), min_ts.to_string());
-        }
-
-        metadata.insert("start_dt".to_string(), min_ts.to_string());
-
-        let new_schema = vec![schema.to_owned().with_metadata(metadata)];
-
-        let key = format!("/schema/{org_id}/{stream_type}/{stream_name}");
-        let _ = db
-            .put(
-                &key,
-                json::to_vec(&new_schema).unwrap().into(),
-                infra_db::NEED_WATCH,
-                Some(min_ts),
-            )
-            .await;
-
-        return Ok(());
-    } else {
-        let current_schema = get(org_id, stream_name, stream_type).await?;
-        let mut current_meta = current_schema.metadata().clone();
-        let min_ts = min_ts.unwrap_or_else(|| Utc::now().timestamp_micros());
-        let start_dt = if current_meta.contains_key("created_at") {
-            if !current_meta.contains_key("start_dt") {
-                current_meta.insert(
-                    "start_dt".to_string(),
-                    current_meta.get("created_at").unwrap().clone(),
-                );
-            }
-            current_meta
-                .get("start_dt")
-                .unwrap()
-                .clone()
-                .parse()
-                .unwrap()
-        } else {
-            current_meta.insert("start_dt".to_string(), min_ts.to_string());
-            current_meta.insert("created_at".to_string(), min_ts.to_string());
-            min_ts
-        };
-
-        let key = format!("/schema/{org_id}/{stream_type}/{stream_name}",);
-        let new_schema = vec![schema.to_owned().with_metadata(current_meta)];
-=======
         } else {
             metadata.insert("created_at".to_string(), min_ts.to_string());
         }
@@ -264,7 +218,6 @@
             .unwrap();
         let key = format!("/schema/{org_id}/{stream_type}/{stream_name}",);
         let new_schema = vec![schema.to_owned().with_metadata(meta)];
->>>>>>> 124a5f59
         let _ = db
             .put(
                 &key,
@@ -273,11 +226,7 @@
                 Some(start_dt),
             )
             .await;
-<<<<<<< HEAD
-        return Ok(());
-=======
         Ok(())
->>>>>>> 124a5f59
     }
 }
 
