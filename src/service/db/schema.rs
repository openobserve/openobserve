// Copyright 2023 Zinc Labs Inc.
//
// This program is free software: you can redistribute it and/or modify
// it under the terms of the GNU Affero General Public License as published by
// the Free Software Foundation, either version 3 of the License, or
// (at your option) any later version.
//
// This program is distributed in the hope that it will be useful
// but WITHOUT ANY WARRANTY; without even the implied warranty of
// MERCHANTABILITY or FITNESS FOR A PARTICULAR PURPOSE.  See the
// GNU Affero General Public License for more details.
//
// You should have received a copy of the GNU Affero General Public License
// along with this program.  If not, see <http://www.gnu.org/licenses/>.

use std::sync::Arc;

use arrow_schema::{DataType, Field, Schema};
use bytes::Bytes;
use chrono::Utc;
use config::{is_local_disk_storage, meta::stream::StreamType, utils::json, CONFIG};
use hashbrown::{HashMap, HashSet};
<<<<<<< HEAD
use infra::{cache, db as infra_db};
=======
use infra::{
    cache, db as infra_db,
    errors::{DbError, Error},
};
>>>>>>> 82eb6e6e

use crate::{
    common::{
        infra::{
            cluster::get_cached_online_querier_nodes,
            config::{ENRICHMENT_TABLES, STREAM_SCHEMAS, STREAM_SCHEMAS_LATEST, STREAM_SETTINGS},
        },
        meta::stream::{StreamSchema, StreamSettings},
    },
    service::{enrichment::StreamTable, stream::stream_settings},
};

pub fn mk_key(org_id: &str, stream_type: StreamType, stream_name: &str) -> String {
    format!("/schema/{org_id}/{stream_type}/{stream_name}")
}

pub async fn get(
    org_id: &str,
    stream_name: &str,
    stream_type: StreamType,
) -> Result<Schema, anyhow::Error> {
    let key = mk_key(org_id, stream_type, stream_name);
    let cache_key = key.strip_prefix("/schema/").unwrap();

    let r = STREAM_SCHEMAS_LATEST.read().await;
    if let Some(schema) = r.get(cache_key) {
        return Ok(schema.clone());
    }
    drop(r);
    // if not found in cache, get from db
    get_from_db(org_id, stream_name, stream_type).await
}

pub async fn get_from_db(
    org_id: &str,
    stream_name: &str,
    stream_type: StreamType,
) -> Result<Schema, anyhow::Error> {
    let key = mk_key(org_id, stream_type, stream_name);
    let db = infra_db::get_db().await;
    Ok(match db.get(&key).await {
        Err(e) => {
            if let Error::DbError(DbError::KeyNotExists(_)) = e {
                Schema::empty()
            } else {
                return Err(anyhow::anyhow!("Error getting schema: {}", e));
            }
        }
        Ok(v) => {
            let schemas: Result<Vec<Schema>, _> = json::from_slice(&v);
            if let Ok(mut schemas) = schemas {
                if schemas.is_empty() {
                    Schema::empty()
                } else {
                    schemas.remove(schemas.len() - 1)
                }
            } else {
                json::from_slice(&v)?
            }
        }
    })
}

pub async fn get_versions(
    org_id: &str,
    stream_name: &str,
    stream_type: StreamType,
) -> Result<Vec<Schema>, anyhow::Error> {
    let key = mk_key(org_id, stream_type, stream_name);
    let cache_key = key.strip_prefix("/schema/").unwrap();

    let r = STREAM_SCHEMAS.read().await;
    if let Some(schema) = r.get(cache_key) {
        return Ok(schema.clone());
    }

    let db = infra_db::get_db().await;
    Ok(match db.get(&key).await {
        Err(e) => {
            if let Error::DbError(DbError::KeyNotExists(_)) = e {
                vec![]
            } else {
                return Err(anyhow::anyhow!("Error getting schema versions: {}", e));
            }
        }
        Ok(v) => {
            let schemas: Result<Vec<Schema>, _> = json::from_slice(&v);
            if let Ok(schemas) = schemas {
                schemas
            } else {
                vec![json::from_slice(&v)?]
            }
        }
    })
}

pub async fn get_settings(
    org_id: &str,
    stream_name: &str,
    stream_type: StreamType,
) -> Option<StreamSettings> {
    let key = format!("{}/{}/{}", org_id, stream_type, stream_name);
    let r = STREAM_SETTINGS.read().await;
    if let Some(v) = r.get(&key) {
        return Some(v.clone());
    }
    // if not found in cache, get from db
    get(org_id, stream_name, stream_type)
        .await
        .ok()
        .and_then(|schema| stream_settings(&schema))
}

pub async fn set(
    org_id: &str,
    stream_name: &str,
    stream_type: StreamType,
    schema: &Schema,
    min_ts: Option<i64>,
    new_version: bool,
) -> Result<(), anyhow::Error> {
    let db = infra_db::get_db().await;
    if min_ts.is_some() && new_version {
        let last_schema = get(org_id, stream_name, stream_type).await?;
        let min_ts = min_ts.unwrap_or_else(|| Utc::now().timestamp_micros());
        if !last_schema.fields().is_empty() {
            let mut last_meta = last_schema.metadata().clone();
            let created_at: i64 = last_meta.get("start_dt").unwrap().clone().parse().unwrap();
            let key = format!("/schema/{org_id}/{stream_type}/{stream_name}",);
            last_meta.insert("end_dt".to_string(), min_ts.to_string());
            let prev_schema = vec![last_schema.clone().with_metadata(last_meta)];
            let _ = db
                .put(
                    &key,
                    json::to_vec(&prev_schema).unwrap().into(),
                    infra_db::NO_NEED_WATCH,
                    Some(created_at),
                )
                .await;
        }

        let mut metadata = last_schema.metadata().clone();
        if metadata.contains_key("created_at") {
            metadata.insert(
                "created_at".to_string(),
                metadata.get("created_at").unwrap().clone(),
            );
        } else {
            metadata.insert("created_at".to_string(), min_ts.to_string());
        }

        metadata.insert("start_dt".to_string(), min_ts.to_string());

        let new_schema = vec![schema.to_owned().with_metadata(metadata)];

        let key = format!("/schema/{org_id}/{stream_type}/{stream_name}");
        let _ = db
            .put(
                &key,
                json::to_vec(&new_schema).unwrap().into(),
                infra_db::NEED_WATCH,
                Some(min_ts),
            )
            .await;

        Ok(())
    } else {
        let incoming_meta = schema.metadata();
        let meta = if incoming_meta.is_empty() {
            let current_schema = get(org_id, stream_name, stream_type).await?;
            let mut current_meta = current_schema.metadata().clone();
            let min_ts = min_ts.unwrap_or_else(|| Utc::now().timestamp_micros());
            if current_meta.contains_key("created_at") {
                if !current_meta.contains_key("start_dt") {
                    current_meta.insert(
                        "start_dt".to_string(),
                        current_meta.get("created_at").unwrap().clone(),
                    );
                }
            } else {
                current_meta.insert("start_dt".to_string(), min_ts.to_string());
                current_meta.insert("created_at".to_string(), min_ts.to_string());
            };
            current_meta
        } else {
            incoming_meta.clone()
        };
        let start_dt = meta
            .get("start_dt")
            .unwrap_or(&Utc::now().timestamp_micros().to_string())
            .parse()
            .unwrap();
        let key = format!("/schema/{org_id}/{stream_type}/{stream_name}",);
        let new_schema = vec![schema.to_owned().with_metadata(meta)];
        let _ = db
            .put(
                &key,
                json::to_vec(&new_schema).unwrap().into(),
                infra_db::NEED_WATCH,
                Some(start_dt),
            )
            .await;
        Ok(())
    }
}

pub async fn merge(
    org_id: &str,
    stream_name: &str,
    stream_type: StreamType,
    schema: &Schema,
    min_ts: Option<i64>,
) -> Result<Option<(Schema, Vec<Field>)>, anyhow::Error> {
    let key = mk_key(org_id, stream_type, stream_name);
    let db = infra_db::get_db().await;
    let inferred_schema = schema.clone();
    let start_dt = min_ts;
    let (tx, rx) = tokio::sync::oneshot::channel();
    db.get_for_update(
        &key.clone(),
        infra_db::NEED_WATCH,
        None,
        Box::new(move |value| {
            match value {
                None => Ok(Some((
                    None,
                    Some((
                        key,
                        json::to_vec(&vec![{
                            // there is no schema, just set the new schema
                            let schema_metadata = inferred_schema.metadata();
                            tx.send(None).unwrap();
                            if schema_metadata.contains_key("created_at")
                                && schema_metadata.contains_key("start_dt")
                            {
                                inferred_schema
                            } else {
                                let start_dt =
                                    start_dt.unwrap_or_else(|| Utc::now().timestamp_micros());
                                let mut schema_metadata = inferred_schema.metadata().clone();
                                if !schema_metadata.contains_key("created_at") {
                                    schema_metadata
                                        .insert("created_at".to_string(), start_dt.to_string());
                                }
                                if !schema_metadata.contains_key("start_dt") {
                                    schema_metadata
                                        .insert("start_dt".to_string(), start_dt.to_string());
                                }
                                inferred_schema.with_metadata(schema_metadata)
                            }
                        }])
                        .unwrap()
                        .into(),
                        start_dt,
                    )),
                ))),
                Some(value) => {
                    // there is schema, merge the schema
                    // parse latest schema
                    let mut schemas: Vec<Schema> = json::from_slice(&value)?;
                    let latest_schema = match schemas.last_mut() {
                        Some(s) => s,
                        None => {
                            return Err(Error::Message(format!(
                                "Error parsing latest schema for schema: {}",
                                key
                            )));
                        }
                    };
                    // merge schema
                    let (is_schema_changed, field_datatype_delta, merged_fields) =
                        get_merge_schema_changes(latest_schema, &inferred_schema);
                    if !is_schema_changed {
                        tx.send(None).unwrap();
                        return Ok(None); // no change, return
                    }
                    let metadata = latest_schema.metadata().clone();
                    let final_schema = Schema::new(merged_fields).with_metadata(metadata);
                    let need_new_version = !field_datatype_delta.is_empty();
                    if need_new_version && start_dt.is_some() {
                        // update old version end_dt
                        let mut metadata = latest_schema.metadata().clone();
                        metadata.insert("end_dt".to_string(), start_dt.unwrap().to_string());
                        let prev_schema = vec![latest_schema.clone().with_metadata(metadata)];
                        let mut new_metadata = latest_schema.metadata().clone();
                        new_metadata.insert("start_dt".to_string(), start_dt.unwrap().to_string());
                        let new_schema = vec![final_schema.clone().with_metadata(new_metadata)];
                        tx.send(Some((final_schema, field_datatype_delta))).unwrap();
                        Ok(Some((
                            Some(json::to_vec(&prev_schema).unwrap().into()),
                            Some((key, json::to_vec(&new_schema).unwrap().into(), start_dt)),
                        )))
                    } else {
                        // just update the latest schema
                        tx.send(Some((final_schema.clone(), vec![]))).unwrap();
                        Ok(Some((
                            Some(json::to_vec(&vec![final_schema]).unwrap().into()),
                            None,
                        )))
                    }
                }
            }
        }),
    )
    .await?;
    Ok(rx.await?)
}

pub async fn update_metadata(
    org_id: &str,
    stream_name: &str,
    stream_type: StreamType,
    metadata: std::collections::HashMap<String, String>,
) -> Result<(), anyhow::Error> {
    let key = mk_key(org_id, stream_type, stream_name);
    let db = infra_db::get_db().await;
    db.get_for_update(
        &key.clone(),
        infra_db::NEED_WATCH,
        None,
        Box::new(move |value| {
            let latest_schema = match value {
                None => Schema::empty(),
                Some(value) => {
                    let mut schemas: Vec<Schema> = json::from_slice(&value)?;
                    if schemas.is_empty() {
                        Schema::empty()
                    } else {
                        schemas.remove(schemas.len() - 1)
                    }
                }
            };
            let mut schema_metadata = latest_schema.metadata().clone();
            for (k, v) in metadata.iter() {
                schema_metadata.insert(k.clone(), v.clone());
            }
            let new_schema = vec![latest_schema.with_metadata(schema_metadata)];
            Ok(Some((
                Some(json::to_vec(&new_schema).unwrap().into()),
                None,
            )))
        }),
    )
    .await?;
    Ok(())
}

pub async fn delete_fields(
    org_id: &str,
    stream_name: &str,
    stream_type: StreamType,
    deleted_fields: Vec<String>,
) -> Result<(), anyhow::Error> {
    let key = mk_key(org_id, stream_type, stream_name);
    let db = infra_db::get_db().await;
    db.get_for_update(
        &key.clone(),
        infra_db::NEED_WATCH,
        None,
        Box::new(move |value| {
            let Some(value) = value else {
                return Ok(None);
            };
            let mut schemas: Vec<Schema> = json::from_slice(&value)?;
            let latest_schema = if schemas.is_empty() {
                return Ok(None);
            } else {
                schemas.remove(schemas.len() - 1)
            };
            let start_dt = Utc::now().timestamp_micros();
            // update previous version schema
            let mut latest_metadata = latest_schema.metadata().clone();
            latest_metadata.insert("end_dt".to_string(), start_dt.to_string());
            let prev_schema = vec![latest_schema.clone().with_metadata(latest_metadata)];
            // new version schema
            let mut new_metadata = latest_schema.metadata().clone();
            new_metadata.insert("start_dt".to_string(), start_dt.to_string());
            let fields = latest_schema
                .fields()
                .iter()
                .filter_map(|f| {
                    if deleted_fields.contains(&f.name().to_string()) {
                        None
                    } else {
                        Some(f.clone())
                    }
                })
                .collect::<Vec<_>>();
            let new_schema = vec![Schema::new_with_metadata(fields, new_metadata)];
            Ok(Some((
                Some(json::to_vec(&prev_schema).unwrap().into()),
                Some((
                    key,
                    json::to_vec(&new_schema).unwrap().into(),
                    Some(start_dt),
                )),
            )))
        }),
    )
    .await?;
    Ok(())
}

pub async fn delete(
    org_id: &str,
    stream_name: &str,
    stream_type: Option<StreamType>,
) -> Result<(), anyhow::Error> {
    let stream_type = stream_type.unwrap_or(StreamType::Logs);
    let key = format!("/schema/{org_id}/{stream_type}/{stream_name}");
    let db = infra_db::get_db().await;
    match db.delete(&key, false, infra_db::NEED_WATCH, None).await {
        Ok(_) => {}
        Err(e) => {
            log::error!("Error deleting schema: {}", e);
            return Err(anyhow::anyhow!("Error deleting schema: {}", e));
        }
    }
    Ok(())
}

#[tracing::instrument]
async fn list_stream_schemas(
    org_id: &str,
    stream_type: Option<StreamType>,
    fetch_schema: bool,
) -> Vec<StreamSchema> {
    let r = STREAM_SCHEMAS.read().await;
    if r.is_empty() {
        return vec![];
    }

    let prefix = match stream_type {
        None => format!("{org_id}/"),
        Some(stream_type) => format!("{org_id}/{stream_type}/"),
    };
    r.iter()
        .filter_map(|(key, val)| {
            key.strip_prefix(&prefix).map(|key| {
                let (stream_type, stream_name) = match stream_type {
                    Some(stream_type) => (stream_type, key.into()),
                    None => {
                        let columns = key.split('/').take(2).collect::<Vec<_>>();
                        assert_eq!(columns.len(), 2, "BUG");
                        (columns[0].into(), columns[1].into())
                    }
                };
                StreamSchema {
                    stream_name,
                    stream_type,
                    schema: if fetch_schema {
                        val.last().unwrap().clone()
                    } else {
                        Schema::empty()
                    },
                }
            })
        })
        .collect()
}

#[tracing::instrument(name = "db:schema:list")]
pub async fn list(
    org_id: &str,
    stream_type: Option<StreamType>,
    fetch_schema: bool,
) -> Result<Vec<StreamSchema>, anyhow::Error> {
    let r = STREAM_SCHEMAS.read().await;
    if !r.is_empty() {
        drop(r);
        return Ok(list_stream_schemas(org_id, stream_type, fetch_schema).await);
    }

    let db = infra_db::get_db().await;
    let db_key = match stream_type {
        None => format!("/schema/{org_id}/"),
        Some(stream_type) => format!("/schema/{org_id}/{stream_type}/"),
    };
    let items = db.list(&db_key).await?;
    let mut schemas: HashMap<(String, StreamType), Vec<(Bytes, i64)>> =
        HashMap::with_capacity(items.len());
    for (key, val) in items {
        let key = key.strip_prefix(&db_key).unwrap();
        let (stream_type, stream_name, start_dt) = match stream_type {
            Some(stream_type) => {
                let columns = key.split('/').take(2).collect::<Vec<_>>();
                assert_eq!(columns.len(), 2, "BUG");
                (stream_type, columns[0].into(), columns[1].parse().unwrap())
            }
            None => {
                let columns = key.split('/').take(3).collect::<Vec<_>>();
                assert_eq!(columns.len(), 3, "BUG");
                (
                    columns[0].into(),
                    columns[1].into(),
                    columns[2].parse().unwrap(),
                )
            }
        };
        let entry = schemas
            .entry((stream_name, stream_type))
            .or_insert(Vec::new());
        entry.push((val, start_dt));
    }
    Ok(schemas
        .into_iter()
        .map(|((stream_name, stream_type), versions)| StreamSchema {
            stream_name,
            stream_type,
            schema: if fetch_schema {
                versions
                    .iter()
                    .max_by_key(|(_, start_dt)| *start_dt)
                    .map(|(val, _)| {
                        if fetch_schema {
                            let mut schema: Vec<Schema> = json::from_slice(val).unwrap();
                            if !schema.is_empty() {
                                schema.remove(schema.len() - 1)
                            } else {
                                Schema::empty()
                            }
                        } else {
                            Schema::empty()
                        }
                    })
                    .unwrap()
            } else {
                Schema::empty()
            },
        })
        .collect())
}

pub async fn watch() -> Result<(), anyhow::Error> {
    let key = "/schema/";
    let cluster_coordinator = infra_db::get_coordinator().await;
    let mut events = cluster_coordinator.watch(key).await?;
    let events = Arc::get_mut(&mut events).unwrap();
    log::info!("Start watching stream schema");
    loop {
        let ev = match events.recv().await {
            Some(ev) => ev,
            None => {
                log::error!("watch_stream_schema: event channel closed");
                break;
            }
        };
        match ev {
            infra_db::Event::Put(ev) => {
                let key_cloumns = ev.key.split('/').collect::<Vec<&str>>();
                let ev_key = if key_cloumns.len() > 5 {
                    key_cloumns[..5].join("/")
                } else {
                    ev.key.to_string()
                };
                let item_key = ev_key.strip_prefix(key).unwrap();
                let db = infra_db::get_db().await;
                let schema_versions = match db.list_values(&ev_key).await {
                    Ok(val) => val
                        .iter()
                        .flat_map(|v| json::from_slice::<Vec<Schema>>(v).unwrap())
                        .collect::<Vec<Schema>>(),
                    Err(e) => {
                        log::error!("Error getting value: {}", e);
                        continue;
                    }
                };
                if schema_versions.is_empty() {
                    continue;
                }

                let settings = stream_settings(schema_versions.last().unwrap()).unwrap_or_default();
                let mut w = STREAM_SETTINGS.write().await;
                w.insert(item_key.to_string(), settings);
                drop(w);
                let mut w = STREAM_SCHEMAS_LATEST.write().await;
                w.insert(
                    item_key.to_string(),
                    schema_versions.last().unwrap().clone(),
                );
                drop(w);
                let mut sa = STREAM_SCHEMAS.write().await;
                sa.insert(item_key.to_string(), schema_versions);
                drop(sa);

                let keys = item_key.split('/').collect::<Vec<&str>>();
                let org_id = keys[0];
                let stream_type = StreamType::from(keys[1]);
                let stream_name = keys[2];

                if stream_type.eq(&StreamType::EnrichmentTables) {
                    ENRICHMENT_TABLES.insert(
                        item_key.to_owned(),
                        StreamTable {
                            org_id: org_id.to_string(),
                            stream_name: stream_name.to_string(),
                            data: super::enrichment_table::get(org_id, stream_name)
                                .await
                                .unwrap(),
                        },
                    );
                }
            }
            infra_db::Event::Delete(ev) => {
                let item_key = ev.key.strip_prefix(key).unwrap();
                let columns = item_key.split('/').collect::<Vec<&str>>();
                let org_id = columns[0];
                let stream_type = StreamType::from(columns[1]);
                let stream_name = columns[2];
                let mut w = STREAM_SCHEMAS.write().await;
                w.remove(item_key);
                drop(w);
                let mut w = STREAM_SCHEMAS_LATEST.write().await;
                w.remove(item_key);
                drop(w);
                let mut w = STREAM_SETTINGS.write().await;
                w.remove(item_key);
                drop(w);
                cache::stats::remove_stream_stats(org_id, stream_name, stream_type);
                if let Err(e) =
                    super::compact::files::del_offset(org_id, stream_type, stream_name).await
                {
                    log::error!("del_offset: {}", e);
                }

                if stream_type.eq(&StreamType::EnrichmentTables) && is_local_disk_storage() {
                    let data_dir = format!(
                        "{}files/{org_id}/{stream_type}/{stream_name}",
                        CONFIG.common.data_wal_dir
                    );
                    let path = std::path::Path::new(&data_dir);
                    if path.exists() {
                        if let Err(e) = tokio::fs::remove_dir_all(path).await {
                            log::error!("remove_dir_all: {}", e);
                        };
                    }
                }
            }
            infra_db::Event::Empty => {}
        }
    }
    Ok(())
}

pub async fn cache() -> Result<(), anyhow::Error> {
    let db = infra_db::get_db().await;
    let db_key = "/schema/";
    let items = db.list(db_key).await?;
    let mut schemas: HashMap<String, Vec<(Bytes, i64)>> = HashMap::with_capacity(items.len());
    for (key, val) in items {
        let key = key.strip_prefix(db_key).unwrap();
        let columns = key.split('/').take(4).collect::<Vec<_>>();
        assert_eq!(columns.len(), 4, "BUG");
        let item_key = format!("{}/{}/{}", columns[0], columns[1], columns[2]);
        let start_dt: i64 = columns[3].parse().unwrap();
        let entry = schemas.entry(item_key).or_insert(Vec::new());
        entry.push((val, start_dt));
    }
    for (item_key, versions) in schemas.iter_mut() {
        versions.sort_by(|a, b| a.1.cmp(&b.1));
        let mut schema_versions = Vec::with_capacity(versions.len());
        for (val, _) in versions.iter() {
            let schema: Vec<Schema> = json::from_slice(val).map_err(|e| {
                anyhow::anyhow!("Error parsing schema, key: {}, error: {}", item_key, e)
            })?;
            schema_versions.extend(schema);
        }
        if schema_versions.is_empty() {
            continue;
        }
        let settings = stream_settings(schema_versions.last().unwrap()).unwrap_or_default();
        let mut w = STREAM_SETTINGS.write().await;
        w.insert(item_key.to_string(), settings);
        drop(w);
        let mut w = STREAM_SCHEMAS_LATEST.write().await;
        w.insert(
            item_key.to_string(),
            schema_versions.last().unwrap().clone(),
        );
        drop(w);
        let mut w = STREAM_SCHEMAS.write().await;
        w.insert(item_key.to_string(), schema_versions);
        drop(w);
    }
    log::info!("Stream schemas Cached");
    Ok(())
}

pub async fn cache_enrichment_tables() -> Result<(), anyhow::Error> {
    let r = STREAM_SCHEMAS.read().await;
    let mut tables = HashMap::new();
    for schema_key in r.keys() {
        if !schema_key.contains(format!("/{}/", StreamType::EnrichmentTables).as_str()) {
            continue;
        }
        let columns = schema_key.split('/').collect::<Vec<&str>>();
        let org_id = columns[0];
        let stream_type = StreamType::from(columns[1]);
        let stream_name = columns[2];
        if !stream_type.eq(&StreamType::EnrichmentTables) {
            continue;
        }
        tables.insert(
            schema_key.to_owned(),
            StreamTable {
                org_id: org_id.to_string(),
                stream_name: stream_name.to_string(),
                data: vec![],
            },
        );
    }
    drop(r);
    if tables.is_empty() {
        log::info!("EnrichmentTables Cached");
        return Ok(());
    }

    // waiting for querier to be ready
    let expect_querier_num = CONFIG.limit.starting_expect_querier_num;
    loop {
        let nodes = get_cached_online_querier_nodes().await.unwrap_or_default();
        if nodes.len() >= expect_querier_num {
            break;
        }
        tokio::time::sleep(tokio::time::Duration::from_secs(1)).await;
        log::info!("Waiting for querier to be ready");
    }

    // fill data
    for (key, tbl) in tables {
        let data = super::enrichment_table::get(&tbl.org_id, &tbl.stream_name).await?;
        ENRICHMENT_TABLES.insert(
            key,
            StreamTable {
                org_id: tbl.org_id,
                stream_name: tbl.stream_name,
                data,
            },
        );
    }
    log::info!("EnrichmentTables Cached");
    Ok(())
}

pub fn filter_schema_version_id(schemas: &[Schema], _start_dt: i64, end_dt: i64) -> Option<usize> {
    for (i, schema) in schemas.iter().enumerate() {
        let metadata = schema.metadata();
        let schema_end_dt: i64 = metadata
            .get("end_dt")
            .unwrap_or(&"0".to_string())
            .parse()
            .unwrap();
        if schema_end_dt == 0 || end_dt < schema_end_dt {
            return Some(i);
        }
    }
    None
}

pub async fn list_organizations_from_cache() -> Vec<String> {
    let mut names = HashSet::new();
    let r = STREAM_SCHEMAS_LATEST.read().await;
    for schema_key in r.keys() {
        if !schema_key.contains('/') {
            continue;
        }
        let name = schema_key.split('/').collect::<Vec<&str>>()[0].to_string();
        if !names.contains(&name) {
            names.insert(name);
        }
    }
    names.into_iter().collect::<Vec<String>>()
}

pub async fn list_streams_from_cache(org_id: &str, stream_type: StreamType) -> Vec<String> {
    let mut names = HashSet::new();
    let r = STREAM_SCHEMAS_LATEST.read().await;
    for schema_key in r.keys() {
        if !schema_key.contains('/') {
            continue;
        }
        let columns = schema_key.split('/').collect::<Vec<&str>>();
        let cur_org_id = columns[0];
        if !org_id.eq(cur_org_id) {
            continue;
        }
        let cur_stream_type = StreamType::from(columns[1]);
        if !stream_type.eq(&cur_stream_type) {
            continue;
        }
        let cur_stream_name = columns[2].to_string();
        names.insert(cur_stream_name);
    }
    names.into_iter().collect::<Vec<String>>()
}

fn get_merge_schema_changes(
    latest_schema: &Schema,
    inferred_schema: &Schema,
) -> (bool, Vec<Field>, Vec<Field>) {
    let mut is_schema_changed = false;
    let mut field_datatype_delta: Vec<_> = vec![];

    let mut merged_fields = latest_schema.fields().iter().collect::<Vec<_>>();
    let mut merged_fields_chk = hashbrown::HashMap::with_capacity(merged_fields.len());
    for (i, f) in merged_fields.iter().enumerate() {
        merged_fields_chk.insert(f.name(), i);
    }

    for item in inferred_schema.fields.iter() {
        let item_name = item.name();
        let item_data_type = item.data_type();

        match merged_fields_chk.get(item_name) {
            None => {
                is_schema_changed = true;
                merged_fields.push(item);
                merged_fields_chk.insert(item_name, merged_fields.len() - 1);
            }
            Some(idx) => {
                let existing_field = &merged_fields[*idx];
                if existing_field.data_type() != item_data_type {
                    if !CONFIG.common.widening_schema_evolution {
                        field_datatype_delta.push(existing_field.as_ref().clone());
                    } else if is_widening_conversion(existing_field.data_type(), item_data_type) {
                        is_schema_changed = true;
                        merged_fields[*idx] = item;
                        field_datatype_delta.push((**item).clone());
                    } else {
                        let mut meta = existing_field.metadata().clone();
                        meta.insert("zo_cast".to_owned(), true.to_string());
                        field_datatype_delta
                            .push(existing_field.as_ref().clone().with_metadata(meta));
                    }
                }
            }
        }
    }
    if !is_schema_changed {
        (false, field_datatype_delta, vec![])
    } else {
        (
            true,
            field_datatype_delta,
            merged_fields
                .into_iter()
                .map(|f| f.as_ref().clone())
                .collect::<Vec<_>>(),
        )
    }
}

fn is_widening_conversion(from: &DataType, to: &DataType) -> bool {
    let allowed_type = match from {
        DataType::Boolean => vec![DataType::Utf8],
        DataType::Int8 => vec![
            DataType::Utf8,
            DataType::Int16,
            DataType::Int32,
            DataType::Int64,
            DataType::Float16,
            DataType::Float32,
            DataType::Float64,
        ],
        DataType::Int16 => vec![
            DataType::Utf8,
            DataType::Int32,
            DataType::Int64,
            DataType::Float16,
            DataType::Float32,
            DataType::Float64,
        ],
        DataType::Int32 => vec![
            DataType::Utf8,
            DataType::Int64,
            DataType::UInt32,
            DataType::UInt64,
            DataType::Float32,
            DataType::Float64,
        ],
        DataType::Int64 => vec![DataType::Utf8, DataType::UInt64, DataType::Float64],
        DataType::UInt8 => vec![
            DataType::Utf8,
            DataType::UInt16,
            DataType::UInt32,
            DataType::UInt64,
        ],
        DataType::UInt16 => vec![DataType::Utf8, DataType::UInt32, DataType::UInt64],
        DataType::UInt32 => vec![DataType::Utf8, DataType::UInt64],
        DataType::UInt64 => vec![DataType::Utf8],
        DataType::Float16 => vec![DataType::Utf8, DataType::Float32, DataType::Float64],
        DataType::Float32 => vec![DataType::Utf8, DataType::Float64],
        DataType::Float64 => vec![DataType::Utf8],
        _ => vec![DataType::Utf8],
    };
    allowed_type.contains(to)
}<|MERGE_RESOLUTION|>--- conflicted
+++ resolved
@@ -20,14 +20,10 @@
 use chrono::Utc;
 use config::{is_local_disk_storage, meta::stream::StreamType, utils::json, CONFIG};
 use hashbrown::{HashMap, HashSet};
-<<<<<<< HEAD
-use infra::{cache, db as infra_db};
-=======
 use infra::{
     cache, db as infra_db,
     errors::{DbError, Error},
 };
->>>>>>> 82eb6e6e
 
 use crate::{
     common::{
