// Copyright 2025 OpenObserve Inc.
//
// This program is free software: you can redistribute it and/or modify
// it under the terms of the GNU Affero General Public License as published by
// the Free Software Foundation, either version 3 of the License, or
// (at your option) any later version.
//
// This program is distributed in the hope that it will be useful
// but WITHOUT ANY WARRANTY; without even the implied warranty of
// MERCHANTABILITY or FITNESS FOR A PARTICULAR PURPOSE.  See the
// GNU Affero General Public License for more details.
//
// You should have received a copy of the GNU Affero General Public License
// along with this program.  If not, see <http://www.gnu.org/licenses/>.

use config::{
    ider,
    meta::{
        alerts::alert::ListAlertsParams,
<<<<<<< HEAD
        dashboards::{reports::ListReportsParams, ListDashboardsParams},
        folder::{Folder, FolderType, DEFAULT_FOLDER},
=======
        dashboards::ListDashboardsParams,
        folder::{DEFAULT_FOLDER, Folder, FolderType},
>>>>>>> 1785b2b2
    },
};
use infra::{
    db::{ORM_CLIENT, connect_to_orm},
    table,
};
#[cfg(feature = "enterprise")]
use o2_openfga::meta::mapping::OFGA_MODELS;

use crate::common::{
    meta::authz::Authz,
    utils::auth::{remove_ownership, set_ownership},
};

/// Errors that can occur when interacting with folders.
#[derive(Debug, thiserror::Error)]
pub enum FolderError {
    /// An error that occurs while interacting with the database through the
    /// [infra] crate.
    #[error("InfraError# Internal error")]
    InfraError(#[from] infra::errors::Error),

    /// An error that occurs while interacting with reports through the [infra::table::reports]
    /// module.
    #[error("ReportsError# Internal error")]
    TableReportsError(#[from] table::reports::Error),

    /// An error that occurs when trying to set a folder name to the empty string.
    #[error("Folder name cannot be empty")]
    MissingName,

    /// An error that occurs when trying to create a folder with a name
    /// that already exists in the same organization.
    #[error("Folder with this name already exists in this organization")]
    FolderNameAlreadyExists,

    /// An error that occurs when trying to update the special "default" folder.
    #[error("Can't update default folder")]
    UpdateDefaultFolder,

    /// An error that occurs when trying to delete a folder that contains dashboards.
    #[error("Folder contains dashboards. Please move/delete dashboards from folder.")]
    DeleteWithDashboards,

    /// An error that occurs when trying to delete a folder that contains alerts.
    #[error("Folder contains alerts. Please move/delete alerts from folder.")]
    DeleteWithAlerts,

    /// An error that occurs when trying to delete a folder that contains reports.
    #[error("Folder contains reports. Please move/delete reports from folder.")]
    DeleteWithReports,

    /// An error that occurs when trying to delete a folder that cannot be found.
    #[error("Folder not found")]
    NotFound,

    /// An error occured trying to get the list of permitted folders in
    /// enterprise mode because no user_id was provided.
    #[error("user_id required to get permitted folders in enterprise mode")]
    PermittedFoldersMissingUser,

    /// An error occured trying to get the list of permitted folders in
    /// enterprise mode using the validator.
    #[error("PermittedFoldersValidator# {0}")]
    PermittedFoldersValidator(String),
}

#[tracing::instrument(skip(folder))]
pub async fn save_folder(
    org_id: &str,
    mut folder: Folder,
    folder_type: FolderType,
    is_internal: bool,
) -> Result<Folder, FolderError> {
    folder.name = folder.name.trim().to_string();
    if folder.name.is_empty() {
        return Err(FolderError::MissingName);
    }

    if !is_internal && folder.folder_id == DEFAULT_FOLDER {
        return Err(FolderError::UpdateDefaultFolder);
    }

    if folder.folder_id != DEFAULT_FOLDER {
        folder.folder_id = ider::generate();
    }

    // Check if there is already a folder with the same name in the organization
    if get_folder_by_name(org_id, &folder.name, folder_type)
        .await
        .is_ok()
    {
        return Err(FolderError::FolderNameAlreadyExists);
    }

    let (_id, folder) = table::folders::put(org_id, None, folder, folder_type).await?;
    let folder_type_ofga = match folder_type {
        FolderType::Dashboards => "folders",
        FolderType::Alerts => "alert_folders",
    };
    set_ownership(org_id, folder_type_ofga, Authz::new(&folder.folder_id)).await;

    #[cfg(feature = "enterprise")]
    if o2_enterprise::enterprise::common::config::get_config()
        .super_cluster
        .enabled
    {
        let _ = o2_enterprise::enterprise::super_cluster::queue::folders_create(
            org_id,
            _id,
            &folder.folder_id,
            folder_type,
            &folder.name,
            Some(folder.description.as_str()).filter(|d| !d.is_empty()),
        )
        .await;
    }

    Ok(folder)
}

#[tracing::instrument(skip(folder))]
pub async fn update_folder(
    org_id: &str,
    folder_id: &str,
    folder_type: FolderType,
    mut folder: Folder,
) -> Result<Folder, FolderError> {
    if folder_id.eq(DEFAULT_FOLDER) {
        return Err(FolderError::UpdateDefaultFolder);
    }

    folder.folder_id = folder_id.to_string();
    if let Ok(existing_folder) = get_folder_by_name(org_id, &folder.name, folder_type).await {
        if existing_folder.folder_id != folder_id {
            return Err(FolderError::FolderNameAlreadyExists);
        }
    }
    let (_, folder) = table::folders::put(org_id, None, folder, folder_type).await?;

    #[cfg(feature = "enterprise")]
    if o2_enterprise::enterprise::common::config::get_config()
        .super_cluster
        .enabled
    {
        let _ = o2_enterprise::enterprise::super_cluster::queue::folders_update(
            org_id,
            folder_id,
            folder_type,
            &folder.name,
            Some(folder.description.as_str()).filter(|d| !d.is_empty()),
        )
        .await;
    }

    Ok(folder)
}

#[tracing::instrument()]
pub async fn list_folders(
    org_id: &str,
    user_id: Option<&str>,
    folder_type: FolderType,
) -> Result<Vec<Folder>, FolderError> {
    let permitted_folders = permitted_folders(org_id, user_id, folder_type).await?;
    let folders = table::folders::list_folders(org_id, folder_type).await?;
    #[cfg(feature = "enterprise")]
    let folder_ofga_model = match folder_type {
        FolderType::Dashboards => OFGA_MODELS.get("folders").unwrap().key,
        FolderType::Alerts => OFGA_MODELS.get("alert_folders").unwrap().key,
    };
    #[cfg(not(feature = "enterprise"))]
    let folder_ofga_model = "";

    let filtered = match permitted_folders {
        Some(permitted_folders) => {
            if permitted_folders.contains(&format!("{}:_all_{}", folder_ofga_model, org_id)) {
                folders
            } else {
                folders
                    .into_iter()
                    .filter(|folder_loc| {
                        permitted_folders
                            .contains(&format!("{}:{}", folder_ofga_model, folder_loc.folder_id))
                    })
                    .collect::<Vec<_>>()
            }
        }
        None => folders,
    };
    Ok(filtered)
}

#[tracing::instrument()]
pub async fn get_folder(
    org_id: &str,
    folder_id: &str,
    folder_type: FolderType,
) -> Result<Folder, FolderError> {
    table::folders::get(org_id, folder_id, folder_type)
        .await?
        .ok_or(FolderError::NotFound)
}

#[tracing::instrument()]
pub async fn get_folder_by_name(
    org_id: &str,
    folder_name: &str,
    folder_type: FolderType,
) -> Result<Folder, FolderError> {
    table::folders::get_by_name(org_id, folder_name, folder_type)
        .await?
        .ok_or(FolderError::NotFound)
}

#[tracing::instrument()]
pub async fn delete_folder(
    org_id: &str,
    folder_id: &str,
    folder_type: FolderType,
) -> Result<(), FolderError> {
    let client = ORM_CLIENT.get_or_init(connect_to_orm).await;
    match folder_type {
        FolderType::Dashboards => {
            let params = ListDashboardsParams::new(org_id).with_folder_id(folder_id);
            let dashboards = table::dashboards::list(params).await?;
            if !dashboards.is_empty() {
                return Err(FolderError::DeleteWithDashboards);
            }
        }
        FolderType::Alerts => {
            let params = ListAlertsParams::new(org_id).in_folder(folder_id);
            let alerts = table::alerts::list(client, params).await?;
            if !alerts.is_empty() {
                return Err(FolderError::DeleteWithAlerts);
            }
        }
        FolderType::Reports => {
            let params = ListReportsParams::new(org_id).in_folder(folder_id);
            let reports = table::reports::list_reports(client, &params).await?;
            if !reports.is_empty() {
                return Err(FolderError::DeleteWithReports);
            }
        }
    };

    if !table::folders::exists(org_id, folder_id, folder_type).await? {
        return Err(FolderError::NotFound);
    }

    table::folders::delete(org_id, folder_id, folder_type).await?;
    let folder_type_ofga = match folder_type {
        FolderType::Dashboards => "folders",
        FolderType::Alerts => "alert_folders",
    };
    remove_ownership(org_id, folder_type_ofga, Authz::new(folder_id)).await;

    #[cfg(feature = "enterprise")]
    if o2_enterprise::enterprise::common::config::get_config()
        .super_cluster
        .enabled
    {
        let _ = o2_enterprise::enterprise::super_cluster::queue::folders_delete(
            org_id,
            folder_id,
            folder_type,
        )
        .await;
    }

    Ok(())
}

#[cfg(not(feature = "enterprise"))]
async fn permitted_folders(
    _org_id: &str,
    _user_id: Option<&str>,
    _folder_type: FolderType,
) -> Result<Option<Vec<String>>, FolderError> {
    Ok(None)
}

#[cfg(feature = "enterprise")]
async fn permitted_folders(
    org_id: &str,
    user_id: Option<&str>,
    folder_type: FolderType,
) -> Result<Option<Vec<String>>, FolderError> {
    let (folder_ofga_model, child_ofga_model) = match folder_type {
        FolderType::Dashboards => (
            OFGA_MODELS.get("folders").unwrap().key,
            OFGA_MODELS.get("dashboards").unwrap().key,
        ),
        FolderType::Alerts => (
            OFGA_MODELS.get("alert_folders").unwrap().key,
            OFGA_MODELS.get("alerts").unwrap().key,
        ),
    };

    let Some(user_id) = user_id else {
        return Err(FolderError::PermittedFoldersMissingUser);
    };

    // Get the list of folders that the user has `GET` permission on.
    let mut folder_list = crate::handler::http::auth::validator::list_objects_for_user(
        org_id,
        user_id,
        "GET",
        folder_ofga_model,
    )
    .await
    .map_err(|err| FolderError::PermittedFoldersValidator(err.to_string()))?;

    // In some cases, there might not be direct `GET` permission on the folder.
    // So, we need to check if the user has `GET` permission on any of the dashboards
    // inside the folder.

    let permitted_dashboards = crate::handler::http::auth::validator::list_objects_for_user(
        org_id,
        user_id,
        "GET_INDIVIDUAL_FROM_ROLE",
        child_ofga_model,
    )
    .await
    .map_err(|err| FolderError::PermittedFoldersValidator(err.to_string()))?;

    log::debug!("permitted_dashboards: {:?}", permitted_dashboards);
    if permitted_dashboards.is_some() {
        let mut folder_list_with_roles = vec![];
        for dashboard in permitted_dashboards.unwrap() {
            let Some((_, folder_id)) = dashboard.split_once(":") else {
                continue;
            };
            // The folder_id is of the format `{folder_id}/{dashboard_id}`.
            // So, we need to extract the folder_id from the dashboard string.
            let Some((folder_id, _)) = folder_id.split_once("/") else {
                continue;
            };
            log::info!("folder_id: {:?}", folder_id);
            folder_list_with_roles.push(format!("{}:{}", folder_ofga_model, folder_id));
        }
        if folder_list.is_some() {
            let folder_list = folder_list.as_mut().unwrap();
            folder_list.extend(folder_list_with_roles);
        } else {
            folder_list = Some(folder_list_with_roles);
        }
    }
    log::info!("folder_list: {:?}", folder_list);

    Ok(folder_list)
}<|MERGE_RESOLUTION|>--- conflicted
+++ resolved
@@ -17,13 +17,8 @@
     ider,
     meta::{
         alerts::alert::ListAlertsParams,
-<<<<<<< HEAD
-        dashboards::{reports::ListReportsParams, ListDashboardsParams},
-        folder::{Folder, FolderType, DEFAULT_FOLDER},
-=======
-        dashboards::ListDashboardsParams,
+        dashboards::{ListDashboardsParams, reports::ListReportsParams},
         folder::{DEFAULT_FOLDER, Folder, FolderType},
->>>>>>> 1785b2b2
     },
 };
 use infra::{
