--- conflicted
+++ resolved
@@ -28,10 +28,7 @@
     utils::{
         flatten,
         json::{self, Value, get_string_value},
-<<<<<<< HEAD
-=======
         schema::format_stream_name,
->>>>>>> ab5c296f
     },
 };
 use futures::future::try_join_all;
@@ -686,19 +683,11 @@
                             vrl_runtime,
                             record,
                             &org_id,
-<<<<<<< HEAD
-                            &[stream_name.clone()],
-                        ) {
-                            (res, None) => res,
-                            (res, Some(error)) => {
-                                let err_msg = format!("FunctionNode error: {}", error);
-=======
                             std::slice::from_ref(&stream_name),
                         ) {
                             (res, None) => res,
                             (res, Some(error)) => {
                                 let err_msg = format!("FunctionNode error: {error}");
->>>>>>> ab5c296f
                                 if let Err(send_err) = error_sender
                                     .send((node.id.to_string(), node.node_type(), err_msg))
                                     .await
@@ -710,7 +699,6 @@
                                     break;
                                 }
                                 res
-<<<<<<< HEAD
                             }
                         };
                         flattened = false; // since apply_vrl_fn can produce unflattened data
@@ -725,59 +713,6 @@
                     }
                 }
                 count += 1;
-            }
-            if !result_array_records.is_empty() {
-                if let Some((vrl_runtime, true)) = &vrl_runtime {
-                    let result = match apply_vrl_fn(
-                        &mut runtime,
-                        vrl_runtime,
-                        json::Value::Array(result_array_records),
-                        &org_id,
-                        &[stream_name.clone()],
-                    ) {
-                        (res, None) => res,
-                        (res, Some(error)) => {
-                            let err_msg = format!("FunctionNode error: {}", error);
-                            if let Err(send_err) = error_sender
-                                .send((node.id.to_string(), node.node_type(), err_msg))
-                                .await
-                            {
-                                log::error!(
-                                    "[Pipeline] {} : FunctionNode failed sending errors for collection caused by: {send_err}",
-                                    pipeline_name
-                                );
-                                return Ok(());
-                            }
-                            res
-                        }
-                    };
-                    // since apply_vrl_fn can produce unflattened data
-                    for record in result.as_array().unwrap().iter() {
-                        // use usize::MAX as a flag to disregard original_value
-                        send_to_children(
-                            &mut child_senders,
-                            (usize::MAX, record.clone(), false),
-                            "FunctionNode",
-                        )
-                        .await;
-                    }
-                }
-=======
-                            }
-                        };
-                        flattened = false; // since apply_vrl_fn can produce unflattened data
-                        send_to_children(
-                            &mut child_senders,
-                            (idx, record, flattened),
-                            "FunctionNode",
-                        )
-                        .await;
-                    } else {
-                        result_array_records.push(record);
-                    }
-                }
-                count += 1;
->>>>>>> ab5c296f
             }
             if !result_array_records.is_empty()
                 && let Some((vrl_runtime, true)) = &vrl_runtime
