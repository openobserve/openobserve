// Copyright 2025 OpenObserve Inc.
//
// This program is free software: you can redistribute it and/or modify
// it under the terms of the GNU Affero General Public License as published by
// the Free Software Foundation, either version 3 of the License, or
// (at your option) any later version.
//
// This program is distributed in the hope that it will be useful
// but WITHOUT ANY WARRANTY; without even the implied warranty of
// MERCHANTABILITY or FITNESS FOR A PARTICULAR PURPOSE.  See the
// GNU Affero General Public License for more details.
//
// You should have received a copy of the GNU Affero General Public License
// along with this program.  If not, see <http://www.gnu.org/licenses/>.

use std::collections::{HashMap, HashSet};

use anyhow::{Result, anyhow};
use async_trait::async_trait;
use chrono::Utc;
use config::{
    meta::{
        function::{Transform, VRLResultResolver},
        pipeline::{Pipeline, components::NodeData},
        self_reporting::error::{ErrorData, ErrorSource, PipelineError},
        stream::{StreamParams, StreamType},
    },
    utils::{
        flatten,
        json::{self, Value, get_string_value},
        schema::format_stream_name,
    },
};
use futures::future::try_join_all;
#[cfg(feature = "enterprise")]
use o2_enterprise::enterprise::pipeline::pipeline_wal_writer::get_pipeline_wal_writer;
use once_cell::sync::Lazy;
use tokio::sync::mpsc::{Receiver, Sender, channel};
#[cfg(feature = "enterprise")]
use tokio::{
    sync::Mutex,
    time::{Duration, Instant},
};

use crate::{
    common::infra::config::QUERY_FUNCTIONS,
    service::{
        ingestion::{apply_vrl_fn, compile_vrl_function},
        self_reporting::publish_error,
    },
};

// Global batch buffer for accumulating remote stream records
#[cfg(feature = "enterprise")]
#[derive(Debug)]
struct BatchBuffer {
    records: Vec<json::Value>,
    total_bytes: usize,
    last_write: Instant,
}

#[cfg(feature = "enterprise")]
impl BatchBuffer {
    fn new() -> Self {
        Self {
            records: Vec::new(),
            total_bytes: 0,
            last_write: Instant::now(),
        }
    }

    fn add_records(&mut self, new_records: Vec<json::Value>) {
        for record in new_records {
            self.total_bytes += record.to_string().len();
            self.records.push(record);
        }
    }

    fn should_flush(&self) -> bool {
        const MAX_BATCH_SIZE: usize = 50; // Flush after 50 records
        const MAX_BATCH_BYTES: usize = 32 * 1024; // Or 32KB
        const MAX_BATCH_TIME_MS: u64 = 5000; // Or 5 seconds

        self.records.len() >= MAX_BATCH_SIZE
            || self.total_bytes >= MAX_BATCH_BYTES
            || self.last_write.elapsed() >= Duration::from_millis(MAX_BATCH_TIME_MS)
    }

    fn take_records(&mut self) -> Vec<json::Value> {
        self.last_write = Instant::now();
        self.total_bytes = 0;
        std::mem::take(&mut self.records)
    }
}

#[cfg(feature = "enterprise")]
static BATCH_BUFFERS: Lazy<Mutex<HashMap<String, BatchBuffer>>> =
    Lazy::new(|| Mutex::new(HashMap::new()));

static DYNAMIC_STREAM_NAME_PATTERN: Lazy<regex::Regex> =
    Lazy::new(|| regex::Regex::new(r"\{([^}]+)\}").unwrap());

#[async_trait]
pub trait PipelineExt: Sync + Send + 'static {
    /// Registers the function of all the FunctionNode of this pipeline once for execution.
    /// Returns a map of node_id -> VRLResultResolver for quick lookup
    async fn register_functions(&self) -> Result<HashMap<String, (VRLResultResolver, bool)>>;
}

#[async_trait]
impl PipelineExt for Pipeline {
    async fn register_functions(&self) -> Result<HashMap<String, (VRLResultResolver, bool)>> {
        let mut vrl_map = HashMap::new();
        for node in &self.nodes {
            if let NodeData::Function(func_params) = &node.data {
                let transform = get_transforms(&self.org, &func_params.name).await?;
                let vrl_runtime_config = compile_vrl_function(&transform.function, &self.org)?;
                let registry = vrl_runtime_config
                    .config
                    .get_custom::<vector_enrichment::TableRegistry>()
                    .unwrap();
                registry.finish_load();
                vrl_map.insert(
                    node.get_node_id(),
                    (
                        VRLResultResolver {
                            program: vrl_runtime_config.program,
                            fields: vrl_runtime_config.fields,
                        },
                        transform.is_result_array_vrl(),
                    ),
                );
            }
        }
        Ok(vrl_map)
    }
}

#[derive(Debug, Clone)]
pub struct ExecutablePipeline {
    id: String,
    name: String,
    source_node_id: String,
    sorted_nodes: Vec<String>,
    vrl_map: HashMap<String, (VRLResultResolver, bool)>,
    node_map: HashMap<String, ExecutableNode>,
}

#[derive(Debug, Clone)]
pub struct ExecutableNode {
    id: String,
    node_data: NodeData,
    children: Vec<String>,
}

#[derive(Debug)]
pub struct ExecutablePipelineBulkInputs {
    records: Vec<Value>,
    doc_ids: Vec<Option<String>>,
    originals: Vec<Option<String>>,
}

#[derive(Debug)]
pub struct ExecutablePipelineTraceInputs {
    records: Vec<Value>,
    services: Vec<String>,
    span_names: Vec<String>,
    span_status_for_spanmetrics: Vec<String>,
    span_kinds: Vec<String>,
    span_durations: Vec<f64>,
}

impl ExecutablePipeline {
    pub async fn new(pipeline: &Pipeline) -> Result<Self> {
        let node_map = pipeline
            .nodes
            .iter()
            .map(|node| {
                (
                    node.get_node_id(),
                    ExecutableNode {
                        id: node.get_node_id(),
                        node_data: node.get_node_data(),
                        children: pipeline
                            .edges
                            .iter()
                            .filter(|edge| edge.source == node.id)
                            .map(|edge| edge.target.clone())
                            .collect(),
                    },
                )
            })
            .collect();

        let vrl_map = match pipeline.register_functions().await {
            Ok(vrl_map) => vrl_map,
            Err(e) => {
                let pipeline_error = PipelineError {
                    pipeline_id: pipeline.id.to_string(),
                    pipeline_name: pipeline.name.to_string(),
                    error: Some(format!("Init error: failed to compile function: {e}")),
                    node_errors: HashMap::new(),
                };
                publish_error(ErrorData {
                    _timestamp: Utc::now().timestamp_micros(),
                    stream_params: pipeline.get_source_stream_params(),
                    error_source: ErrorSource::Pipeline(pipeline_error),
                })
                .await;
                return Err(e);
            }
        };
        let sorted_nodes = match topological_sort(&node_map) {
            Ok(sorted) => sorted,
            Err(e) => {
                let pipeline_error = PipelineError {
                    pipeline_id: pipeline.id.to_string(),
                    pipeline_name: pipeline.name.to_string(),
                    error: Some(
                        "Init error: failed to sort pipeline nodes for execution".to_string(),
                    ),
                    node_errors: HashMap::new(),
                };
                publish_error(ErrorData {
                    _timestamp: Utc::now().timestamp_micros(),
                    stream_params: pipeline.get_source_stream_params(),
                    error_source: ErrorSource::Pipeline(pipeline_error),
                })
                .await;
                return Err(e);
            }
        };
        let source_node_id = sorted_nodes[0].to_owned();

        Ok(Self {
            id: pipeline.id.to_string(),
            name: pipeline.name.to_string(),
            source_node_id,
            node_map,
            sorted_nodes,
            vrl_map,
        })
    }

    pub async fn process_batch(
        &self,
        org_id: &str,
        records: Vec<Value>,
        stream_name: Option<String>,
    ) -> Result<HashMap<StreamParams, Vec<(usize, Value)>>> {
        let batch_size = records.len();
        let pipeline_name = self.name.clone();
        log::debug!("[Pipeline] {pipeline_name} : process batch of size {batch_size}");
        if batch_size == 0 {
            return Ok(HashMap::default());
        }

        // Report pipeline ingestion
        let source_stream_params = self.get_source_stream_params();
        let source_size: f64 = records
            .iter()
            .map(|record| record.to_string().len() as f64)
            .sum::<f64>()
            / config::SIZE_IN_MB;

        if source_size > 0.0 {
            let req_stats = config::meta::self_reporting::usage::RequestStats {
                size: source_size,
                records: batch_size as i64,
                response_time: 0.0,
                ..config::meta::self_reporting::usage::RequestStats::default()
            };

            crate::service::self_reporting::report_request_usage_stats(
                req_stats,
                org_id,
                &self.id,
                source_stream_params.stream_type,
                config::meta::self_reporting::usage::UsageType::Pipeline,
                0, // No functions for source stream ingestion
                chrono::Utc::now().timestamp_micros(),
            )
            .await;
        }

        // result_channel
        let (result_sender, mut result_receiver) =
            channel::<(usize, StreamParams, Value)>(batch_size);

        // error_channel
        let (error_sender, mut error_receiver) =
            channel::<(String, String, String, Option<String>)>(batch_size);

        let mut node_senders = HashMap::new();
        let mut node_receivers = HashMap::new();

        for node_id in &self.sorted_nodes {
            let (sender, receiver) = channel::<PipelineItem>(batch_size);
            node_senders.insert(node_id.to_string(), sender);
            node_receivers.insert(node_id.to_string(), receiver);
        }

        // Spawn tasks for each node
        let mut node_tasks = Vec::with_capacity(self.sorted_nodes.len());
        for (idx, node_id) in self.sorted_nodes.iter().enumerate() {
            let pl_id_cp = self.id.to_string();
            let org_id_cp = org_id.to_string();
            let node = self.node_map.get(node_id).unwrap().clone();
            let node_receiver = node_receivers.remove(node_id).unwrap();
            let child_senders: Vec<_> = node
                .children
                .iter()
                .map(|child| node_senders.get(child).unwrap().clone())
                .collect();
            let result_sender_cp = node.children.is_empty().then_some(result_sender.clone());
            let error_sender_cp = error_sender.clone();
            let vrl_runtime: Option<(VRLResultResolver, bool)> = self.vrl_map.get(node_id).cloned();
            let pipeline_name = pipeline_name.clone();
            let stream_name = stream_name.clone();

            // WARN: Do not change. Processing node can only be done in a task, as the internals of
            // remote wal writer depends on the task id.
            let task = tokio::spawn(process_node(
                pl_id_cp,
                idx,
                org_id_cp,
                node,
                node_receiver,
                child_senders,
                vrl_runtime,
                result_sender_cp,
                error_sender_cp,
                pipeline_name,
                stream_name,
            ));
            node_tasks.push(task);
        }

        // task to collect results
        let result_task = tokio::spawn(async move {
            log::debug!("[Pipeline]: starts result collecting job");
            let mut count: usize = 0;
            let mut results = HashMap::new();
            while let Some((idx, stream_params, record)) = result_receiver.recv().await {
                results
                    .entry(stream_params)
                    .or_insert(Vec::new())
                    .push((idx, record));
                count += 1;
            }
            log::debug!("[Pipeline]: collected {count} records");
            results
        });

        // task to collect errors
        let mut pipeline_error = PipelineError::new(&self.id, &self.name);
        let error_task = tokio::spawn(async move {
            log::debug!("[Pipeline]: starts error collecting job");
            let mut count = 0;
            while let Some((node_id, node_type, error, fn_name)) = error_receiver.recv().await {
                pipeline_error.add_node_error(node_id, node_type, error, fn_name);
                count += 1;
            }
            log::debug!("[Pipeline]: collected {count} errors");
            if count > 0 {
                Some(pipeline_error)
            } else {
                None
            }
        });

        // Send records to the source node to begin processing
        let flattened = {
            let source_node = self.node_map.get(&self.source_node_id).unwrap();
            matches!(&source_node.node_data, NodeData::Stream(stream_params) if stream_params.stream_type == StreamType::Metrics)
        };
        let source_sender = node_senders.remove(&self.source_node_id).unwrap();
        for (idx, record) in records.into_iter().enumerate() {
            let pipeline_item = PipelineItem {
                idx,
                record,
                flattened,
            };
            if let Err(send_err) = source_sender.send(pipeline_item).await {
                log::error!(
                    "[Pipeline]: Error sending original records into source Node for {send_err}"
                );
                break;
            }
        }
        drop(source_sender);
        drop(result_sender);
        drop(error_sender);
        drop(node_senders);
        log::debug!("[Pipeline]: All records send into pipeline for processing");

        // Wait for all node tasks to complete
        if let Err(e) = try_join_all(node_tasks).await {
            log::error!("[Pipeline] node processing jobs failed: {e}");
        }

        // Publish errors if received any
        if let Some(pipeline_errors) = error_task.await.map_err(|e| {
            log::error!("[Pipeline] error collecting job failed: {e}");
            anyhow!("[Pipeline] error collecting job failed: {}", e)
        })? {
            let stream_params = self.get_source_stream_params();
            let error_data = ErrorData {
                _timestamp: Utc::now().timestamp_micros(),
                stream_params,
                error_source: ErrorSource::Pipeline(pipeline_errors),
            };
            log::debug!("[Pipeline]: execution errors occurred and published");
            publish_error(error_data).await;
        }

        let results = result_task.await.map_err(|e| {
            log::error!("[Pipeline] result collecting job failed: {e}");
            anyhow!("[Pipeline] result collecting job failed: {}", e)
        })?;

        Ok(results)
    }

    pub fn get_all_destination_streams(&self) -> Vec<StreamParams> {
        self.node_map
            .values()
            .filter_map(|exec_node| {
                if exec_node.children.is_empty() {
                    if let NodeData::Stream(stream_params) = &exec_node.node_data {
                        (!stream_params.stream_name.contains("{")).then_some(stream_params.clone())
                    } else {
                        None
                    }
                } else {
                    None
                }
            })
            .collect()
    }

    pub fn num_of_func(&self) -> usize {
        self.node_map
            .values()
            .filter(|exec_node| matches!(exec_node.node_data, NodeData::Function(_)))
            .count()
    }

    pub fn get_pipeline_id(&self) -> &str {
        &self.id
    }

    fn get_source_stream_params(&self) -> StreamParams {
        // source_node_id must exist in node_map
        match &self.node_map.get(&self.source_node_id).unwrap().node_data {
            NodeData::Stream(stream_params) => stream_params.clone(),
            NodeData::Query(derived_stream) => StreamParams::new(
                &derived_stream.org_id,
                "DerivedStream",
                derived_stream.stream_type,
            ),
            _ => unreachable!(), // SourceNode can only be of type Stream of Query
        }
    }
}

impl ExecutableNode {
    pub fn node_type(&self) -> String {
        self.to_string()
    }
}

impl std::fmt::Display for ExecutableNode {
    fn fmt(&self, f: &mut std::fmt::Formatter<'_>) -> std::fmt::Result {
        match &self.node_data {
            NodeData::Stream(_) => write!(f, "stream"),
            NodeData::Query(_) => write!(f, "query"),
            NodeData::Function(_) => write!(f, "function"),
            NodeData::Condition(_) => write!(f, "condition"),
            NodeData::RemoteStream(_) => write!(f, "remote_stream"),
        }
    }
}

impl ExecutablePipelineBulkInputs {
    pub fn new() -> Self {
        Self {
            records: Vec::new(),
            doc_ids: Vec::new(),
            originals: Vec::new(),
        }
    }

    pub fn add_input(
        &mut self,
        record: Value,
        doc_id: Option<String>,
        original_data: Option<String>,
    ) {
        self.records.push(record);
        self.doc_ids.push(doc_id);
        self.originals.push(original_data);
    }

    pub fn into_parts(self) -> (Vec<Value>, Vec<Option<String>>, Vec<Option<String>>) {
        (self.records, self.doc_ids, self.originals)
    }
}

impl Default for ExecutablePipelineBulkInputs {
    fn default() -> Self {
        Self::new()
    }
}

impl ExecutablePipelineTraceInputs {
    pub fn new() -> Self {
        Self {
            records: Vec::new(),
            services: Vec::new(),
            span_names: Vec::new(),
            span_status_for_spanmetrics: Vec::new(),
            span_kinds: Vec::new(),
            span_durations: Vec::new(),
        }
    }

    #[allow(clippy::too_many_arguments)]
    pub fn add_input(
        &mut self,
        record: Value,
        service: String,
        span_name: String,
        span_status_for_spanmetric: String,
        span_kind: String,
        duration: f64,
    ) {
        self.records.push(record);
        self.services.push(service);
        self.span_names.push(span_name);
        self.span_status_for_spanmetrics
            .push(span_status_for_spanmetric);
        self.span_kinds.push(span_kind);
        self.span_durations.push(duration);
    }

    #[allow(clippy::type_complexity)]
    pub fn into_parts(
        self,
    ) -> (
        Vec<Value>,
        Vec<String>,
        Vec<String>,
        Vec<String>,
        Vec<String>,
        Vec<f64>,
    ) {
        (
            self.records,
            self.services,
            self.span_names,
            self.span_status_for_spanmetrics,
            self.span_kinds,
            self.span_durations,
        )
    }
}

impl Default for ExecutablePipelineTraceInputs {
    fn default() -> Self {
        Self::new()
    }
}

#[derive(Debug, Clone)]
struct PipelineItem {
    idx: usize,
    record: Value,
    flattened: bool,
}

#[allow(clippy::too_many_arguments)]
async fn process_node(
    pipeline_id: String,
    node_idx: usize,
    org_id: String,
    node: ExecutableNode,
    mut receiver: Receiver<PipelineItem>,
    mut child_senders: Vec<Sender<PipelineItem>>,
    vrl_runtime: Option<(VRLResultResolver, bool)>,
    result_sender: Option<Sender<(usize, StreamParams, Value)>>,
    error_sender: Sender<(String, String, String, Option<String>)>,
    pipeline_name: String,
    stream_name: Option<String>,
) -> Result<()> {
    let cfg = config::get_config();
    let mut count: usize = 0;
    match &node.node_data {
        NodeData::Stream(stream_params) => {
            if node.children.is_empty() {
                log::debug!("[Pipeline] {pipeline_name} : Leaf node {node_idx} starts processing");
                // leaf node: `result_sender` guaranteed to be Some()
                // send received results directly via `result_sender` for collection
                let result_sender = result_sender.unwrap();
<<<<<<< HEAD
                while let Some(pipeline_item) = receiver.recv().await {
                    let PipelineItem {
                        idx,
                        mut record,
                        flattened,
                    } = pipeline_item;
                    if !flattened {
=======
                while let Some((idx, mut record, flattened)) = receiver.recv().await {
                    if !flattened && !record.is_null() && record.is_object() {
>>>>>>> 7bf9770b
                        record = match flatten::flatten_with_level(
                            record,
                            cfg.limit.ingest_flatten_level,
                        ) {
                            Ok(flattened) => flattened,
                            Err(e) => {
                                let err_msg = format!("LeafNode error with flattening: {e}");
                                if let Err(send_err) = error_sender
                                    .send((node.id.to_string(), node.node_type(), err_msg, None))
                                    .await
                                {
                                    log::error!(
                                        "[Pipeline] {pipeline_name} : LeafNode failed sending errors for collection caused by: {send_err}"
                                    );
                                    break;
                                }
                                continue;
                            }
                        };
                    }

                    let mut destination_stream = stream_params.clone();
                    if destination_stream.stream_name.contains("{") {
                        match resolve_stream_name(&destination_stream.stream_name, &record) {
                            Ok(stream_name) if !stream_name.is_empty() => {
                                destination_stream.stream_name =
                                    if cfg.common.skip_formatting_stream_name {
                                        stream_name.into()
                                    } else {
                                        format_stream_name(&stream_name).into()
                                    }
                            }
                            resolve_res => {
                                let err_msg = if let Err(e) = resolve_res {
                                    format!(
                                        "Dynamic stream name detected in destination, but failed to resolve due to {e}. Record dropped"
                                    )
                                } else {
                                    "Dynamic Stream Name resolved to empty. Record dropped"
                                        .to_string()
                                };
                                log::warn!("{err_msg}");
                                if let Err(send_err) = error_sender
                                    .send((node.id.to_string(), node.node_type(), err_msg, None))
                                    .await
                                {
                                    log::error!(
                                        "[Pipeline] {pipeline_name} : LeafNode failed sending errors for collection caused by: {send_err}"
                                    );
                                    break;
                                }
                                continue;
                            }
                        }
                    }

                    if let Err(send_err) =
                        result_sender.send((idx, destination_stream, record)).await
                    {
                        log::error!(
                            "[Pipeline] {pipeline_name} : LeafNode errors sending result for collection caused by: {send_err}"
                        );
                        break;
                    }
                    count += 1;
                }
                log::debug!("[Pipeline]: LeafNode {node_idx} done processing {count} records");
            } else {
                log::debug!("[Pipeline]: source node {node_idx} starts processing");
                // source stream node: send received record to all its children
                while let Some(item) = receiver.recv().await {
                    send_to_children(&mut child_senders, item, "StreamNode").await;
                    count += 1;
                }
                log::debug!(
                    "[Pipeline] {pipeline_name} : source node {node_idx} done processing {count} records"
                );
            }
        }
        NodeData::Condition(condition_params) => {
            log::debug!("[Pipeline]: cond node {node_idx} starts processing");
            while let Some(pipeline_item) = receiver.recv().await {
                let PipelineItem {
                    idx,
                    mut record,
                    mut flattened,
                } = pipeline_item;
                // value must be flattened before condition params can take effect
                if !flattened && !record.is_null() && record.is_object() {
                    record = match flatten::flatten_with_level(
                        record,
                        cfg.limit.ingest_flatten_level,
                    ) {
                        Ok(flattened) => flattened,
                        Err(e) => {
                            let err_msg = format!("ConditionNode error with flattening: {e}");
                            if let Err(send_err) = error_sender
                                .send((node.id.to_string(), node.node_type(), err_msg, None))
                                .await
                            {
                                log::error!(
                                    "[Pipeline] {pipeline_name} : ConditionNode failed sending errors for collection caused by: {send_err}"
                                );
                                break;
                            }
                            continue;
                        }
                    };
                    flattened = true;
                }
                // only send to children when passing all condition evaluations
                if condition_params
                    .conditions
                    .iter()
                    .all(|cond| cond.evaluate(record.as_object().unwrap()))
                {
                    send_to_children(
                        &mut child_senders,
                        PipelineItem {
                            idx,
                            record,
                            flattened,
                        },
                        "ConditionNode",
                    )
                    .await;
                    count += 1;
                }
            }
            log::debug!("[Pipeline]: cond node {node_idx} done processing {count} records");
        }
        NodeData::Function(func_params) => {
            log::debug!("[Pipeline]: func node {node_idx} starts processing");
            let mut runtime = crate::service::ingestion::init_functions_runtime();
            let stream_name = stream_name.unwrap_or("pipeline".to_string());
            let mut result_array_records = Vec::new();
            while let Some(pipeline_item) = receiver.recv().await {
                let PipelineItem {
                    idx,
                    mut record,
                    mut flattened,
                } = pipeline_item;
                if let Some((vrl_runtime, is_result_array_vrl)) = &vrl_runtime {
                    if func_params.after_flatten
                        && !flattened
                        && !record.is_null()
                        && record.is_object()
                    {
                        record = match flatten::flatten_with_level(
                            record,
                            cfg.limit.ingest_flatten_level,
                        ) {
                            Ok(flattened) => flattened,
                            Err(e) => {
                                let err_msg = format!("FunctionNode error with flattening: {e}");
                                let err_msg = err_msg.get(0..500).unwrap_or(&err_msg);
                                if let Err(send_err) = error_sender
                                    .send((
                                        node.id.to_string(),
                                        node.node_type(),
                                        err_msg.to_owned(),
                                        Some(func_params.name.to_owned()),
                                    ))
                                    .await
                                {
                                    log::error!(
                                        "[Pipeline] {pipeline_name} : FunctionNode failed sending errors for collection caused by: {send_err}"
                                    );
                                    break;
                                }
                                continue;
                            }
                        };
                    }
                    if !is_result_array_vrl {
                        record = match apply_vrl_fn(
                            &mut runtime,
                            vrl_runtime,
                            record,
                            &org_id,
                            std::slice::from_ref(&stream_name),
                        ) {
                            (res, None) => res,
                            (res, Some(error)) => {
                                let err_msg = format!(
                                    "FunctionNode error: {}",
                                    error.get(0..500).unwrap_or(&error)
                                );
                                if let Err(send_err) = error_sender
                                    .send((
                                        node.id.to_string(),
                                        node.node_type(),
                                        err_msg.to_owned(),
                                        Some(func_params.name.to_owned()),
                                    ))
                                    .await
                                {
                                    log::error!(
                                        "[Pipeline] {pipeline_name} : FunctionNode failed sending errors for collection caused by: {send_err}"
                                    );
                                    break;
                                }
                                res
                            }
                        };
                        flattened = false; // since apply_vrl_fn can produce unflattened data
                        send_to_children(
                            &mut child_senders,
                            PipelineItem {
                                idx,
                                record,
                                flattened,
                            },
                            "FunctionNode",
                        )
                        .await;
                    } else {
                        result_array_records.push(record);
                    }
                }
                count += 1;
            }
            if !result_array_records.is_empty()
                && let Some((vrl_runtime, true)) = &vrl_runtime
            {
                let result = match apply_vrl_fn(
                    &mut runtime,
                    vrl_runtime,
                    json::Value::Array(result_array_records),
                    &org_id,
                    std::slice::from_ref(&stream_name),
                ) {
                    (res, None) => res,
                    (res, Some(error)) => {
                        let err_msg = format!(
                            "FunctionNode error: {}",
                            error.get(0..500).unwrap_or(&error)
                        );
                        if let Err(send_err) = error_sender
                            .send((
                                node.id.to_string(),
                                node.node_type(),
                                err_msg.to_owned(),
                                Some(func_params.name.to_owned()),
                            ))
                            .await
                        {
                            log::error!(
                                "[Pipeline] {pipeline_name} : FunctionNode failed sending errors for collection caused by: {send_err}"
                            );
                            return Ok(());
                        }
                        res
                    }
                };
                // since apply_vrl_fn can produce unflattened data
                for record in result.as_array().unwrap().iter() {
                    // use usize::MAX as a flag to disregard original_value
                    send_to_children(
                        &mut child_senders,
                        PipelineItem {
                            idx: usize::MAX,
                            record: record.clone(),
                            flattened: false,
                        },
                        "FunctionNode",
                    )
                    .await;
                }
            }
            log::debug!("[Pipeline]: func node {node_idx} done processing {count} records");
        }
        NodeData::Query(_) => {
            // source node for Scheduled pipeline. Directly send to children nodes
            log::debug!("[Pipeline]: query node {node_idx} starts processing");
            while let Some(item) = receiver.recv().await {
                send_to_children(&mut child_senders, item, "QueryNode").await;
                count += 1;
            }
            log::debug!("[Pipeline]: query node {node_idx} done processing {count} records");
        }
        #[cfg(feature = "enterprise")]
        NodeData::RemoteStream(remote_stream) => {
            let mut records = vec![];
            log::debug!(
                "[Pipeline]: Destination node {node_idx} starts processing, remote_stream : {remote_stream:?}"
            );
            let min_ts = (Utc::now()
                - chrono::Duration::try_hours(cfg.limit.ingest_allowed_upto).unwrap())
            .timestamp_micros();
            let max_ts = (Utc::now()
                + chrono::Duration::try_hours(cfg.limit.ingest_allowed_in_future).unwrap())
            .timestamp_micros();
            while let Some(pipeline_item) = receiver.recv().await {
                let PipelineItem {
                    mut record,
                    flattened,
                    ..
                } = pipeline_item;
                // handle timestamp before sending to remote_write service
                if !flattened && !record.is_null() && record.is_object() {
                    record = match flatten::flatten_with_level(
                        record,
                        cfg.limit.ingest_flatten_level,
                    ) {
                        Ok(flattened) => flattened,
                        Err(e) => {
                            let err_msg = format!("DestinationNode error with flattening: {e}");
                            if let Err(send_err) = error_sender
                                .send((node.id.to_string(), node.node_type(), err_msg, None))
                                .await
                            {
                                log::error!(
                                    "[Pipeline] {pipeline_name} : DestinationNode failed sending errors for collection caused by: {send_err}"
                                );
                                break;
                            }
                            continue;
                        }
                    };
                }
                if !record.is_null() && record.is_object() {
                    if let Err(e) =
                        crate::service::logs::ingest::handle_timestamp(&mut record, min_ts, max_ts)
                    {
                        let err_msg = format!("DestinationNode error handling timestamp: {}", e);
                        if let Err(send_err) = error_sender
                            .send((node.id.to_string(), node.node_type(), err_msg, None))
                            .await
                        {
                            log::error!(
                                "[Pipeline] {} : DestinationNode failed sending errors for collection caused by: {send_err}",
                                pipeline_name
                            );
                            break;
                        }
                        continue;
                    }

                    records.push(record);
                    count += 1;
                }
            }

            log::debug!(
                "[Pipeline]: RemoteStream node processed {} records",
                records.len()
            );
            if !records.is_empty() {
                // Group records by batch_key for routing to different remote streams
                let mut records_by_batch_key: HashMap<String, Vec<json::Value>> = HashMap::new();

                for record in records {
                    // Extract batch_key from record, fallback to "default" if not present
                    let batch_key = record
                        .get("batch_key")
                        .and_then(|v| v.as_str())
                        .unwrap_or("default")
                        .to_string();

                    records_by_batch_key
                        .entry(batch_key)
                        .or_default()
                        .push(record);
                }

                log::debug!(
                    "[Pipeline]: Grouped records into {} batch keys",
                    records_by_batch_key.len()
                );

                // Process each batch_key group separately
                for (batch_key, batch_records) in records_by_batch_key {
                    // Create buffer key that includes batch_key for routing
                    let buffer_key = format!(
                        "{}:{}:{}:{}:{}",
                        pipeline_id,
                        remote_stream.org_id,
                        remote_stream.destination_name,
                        batch_key,
                        "remote"
                    );

                    // Add records to the accumulating buffer and check if we should flush
                    let mut buffers = BATCH_BUFFERS.lock().await;
                    let buffer = buffers
                        .entry(buffer_key.clone())
                        .or_insert_with(BatchBuffer::new);

                    let initial_record_count = buffer.records.len();
                    buffer.add_records(batch_records);

                    log::debug!(
                        "[Pipeline]: Added {} records to buffer for batch_key '{batch_key}', total: {} records, {} bytes",
                        buffer.records.len() - initial_record_count,
                        buffer.records.len(),
                        buffer.total_bytes
                    );

                    // Check if buffer should be flushed to WAL
                    if buffer.should_flush() {
                        let records_to_write = buffer.take_records();
                        drop(buffers); // Release the lock before async operations

                        log::debug!(
                            "[Pipeline]: Flushing buffer for batch_key '{}' - writing {} records to WAL",
                            batch_key,
                            records_to_write.len()
                        );

                        // Create remote stream configuration with batch_key routing
                        let mut remote_stream_for_batch = remote_stream.clone();
                        remote_stream_for_batch.org_id = org_id.clone().into();

                        let records_len = records_to_write.len() as i64;

                        let writer =
                            get_pipeline_wal_writer(&pipeline_id, remote_stream_for_batch).await?;
                        match writer.write_wal(records_to_write).await {
                            Err(e) => {
                                let err_msg = format!(
                                    "DestinationNode error persisting data for batch_key '{batch_key}' to be ingested externally: {e}"
                                );
                                if let Err(send_err) = error_sender
                                    .send((node.id.to_string(), node.node_type(), err_msg, None))
                                    .await
                                {
                                    log::error!(
                                        "[Pipeline]: DestinationNode failed sending errors for collection caused by: {send_err}"
                                    );
                                }
                            }
                            Ok(data_size) => {
                                let data_size_mb = data_size as f64 / config::SIZE_IN_MB;
                                // Report remote destination usage after successful WAL write
                                if data_size_mb > 0.0 {
                                    let req_stats = config::meta::self_reporting::usage::RequestStats {
                                        size: data_size_mb,
                                        records: records_len,
                                        response_time: 0.0,
                                        ..config::meta::self_reporting::usage::RequestStats::default()
                                    };

                                    crate::service::self_reporting::report_request_usage_stats(
                                        req_stats,
                                        &org_id,
                                        &remote_stream.destination_name,
                                        config::meta::stream::StreamType::Logs, // Default to Logs for remote destinations
                                        config::meta::self_reporting::usage::UsageType::RemotePipeline,
                                        0, // No additional functions for remote destination
                                        chrono::Utc::now().timestamp_micros(),
                                    )
                                    .await;
                                }
                            }
                        }
                    } else {
                        log::debug!(
                            "[Pipeline]: Buffer for batch_key '{batch_key}' not ready for flush, continuing to accumulate"
                        );
                    }
                }
            }

            log::debug!("[Pipeline]: DestinationNode {node_idx} done processing {count} records");
        }
        #[cfg(not(feature = "enterprise"))]
        NodeData::RemoteStream(_) => {
            let err_msg = "[Pipeline]: remote destination is not supported in open source version. Records dropped".to_string();
            log::error!("{err_msg}");
            if let Err(send_err) = error_sender
                .send((node.id.to_string(), node.node_type(), err_msg, None))
                .await
            {
                log::error!(
                    "[Pipeline({pipeline_id})]: DestinationNode failed sending errors for collection caused by: {send_err}"
                );
            }
        }
    }

    // all cloned senders dropped when function goes out of scope -> close the channel

    Ok(())
}

#[cfg(feature = "enterprise")]
pub async fn flush_all_buffers() -> Result<(), anyhow::Error> {
    let mut buffers = BATCH_BUFFERS.lock().await;

    for (batch_key, buffer) in buffers.iter_mut() {
        // let buffer_key = format!("{}:{}:{}:{}:{}", pipeline_id, remote_stream.org_id,
        // remote_stream.destination_name, batch_key, "remote");
        let key = batch_key.clone();
        let key_parts = key.split(":").collect::<Vec<&str>>();
        let pipeline_id = key_parts[0].to_string();
        let org_id = key_parts[1].to_string();
        let destination_name = key_parts[2].to_string();
        let batch_key = key_parts[3].to_string();
        // let stream_type = key_parts[4].to_string();

        let remote_stream = config::meta::stream::RemoteStreamParams {
            org_id: org_id.clone().into(),
            destination_name: destination_name.clone().into(),
        };

        let mut remote_stream_for_batch = remote_stream.clone();
        remote_stream_for_batch.org_id = org_id.clone().into();

        if buffer.should_flush() {
            let records_to_write = buffer.take_records();

            log::debug!(
                "[Pipeline]: Flushing buffer for batch_key '{}' - writing {} records to WAL",
                batch_key,
                records_to_write.len()
            );

            // Create remote stream configuration with batch_key routing
            let mut remote_stream_for_batch = remote_stream.clone();
            remote_stream_for_batch.org_id = org_id.clone().into();

            let records_len = records_to_write.len();

            let writer = get_pipeline_wal_writer(&pipeline_id, remote_stream_for_batch).await?;
            match writer.write_wal(records_to_write).await {
                Err(e) => {
                    let err_msg = format!(
                        "DestinationNode error persisting data for batch_key '{batch_key}' to be ingested externally: {e}"
                    );
                    log::error!("{err_msg}");
                }
                Ok(data_size) => {
                    let data_size_mb = data_size as f64 / config::SIZE_IN_MB;

                    // Report remote destination usage after successful WAL write
                    if data_size_mb > 0.0 {
                        let req_stats = config::meta::self_reporting::usage::RequestStats {
                            size: data_size_mb,
                            records: records_len as i64,
                            response_time: 0.0,
                            ..config::meta::self_reporting::usage::RequestStats::default()
                        };

                        crate::service::self_reporting::report_request_usage_stats(
                            req_stats,
                            &org_id,
                            &destination_name,
                            config::meta::stream::StreamType::Logs, /* Default to Logs for
                                                                     * remote destination */
                            config::meta::self_reporting::usage::UsageType::RemotePipeline,
                            0, // No additional functions for remote destination
                            chrono::Utc::now().timestamp_micros(),
                        )
                        .await;
                    }
                }
            }
        }
    }
    drop(buffers); // Release the lock before async operations

    Ok(())
}

async fn send_to_children(
    child_senders: &mut [Sender<PipelineItem>],
    item: PipelineItem,
    node_type: &str,
) {
    if child_senders.len() == 1 {
        // HACK to avoid cloning
        if let Err(send_err) = child_senders[0].send(item).await {
            log::error!(
                "[Pipeline]: {node_type} errors sending record to its children caused by: {send_err}"
            );
        }
    } else {
        for child_sender in child_senders.iter_mut() {
            if let Err(send_err) = child_sender.send(item.clone()).await {
                log::error!(
                    "[Pipeline]: {node_type} errors sending record to its children caused by: {send_err}"
                );
                break;
            }
        }
    }
}

fn topological_sort(node_map: &HashMap<String, ExecutableNode>) -> Result<Vec<String>> {
    let mut result = Vec::new();
    let mut visited = HashSet::new();
    let mut temp = HashSet::new();

    let graph: HashMap<String, Vec<String>> = node_map
        .iter()
        .map(|(k, v)| (k.clone(), v.children.clone()))
        .collect();

    for node in node_map.keys() {
        if let Err(e) = dfs(node, &graph, &mut visited, &mut temp, &mut result) {
            return Err(anyhow!(
                "[Pipeline] Error to topological sort the nodes in preparing execution: {}",
                e
            ));
        }
    }

    result.reverse();
    Ok(result)
}

fn dfs(
    current_node_id: &str,
    graph: &HashMap<String, Vec<String>>,
    visited: &mut HashSet<String>,
    temp: &mut HashSet<String>,
    result: &mut Vec<String>,
) -> Result<()> {
    if temp.contains(current_node_id) {
        return Err(anyhow!("Cyclical pipeline detected."));
    }
    if visited.contains(current_node_id) {
        return Ok(());
    }
    temp.insert(current_node_id.to_string());
    if let Some(neighbors) = graph.get(current_node_id) {
        for neighbor in neighbors {
            dfs(neighbor, graph, visited, temp, result)?;
        }
    }
    temp.remove(current_node_id);
    visited.insert(current_node_id.to_string());
    result.push(current_node_id.to_string());
    Ok(())
}

async fn get_transforms(org_id: &str, fn_name: &str) -> Result<Transform> {
    let func_key = format!("{org_id}/{fn_name}");
    if let Some(trans) = QUERY_FUNCTIONS.get(&func_key) {
        return Ok(trans.value().clone());
    }
    // get from database
    crate::service::db::functions::get(org_id, fn_name).await
}

fn resolve_stream_name(haystack: &str, record: &Value) -> Result<String> {
    // Fast path: if it's a complete pattern like "{field}", avoid regex
    if haystack.starts_with("{") && haystack.ends_with("}") {
        let field_name = &haystack[1..haystack.len() - 1];
        return match record.get(field_name) {
            Some(stream_name) => Ok(get_string_value(stream_name)),
            None => Err(anyhow!("Field name {field_name} not found in record")),
        };
    }

    // Slow path: handle partial matches using regex
    let mut result = String::with_capacity(haystack.len());
    let mut last_match = 0;
    for cap in DYNAMIC_STREAM_NAME_PATTERN.captures_iter(haystack) {
        let field_name = cap.get(1).unwrap().as_str();
        let full_match = cap.get(0).unwrap();

        // Add the text between the last match and this one
        result.push_str(&haystack[last_match..full_match.start()]);

        // Get and validate the field value
        match record.get(field_name) {
            Some(value) => result.push_str(&get_string_value(value)),
            None => return Err(anyhow!("Field name {field_name} not found in record")),
        }

        last_match = full_match.end();
    }
    result.push_str(&haystack[last_match..]);
    Ok(result)
}

#[cfg(test)]
mod tests {
    use std::collections::HashMap;

    use config::utils::json;

    use super::*;

    #[test]
    fn test_my_regex() {
        let record = json::json!({
            "app_name": "o2",
            "container_name": "compactor",
            "value": 123
        });
        let ok_cases = vec![
            ("container_name", "container_name"),
            ("{container_name}", "compactor"),
            ("abc-{container_name}", "abc-compactor"),
            ("abc-{container_name}-xyz", "abc-compactor-xyz"),
            ("abc-{value}-xyz", "abc-123-xyz"),
            ("{value}", "123"),
        ];
        for (test, expected) in ok_cases {
            let result = resolve_stream_name(test, &record);
            assert!(result.is_ok());
            assert_eq!(result.unwrap(), expected);
        }
        let err1 = resolve_stream_name("{{value}}", &record);
        assert!(err1.is_err());
        let err1 = resolve_stream_name("{{eulav}}", &record);
        assert!(err1.is_err());
    }

    // Test ExecutablePipelineBulkInputs
    #[test]
    fn test_executable_pipeline_bulk_inputs_new() {
        let inputs = ExecutablePipelineBulkInputs::new();
        assert!(inputs.records.is_empty());
        assert!(inputs.doc_ids.is_empty());
        assert!(inputs.originals.is_empty());
    }

    #[test]
    fn test_executable_pipeline_bulk_inputs_default() {
        let inputs = ExecutablePipelineBulkInputs::default();
        assert!(inputs.records.is_empty());
        assert!(inputs.doc_ids.is_empty());
        assert!(inputs.originals.is_empty());
    }

    #[test]
    fn test_executable_pipeline_bulk_inputs_add_input() {
        let mut inputs = ExecutablePipelineBulkInputs::new();
        let record = json::json!({"key": "value"});
        let doc_id = Some("doc123".to_string());
        let original = Some("original_data".to_string());

        inputs.add_input(record.clone(), doc_id.clone(), original.clone());

        assert_eq!(inputs.records.len(), 1);
        assert_eq!(inputs.doc_ids.len(), 1);
        assert_eq!(inputs.originals.len(), 1);
        assert_eq!(inputs.records[0], record);
        assert_eq!(inputs.doc_ids[0], doc_id);
        assert_eq!(inputs.originals[0], original);
    }

    #[test]
    fn test_executable_pipeline_bulk_inputs_add_multiple() {
        let mut inputs = ExecutablePipelineBulkInputs::new();

        // Add first input
        let record1 = json::json!({"key1": "value1"});
        inputs.add_input(record1.clone(), Some("doc1".to_string()), None);

        // Add second input
        let record2 = json::json!({"key2": "value2"});
        inputs.add_input(record2.clone(), None, Some("original2".to_string()));

        assert_eq!(inputs.records.len(), 2);
        assert_eq!(inputs.doc_ids.len(), 2);
        assert_eq!(inputs.originals.len(), 2);

        assert_eq!(inputs.records[0], record1);
        assert_eq!(inputs.records[1], record2);
        assert_eq!(inputs.doc_ids[0], Some("doc1".to_string()));
        assert_eq!(inputs.doc_ids[1], None);
        assert_eq!(inputs.originals[0], None);
        assert_eq!(inputs.originals[1], Some("original2".to_string()));
    }

    #[test]
    fn test_executable_pipeline_bulk_inputs_into_parts() {
        let mut inputs = ExecutablePipelineBulkInputs::new();
        let record = json::json!({"test": "data"});
        let doc_id = Some("test_doc".to_string());
        let original = Some("test_original".to_string());

        inputs.add_input(record.clone(), doc_id.clone(), original.clone());

        let (records, doc_ids, originals) = inputs.into_parts();

        assert_eq!(records.len(), 1);
        assert_eq!(doc_ids.len(), 1);
        assert_eq!(originals.len(), 1);
        assert_eq!(records[0], record);
        assert_eq!(doc_ids[0], doc_id);
        assert_eq!(originals[0], original);
    }

    // Test ExecutablePipelineTraceInputs
    #[test]
    fn test_executable_pipeline_trace_inputs_new() {
        let inputs = ExecutablePipelineTraceInputs::new();
        assert!(inputs.records.is_empty());
        assert!(inputs.services.is_empty());
        assert!(inputs.span_names.is_empty());
        assert!(inputs.span_status_for_spanmetrics.is_empty());
        assert!(inputs.span_kinds.is_empty());
        assert!(inputs.span_durations.is_empty());
    }

    #[test]
    fn test_executable_pipeline_trace_inputs_default() {
        let inputs = ExecutablePipelineTraceInputs::default();
        assert!(inputs.records.is_empty());
        assert!(inputs.services.is_empty());
        assert!(inputs.span_names.is_empty());
        assert!(inputs.span_status_for_spanmetrics.is_empty());
        assert!(inputs.span_kinds.is_empty());
        assert!(inputs.span_durations.is_empty());
    }

    #[test]
    fn test_executable_pipeline_trace_inputs_add_input() {
        let mut inputs = ExecutablePipelineTraceInputs::new();
        let record = json::json!({"trace": "data"});
        let service = "test-service".to_string();
        let span_name = "test-span".to_string();
        let span_status = "OK".to_string();
        let span_kind = "CLIENT".to_string();
        let duration = 123.45;

        inputs.add_input(
            record.clone(),
            service.clone(),
            span_name.clone(),
            span_status.clone(),
            span_kind.clone(),
            duration,
        );

        assert_eq!(inputs.records.len(), 1);
        assert_eq!(inputs.services.len(), 1);
        assert_eq!(inputs.span_names.len(), 1);
        assert_eq!(inputs.span_status_for_spanmetrics.len(), 1);
        assert_eq!(inputs.span_kinds.len(), 1);
        assert_eq!(inputs.span_durations.len(), 1);

        assert_eq!(inputs.records[0], record);
        assert_eq!(inputs.services[0], service);
        assert_eq!(inputs.span_names[0], span_name);
        assert_eq!(inputs.span_status_for_spanmetrics[0], span_status);
        assert_eq!(inputs.span_kinds[0], span_kind);
        assert_eq!(inputs.span_durations[0], duration);
    }

    #[test]
    fn test_executable_pipeline_trace_inputs_into_parts() {
        let mut inputs = ExecutablePipelineTraceInputs::new();
        let record = json::json!({"test": "trace"});
        let service = "test-service".to_string();
        let span_name = "test-span".to_string();
        let span_status = "OK".to_string();
        let span_kind = "INTERNAL".to_string();
        let duration = 42.0;

        inputs.add_input(
            record.clone(),
            service.clone(),
            span_name.clone(),
            span_status.clone(),
            span_kind.clone(),
            duration,
        );

        let (records, services, span_names, span_statuses, span_kinds, durations) =
            inputs.into_parts();

        assert_eq!(records.len(), 1);
        assert_eq!(services.len(), 1);
        assert_eq!(span_names.len(), 1);
        assert_eq!(span_statuses.len(), 1);
        assert_eq!(span_kinds.len(), 1);
        assert_eq!(durations.len(), 1);

        assert_eq!(records[0], record);
        assert_eq!(services[0], service);
        assert_eq!(span_names[0], span_name);
        assert_eq!(span_statuses[0], span_status);
        assert_eq!(span_kinds[0], span_kind);
        assert_eq!(durations[0], duration);
    }

    // Test ExecutableNode
    #[test]
    fn test_executable_node_display_stream() {
        let node = ExecutableNode {
            id: "test_id".to_string(),
            node_data: NodeData::Stream(StreamParams::new("org1", "stream1", StreamType::Logs)),
            children: vec![],
        };
        assert_eq!(node.to_string(), "stream");
        assert_eq!(node.node_type(), "stream");
    }

    #[test]
    fn test_executable_node_display_function() {
        let node = ExecutableNode {
            id: "test_id".to_string(),
            node_data: NodeData::Function(config::meta::pipeline::components::FunctionParams {
                name: "test_function".to_string(),
                after_flatten: true,
                num_args: 1,
            }),
            children: vec![],
        };
        assert_eq!(node.to_string(), "function");
        assert_eq!(node.node_type(), "function");
    }

    // Test topological_sort function
    #[test]
    fn test_topological_sort_simple_chain() {
        let mut node_map = HashMap::new();

        // Create a simple chain: A -> B -> C
        node_map.insert(
            "A".to_string(),
            ExecutableNode {
                id: "A".to_string(),
                node_data: NodeData::Stream(StreamParams::new("org1", "stream1", StreamType::Logs)),
                children: vec!["B".to_string()],
            },
        );

        node_map.insert(
            "B".to_string(),
            ExecutableNode {
                id: "B".to_string(),
                node_data: NodeData::Function(config::meta::pipeline::components::FunctionParams {
                    name: "func1".to_string(),
                    after_flatten: false,
                    num_args: 0,
                }),
                children: vec!["C".to_string()],
            },
        );

        node_map.insert(
            "C".to_string(),
            ExecutableNode {
                id: "C".to_string(),
                node_data: NodeData::Stream(StreamParams::new("org1", "stream2", StreamType::Logs)),
                children: vec![],
            },
        );

        let result = topological_sort(&node_map);
        assert!(result.is_ok());
        let sorted = result.unwrap();
        assert_eq!(sorted.len(), 3);

        // A should come before B, B should come before C
        let a_pos = sorted.iter().position(|x| x == "A").unwrap();
        let b_pos = sorted.iter().position(|x| x == "B").unwrap();
        let c_pos = sorted.iter().position(|x| x == "C").unwrap();

        assert!(a_pos < b_pos);
        assert!(b_pos < c_pos);
    }

    #[test]
    fn test_topological_sort_single_node() {
        let mut node_map = HashMap::new();

        node_map.insert(
            "A".to_string(),
            ExecutableNode {
                id: "A".to_string(),
                node_data: NodeData::Stream(StreamParams::new("org1", "stream1", StreamType::Logs)),
                children: vec![],
            },
        );

        let result = topological_sort(&node_map);
        assert!(result.is_ok());
        let sorted = result.unwrap();
        assert_eq!(sorted.len(), 1);
        assert_eq!(sorted[0], "A");
    }

    #[test]
    fn test_topological_sort_empty() {
        let node_map = HashMap::new();
        let result = topological_sort(&node_map);
        assert!(result.is_ok());
        let sorted = result.unwrap();
        assert!(sorted.is_empty());
    }

    // Test resolve_stream_name function
    #[test]
    fn test_resolve_stream_name_simple_field() {
        let record = json::json!({
            "stream": "test_stream",
            "value": 42
        });

        let result = resolve_stream_name("{stream}", &record);
        assert!(result.is_ok());
        assert_eq!(result.unwrap(), "test_stream");
    }

    #[test]
    fn test_resolve_stream_name_complex_pattern() {
        let record = json::json!({
            "app": "myapp",
            "env": "prod",
            "version": "1.0"
        });

        let result = resolve_stream_name("logs-{app}-{env}-{version}", &record);
        assert!(result.is_ok());
        assert_eq!(result.unwrap(), "logs-myapp-prod-1.0");
    }

    #[test]
    fn test_resolve_stream_name_missing_field() {
        let record = json::json!({
            "existing": "value"
        });

        let result = resolve_stream_name("{missing_field}", &record);
        assert!(result.is_err());
        assert!(
            result
                .unwrap_err()
                .to_string()
                .contains("Field name missing_field not found")
        );
    }

    #[test]
    fn test_resolve_stream_name_no_pattern() {
        let record = json::json!({
            "field": "value"
        });

        let result = resolve_stream_name("static_stream_name", &record);
        assert!(result.is_ok());
        assert_eq!(result.unwrap(), "static_stream_name");
    }

    // Test BatchBuffer (enterprise feature)
    #[cfg(feature = "enterprise")]
    #[test]
    fn test_batch_buffer_new() {
        let buffer = BatchBuffer::new();
        assert!(buffer.records.is_empty());
        assert_eq!(buffer.total_bytes, 0);
    }

    #[cfg(feature = "enterprise")]
    #[test]
    fn test_batch_buffer_add_records() {
        let mut buffer = BatchBuffer::new();
        let records = vec![
            json::json!({"key1": "value1"}),
            json::json!({"key2": "value2"}),
        ];

        buffer.add_records(records.clone());

        assert_eq!(buffer.records.len(), 2);
        assert!(buffer.total_bytes > 0);
        assert_eq!(buffer.records[0], records[0]);
        assert_eq!(buffer.records[1], records[1]);
    }

    #[cfg(feature = "enterprise")]
    #[test]
    fn test_batch_buffer_should_flush_by_size() {
        let mut buffer = BatchBuffer::new();

        // Add records up to the limit
        for i in 0..50 {
            buffer.add_records(vec![json::json!({"id": i})]);
        }

        assert!(buffer.should_flush()); // Should flush due to record count
    }

    #[cfg(feature = "enterprise")]
    #[test]
    fn test_batch_buffer_take_records() {
        let mut buffer = BatchBuffer::new();
        let records = vec![
            json::json!({"key1": "value1"}),
            json::json!({"key2": "value2"}),
        ];

        buffer.add_records(records.clone());
        let taken = buffer.take_records();

        assert_eq!(taken.len(), 2);
        assert_eq!(taken[0], records[0]);
        assert_eq!(taken[1], records[1]);

        // Buffer should be empty after taking
        assert!(buffer.records.is_empty());
        assert_eq!(buffer.total_bytes, 0);
    }
}<|MERGE_RESOLUTION|>--- conflicted
+++ resolved
@@ -602,18 +602,13 @@
                 // leaf node: `result_sender` guaranteed to be Some()
                 // send received results directly via `result_sender` for collection
                 let result_sender = result_sender.unwrap();
-<<<<<<< HEAD
                 while let Some(pipeline_item) = receiver.recv().await {
                     let PipelineItem {
                         idx,
                         mut record,
                         flattened,
                     } = pipeline_item;
-                    if !flattened {
-=======
-                while let Some((idx, mut record, flattened)) = receiver.recv().await {
                     if !flattened && !record.is_null() && record.is_object() {
->>>>>>> 7bf9770b
                         record = match flatten::flatten_with_level(
                             record,
                             cfg.limit.ingest_flatten_level,
