// Copyright 2024 OpenObserve Inc.
//
// This program is free software: you can redistribute it and/or modify
// it under the terms of the GNU Affero General Public License as published by
// the Free Software Foundation, either version 3 of the License, or
// (at your option) any later version.
//
// This program is distributed in the hope that it will be useful
// but WITHOUT ANY WARRANTY; without even the implied warranty of
// MERCHANTABILITY or FITNESS FOR A PARTICULAR PURPOSE.  See the
// GNU Affero General Public License for more details.
//
// You should have received a copy of the GNU Affero General Public License
// along with this program.  If not, see <http://www.gnu.org/licenses/>.

use std::collections::{HashMap, HashSet};

use anyhow::{anyhow, Result};
use async_trait::async_trait;
use chrono::Utc;
use config::{
    meta::{
        function::{Transform, VRLResultResolver},
        pipeline::{components::NodeData, Pipeline},
        self_reporting::error::{ErrorData, ErrorSource, PipelineError},
        stream::{StreamParams, StreamType},
    },
    utils::{
        flatten,
        json::{get_string_value, Value},
    },
};
use futures::future::try_join_all;
use once_cell::sync::Lazy;
use tokio::sync::mpsc::{channel, Receiver, Sender};

use crate::{
    common::infra::config::QUERY_FUNCTIONS,
    service::{
        ingestion::{apply_vrl_fn, compile_vrl_function},
        pipeline::pipeline_wal_writer::get_pipeline_wal_writer,
        self_reporting::publish_error,
    },
};

static DYNAMIC_STREAM_NAME_PATTERN: Lazy<regex::Regex> =
    Lazy::new(|| regex::Regex::new(r"\{([^}]+)\}").unwrap());

#[async_trait]
pub trait PipelineExt: Sync + Send + 'static {
    /// Registers the function of all the FunctionNode of this pipeline once for execution.
    /// Returns a map of node_id -> VRLResultResolver for quick lookup
    async fn register_functions(&self) -> Result<HashMap<String, VRLResultResolver>>;
}

#[async_trait]
impl PipelineExt for Pipeline {
    async fn register_functions(&self) -> Result<HashMap<String, VRLResultResolver>> {
        let mut vrl_map = HashMap::new();
        for node in &self.nodes {
            if let NodeData::Function(func_params) = &node.data {
                let transform = get_transforms(&self.org, &func_params.name).await?;
                let vrl_runtime_config = compile_vrl_function(&transform.function, &self.org)?;
                let registry = vrl_runtime_config
                    .config
                    .get_custom::<vector_enrichment::TableRegistry>()
                    .unwrap();
                registry.finish_load();
                vrl_map.insert(
                    node.get_node_id(),
                    VRLResultResolver {
                        program: vrl_runtime_config.program,
                        fields: vrl_runtime_config.fields,
                    },
                );
            }
        }
        Ok(vrl_map)
    }
}

#[derive(Debug, Clone)]
pub struct ExecutablePipeline {
    id: String,
    name: String,
    source_node_id: String,
    sorted_nodes: Vec<String>,
    vrl_map: HashMap<String, VRLResultResolver>,
    node_map: HashMap<String, ExecutableNode>,
}

#[derive(Debug, Clone)]
pub struct ExecutableNode {
    id: String,
    node_data: NodeData,
    children: Vec<String>,
}

#[derive(Debug)]
pub struct ExecutablePipelineBulkInputs {
    records: Vec<Value>,
    doc_ids: Vec<Option<String>>,
    originals: Vec<Option<String>>,
}

#[derive(Debug)]
pub struct ExecutablePipelineTraceInputs {
    records: Vec<Value>,
    services: Vec<String>,
    span_names: Vec<String>,
    span_status_for_spanmetrics: Vec<String>,
    span_kinds: Vec<String>,
    span_durations: Vec<f64>,
}

impl ExecutablePipeline {
    pub async fn new(pipeline: &Pipeline) -> Result<Self> {
        let node_map = pipeline
            .nodes
            .iter()
            .map(|node| {
                (
                    node.get_node_id(),
                    ExecutableNode {
                        id: node.get_node_id(),
                        node_data: node.get_node_data(),
                        children: pipeline
                            .edges
                            .iter()
                            .filter(|edge| edge.source == node.id)
                            .map(|edge| edge.target.clone())
                            .collect(),
                    },
                )
            })
            .collect();

        let vrl_map = match pipeline.register_functions().await {
            Ok(vrl_map) => vrl_map,
            Err(e) => {
                let pipeline_error = PipelineError {
                    pipeline_id: pipeline.id.to_string(),
                    pipeline_name: pipeline.name.to_string(),
                    error: Some(format!("Init error: failed to compile function: {e}")),
                    node_errors: HashMap::new(),
                };
                publish_error(ErrorData {
                    _timestamp: Utc::now().timestamp_micros(),
                    stream_params: pipeline.get_source_stream_params(),
                    error_source: ErrorSource::Pipeline(pipeline_error),
                })
                .await;
                return Err(e);
            }
        };
        let sorted_nodes = match topological_sort(&node_map) {
            Ok(sorted) => sorted,
            Err(e) => {
                let pipeline_error = PipelineError {
                    pipeline_id: pipeline.id.to_string(),
                    pipeline_name: pipeline.name.to_string(),
                    error: Some(
                        "Init error: failed to sort pipeline nodes for execution".to_string(),
                    ),
                    node_errors: HashMap::new(),
                };
                publish_error(ErrorData {
                    _timestamp: Utc::now().timestamp_micros(),
                    stream_params: pipeline.get_source_stream_params(),
                    error_source: ErrorSource::Pipeline(pipeline_error),
                })
                .await;
                return Err(e);
            }
        };
        let source_node_id = sorted_nodes[0].to_owned();

        Ok(Self {
            id: pipeline.id.to_string(),
            name: pipeline.name.to_string(),
            source_node_id,
            node_map,
            sorted_nodes,
            vrl_map,
        })
    }

    pub async fn process_batch(
        &self,
        org_id: &str,
        records: Vec<Value>,
    ) -> Result<HashMap<StreamParams, Vec<(usize, Value)>>> {
        let batch_size = records.len();
        log::debug!("[Pipeline]: process batch of size {}", batch_size);

        // result_channel
        let (result_sender, mut result_receiver) =
            channel::<(usize, StreamParams, Value)>(batch_size);

        // error_channel
        let (error_sender, mut error_receiver) = channel::<(String, String, String)>(batch_size);

        let mut node_senders = HashMap::new();
        let mut node_receivers = HashMap::new();

        for node_id in &self.sorted_nodes {
            let (sender, receiver) = channel::<(usize, Value, bool)>(batch_size);
            node_senders.insert(node_id.to_string(), sender);
            node_receivers.insert(node_id.to_string(), receiver);
        }

        // Spawn tasks for each node
        let mut node_tasks = Vec::new();
        for (idx, node_id) in self.sorted_nodes.iter().enumerate() {
            let pl_id_cp = self.id.to_string();
            let org_id_cp = org_id.to_string();
            let node = self.node_map.get(node_id).unwrap().clone();
            let node_receiver = node_receivers.remove(node_id).unwrap();
            let child_senders: Vec<_> = node
                .children
                .iter()
                .map(|child| node_senders.get(child).unwrap().clone())
                .collect();
            let result_sender_cp = node.children.is_empty().then_some(result_sender.clone());
            let error_sender_cp = error_sender.clone();
            let vrl_runtime = self.vrl_map.get(node_id).cloned();

            let task = tokio::spawn(async move {
                process_node(
                    pl_id_cp,
                    idx,
                    org_id_cp,
                    node,
                    node_receiver,
                    child_senders,
                    vrl_runtime,
                    result_sender_cp,
                    error_sender_cp,
                )
                .await
            });
            node_tasks.push(task);
        }

        // task to collect results
        let result_task = tokio::spawn(async move {
            log::debug!("[Pipeline]: starts result collecting job");
            let mut count: usize = 0;
            let mut results = HashMap::new();
            while let Some((idx, stream_params, record)) = result_receiver.recv().await {
                results
                    .entry(stream_params)
                    .or_insert(Vec::new())
                    .push((idx, record));
                count += 1;
            }
            log::debug!("[Pipeline]: collected {count} records");
            results
        });

        // task to collect errors
        let mut pipeline_error = PipelineError::new(&self.id, &self.name);
        let error_task = tokio::spawn(async move {
            log::debug!("[Pipeline]: starts error collecting job");
            let mut count = 0;
            while let Some((node_id, node_type, error)) = error_receiver.recv().await {
                pipeline_error.add_node_error(node_id, node_type, error);
                count += 1;
            }
            log::debug!("[Pipeline]: collected {count} errors");
            if count > 0 {
                Some(pipeline_error)
            } else {
                None
            }
        });

        // Send records to the source node to begin processing
        let flattened = {
            let source_node = self.node_map.get(&self.source_node_id).unwrap();
            matches!(&source_node.node_data, NodeData::Stream(stream_params) if stream_params.stream_type == StreamType::Metrics)
        };
        let source_sender = node_senders.remove(&self.source_node_id).unwrap();
        for (idx, record) in records.into_iter().enumerate() {
            if let Err(send_err) = source_sender.send((idx, record, flattened)).await {
                log::error!(
                    "[Pipeline]: Error sending original records into source Node for {send_err}"
                );
                break;
            }
        }
        drop(source_sender);
        drop(result_sender);
        drop(error_sender);
        drop(node_senders);
        log::debug!("[Pipeline]: All records send into pipeline for processing");

        // Wait for all node tasks to complete
        if let Err(e) = try_join_all(node_tasks).await {
            log::error!("[Pipeline] node processing jobs failed: {}", e);
        }

        // Publish errors if received any
        if let Some(pipeline_errors) = error_task.await.map_err(|e| {
            log::error!("[Pipeline] error collecting job failed: {}", e);
            anyhow!("[Pipeline] error collecting job failed: {}", e)
        })? {
            let stream_params = self.get_source_stream_params();
            let error_data = ErrorData {
                _timestamp: Utc::now().timestamp_micros(),
                stream_params,
                error_source: ErrorSource::Pipeline(pipeline_errors),
            };
            log::debug!("[Pipeline]: execution errors occurred and published");
            publish_error(error_data).await;
        }

        let results = result_task.await.map_err(|e| {
            log::error!("[Pipeline] result collecting job failed: {}", e);
            anyhow!("[Pipeline] result collecting job failed: {}", e)
        })?;

        Ok(results)
    }

    pub fn get_all_destination_streams(&self) -> Vec<StreamParams> {
        self.node_map
            .values()
            .filter_map(|exec_node| {
                if exec_node.children.is_empty() {
                    if let NodeData::Stream(stream_params) = &exec_node.node_data {
                        Some(stream_params.clone())
                    } else {
                        None
                    }
                } else {
                    None
                }
            })
            .collect()
    }

    pub fn num_of_func(&self) -> usize {
        self.node_map
            .values()
            .filter(|exec_node| matches!(exec_node.node_data, NodeData::Function(_)))
            .count()
    }

    pub fn get_pipeline_id(&self) -> &str {
        &self.id
    }

    fn get_source_stream_params(&self) -> StreamParams {
        // source_node_id must exist in node_map
        match &self.node_map.get(&self.source_node_id).unwrap().node_data {
            NodeData::Stream(stream_params) => stream_params.clone(),
            NodeData::Query(derived_stream) => StreamParams::new(
                &derived_stream.org_id,
                "DerivedStream",
                derived_stream.stream_type,
            ),
            _ => unreachable!(), // SourceNode can only be of type Stream of Query
        }
    }
}

impl ExecutableNode {
    pub fn node_type(&self) -> String {
        self.to_string()
    }
}

impl std::fmt::Display for ExecutableNode {
    fn fmt(&self, f: &mut std::fmt::Formatter<'_>) -> std::fmt::Result {
        match &self.node_data {
            NodeData::Stream(_) => write!(f, "stream"),
            NodeData::Query(_) => write!(f, "query"),
            NodeData::Function(_) => write!(f, "function"),
            NodeData::Condition(_) => write!(f, "condition"),
            NodeData::RemoteStream(_) => write!(f, "remote_stream"),
        }
    }
}

impl ExecutablePipelineBulkInputs {
    pub fn new() -> Self {
        Self {
            records: Vec::new(),
            doc_ids: Vec::new(),
            originals: Vec::new(),
        }
    }

    pub fn add_input(
        &mut self,
        record: Value,
        doc_id: Option<String>,
        original_data: Option<String>,
    ) {
        self.records.push(record);
        self.doc_ids.push(doc_id);
        self.originals.push(original_data);
    }

    pub fn into_parts(self) -> (Vec<Value>, Vec<Option<String>>, Vec<Option<String>>) {
        (self.records, self.doc_ids, self.originals)
    }
}

impl Default for ExecutablePipelineBulkInputs {
    fn default() -> Self {
        Self::new()
    }
}

impl ExecutablePipelineTraceInputs {
    pub fn new() -> Self {
        Self {
            records: Vec::new(),
            services: Vec::new(),
            span_names: Vec::new(),
            span_status_for_spanmetrics: Vec::new(),
            span_kinds: Vec::new(),
            span_durations: Vec::new(),
        }
    }

    #[allow(clippy::too_many_arguments)]
    pub fn add_input(
        &mut self,
        record: Value,
        service: String,
        span_name: String,
        span_status_for_spanmetric: String,
        span_kind: String,
        duration: f64,
    ) {
        self.records.push(record);
        self.services.push(service);
        self.span_names.push(span_name);
        self.span_status_for_spanmetrics
            .push(span_status_for_spanmetric);
        self.span_kinds.push(span_kind);
        self.span_durations.push(duration);
    }

    #[allow(clippy::type_complexity)]
    pub fn into_parts(
        self,
    ) -> (
        Vec<Value>,
        Vec<String>,
        Vec<String>,
        Vec<String>,
        Vec<String>,
        Vec<f64>,
    ) {
        (
            self.records,
            self.services,
            self.span_names,
            self.span_status_for_spanmetrics,
            self.span_kinds,
            self.span_durations,
        )
    }
}

impl Default for ExecutablePipelineTraceInputs {
    fn default() -> Self {
        Self::new()
    }
}

#[allow(clippy::too_many_arguments)]
async fn process_node(
    pipeline_id: String,
<<<<<<< HEAD
    node_id: usize,
=======
    node_idx: usize,
>>>>>>> 2d8d7b42
    org_id: String,
    node: ExecutableNode,
    mut receiver: Receiver<(usize, Value, bool)>,
    mut child_senders: Vec<Sender<(usize, Value, bool)>>,
    vrl_runtime: Option<VRLResultResolver>,
    result_sender: Option<Sender<(usize, StreamParams, Value)>>,
    error_sender: Sender<(String, String, String)>,
) -> Result<()> {
    let cfg = config::get_config();
    let mut count: usize = 0;
    match &node.node_data {
        NodeData::Stream(stream_params) => {
            if node.children.is_empty() {
                log::debug!("[Pipeline]: Leaf node {node_idx} starts processing");
                // leaf node: `result_sender` guaranteed to be Some()
                // send received results directly via `result_sender` for collection
                let result_sender = result_sender.unwrap();
                while let Some((idx, mut record, flattened)) = receiver.recv().await {
                    if !flattened {
                        record = match flatten::flatten_with_level(
                            record,
                            cfg.limit.ingest_flatten_level,
                        ) {
                            Ok(flattened) => flattened,
                            Err(e) => {
                                let err_msg = format!("LeafNode error with flattening: {}", e);
                                if let Err(send_err) = error_sender
                                    .send((node.id.to_string(), node.node_type(), err_msg))
                                    .await
                                {
                                    log::error!(
                                        "[Pipeline]: LeafNode failed sending errors for collection caused by: {send_err}"
                                    );
                                    break;
                                }
                                continue;
                            }
                        };
                    }

                    let mut destination_stream = stream_params.clone();
                    if destination_stream.stream_name.contains("{") {
                        match resolve_stream_name(&destination_stream.stream_name, &record) {
                            Ok(stream_name) if !stream_name.is_empty() => {
                                destination_stream.stream_name = stream_name.into();
                            }
                            resolve_res => {
                                let err_msg = if let Err(e) = resolve_res {
                                    format!("Dynamic stream name detected in destination, but failed to resolve due to {e}. Record dropped")
                                } else {
                                    "Dynamic Stream Name resolved to empty. Record dropped"
                                        .to_string()
                                };
                                log::warn!("{err_msg}");
                                if let Err(send_err) = error_sender
                                    .send((node.id.to_string(), node.node_type(), err_msg))
                                    .await
                                {
                                    log::error!(
                                        "[Pipeline]: LeafNode failed sending errors for collection caused by: {send_err}"
                                    );
                                    break;
                                }
                                continue;
                            }
                        }
                    }

                    if let Err(send_err) =
                        result_sender.send((idx, destination_stream, record)).await
                    {
                        log::error!(
                            "[Pipeline]: LeafNode errors sending result for collection caused by: {send_err}"
                        );
                        break;
                    }
                    count += 1;
                }
                log::debug!("[Pipeline]: LeafNode {node_idx} done processing {count} records");
            } else {
                log::debug!("[Pipeline]: source node {node_idx} starts processing");
                // source stream node: send received record to all its children
                while let Some(item) = receiver.recv().await {
                    send_to_children(&mut child_senders, item, "StreamNode").await;
                    count += 1;
                }
                log::debug!("[Pipeline]: source node {node_idx} done processing {count} records");
            }
        }
        NodeData::Condition(condition_params) => {
            log::debug!("[Pipeline]: cond node {node_idx} starts processing");
            while let Some((idx, mut record, mut flattened)) = receiver.recv().await {
                // value must be flattened before condition params can take effect
                if !flattened {
                    record = match flatten::flatten_with_level(
                        record,
                        cfg.limit.ingest_flatten_level,
                    ) {
                        Ok(flattened) => flattened,
                        Err(e) => {
                            let err_msg = format!("ConditionNode error with flattening: {}", e);
                            if let Err(send_err) = error_sender
                                .send((node.id.to_string(), node.node_type(), err_msg))
                                .await
                            {
                                log::error!(
                                    "[Pipeline]: ConditionNode failed sending errors for collection caused by: {send_err}"
                                );
                                break;
                            }
                            continue;
                        }
                    };
                    flattened = true;
                }
                // only send to children when passing all condition evaluations
                if condition_params
                    .conditions
                    .iter()
                    .all(|cond| cond.evaluate(record.as_object().unwrap()))
                {
                    send_to_children(
                        &mut child_senders,
                        (idx, record, flattened),
                        "ConditionNode",
                    )
                    .await;
                    count += 1;
                }
            }
            log::debug!("[Pipeline]: cond node {node_idx} done processing {count} records");
        }
        NodeData::Function(func_params) => {
            log::debug!("[Pipeline]: func node {node_idx} starts processing");
            let mut runtime = crate::service::ingestion::init_functions_runtime();
            while let Some((idx, mut record, mut flattened)) = receiver.recv().await {
                if let Some(vrl_runtime) = &vrl_runtime {
                    if func_params.after_flatten && !flattened {
                        record = match flatten::flatten_with_level(
                            record,
                            cfg.limit.ingest_flatten_level,
                        ) {
                            Ok(flattened) => flattened,
                            Err(e) => {
                                let err_msg = format!("FunctionNode error with flattening: {}", e);
                                if let Err(send_err) = error_sender
                                    .send((node.id.to_string(), node.node_type(), err_msg))
                                    .await
                                {
                                    log::error!(
                                        "[Pipeline]: FunctionNode failed sending errors for collection caused by: {send_err}"
                                    );
                                    break;
                                }
                                continue;
                            }
                        };
                    }
                    record = match apply_vrl_fn(
                        &mut runtime,
                        vrl_runtime,
                        record,
                        &org_id,
                        &["pipeline".to_string()],
                    ) {
                        (res, None) => res,
                        (res, Some(error)) => {
                            let err_msg = format!("FunctionNode error: {}", error);
                            if let Err(send_err) = error_sender
                                .send((node.id.to_string(), node.node_type(), err_msg))
                                .await
                            {
                                log::error!(
                                    "[Pipeline]: FunctionNode failed sending errors for collection caused by: {send_err}"
                                );
                                break;
                            }
                            res
                        }
                    };
                    flattened = false; // since apply_vrl_fn can produce unflattened data
                }
                send_to_children(&mut child_senders, (idx, record, flattened), "FunctionNode")
                    .await;
                count += 1;
            }
            log::debug!("[Pipeline]: func node {node_idx} done processing {count} records");
        }
        NodeData::Query(_) => {
            // source node for Scheduled pipeline. Directly send to children nodes
            log::debug!("[Pipeline]: query node {node_idx} starts processing");
            while let Some(item) = receiver.recv().await {
                send_to_children(&mut child_senders, item, "QueryNode").await;
                count += 1;
            }
            log::debug!("[Pipeline]: query node {node_idx} done processing {count} records");
        }
        NodeData::RemoteStream(remote_stream) => {
            let mut records = vec![];
            log::debug!(
                "[Pipeline]: Destination node {node_idx} starts processing, remote_stream : {:?}",
                remote_stream
            );
            while let Some((_, record, _)) = receiver.recv().await {
                // External destinations will automatically flatten the payload, hence
                // no need to flatten the records here
                records.push(record);
                count += 1;
            }

            let mut remote_stream = remote_stream.clone();
            remote_stream.org_id = org_id.into();
            let writer = get_pipeline_wal_writer(&pipeline_id, remote_stream.clone()).await?;
            if let Err(e) = writer.write_wal(records).await {
                let err_msg = format!(
                    "DestinationNode error persisting data to be ingested externally: {}",
                    e
                );
                if let Err(send_err) = error_sender
                    .send((node.id.to_string(), node.node_type(), err_msg))
                    .await
                {
                    log::error!(
                        "[Pipeline]: DestinationNode failed sending errors for collection caused by: {send_err}"
                    );
                }
            }

            log::debug!("[Pipeline]: DestinationNode {node_idx} done processing {count} records");
        }
        NodeData::RemoteStream(remote_stream) => {
            let mut records = vec![];
            log::debug!(
                "[Pipeline]: Destination node {node_id} starts processing, remote_stream : {:?}",
                remote_stream
            );
            while let Some((_, record, _)) = receiver.recv().await {
                // External destinations will automatically flatten the payload, hence
                // no need to flatten the records here
                records.push(record);
                count += 1;
            }

            let mut remote_stream = remote_stream.clone();
            remote_stream.org_id = org_id.into();
            let writer = get_pipeline_wal_writer(pipeline_id, remote_stream.clone()).await?;
            if let Err(e) = writer.write_wal(records).await {
                let err_msg = format!(
                    "DestinationNode error persisting data to be ingested externally: {}",
                    e
                );
                if let Err(send_err) = error_sender
                    .send((node.id.to_string(), node.node_type(), err_msg))
                    .await
                {
                    log::error!(
                        "[Pipeline]: DestinationNode failed sending errors for collection caused by: {send_err}"
                    );
                }
            }

            log::debug!("[Pipeline]: DestinationNode {node_id} done processing {count} records");
        }
    }

    // all cloned senders dropped when function goes out of scope -> close the channel

    Ok(())
}

async fn send_to_children(
    child_senders: &mut [Sender<(usize, Value, bool)>],
    item: (usize, Value, bool),
    node_type: &str,
) {
    if child_senders.len() == 1 {
        // HACK to avoid cloning
        if let Err(send_err) = child_senders[0].send(item).await {
            log::error!(
                "[Pipeline]: {node_type} errors sending record to its children caused by: {send_err}"
            );
        }
    } else {
        for child_sender in child_senders.iter_mut() {
            if let Err(send_err) = child_sender.send(item.clone()).await {
                log::error!(
                    "[Pipeline]: {node_type} errors sending record to its children caused by: {send_err}"
                );
                break;
            }
        }
    }
}

fn topological_sort(node_map: &HashMap<String, ExecutableNode>) -> Result<Vec<String>> {
    let mut result = Vec::new();
    let mut visited = HashSet::new();
    let mut temp = HashSet::new();

    let graph: HashMap<String, Vec<String>> = node_map
        .iter()
        .map(|(k, v)| (k.clone(), v.children.clone()))
        .collect();

    for node in node_map.keys() {
        if let Err(e) = dfs(node, &graph, &mut visited, &mut temp, &mut result) {
            return Err(anyhow!(
                "[Pipeline] Error to topological sort the nodes in preparing execution: {}",
                e
            ));
        }
    }

    result.reverse();
    Ok(result)
}

fn dfs(
    current_node_id: &str,
    graph: &HashMap<String, Vec<String>>,
    visited: &mut HashSet<String>,
    temp: &mut HashSet<String>,
    result: &mut Vec<String>,
) -> Result<()> {
    if temp.contains(current_node_id) {
        return Err(anyhow!("Cyclical pipeline detected."));
    }
    if visited.contains(current_node_id) {
        return Ok(());
    }
    temp.insert(current_node_id.to_string());
    if let Some(neighbors) = graph.get(current_node_id) {
        for neighbor in neighbors {
            dfs(neighbor, graph, visited, temp, result)?;
        }
    }
    temp.remove(current_node_id);
    visited.insert(current_node_id.to_string());
    result.push(current_node_id.to_string());
    Ok(())
}

async fn get_transforms(org_id: &str, fn_name: &str) -> Result<Transform> {
    let func_key = format!("{org_id}/{fn_name}");
    if let Some(trans) = QUERY_FUNCTIONS.get(&func_key) {
        return Ok(trans.value().clone());
    }
    // get from database
    crate::service::db::functions::get(org_id, fn_name).await
}

fn resolve_stream_name(haystack: &str, record: &Value) -> Result<String> {
    // Fast path: if it's a complete pattern like "{field}", avoid regex
    if haystack.starts_with("{") && haystack.ends_with("}") {
        let field_name = &haystack[1..haystack.len() - 1];
        return match record.get(field_name) {
            Some(stream_name) => Ok(get_string_value(stream_name)),
            None => Err(anyhow!("Field name {field_name} not found in record")),
        };
    }

    // Slow path: handle partial matches using regex
    let mut result = String::with_capacity(haystack.len());
    let mut last_match = 0;
    for cap in DYNAMIC_STREAM_NAME_PATTERN.captures_iter(haystack) {
        let field_name = cap.get(1).unwrap().as_str();
        let full_match = cap.get(0).unwrap();

        // Add the text between the last match and this one
        result.push_str(&haystack[last_match..full_match.start()]);

        // Get and validate the field value
        match record.get(field_name) {
            Some(value) => result.push_str(&get_string_value(value)),
            None => return Err(anyhow!("Field name {field_name} not found in record")),
        }

        last_match = full_match.end();
    }
    result.push_str(&haystack[last_match..]);
    Ok(result)
}

#[cfg(test)]
mod tests {
    use config::utils::json;

    use super::*;

    #[test]
    fn test_my_regex() {
        let record = json::json!({
            "app_name": "o2",
            "container_name": "compactor",
            "value": 123
        });
        let ok_cases = vec![
            ("container_name", "container_name"),
            ("{container_name}", "compactor"),
            ("abc-{container_name}", "abc-compactor"),
            ("abc-{container_name}-xyz", "abc-compactor-xyz"),
            ("abc-{value}-xyz", "abc-123-xyz"),
            ("{value}", "123"),
        ];
        for (test, expected) in ok_cases {
            let result = resolve_stream_name(test, &record);
            assert!(result.is_ok());
            assert_eq!(result.unwrap(), expected);
        }
        let err1 = resolve_stream_name("{{value}}", &record);
        assert!(err1.is_err());
        let err1 = resolve_stream_name("{{eulav}}", &record);
        assert!(err1.is_err());
    }
}<|MERGE_RESOLUTION|>--- conflicted
+++ resolved
@@ -476,11 +476,7 @@
 #[allow(clippy::too_many_arguments)]
 async fn process_node(
     pipeline_id: String,
-<<<<<<< HEAD
-    node_id: usize,
-=======
     node_idx: usize,
->>>>>>> 2d8d7b42
     org_id: String,
     node: ExecutableNode,
     mut receiver: Receiver<(usize, Value, bool)>,
@@ -711,39 +707,6 @@
 
             log::debug!("[Pipeline]: DestinationNode {node_idx} done processing {count} records");
         }
-        NodeData::RemoteStream(remote_stream) => {
-            let mut records = vec![];
-            log::debug!(
-                "[Pipeline]: Destination node {node_id} starts processing, remote_stream : {:?}",
-                remote_stream
-            );
-            while let Some((_, record, _)) = receiver.recv().await {
-                // External destinations will automatically flatten the payload, hence
-                // no need to flatten the records here
-                records.push(record);
-                count += 1;
-            }
-
-            let mut remote_stream = remote_stream.clone();
-            remote_stream.org_id = org_id.into();
-            let writer = get_pipeline_wal_writer(pipeline_id, remote_stream.clone()).await?;
-            if let Err(e) = writer.write_wal(records).await {
-                let err_msg = format!(
-                    "DestinationNode error persisting data to be ingested externally: {}",
-                    e
-                );
-                if let Err(send_err) = error_sender
-                    .send((node.id.to_string(), node.node_type(), err_msg))
-                    .await
-                {
-                    log::error!(
-                        "[Pipeline]: DestinationNode failed sending errors for collection caused by: {send_err}"
-                    );
-                }
-            }
-
-            log::debug!("[Pipeline]: DestinationNode {node_id} done processing {count} records");
-        }
     }
 
     // all cloned senders dropped when function goes out of scope -> close the channel
