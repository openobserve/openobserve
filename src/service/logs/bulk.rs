--- conflicted
+++ resolved
@@ -259,39 +259,14 @@
 
             // Start row based transform
             if let Some(transforms) = stream_functions_map.get(&key) {
-<<<<<<< HEAD
-                let mut ret_value = value.clone();
-                ret_value = crate::service::ingestion::apply_stream_functions(
-                    transforms,
-                    ret_value,
-                    &stream_vrl_map,
-                    org_id,
-                    &stream_name,
-                    &mut runtime,
-                )?;
-
-                if ret_value.is_null() || !ret_value.is_object() {
-                    bulk_res.errors = true;
-                    add_record_status(
-                        stream_name.clone(),
-                        doc_id.clone(),
-                        action.clone(),
-                        Some(value),
-                        &mut bulk_res,
-                        Some(TRANSFORM_FAILED.to_owned()),
-                        Some(TRANSFORM_FAILED.to_owned()),
-                    );
-                    continue;
-                } else {
-                    value = ret_value;
-=======
                 if !transforms.is_empty() {
                     let mut ret_value = value.clone();
                     ret_value = crate::service::ingestion::apply_stream_functions(
                         transforms,
                         ret_value,
                         &stream_vrl_map,
-                        &stream_name,
+                        org_id,
+                    &stream_name,
                         &mut runtime,
                     )?;
 
@@ -310,7 +285,6 @@
                     } else {
                         value = ret_value;
                     }
->>>>>>> fa3af080
                 }
             }
             // End row based transform
