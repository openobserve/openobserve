--- conflicted
+++ resolved
@@ -34,17 +34,7 @@
 };
 
 use crate::{
-<<<<<<< HEAD
-    common::meta::ingestion::{
-        BulkResponse, BulkResponseError, BulkResponseItem, IngestionStatus, ID_COL_NAME,
-        ORIGINAL_DATA_COL_NAME,
-=======
-    common::meta::{
-        functions::{StreamTransform, VRLResultResolver},
-        ingestion::{BulkResponse, BulkResponseError, BulkResponseItem, IngestionStatus},
-        stream::StreamParams,
->>>>>>> 8d5d5251
-    },
+    common::meta::ingestion::{BulkResponse, BulkResponseError, BulkResponseItem, IngestionStatus},
     service::{
         format_stream_name, ingestion::check_ingestion_allowed, pipeline::execution::PipelinedExt,
         schema::get_upto_discard_error,
