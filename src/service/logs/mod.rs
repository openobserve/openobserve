// Copyright 2025 OpenObserve Inc.
//
// This program is free software: you can redistribute it and/or modify
// it under the terms of the GNU Affero General Public License as published by
// the Free Software Foundation, either version 3 of the License, or
// (at your option) any later version.
//
// This program is distributed in the hope that it will be useful
// but WITHOUT ANY WARRANTY; without even the implied warranty of
// MERCHANTABILITY or FITNESS FOR A PARTICULAR PURPOSE.  See the
// GNU Affero General Public License for more details.
//
// You should have received a copy of the GNU Affero General Public License
// along with this program.  If not, see <http://www.gnu.org/licenses/>.

use std::{
    collections::{HashMap, HashSet},
    io::Write,
    sync::Arc,
    time::Instant,
};

use anyhow::Result;
use arrow_schema::{DataType, Field};
use bulk::SCHEMA_CONFORMANCE_FAILED;
use config::{
    get_config,
    meta::{
        alerts::alert::Alert,
        self_reporting::usage::{RequestStats, UsageType},
        stream::{PartitionTimeLevel, StreamParams, StreamPartition, StreamType},
    },
    metrics,
    utils::{
        json::{estimate_json_bytes, get_string_value, pickup_string_value, Map, Value},
        schema_ext::SchemaExt,
    },
    DISTINCT_FIELDS,
};
use infra::schema::{unwrap_partition_time_level, SchemaCache};

use super::{
    db::organization::get_org_setting,
    ingestion::{evaluate_trigger, write_file, TriggerAlertData},
    metadata::{
        distinct_values::{DvItem, DISTINCT_STREAM_PREFIX},
        write, MetadataItem, MetadataType,
    },
    schema::stream_schema_exists,
};
use crate::{
    common::meta::{ingestion::IngestionStatus, stream::SchemaRecords},
    service::{
        alerts::alert::AlertExt, db, ingestion::get_write_partition_key, schema::check_for_schema,
        self_reporting::report_request_usage_stats,
    },
};

pub mod bulk;
pub mod ingest;
pub mod otlp_grpc;
pub mod otlp_http;
pub mod syslog;

static BULK_OPERATORS: [&str; 3] = ["create", "index", "update"];

pub type O2IngestJsonData = (Vec<(i64, Map<String, Value>)>, Option<usize>);

fn parse_bulk_index(v: &Value) -> Option<(String, String, Option<String>)> {
    let local_val = v.as_object().unwrap();
    for action in BULK_OPERATORS {
        if let Some(val) = local_val.get(action) {
            let Some(local_val) = val.as_object() else {
                log::warn!("Invalid bulk index action: {}", action);
                continue;
            };
            let Some(index) = local_val
                .get("_index")
                .and_then(|v| v.as_str().map(|v| v.to_string()))
            else {
                continue;
            };
            let doc_id = local_val
                .get("_id")
                .and_then(|v| v.as_str().map(|v| v.to_string()));
            return Some((action.to_string(), index, doc_id));
        };
    }
    None
}

pub fn cast_to_type(
    value: &mut Map<String, Value>,
    delta: Vec<Field>,
) -> Result<(), anyhow::Error> {
    let mut parse_error = String::new();
    for field in delta {
        let field_name = field.name().clone();
        let Some(val) = value.get(&field_name) else {
            continue;
        };
        if val.is_null() {
            value.insert(field_name, Value::Null);
            continue;
        }
        match field.data_type() {
            DataType::Utf8 => {
                if val.is_string() {
                    continue;
                }
                value.insert(field_name, Value::String(get_string_value(val)));
            }
            DataType::Int64 | DataType::Int32 | DataType::Int16 | DataType::Int8 => {
                let ret = match val {
                    Value::Number(_) => {
                        continue;
                    }
                    Value::String(v) => v.parse::<i64>().map_err(|e| e.to_string()),
                    Value::Bool(v) => Ok(if *v { 1 } else { 0 }),
                    _ => Err("".to_string()),
                };
                match ret {
                    Ok(val) => {
                        value.insert(field_name, Value::Number(val.into()));
                    }
                    Err(_) => set_parsing_error(&mut parse_error, &field),
                };
            }
            DataType::UInt64 | DataType::UInt32 | DataType::UInt16 | DataType::UInt8 => {
                let ret = match val {
                    Value::Number(_) => {
                        continue;
                    }
                    Value::String(v) => v.parse::<u64>().map_err(|e| e.to_string()),
                    Value::Bool(v) => Ok(if *v { 1 } else { 0 }),
                    _ => Err("".to_string()),
                };
                match ret {
                    Ok(val) => {
                        value.insert(field_name, Value::Number(val.into()));
                    }
                    Err(_) => set_parsing_error(&mut parse_error, &field),
                };
            }
            DataType::Float64 | DataType::Float32 | DataType::Float16 => {
                let ret = match val {
                    Value::Number(_) => {
                        continue;
                    }
                    Value::String(v) => v.parse::<f64>().map_err(|e| e.to_string()),
                    Value::Bool(v) => Ok(if *v { 1.0 } else { 0.0 }),
                    _ => Err("".to_string()),
                };
                match ret {
                    Ok(val) => {
                        value.insert(
                            field_name,
                            Value::Number(serde_json::Number::from_f64(val).unwrap()),
                        );
                    }
                    Err(_) => set_parsing_error(&mut parse_error, &field),
                };
            }
            DataType::Boolean => {
                let ret = match val {
                    Value::Bool(_) => {
                        continue;
                    }
                    Value::Number(v) => Ok(v.as_f64().unwrap_or(0.0) > 0.0),
                    Value::String(v) => v.parse::<bool>().map_err(|e| e.to_string()),
                    _ => Err("".to_string()),
                };
                match ret {
                    Ok(val) => {
                        value.insert(field_name, Value::Bool(val));
                    }
                    Err(_) => set_parsing_error(&mut parse_error, &field),
                };
            }
            _ => set_parsing_error(&mut parse_error, &field),
        };
    }
    if !parse_error.is_empty() {
        Err(anyhow::Error::msg(parse_error))
    } else {
        Ok(())
    }
}

fn set_parsing_error(parse_error: &mut String, field: &Field) {
    parse_error.push_str(&format!(
        "Failed to cast {} to type {} ",
        field.name(),
        field.data_type()
    ));
}

#[allow(clippy::too_many_arguments)]
async fn write_logs_by_stream(
    thread_id: usize,
    org_id: &str,
    user_email: &str,
    time_stats: (i64, &Instant), // started_at
    usage_type: UsageType,
    status: &mut IngestionStatus,
    json_data_by_stream: HashMap<String, O2IngestJsonData>,
    trace_id: Option<&str>,
) -> Result<()> {
    for (stream_name, (json_data, fn_num)) in json_data_by_stream {
        // check if we are allowed to ingest
        if db::compact::retention::is_deleting_stream(org_id, StreamType::Logs, &stream_name, None)
        {
            log::warn!("stream [{stream_name}] is being deleted");
            continue; // skip
        }

        // write json data by stream
        let mut req_stats =
            write_logs(thread_id, org_id, &stream_name, status, json_data, trace_id).await?;

        let time_took = time_stats.1.elapsed().as_secs_f64();
        req_stats.response_time = time_took;
        req_stats.user_email = if user_email.is_empty() {
            None
        } else {
            Some(user_email.to_string())
        };

        req_stats.dropped_records = match status {
            IngestionStatus::Record(s) => s.failed.into(),
            IngestionStatus::Bulk(s) => {
                if s.errors {
                    s.items
                        .iter()
                        .map(|i| {
                            i.iter()
                                .map(|(_, res)| if res.error.is_some() { 1 } else { 0 })
                                .sum::<i64>()
                        })
                        .sum()
                } else {
                    0
                }
            }
        };

        if let Some(fns_length) = fn_num {
            report_request_usage_stats(
                req_stats,
                org_id,
                &stream_name,
                StreamType::Logs,
                usage_type,
                fns_length as u16,
                time_stats.0,
            )
            .await;
        }
    }
    Ok(())
}

async fn write_logs(
    thread_id: usize,
    org_id: &str,
    stream_name: &str,
    status: &mut IngestionStatus,
    json_data: Vec<(i64, Map<String, Value>)>,
    trace_id: Option<&str>,
) -> Result<RequestStats> {
    let start = std::time::Instant::now();
    let cfg = get_config();
    let log_ingest_errors = ingestion_log_enabled().await;
    // get schema and stream settings
    let mut stream_schema_map: HashMap<String, SchemaCache> = HashMap::new();

    let _get_schema_start = std::time::Instant::now();
    let stream_schema = stream_schema_exists(
        org_id,
        stream_name,
        StreamType::Logs,
        &mut stream_schema_map,
    )
    .await;

<<<<<<< HEAD
    let stream_settings = stream_schema.settings;
=======
    let schema = match stream_schema_map.get(stream_name) {
        Some(schema) => schema.schema().clone(),
        None => {
            return Err(anyhow::anyhow!(
                "Schema not found for stream: {}",
                stream_name
            ));
        }
    };
    let stream_settings = infra::schema::unwrap_stream_settings(&schema).unwrap_or_default();

>>>>>>> 9dc3e35b
    let mut partition_keys: Vec<StreamPartition> = vec![];
    let mut partition_time_level = PartitionTimeLevel::from(cfg.limit.logs_file_retention.as_str());
    if stream_schema.has_partition_keys {
        partition_keys = stream_settings.partition_keys;
        partition_time_level =
            unwrap_partition_time_level(stream_settings.partition_time_level, StreamType::Logs);
    }
    let get_schema_time = _get_schema_start.elapsed().as_millis();

    // Start get stream alerts
    let mut stream_alerts_map: HashMap<String, Vec<Alert>> = HashMap::new();
    crate::service::ingestion::get_stream_alerts(
        &[StreamParams {
            org_id: org_id.to_owned().into(),
            stream_name: stream_name.to_owned().into(),
            stream_type: StreamType::Logs,
        }],
        &mut stream_alerts_map,
    )
    .await;
    let cur_stream_alerts =
        stream_alerts_map.get(&format!("{}/{}/{}", org_id, StreamType::Logs, stream_name));
    let mut triggers: TriggerAlertData =
        Vec::with_capacity(cur_stream_alerts.map_or(0, |v| v.len()));
    let mut evaluated_alerts = HashSet::new();
    // End get stream alert

    // start check for schema
    let _check_schema_start = std::time::Instant::now();
    let min_timestamp = json_data.iter().map(|(ts, _)| ts).min().unwrap();
    let (schema_evolution, infer_schema) = check_for_schema(
        org_id,
        stream_name,
        StreamType::Logs,
        &mut stream_schema_map,
        json_data.iter().map(|(_, v)| v).collect(),
        *min_timestamp,
    )
    .await?;

    // get schema
    let latest_schema = stream_schema_map
        .get(stream_name)
        .unwrap()
        .schema()
        .as_ref()
        .clone()
        .with_metadata(HashMap::new());
    let schema_key = latest_schema.hash_key();
    // use latest schema as schema key
    // use inferred schema as record schema
    let rec_schema = match infer_schema {
        // use latest_schema's datetype for record schema
        Some(schema) => Arc::new(schema.cloned_from(&latest_schema)),
        None => Arc::new(latest_schema),
    };
    let check_schema_time = _check_schema_start.elapsed().as_millis();

    let mut distinct_values = Vec::with_capacity(16);

    let mut write_buf: HashMap<String, SchemaRecords> = HashMap::new();

    let mut validate_time = 0;
    let mut get_distinct_time = 0;
    for (timestamp, mut record_val) in json_data {
        let doc_id = record_val
            .get("_id")
            .map(|v| v.as_str().unwrap().to_string());

        // validate record
        let _validate_start = std::time::Instant::now();
        if let Some(delta) = schema_evolution.types_delta.as_ref() {
            let ret_val = if !schema_evolution.is_schema_changed {
                cast_to_type(&mut record_val, delta.to_owned())
            } else {
                let local_delta = delta
                    .iter()
                    .filter_map(|x| {
                        if x.metadata().contains_key("zo_cast") {
                            Some(x.to_owned())
                        } else {
                            None
                        }
                    })
                    .collect::<Vec<_>>();
                if !local_delta.is_empty() {
                    cast_to_type(&mut record_val, local_delta)
                } else {
                    Ok(())
                }
            };
            if let Err(e) = ret_val {
                // update status(fail)
                match status {
                    IngestionStatus::Record(status) => {
                        status.failed += 1;
                        status.error = e.to_string();
                        metrics::INGEST_ERRORS
                            .with_label_values(&[
                                org_id,
                                StreamType::Logs.as_str(),
                                stream_name,
                                SCHEMA_CONFORMANCE_FAILED,
                            ])
                            .inc();
                        log_failed_record(log_ingest_errors, &record_val, &e.to_string());
                    }
                    IngestionStatus::Bulk(bulk_res) => {
                        bulk_res.errors = true;
                        metrics::INGEST_ERRORS
                            .with_label_values(&[
                                org_id,
                                StreamType::Logs.as_str(),
                                stream_name,
                                SCHEMA_CONFORMANCE_FAILED,
                            ])
                            .inc();
                        log_failed_record(log_ingest_errors, &record_val, &e.to_string());
                        bulk::add_record_status(
                            stream_name.to_string(),
                            &doc_id,
                            "".to_string(),
                            Some(Value::Object(record_val.clone())),
                            bulk_res,
                            Some(bulk::SCHEMA_CONFORMANCE_FAILED.to_string()),
                            Some(e.to_string()),
                        );
                    }
                }
                continue;
            }
        }
        validate_time += _validate_start.elapsed().as_millis();

        // start check for alert trigger
        if let Some(alerts) = cur_stream_alerts {
            if triggers.len() < alerts.len() {
                let end_time = chrono::Utc::now().timestamp_micros();
                for alert in alerts {
                    let key = format!(
                        "{}/{}/{}/{}",
                        org_id,
                        StreamType::Logs,
                        alert.stream_name,
                        alert.name
                    );
                    // For one alert, only one trigger per request
                    // Trigger for this alert is already added.
                    if evaluated_alerts.contains(&key) {
                        continue;
                    }
                    if let Ok((Some(v), _)) =
                        alert.evaluate(Some(&record_val), (None, end_time)).await
                    {
                        triggers.push((alert.clone(), v));
                        evaluated_alerts.insert(key);
                    }
                }
            }
        }
        // end check for alert triggers

        // get distinct_value items
        let _get_distinct_start = std::time::Instant::now();
        let mut map = Map::new();
        for field in DISTINCT_FIELDS.iter().chain(
            stream_settings
                .distinct_value_fields
                .iter()
                .map(|f| &f.name),
        ) {
            if let Some(val) = record_val.get(field) {
                map.insert(field.clone(), val.clone());
            }
        }
        if !map.is_empty() {
            // add distinct values
            distinct_values.push(MetadataItem::DistinctValues(DvItem {
                stream_type: StreamType::Logs,
                stream_name: stream_name.to_string(),
                value: map,
            }));
        }
        get_distinct_time += _get_distinct_start.elapsed().as_millis();

        // get hour key
        let hour_key = get_write_partition_key(
            timestamp,
            &partition_keys,
            partition_time_level,
            &record_val,
            Some(&schema_key),
        );

        let hour_buf = write_buf.entry(hour_key).or_insert_with(|| SchemaRecords {
            schema_key: schema_key.clone(),
            schema: rec_schema.clone(),
            records: vec![],
            records_size: 0,
        });
        let record_val = Value::Object(record_val);
        let record_size = estimate_json_bytes(&record_val);
        hour_buf.records.push(Arc::new(record_val));
        hour_buf.records_size += record_size;

        // update status(success)
        match status {
            IngestionStatus::Record(status) => {
                status.successful += 1;
            }
            IngestionStatus::Bulk(bulk_res) => {
                bulk::add_record_status(
                    stream_name.to_string(),
                    &doc_id,
                    "".to_string(),
                    None,
                    bulk_res,
                    None,
                    None,
                );
            }
        }
    }

    // write data to wal
<<<<<<< HEAD
    let _get_writer_start = std::time::Instant::now();
    let writer = ingester::get_writer(
        thread_id,
        org_id,
        &StreamType::Logs.to_string(),
        stream_name,
    )
    .await;
    let get_writer_time = _get_writer_start.elapsed().as_millis();
    let _write_start = std::time::Instant::now();
=======
    let writer =
        ingester::get_writer(thread_id, org_id, StreamType::Logs.as_str(), stream_name).await;
>>>>>>> 9dc3e35b
    let req_stats = write_file(
        &writer,
        stream_name,
        write_buf,
        !cfg.common.wal_fsync_disabled,
    )
    .await?;
<<<<<<< HEAD
    let write_time = _write_start.elapsed().as_millis();
=======
>>>>>>> 9dc3e35b

    // send distinct_values
    let _write_distinct_start = std::time::Instant::now();
    if !distinct_values.is_empty() && !stream_name.starts_with(DISTINCT_STREAM_PREFIX) {
        if let Err(e) = write(org_id, MetadataType::DistinctValues, distinct_values).await {
            log::error!("Error while writing distinct values: {}", e);
        }
    }
    let write_distinct_time = _write_distinct_start.elapsed().as_millis();

    // only one trigger per request
    evaluate_trigger(triggers).await;

    let process_time = start.elapsed().as_millis();
    let slow_time_threshold = std::cmp::max(1, cfg.limit.http_slow_log_threshold as u128) * 1000;
    if process_time > slow_time_threshold {
        log::warn!("[write_logs traceid: {}] total: {} ms, get_schema: {} ms, check_schema: {} ms, validate: {} ms, get_distinct: {} ms, write_distinct: {} ms, get_writer: {} ms, write_to_channel: {} ms",
         trace_id.unwrap_or(""), process_time, get_schema_time, check_schema_time, validate_time, get_distinct_time, write_distinct_time, get_writer_time, write_time);
    }
    Ok(req_stats)
}

pub fn refactor_map(
    original_map: Map<String, Value>,
    defined_schema_keys: &HashSet<String>,
) -> Map<String, Value> {
    let mut new_map = Map::with_capacity(defined_schema_keys.len() + 2);
    let mut non_schema_map = Vec::with_capacity(1024); // 1KB

    let mut has_elements = false;
    non_schema_map.write_all(b"{").unwrap();
    for (key, value) in original_map {
        if defined_schema_keys.contains(&key) {
            new_map.insert(key, value);
        } else {
            if has_elements {
                non_schema_map.write_all(b",").unwrap();
            } else {
                has_elements = true;
            }
            non_schema_map.write_all(b"\"").unwrap();
            non_schema_map.write_all(key.as_bytes()).unwrap();
            non_schema_map.write_all(b"\":\"").unwrap();
            non_schema_map
                .write_all(pickup_string_value(value).as_bytes())
                .unwrap();
            non_schema_map.write_all(b"\"").unwrap();
        }
    }
    non_schema_map.write_all(b"}").unwrap();

    if has_elements {
        new_map.insert(
            get_config().common.column_all.to_string(),
            Value::String(String::from_utf8(non_schema_map).unwrap()),
        );
    }

    new_map
}

async fn ingestion_log_enabled() -> bool {
    // the logging will be enabled through meta only, so hardcoded
    match get_org_setting("_meta").await {
        Ok(org_settings) => org_settings.toggle_ingestion_logs,
        Err(_) => false,
    }
}

fn log_failed_record<T: std::fmt::Debug>(enabled: bool, record: &T, error: &str) {
    if !enabled {
        return;
    }
    log::warn!(
        "failed to process record with error {} : {:?} ",
        error,
        record
    );
}

#[cfg(test)]
mod tests {
    use super::*;

    #[test]
    fn test_set_parsing_error() {
        let mut parse_error = String::new();
        set_parsing_error(&mut parse_error, &Field::new("test", DataType::Utf8, true));
        assert!(!parse_error.is_empty());
    }

    #[test]
    fn test_cast_to_type() {
        let mut local_val = Map::new();
        local_val.insert("test".to_string(), Value::from("test13212"));
        let delta = vec![Field::new("test", DataType::Utf8, true)];
        let ret_val = cast_to_type(&mut local_val, delta);
        assert!(ret_val.is_ok());
    }
}<|MERGE_RESOLUTION|>--- conflicted
+++ resolved
@@ -283,9 +283,6 @@
     )
     .await;
 
-<<<<<<< HEAD
-    let stream_settings = stream_schema.settings;
-=======
     let schema = match stream_schema_map.get(stream_name) {
         Some(schema) => schema.schema().clone(),
         None => {
@@ -297,7 +294,6 @@
     };
     let stream_settings = infra::schema::unwrap_stream_settings(&schema).unwrap_or_default();
 
->>>>>>> 9dc3e35b
     let mut partition_keys: Vec<StreamPartition> = vec![];
     let mut partition_time_level = PartitionTimeLevel::from(cfg.limit.logs_file_retention.as_str());
     if stream_schema.has_partition_keys {
@@ -523,21 +519,8 @@
     }
 
     // write data to wal
-<<<<<<< HEAD
-    let _get_writer_start = std::time::Instant::now();
-    let writer = ingester::get_writer(
-        thread_id,
-        org_id,
-        &StreamType::Logs.to_string(),
-        stream_name,
-    )
-    .await;
-    let get_writer_time = _get_writer_start.elapsed().as_millis();
-    let _write_start = std::time::Instant::now();
-=======
     let writer =
         ingester::get_writer(thread_id, org_id, StreamType::Logs.as_str(), stream_name).await;
->>>>>>> 9dc3e35b
     let req_stats = write_file(
         &writer,
         stream_name,
@@ -545,10 +528,6 @@
         !cfg.common.wal_fsync_disabled,
     )
     .await?;
-<<<<<<< HEAD
-    let write_time = _write_start.elapsed().as_millis();
-=======
->>>>>>> 9dc3e35b
 
     // send distinct_values
     let _write_distinct_start = std::time::Instant::now();
