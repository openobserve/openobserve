--- conflicted
+++ resolved
@@ -67,11 +67,7 @@
 
     // check stream
     let stream_name = in_stream_name.map_or_else(|| "default".to_owned(), format_stream_name);
-<<<<<<< HEAD
-    check_ingestion_allowed(org_id, Some(&stream_name)).await?;
-=======
-    check_ingestion_allowed(org_id, StreamType::Logs, Some(&stream_name))?;
->>>>>>> 2e605557
+    check_ingestion_allowed(org_id, StreamType::Logs, Some(&stream_name)).await?;
 
     let cfg = get_config();
     let log_ingestion_errors = ingestion_log_enabled().await;
