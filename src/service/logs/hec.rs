--- conflicted
+++ resolved
@@ -35,16 +35,12 @@
     org_id: &str,
     body: web::Bytes,
     user_email: &str,
-<<<<<<< HEAD
 ) -> Result<HecResponse, anyhow::Error> {
     // check system resource
     if check_ingestion_allowed(org_id, None).await.is_err() {
         return Ok(HecStatus::InvalidIndex.into());
     }
 
-=======
-) -> Result<HecResponse> {
->>>>>>> 2e605557
     let reader = BufReader::new(body.as_ref());
     let mut streams: HashMap<String, Vec<json::Value>> = HashMap::new();
 
