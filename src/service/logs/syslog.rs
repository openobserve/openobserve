// Copyright 2024 OpenObserve Inc.
//
// This program is free software: you can redistribute it and/or modify
// it under the terms of the GNU Affero General Public License as published by
// the Free Software Foundation, either version 3 of the License, or
// (at your option) any later version.
//
// This program is distributed in the hope that it will be useful
// but WITHOUT ANY WARRANTY; without even the implied warranty of
// MERCHANTABILITY or FITNESS FOR A PARTICULAR PURPOSE.  See the
// GNU Affero General Public License for more details.
//
// You should have received a copy of the GNU Affero General Public License
// along with this program.  If not, see <http://www.gnu.org/licenses/>.

use std::{
    collections::{HashMap, HashSet},
    net::SocketAddr,
};

use actix_web::{http, HttpResponse};
use anyhow::Result;
use chrono::{Duration, Utc};
use config::{
    get_config,
    meta::{
        self_reporting::usage::UsageType,
        stream::{StreamParams, StreamType},
    },
    metrics,
    utils::{flatten, json},
    ID_COL_NAME, ORIGINAL_DATA_COL_NAME,
};
use syslog_loose::{Message, ProcId, Protocol};

use super::{
    bulk::TS_PARSE_FAILED, ingest::handle_timestamp, ingestion_log_enabled, log_failed_record,
};
use crate::{
    common::{
        infra::config::SYSLOG_ROUTES,
        meta::{
            http::HttpResponse as MetaHttpResponse,
            ingestion::{IngestionResponse, IngestionStatus, StreamStatus},
            syslog::SyslogRoute,
        },
    },
    service::{
        format_stream_name, ingestion::check_ingestion_allowed, logs::bulk::TRANSFORM_FAILED,
    },
};

pub async fn ingest(msg: &str, addr: SocketAddr) -> Result<HttpResponse> {
    let start = std::time::Instant::now();
    let started_at: i64 = Utc::now().timestamp_micros();
    let ip = addr.ip();
    let matching_route = get_org_for_ip(ip).await;

    let route = match matching_route {
        Some(matching_route) => matching_route,
        None => {
            log::warn!("Syslogs from the IP {} are not allowed", ip);
            return Ok(
                HttpResponse::InternalServerError().json(MetaHttpResponse::error(
                    http::StatusCode::INTERNAL_SERVER_ERROR.into(),
                    "Syslogs from the IP are not allowed".to_string(),
                )),
            );
        }
    };

    let in_stream_name = &route.stream_name;
    let org_id = &route.org_id;
    let log_ingestion_errors = ingestion_log_enabled().await;

    // check stream
    let stream_name = format_stream_name(in_stream_name);
    if let Err(e) = check_ingestion_allowed(org_id, Some(&stream_name)) {
        return Ok(
            HttpResponse::InternalServerError().json(MetaHttpResponse::error(
                http::StatusCode::INTERNAL_SERVER_ERROR.into(),
                e.to_string(),
            )),
        );
    };

    let cfg = get_config();
    let min_ts = (Utc::now() - Duration::try_hours(cfg.limit.ingest_allowed_upto).unwrap())
        .timestamp_micros();

    let mut stream_params = vec![StreamParams::new(org_id, &stream_name, StreamType::Logs)];

    // Start retrieve associated pipeline and construct pipeline components
    let executable_pipeline = crate::service::ingestion::get_stream_executable_pipeline(
        org_id,
        &stream_name,
        &StreamType::Logs,
    )
    .await;
    let mut pipeline_inputs = Vec::new();
    let mut original_options = Vec::new();
    // End pipeline construction

    if let Some(pl) = &executable_pipeline {
        let pl_destinations = pl.get_all_destination_streams();
        stream_params.extend(pl_destinations);
    }

    // Start get user defined schema
    let mut user_defined_schema_map: HashMap<String, HashSet<String>> = HashMap::new();
    let mut streams_need_original_set: HashSet<String> = HashSet::new();
    crate::service::ingestion::get_uds_and_original_data_streams(
        &stream_params,
        &mut user_defined_schema_map,
        &mut streams_need_original_set,
    )
    .await;
    // End get user defined schema

    let mut stream_status = StreamStatus::new(&stream_name);
    let mut json_data_by_stream = HashMap::new();

    // parse msg to json::Value
    let parsed_msg = syslog_loose::parse_message(msg);
    let mut value = message_to_value(parsed_msg);

    // store a copy of original data before it's modified, when
    // 1. original data is an object
    let original_data = if value.is_object() {
        // 2. current stream does not have pipeline
        if executable_pipeline.is_none() {
            // current stream requires original
            streams_need_original_set
                .contains(&stream_name)
                .then_some(value.to_string())
        } else {
            // 3. with pipeline, storing original as long as streams_need_original_set is not empty
            // because not sure the pipeline destinations
            (!streams_need_original_set.is_empty()).then_some(value.to_string())
        }
    } else {
        None // `item` won't be flattened, no need to store original
    };

    if executable_pipeline.is_some() {
        // handle record's timestamp fist in case record is sent to remote destination
        if let Err(e) = handle_timestamp(&mut value, min_ts) {
            stream_status.status.failed += 1;
            stream_status.status.error = e.to_string();
            metrics::INGEST_ERRORS
                .with_label_values(&[
                    org_id,
                    StreamType::Logs.as_str(),
                    &stream_name,
                    TS_PARSE_FAILED,
                ])
                .inc();
            log_failed_record(log_ingestion_errors, &value, &stream_status.status.error);
            return Ok(HttpResponse::Ok().json(IngestionResponse::new(
                http::StatusCode::OK.into(),
                vec![stream_status],
            ))); // just return
        };
        // buffer the records and originals for pipeline batch processing
        pipeline_inputs.push(value);
        original_options.push(original_data);
    } else {
        // JSON Flattening
        value = flatten::flatten_with_level(value, cfg.limit.ingest_flatten_level).unwrap();

        // handle timestamp
        let timestamp = match handle_timestamp(&mut value, min_ts) {
            Ok(ts) => ts,
            Err(e) => {
                stream_status.status.failed += 1;
                stream_status.status.error = e.to_string();
                metrics::INGEST_ERRORS
                    .with_label_values(&[
                        org_id,
                        StreamType::Logs.as_str(),
                        &stream_name,
                        TS_PARSE_FAILED,
                    ])
                    .inc();
                log_failed_record(log_ingestion_errors, &value, &stream_status.status.error);
                return Ok(HttpResponse::Ok().json(IngestionResponse::new(
                    http::StatusCode::OK.into(),
                    vec![stream_status],
                ))); // just return
            }
        };

        // get json object
        let mut local_val = match value.take() {
            json::Value::Object(v) => v,
            _ => unreachable!(),
        };

        if let Some(fields) = user_defined_schema_map.get(&stream_name) {
            local_val = crate::service::logs::refactor_map(local_val, fields);
        }

        // add `_original` and '_record_id` if required by StreamSettings
        if streams_need_original_set.contains(&stream_name) && original_data.is_some() {
            local_val.insert(
                ORIGINAL_DATA_COL_NAME.to_string(),
                original_data.unwrap().into(),
            );
            let record_id = crate::service::ingestion::generate_record_id(
                org_id,
                &stream_name,
                &StreamType::Logs,
            );
            local_val.insert(
                ID_COL_NAME.to_string(),
                json::Value::String(record_id.to_string()),
            );
        }

<<<<<<< HEAD
        // handle timestamp
        let timestamp = match handle_timestamp(&mut local_val, min_ts) {
            Ok(ts) => ts,
            Err(e) => {
                stream_status.status.failed += 1;
                stream_status.status.error = e.to_string();
                metrics::INGEST_ERRORS
                    .with_label_values(&[
                        org_id,
                        StreamType::Logs.as_str(),
                        &stream_name,
                        TS_PARSE_FAILED,
                    ])
                    .inc();
                log_failed_record(
                    log_ingestion_errors,
                    &local_val,
                    &stream_status.status.error,
                );
                return Ok(HttpResponse::Ok().json(IngestionResponse::new(
                    http::StatusCode::OK.into(),
                    vec![stream_status],
                ))); // just return
            }
        };

=======
>>>>>>> 2d8d7b42
        let (ts_data, fn_num) = json_data_by_stream
            .entry(stream_name.clone())
            .or_insert((Vec::new(), None));
        ts_data.push((timestamp, local_val));
        *fn_num = Some(0); // no pl -> no func
    }

    // batch process records through pipeline
    if let Some(exec_pl) = &executable_pipeline {
        let records_count = pipeline_inputs.len();
        match exec_pl.process_batch(org_id, pipeline_inputs).await {
            Err(e) => {
                log::error!(
                    "[Pipeline] for stream {}/{}: Batch execution error: {}.",
                    org_id,
                    stream_name,
                    e
                );
                stream_status.status.failed += records_count as u32;
                stream_status.status.error = format!("Pipeline batch execution error: {}", e);
                metrics::INGEST_ERRORS
                    .with_label_values(&[
                        org_id,
                        StreamType::Logs.as_str(),
                        &stream_name,
                        TRANSFORM_FAILED,
                    ])
                    .inc();
            }
            Ok(pl_results) => {
                let function_no = exec_pl.num_of_func();
                for (stream_params, stream_pl_results) in pl_results {
                    if stream_params.stream_type != StreamType::Logs {
                        continue;
                    }

                    for (idx, mut res) in stream_pl_results {
                        // get json object
                        let mut local_val = match res.take() {
                            json::Value::Object(val) => val,
                            _ => unreachable!(),
                        };

                        if let Some(fields) =
                            user_defined_schema_map.get(stream_params.stream_name.as_str())
                        {
                            local_val = crate::service::logs::refactor_map(local_val, fields);
                        }

                        // add `_original` and '_record_id` if required by StreamSettings
                        if streams_need_original_set.contains(stream_params.stream_name.as_str())
                            && original_options[idx].is_some()
                        {
                            local_val.insert(
                                ORIGINAL_DATA_COL_NAME.to_string(),
                                original_options[idx].clone().unwrap().into(),
                            );
                            let record_id = crate::service::ingestion::generate_record_id(
                                org_id,
                                &stream_params.stream_name,
                                &StreamType::Logs,
                            );
                            local_val.insert(
                                ID_COL_NAME.to_string(),
                                json::Value::String(record_id.to_string()),
                            );
                        }

                        // handle timestamp
<<<<<<< HEAD
                        let timestamp = match handle_timestamp(&mut local_val, min_ts) {
                            Ok(ts) => ts,
                            Err(e) => {
                                stream_status.status.failed += 1;
                                stream_status.status.error = e.to_string();
                                metrics::INGEST_ERRORS
                                    .with_label_values(&[
                                        org_id,
                                        StreamType::Logs.as_str(),
                                        &stream_name,
                                        TS_PARSE_FAILED,
                                    ])
                                    .inc();
                                log_failed_record(
                                    log_ingestion_errors,
                                    &local_val,
                                    &stream_status.status.error,
                                );
                                continue;
                            }
=======
                        let Some(timestamp) = local_val
                            .get(&cfg.common.column_timestamp)
                            .and_then(|ts| ts.as_i64())
                        else {
                            let err = "record _timestamp inserted before pipeline processing, but missing after pipeline processing";
                            stream_status.status.failed += 1;
                            stream_status.status.error = err.to_string();
                            metrics::INGEST_ERRORS
                                .with_label_values(&[
                                    org_id,
                                    StreamType::Logs.as_str(),
                                    &stream_name,
                                    TS_PARSE_FAILED,
                                ])
                                .inc();
                            log_failed_record(
                                log_ingestion_errors,
                                &local_val,
                                &stream_status.status.error,
                            );
                            continue;
>>>>>>> 2d8d7b42
                        };

                        let (ts_data, fn_num) = json_data_by_stream
                            .entry(stream_params.stream_name.to_string())
                            .or_insert_with(|| (Vec::new(), None));
                        ts_data.push((timestamp, local_val));
                        *fn_num = Some(function_no);
                    }
                }
            }
        }
    }

    // if no data, fast return
    if json_data_by_stream.is_empty() {
        return Ok(HttpResponse::Ok().json(IngestionResponse::new(
            http::StatusCode::OK.into(),
            vec![stream_status],
        ))); // just return
    }

    // drop memory-intensive variables
    drop(streams_need_original_set);
    drop(executable_pipeline);
    drop(original_options);
    drop(user_defined_schema_map);

    let (metric_rpt_status_code, response_body) = {
        let mut status = IngestionStatus::Record(stream_status.status);
        let write_result = super::write_logs_by_stream(
            0,
            org_id,
            "",
            (started_at, &start),
            UsageType::Syslog,
            &mut status,
            json_data_by_stream,
        )
        .await;
        stream_status.status = match status {
            IngestionStatus::Record(status) => status,
            IngestionStatus::Bulk(_) => unreachable!(),
        };
        match write_result {
            Ok(_) => ("200", stream_status),
            Err(e) => {
                log::error!("Error while writing logs: {}", e);
                ("500", stream_status)
            }
        }
    };

    let time = start.elapsed().as_secs_f64();
    metrics::HTTP_RESPONSE_TIME
        .with_label_values(&[
            "/api/org/ingest/logs/_syslog",
            metric_rpt_status_code,
            org_id,
            &stream_name,
            StreamType::Logs.as_str(),
        ])
        .observe(time);
    metrics::HTTP_INCOMING_REQUESTS
        .with_label_values(&[
            "/api/org/ingest/logs/_syslog",
            metric_rpt_status_code,
            org_id,
            &stream_name,
            StreamType::Logs.as_str(),
        ])
        .inc();

    Ok(HttpResponse::Ok().json(IngestionResponse::new(
        http::StatusCode::OK.into(),
        vec![response_body],
    )))
}

async fn get_org_for_ip(ip: std::net::IpAddr) -> Option<SyslogRoute> {
    let mut matching_route = None;
    for (_, route) in SYSLOG_ROUTES.clone() {
        for subnet in &route.subnets {
            if subnet.contains(ip) {
                matching_route = Some(route);
                break;
            }
        }
    }
    matching_route
}

/// Create a `Value::Map` from the fields of the given syslog message.
fn message_to_value(message: Message<&str>) -> json::Value {
    let mut result = json::Map::new();

    result.insert("message".to_string(), message.msg.to_string().into());

    if let Some(host) = message.hostname {
        result.insert("hostname".to_string(), host.to_string().into());
    }

    if let Some(severity) = message.severity {
        result.insert("severity".to_string(), severity.as_str().to_owned().into());
    }

    if let Some(facility) = message.facility {
        result.insert("facility".to_string(), facility.as_str().to_owned().into());
    }

    if let Protocol::RFC5424(version) = message.protocol {
        result.insert("version".to_string(), version.into());
    }

    if let Some(app_name) = message.appname {
        result.insert("appname".to_string(), app_name.to_owned().into());
    }

    if let Some(msg_id) = message.msgid {
        result.insert("msgid".to_string(), msg_id.to_owned().into());
    }

    if let Some(timestamp) = message.timestamp {
        result.insert(
            "_timestamp".to_string(),
            timestamp.timestamp_micros().into(),
        );
    }

    if let Some(procid) = message.procid {
        let value: json::Value = match procid {
            ProcId::PID(pid) => pid.into(),
            ProcId::Name(name) => name.to_string().into(),
        };
        result.insert("procid".to_string(), value);
    }

    for element in message.structured_data {
        let mut sdata = json::Map::new();
        for (name, value) in element.params() {
            sdata.insert(name.to_string(), value.into());
        }
        result.insert(element.id.to_string(), sdata.into());
    }

    result.into()
}

#[cfg(test)]
mod tests {
    use std::net::{IpAddr, Ipv4Addr};

    use super::*;

    #[tokio::test]
    async fn test_ingest() {
        let addr = SocketAddr::new(IpAddr::V4(Ipv4Addr::new(127, 0, 0, 1)), 8080);
        let raw = r#"<190>2019-02-13T21:53:30.605850+00:00 74794bfb6795 liblogging-stdlog: [origin software="rsyslogd" swVersion="8.24.0" x-pid="9043" x-info="http://www.rsyslog.com"] This is a test message"#;
        ingest(raw, addr).await.unwrap();
    }
}<|MERGE_RESOLUTION|>--- conflicted
+++ resolved
@@ -217,35 +217,6 @@
             );
         }
 
-<<<<<<< HEAD
-        // handle timestamp
-        let timestamp = match handle_timestamp(&mut local_val, min_ts) {
-            Ok(ts) => ts,
-            Err(e) => {
-                stream_status.status.failed += 1;
-                stream_status.status.error = e.to_string();
-                metrics::INGEST_ERRORS
-                    .with_label_values(&[
-                        org_id,
-                        StreamType::Logs.as_str(),
-                        &stream_name,
-                        TS_PARSE_FAILED,
-                    ])
-                    .inc();
-                log_failed_record(
-                    log_ingestion_errors,
-                    &local_val,
-                    &stream_status.status.error,
-                );
-                return Ok(HttpResponse::Ok().json(IngestionResponse::new(
-                    http::StatusCode::OK.into(),
-                    vec![stream_status],
-                ))); // just return
-            }
-        };
-
-=======
->>>>>>> 2d8d7b42
         let (ts_data, fn_num) = json_data_by_stream
             .entry(stream_name.clone())
             .or_insert((Vec::new(), None));
@@ -315,28 +286,6 @@
                         }
 
                         // handle timestamp
-<<<<<<< HEAD
-                        let timestamp = match handle_timestamp(&mut local_val, min_ts) {
-                            Ok(ts) => ts,
-                            Err(e) => {
-                                stream_status.status.failed += 1;
-                                stream_status.status.error = e.to_string();
-                                metrics::INGEST_ERRORS
-                                    .with_label_values(&[
-                                        org_id,
-                                        StreamType::Logs.as_str(),
-                                        &stream_name,
-                                        TS_PARSE_FAILED,
-                                    ])
-                                    .inc();
-                                log_failed_record(
-                                    log_ingestion_errors,
-                                    &local_val,
-                                    &stream_status.status.error,
-                                );
-                                continue;
-                            }
-=======
                         let Some(timestamp) = local_val
                             .get(&cfg.common.column_timestamp)
                             .and_then(|ts| ts.as_i64())
@@ -358,7 +307,6 @@
                                 &stream_status.status.error,
                             );
                             continue;
->>>>>>> 2d8d7b42
                         };
 
                         let (ts_data, fn_num) = json_data_by_stream
