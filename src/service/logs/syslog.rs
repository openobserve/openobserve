--- conflicted
+++ resolved
@@ -38,15 +38,10 @@
         infra::config::SYSLOG_ROUTES,
         meta::{
             http::HttpResponse as MetaHttpResponse,
-<<<<<<< HEAD
             ingestion::{
                 IngestionResponse, IngestionStatus, StreamStatus, ID_COL_NAME,
                 ORIGINAL_DATA_COL_NAME,
             },
-            stream::StreamParams,
-=======
-            ingestion::{IngestionResponse, IngestionStatus, StreamStatus},
->>>>>>> 96cc2046
             syslog::SyslogRoute,
         },
     },
@@ -127,12 +122,11 @@
     let parsed_msg = syslog_loose::parse_message(msg);
     let mut value = message_to_value(parsed_msg);
 
-<<<<<<< HEAD
     // store a copy of original data before it's being transformed and/or flattened, unless
     // 1. original data is not an object -> won't be flattened.
     // 2. no routing and current StreamName not in streams_need_original_set
     let original_data = if value.is_object() {
-        if stream_routing_map.is_empty() && !streams_need_original_set.contains(&stream_name) {
+        if pipeline_params.is_none() && !streams_need_original_set.contains(&stream_name) {
             None
         } else {
             // otherwise, make a copy in case the routed stream needs original data
@@ -142,38 +136,6 @@
         None // `item` won't be flattened, no need to store original
     };
 
-    let main_stream_key = format!("{org_id}/{}/{stream_name}", StreamType::Logs);
-
-    // Start row based transform. Apply vrl functions with apply_before_flattening flag
-    if let Some(transforms) = stream_before_functions_map.get(&main_stream_key) {
-        if !transforms.is_empty() {
-            value = crate::service::ingestion::apply_stream_functions(
-                transforms,
-                value,
-                &stream_vrl_map,
-                org_id,
-                &stream_name,
-                &mut runtime,
-            )?;
-        }
-    }
-    // end row based transformation
-
-    // JSON Flattening
-    value = flatten::flatten_with_level(value, cfg.limit.ingest_flatten_level).unwrap();
-
-    let mut routed_stream_name = stream_name.clone();
-    // Start re-rerouting if exists
-    if let Some(routings) = stream_routing_map.get(&stream_name) {
-        if !routings.is_empty() {
-            for route in routings {
-                let mut is_routed = true;
-                let val = &route.routing;
-                for q_condition in val.iter() {
-                    if !q_condition.evaluate(value.as_object().unwrap()).await {
-                        is_routed = false;
-                        break;
-=======
     if let Some((pipeline, pl_node_map, pl_graph, vrl_map)) = pipeline_params.as_ref() {
         match pipeline.execute(value, pl_node_map, pl_graph, vrl_map, &mut runtime) {
             Err(e) => {
@@ -194,7 +156,6 @@
                 for (stream_params, (mut value, is_flattened)) in pl_results {
                     if stream_params.stream_type != StreamType::Logs {
                         continue;
->>>>>>> 96cc2046
                     }
 
                     if !is_flattened {
@@ -250,6 +211,23 @@
 
         if let Some(fields) = user_defined_schema_map.get(&stream_name) {
             local_val = crate::service::logs::refactor_map(local_val, fields);
+        }
+
+        // add `_original` and '_record_id` if required by StreamSettings
+        if streams_need_original_set.contains(&stream_name) && original_data.is_some() {
+            local_val.insert(
+                ORIGINAL_DATA_COL_NAME.to_string(),
+                original_data.unwrap().into(),
+            );
+            let record_id = crate::service::ingestion::generate_record_id(
+                org_id,
+                &stream_name,
+                &StreamType::Logs,
+            );
+            local_val.insert(
+                ID_COL_NAME.to_string(),
+                json::Value::String(record_id.to_string()),
+            );
         }
 
         // handle timestamp
@@ -279,50 +257,6 @@
             vec![stream_status],
         ))); // just return
     }
-<<<<<<< HEAD
-    // End row based transform
-
-    // get json object
-    let mut local_val = match value.take() {
-        json::Value::Object(v) => v,
-        _ => unreachable!(),
-    };
-
-    if let Some(fields) = user_defined_schema_map.get(&routed_stream_name) {
-        local_val = crate::service::logs::refactor_map(local_val, fields);
-    }
-
-    // add `_original` and '_record_id` if required by StreamSettings
-    if streams_need_original_set.contains(&routed_stream_name) && original_data.is_some() {
-        local_val.insert(
-            ORIGINAL_DATA_COL_NAME.to_string(),
-            original_data.unwrap().into(),
-        );
-        let record_id = crate::service::ingestion::generate_record_id(
-            org_id,
-            &routed_stream_name,
-            &StreamType::Logs,
-        );
-        local_val.insert(
-            ID_COL_NAME.to_string(),
-            json::Value::String(record_id.to_string()),
-        );
-    }
-
-    // handle timestamp
-    let timestamp = match handle_timestamp(&mut local_val, min_ts) {
-        Ok(ts) => ts,
-        Err(e) => {
-            stream_status.status.failed += 1;
-            stream_status.status.error = e.to_string();
-            return Ok(HttpResponse::Ok().json(IngestionResponse::new(
-                http::StatusCode::OK.into(),
-                vec![stream_status],
-            ))); // just return
-        }
-    };
-=======
->>>>>>> 96cc2046
 
     let (metric_rpt_status_code, response_body) = {
         let mut status = IngestionStatus::Record(stream_status.status);
