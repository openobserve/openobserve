--- conflicted
+++ resolved
@@ -31,8 +31,6 @@
     utils::{flatten, json, time::parse_timestamp_micro_from_value},
 };
 use flate2::read::GzDecoder;
-<<<<<<< HEAD
-=======
 use opentelemetry_proto::tonic::{
     collector::metrics::v1::ExportMetricsServiceRequest,
     common::v1::{any_value::Value, AnyValue, KeyValue},
@@ -40,8 +38,6 @@
 };
 use prost::Message;
 use serde_json::json;
-use vrl::compiler::runtime::Runtime;
->>>>>>> e8d58d40
 
 use crate::{
     common::meta::ingestion::{
