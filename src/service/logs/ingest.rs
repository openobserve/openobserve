--- conflicted
+++ resolved
@@ -261,28 +261,6 @@
                 );
             }
 
-<<<<<<< HEAD
-            // handle timestamp
-            let timestamp = match handle_timestamp(&mut local_val, min_ts) {
-                Ok(ts) => ts,
-                Err(e) => {
-                    stream_status.status.failed += 1;
-                    stream_status.status.error = e.to_string();
-                    metrics::INGEST_ERRORS
-                        .with_label_values(&[
-                            org_id,
-                            StreamType::Logs.as_str(),
-                            &stream_name,
-                            TS_PARSE_FAILED,
-                        ])
-                        .inc();
-                    log_failed_record(log_ingestion_errors, &local_val, &e.to_string());
-                    continue;
-                }
-            };
-
-=======
->>>>>>> 2d8d7b42
             let (ts_data, fn_num) = json_data_by_stream
                 .entry(stream_name.clone())
                 .or_insert_with(|| (Vec::new(), None));
@@ -352,25 +330,6 @@
                             );
                         }
 
-<<<<<<< HEAD
-                        // handle timestamp
-                        let timestamp = match handle_timestamp(&mut local_val, min_ts) {
-                            Ok(ts) => ts,
-                            Err(e) => {
-                                stream_status.status.failed += 1;
-                                stream_status.status.error = e.to_string();
-                                metrics::INGEST_ERRORS
-                                    .with_label_values(&[
-                                        org_id,
-                                        StreamType::Logs.as_str(),
-                                        &stream_name,
-                                        TS_PARSE_FAILED,
-                                    ])
-                                    .inc();
-                                log_failed_record(log_ingestion_errors, &local_val, &e.to_string());
-                                continue;
-                            }
-=======
                         let Some(timestamp) = local_val
                             .get(&cfg.common.column_timestamp)
                             .and_then(|ts| ts.as_i64())
@@ -388,7 +347,6 @@
                                 .inc();
                             log_failed_record(log_ingestion_errors, &local_val, err);
                             continue;
->>>>>>> 2d8d7b42
                         };
 
                         let (ts_data, fn_num) = json_data_by_stream
