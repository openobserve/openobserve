--- conflicted
+++ resolved
@@ -79,13 +79,9 @@
     } else {
         format_stream_name(in_stream_name)
     };
-<<<<<<< HEAD
-    check_ingestion_allowed(org_id, Some(&stream_name)).await?;
-=======
 
     // check system resource
-    check_ingestion_allowed(org_id, StreamType::Logs, Some(&stream_name))?;
->>>>>>> 2e605557
+    check_ingestion_allowed(org_id, StreamType::Logs, Some(&stream_name)).await?;
 
     let min_ts = (Utc::now() - Duration::try_hours(cfg.limit.ingest_allowed_upto).unwrap())
         .timestamp_micros();
