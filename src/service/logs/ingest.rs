--- conflicted
+++ resolved
@@ -241,17 +241,9 @@
             pipeline_inputs.push(item);
             original_options.push(original_data);
         } else {
-<<<<<<< HEAD
-            // JSON Flattening
-            let mut res = flatten::flatten_with_level(item, cfg.limit.ingest_flatten_level)?;
-=======
-            let _size = size_by_stream.entry(stream_name.clone()).or_insert(0);
-            *_size += estimate_json_bytes(&item);
-
             // JSON Flattening - use per-stream flatten level
             let flatten_level = get_flatten_level(org_id, &stream_name, StreamType::Logs).await;
             let mut res = flatten::flatten_with_level(item, flatten_level)?;
->>>>>>> 7bf9770b
 
             // handle timestamp
             let timestamp = match handle_timestamp(&mut res, min_ts, max_ts) {
