--- conflicted
+++ resolved
@@ -79,11 +79,8 @@
     } else {
         format_stream_name(in_stream_name)
     };
-<<<<<<< HEAD
-=======
 
     // check system resource
->>>>>>> ab5c296f
     check_ingestion_allowed(org_id, StreamType::Logs, Some(&stream_name))?;
 
     let min_ts = (Utc::now() - Duration::try_hours(cfg.limit.ingest_allowed_upto).unwrap())
