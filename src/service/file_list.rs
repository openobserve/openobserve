--- conflicted
+++ resolved
@@ -47,12 +47,8 @@
     time_min: i64,
     time_max: i64,
 ) -> Result<Vec<FileKey>> {
-<<<<<<< HEAD
-    file_list::query(
-=======
     let cfg = get_config();
     let mut files = file_list::query(
->>>>>>> ab5c296f
         org_id,
         stream_type,
         stream_name,
@@ -60,9 +56,6 @@
         Some((time_min, time_max)),
         None,
     )
-<<<<<<< HEAD
-    .await
-=======
     .await?;
     let dumped_files = file_list_dump::query(
         trace_id,
@@ -107,7 +100,6 @@
     files.par_sort_unstable_by(|a, b| a.key.cmp(&b.key));
     files.dedup_by(|a, b| a.key == b.key);
     Ok(files)
->>>>>>> ab5c296f
 }
 
 /// NOTE: This will not query the files from file_dump. If you also want files from the dump, use
@@ -126,25 +118,17 @@
     date_start: &str,
     date_end: &str,
 ) -> Result<Vec<FileKey>> {
-<<<<<<< HEAD
-    file_list::query_by_date(
-=======
     let files = file_list::query_for_merge(
->>>>>>> ab5c296f
         org_id,
         stream_type,
         stream_name,
         Some((date_start.to_string(), date_end.to_string())),
     )
-<<<<<<< HEAD
-    .await
-=======
     .await?;
     // we don't need to query from dump here, because
     // we expected all dumped files to be already compacted,
     // and the compaction marks old files as deleted, which is not possible with dump
     Ok(files)
->>>>>>> ab5c296f
 }
 
 #[tracing::instrument(name = "service::file_list::query_by_ids", skip_all)]
@@ -302,15 +286,11 @@
 
     // 4. merge the results
     files.extend(db_files);
-<<<<<<< HEAD
-
-=======
     if !cfg.common.file_list_dump_dual_write {
         files.extend(dumped_files);
     }
     files.par_sort_unstable_by(|a, b| a.key.cmp(&b.key));
     files.dedup_by(|a, b| a.key == b.key);
->>>>>>> ab5c296f
     Ok(files)
 }
 
@@ -388,9 +368,6 @@
 // Delete one parquet file and update the file list
 pub async fn delete_parquet_file(account: &str, key: &str, file_list_only: bool) -> Result<()> {
     // delete from file list in metastore
-<<<<<<< HEAD
-    file_list::batch_process(&[FileKey::new(0, key.to_string(), Default::default(), true)]).await?;
-=======
     file_list::batch_process(&[FileKey::new(
         0,
         account.to_string(),
@@ -399,7 +376,6 @@
         true,
     )])
     .await?;
->>>>>>> ab5c296f
 
     // delete the parquet whaterever the file is exists or not
     if !file_list_only {
