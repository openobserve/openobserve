// Copyright 2024 Zinc Labs Inc.
//
// This program is free software: you can redistribute it and/or modify
// it under the terms of the GNU Affero General Public License as published by
// the Free Software Foundation, either version 3 of the License, or
// (at your option) any later version.
//
// This program is distributed in the hope that it will be useful
// but WITHOUT ANY WARRANTY; without even the implied warranty of
// MERCHANTABILITY or FITNESS FOR A PARTICULAR PURPOSE.  See the
// GNU Affero General Public License for more details.
//
// You should have received a copy of the GNU Affero General Public License
// along with this program.  If not, see <http://www.gnu.org/licenses/>.

use std::io::Write;

use config::{
    get_config, ider,
    meta::{
<<<<<<< HEAD
        cluster::{get_internal_grpc_token, Node, RoleGroup},
=======
>>>>>>> 8d5ebbb3
        search::ScanStats,
        stream::{FileKey, FileMeta, PartitionTimeLevel, StreamType},
    },
    utils::{file::get_file_meta as util_get_file_meta, json},
};
use infra::{file_list, storage};

use crate::service::db;

#[tracing::instrument(
    name = "service::file_list::query",
    skip_all,
    fields(org_id = org_id, stream_name = stream_name)
)]
pub async fn query(
    org_id: &str,
    stream_name: &str,
    stream_type: StreamType,
    time_level: PartitionTimeLevel,
    time_min: i64,
    time_max: i64,
) -> Result<Vec<FileKey>, anyhow::Error> {
    let files = file_list::query(
        org_id,
        stream_type,
        stream_name,
        time_level,
        Some((time_min, time_max)),
        None,
    )
    .await?;
    let mut file_keys = Vec::with_capacity(files.len());
    for file in files {
        file_keys.push(FileKey {
            key: file.0,
            meta: file.1,
            deleted: false,
            segment_ids: None,
        });
    }
    Ok(file_keys)
}

<<<<<<< HEAD
            let org_header_key: MetadataKey<_> = cfg
                .grpc
                .org_header_key
                .parse()
                .map_err(|_| Error::Message("invalid org_header_key".to_string()))?;
            let token: MetadataValue<_> = get_internal_grpc_token()
                .parse()
                .map_err(|_| Error::Message("invalid token".to_string()))?;
            let channel = get_cached_channel(&node.grpc_addr).await.map_err(|err| {
                log::error!(
                    "file_list->grpc: node: {}, connect err: {:?}",
                    &node.grpc_addr,
                    err
                );
                Error::ErrorCode(ErrorCodes::ServerInternalError(
                    "connect querier error".to_string(),
                ))
            })?;
            let mut client = cluster_rpc::filelist_client::FilelistClient::with_interceptor(
                channel,
                move |mut req: Request<()>| {
                    req.metadata_mut().insert("authorization", token.clone());
                    req.metadata_mut()
                        .insert(org_header_key.clone(), org_id.clone());
                    Ok(req)
                },
            );
            client = client
                .send_compressed(CompressionEncoding::Gzip)
                .accept_compressed(CompressionEncoding::Gzip)
                .max_decoding_message_size(cfg.grpc.max_message_size * 1024 * 1024)
                .max_encoding_message_size(cfg.grpc.max_message_size * 1024 * 1024);
            let response: cluster_rpc::MaxIdResponse = match client.max_id(request).await {
                Ok(res) => res.into_inner(),
                Err(err) => {
                    log::error!(
                        "file_list->grpc: node: {}, query max_id err: {:?}",
                        &node.grpc_addr,
                        err
                    );
                    if err.code() == tonic::Code::Internal {
                        let err = ErrorCodes::from_json(err.message())?;
                        return Err(Error::ErrorCode(err));
                    }
                    return Err(Error::ErrorCode(ErrorCodes::ServerInternalError(format!(
                        "search node response error: {}",
                        err
                    ))));
                }
            };
            Ok((node, response.max_id))
=======
pub async fn query_by_ids(ids: &[i64]) -> Result<Vec<FileKey>, anyhow::Error> {
    let files = file_list::query_by_ids(ids).await?;
    let mut file_keys = Vec::with_capacity(files.len());
    for (key, meta) in files {
        file_keys.push(FileKey {
            key,
            meta,
            deleted: false,
            segment_ids: None,
>>>>>>> 8d5ebbb3
        });
    }
<<<<<<< HEAD
    // use the max_id node to query file_list
    let req = cluster_rpc::FileListQueryRequest {
        org_id: org_id.to_string(),
        stream_name: stream_name.to_string(),
        stream_type: stream_type.to_string(),
        time_level: time_level.to_string(),
        start_time: time_min,
        end_time: time_max,
    };
    let org_id: MetadataValue<_> = org_id
        .parse()
        .map_err(|_| Error::Message("invalid org_id".to_string()))?;
    let mut request = tonic::Request::new(req);

    opentelemetry::global::get_text_map_propagator(|propagator| {
        propagator.inject_context(
            &tracing::Span::current().context(),
            &mut MetadataMap(request.metadata_mut()),
        )
    });

    let org_header_key: MetadataKey<_> = cfg
        .grpc
        .org_header_key
        .parse()
        .map_err(|_| Error::Message("invalid org_header_key".to_string()))?;
    let token: MetadataValue<_> = get_internal_grpc_token()
        .parse()
        .map_err(|_| Error::Message("invalid token".to_string()))?;
    let channel = get_cached_channel(&node.grpc_addr).await.map_err(|err| {
        log::error!(
            "file_list->grpc: node: {}, connect err: {:?}",
            &node.grpc_addr,
            err
        );
        Error::ErrorCode(ErrorCodes::ServerInternalError(
            "connect querier error".to_string(),
        ))
    })?;
    let mut client = cluster_rpc::filelist_client::FilelistClient::with_interceptor(
        channel,
        move |mut req: Request<()>| {
            req.metadata_mut().insert("authorization", token.clone());
            req.metadata_mut()
                .insert(org_header_key.clone(), org_id.clone());
            Ok(req)
        },
    );

    client = client
        .send_compressed(CompressionEncoding::Gzip)
        .accept_compressed(CompressionEncoding::Gzip)
        .max_decoding_message_size(cfg.grpc.max_message_size * 1024 * 1024)
        .max_encoding_message_size(cfg.grpc.max_message_size * 1024 * 1024);
    let response: cluster_rpc::FileList = match client.query(request).await {
        Ok(res) => res.into_inner(),
        Err(err) => {
            log::error!(
                "file_list->grpc: node: {}, query list err: {:?}",
                &node.grpc_addr,
                err
            );
            if err.code() == tonic::Code::Internal {
                let err = ErrorCodes::from_json(err.message())?;
                return Err(anyhow::anyhow!(Error::ErrorCode(err).to_string()));
            }
            return Err(anyhow::anyhow!("search node error".to_string()));
        }
    };
    let files = response.items.iter().map(FileKey::from).collect::<Vec<_>>();
    log::info!(
        "file_list->grpc: node: {}, query list: {}, time: {}ms",
        &node.grpc_addr,
        files.len(),
        start.elapsed().as_millis()
    );
    Ok(files)
=======
    Ok(file_keys)
>>>>>>> 8d5ebbb3
}

#[tracing::instrument(
    name = "service::file_list::query_ids",
    skip_all,
    fields(org_id = org_id, stream_name = stream_name)
)]
pub async fn query_ids(
    org_id: &str,
    stream_name: &str,
    stream_type: StreamType,
    time_level: PartitionTimeLevel,
    time_min: i64,
    time_max: i64,
) -> Result<Vec<file_list::FileId>, anyhow::Error> {
    Ok(file_list::query_ids(
        org_id,
        stream_type,
        stream_name,
        time_level,
        Some((time_min, time_max)),
    )
    .await?)
}

#[inline]
pub async fn calculate_files_size(files: &[FileKey]) -> Result<ScanStats, anyhow::Error> {
    let mut stats = ScanStats::new();
    stats.files = files.len() as i64;
    for file in files {
        stats.records += file.meta.records;
        stats.original_size += file.meta.original_size;
        stats.compressed_size += file.meta.compressed_size;
    }
    Ok(stats)
}

#[inline]
pub fn calculate_local_files_size(files: &[String]) -> Result<u64, anyhow::Error> {
    let mut size = 0;
    for file in files {
        let file_size = match util_get_file_meta(file) {
            Ok(resp) => resp.len(),
            Err(_) => 0,
        };
        size += file_size;
    }
    Ok(size)
}

// Delete one parquet file and update the file list
pub async fn delete_parquet_file(key: &str, file_list_only: bool) -> Result<(), anyhow::Error> {
    if get_config().common.meta_store_external {
        delete_parquet_file_db_only(key, file_list_only).await
    } else {
        delete_parquet_file_s3(key, file_list_only).await
    }
}

async fn delete_parquet_file_db_only(key: &str, file_list_only: bool) -> Result<(), anyhow::Error> {
    // delete from file list in metastore
    file_list::batch_remove(&[key.to_string()]).await?;

    // delete the parquet whaterever the file is exists or not
    if !file_list_only {
        _ = storage::del(&[key]).await;
    }
    Ok(())
}

async fn delete_parquet_file_s3(key: &str, file_list_only: bool) -> Result<(), anyhow::Error> {
    let columns = key.split('/').collect::<Vec<&str>>();
    if columns[0] != "files" || columns.len() < 9 {
        return Ok(());
    }
    let new_file_list_key = format!(
        "file_list/{}/{}/{}/{}/{}.json.zst",
        columns[4],
        columns[5],
        columns[6],
        columns[7],
        ider::generate()
    );

    let meta = FileMeta::default();
    let deleted = true;
    let file_data = FileKey {
        key: key.to_string(),
        meta: meta.clone(),
        deleted,
        segment_ids: None,
    };

    // generate the new file list
    let mut buf = zstd::Encoder::new(Vec::new(), 3)?;
    let mut write_buf = json::to_vec(&file_data)?;
    write_buf.push(b'\n');
    buf.write_all(&write_buf)?;
    let compressed_bytes = buf.finish().unwrap();
    storage::put(&new_file_list_key, compressed_bytes.into()).await?;
    db::file_list::progress(key, Some(&meta), deleted).await?;
    db::file_list::broadcast::send(&[file_data], None).await?;

    // delete the parquet whaterever the file is exists or not
    if !file_list_only {
        _ = storage::del(&[key]).await;
    }
    Ok(())
}<|MERGE_RESOLUTION|>--- conflicted
+++ resolved
@@ -18,10 +18,6 @@
 use config::{
     get_config, ider,
     meta::{
-<<<<<<< HEAD
-        cluster::{get_internal_grpc_token, Node, RoleGroup},
-=======
->>>>>>> 8d5ebbb3
         search::ScanStats,
         stream::{FileKey, FileMeta, PartitionTimeLevel, StreamType},
     },
@@ -65,59 +61,6 @@
     Ok(file_keys)
 }
 
-<<<<<<< HEAD
-            let org_header_key: MetadataKey<_> = cfg
-                .grpc
-                .org_header_key
-                .parse()
-                .map_err(|_| Error::Message("invalid org_header_key".to_string()))?;
-            let token: MetadataValue<_> = get_internal_grpc_token()
-                .parse()
-                .map_err(|_| Error::Message("invalid token".to_string()))?;
-            let channel = get_cached_channel(&node.grpc_addr).await.map_err(|err| {
-                log::error!(
-                    "file_list->grpc: node: {}, connect err: {:?}",
-                    &node.grpc_addr,
-                    err
-                );
-                Error::ErrorCode(ErrorCodes::ServerInternalError(
-                    "connect querier error".to_string(),
-                ))
-            })?;
-            let mut client = cluster_rpc::filelist_client::FilelistClient::with_interceptor(
-                channel,
-                move |mut req: Request<()>| {
-                    req.metadata_mut().insert("authorization", token.clone());
-                    req.metadata_mut()
-                        .insert(org_header_key.clone(), org_id.clone());
-                    Ok(req)
-                },
-            );
-            client = client
-                .send_compressed(CompressionEncoding::Gzip)
-                .accept_compressed(CompressionEncoding::Gzip)
-                .max_decoding_message_size(cfg.grpc.max_message_size * 1024 * 1024)
-                .max_encoding_message_size(cfg.grpc.max_message_size * 1024 * 1024);
-            let response: cluster_rpc::MaxIdResponse = match client.max_id(request).await {
-                Ok(res) => res.into_inner(),
-                Err(err) => {
-                    log::error!(
-                        "file_list->grpc: node: {}, query max_id err: {:?}",
-                        &node.grpc_addr,
-                        err
-                    );
-                    if err.code() == tonic::Code::Internal {
-                        let err = ErrorCodes::from_json(err.message())?;
-                        return Err(Error::ErrorCode(err));
-                    }
-                    return Err(Error::ErrorCode(ErrorCodes::ServerInternalError(format!(
-                        "search node response error: {}",
-                        err
-                    ))));
-                }
-            };
-            Ok((node, response.max_id))
-=======
 pub async fn query_by_ids(ids: &[i64]) -> Result<Vec<FileKey>, anyhow::Error> {
     let files = file_list::query_by_ids(ids).await?;
     let mut file_keys = Vec::with_capacity(files.len());
@@ -127,90 +70,9 @@
             meta,
             deleted: false,
             segment_ids: None,
->>>>>>> 8d5ebbb3
         });
     }
-<<<<<<< HEAD
-    // use the max_id node to query file_list
-    let req = cluster_rpc::FileListQueryRequest {
-        org_id: org_id.to_string(),
-        stream_name: stream_name.to_string(),
-        stream_type: stream_type.to_string(),
-        time_level: time_level.to_string(),
-        start_time: time_min,
-        end_time: time_max,
-    };
-    let org_id: MetadataValue<_> = org_id
-        .parse()
-        .map_err(|_| Error::Message("invalid org_id".to_string()))?;
-    let mut request = tonic::Request::new(req);
-
-    opentelemetry::global::get_text_map_propagator(|propagator| {
-        propagator.inject_context(
-            &tracing::Span::current().context(),
-            &mut MetadataMap(request.metadata_mut()),
-        )
-    });
-
-    let org_header_key: MetadataKey<_> = cfg
-        .grpc
-        .org_header_key
-        .parse()
-        .map_err(|_| Error::Message("invalid org_header_key".to_string()))?;
-    let token: MetadataValue<_> = get_internal_grpc_token()
-        .parse()
-        .map_err(|_| Error::Message("invalid token".to_string()))?;
-    let channel = get_cached_channel(&node.grpc_addr).await.map_err(|err| {
-        log::error!(
-            "file_list->grpc: node: {}, connect err: {:?}",
-            &node.grpc_addr,
-            err
-        );
-        Error::ErrorCode(ErrorCodes::ServerInternalError(
-            "connect querier error".to_string(),
-        ))
-    })?;
-    let mut client = cluster_rpc::filelist_client::FilelistClient::with_interceptor(
-        channel,
-        move |mut req: Request<()>| {
-            req.metadata_mut().insert("authorization", token.clone());
-            req.metadata_mut()
-                .insert(org_header_key.clone(), org_id.clone());
-            Ok(req)
-        },
-    );
-
-    client = client
-        .send_compressed(CompressionEncoding::Gzip)
-        .accept_compressed(CompressionEncoding::Gzip)
-        .max_decoding_message_size(cfg.grpc.max_message_size * 1024 * 1024)
-        .max_encoding_message_size(cfg.grpc.max_message_size * 1024 * 1024);
-    let response: cluster_rpc::FileList = match client.query(request).await {
-        Ok(res) => res.into_inner(),
-        Err(err) => {
-            log::error!(
-                "file_list->grpc: node: {}, query list err: {:?}",
-                &node.grpc_addr,
-                err
-            );
-            if err.code() == tonic::Code::Internal {
-                let err = ErrorCodes::from_json(err.message())?;
-                return Err(anyhow::anyhow!(Error::ErrorCode(err).to_string()));
-            }
-            return Err(anyhow::anyhow!("search node error".to_string()));
-        }
-    };
-    let files = response.items.iter().map(FileKey::from).collect::<Vec<_>>();
-    log::info!(
-        "file_list->grpc: node: {}, query list: {}, time: {}ms",
-        &node.grpc_addr,
-        files.len(),
-        start.elapsed().as_millis()
-    );
-    Ok(files)
-=======
     Ok(file_keys)
->>>>>>> 8d5ebbb3
 }
 
 #[tracing::instrument(
