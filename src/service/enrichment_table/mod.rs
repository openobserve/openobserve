// Copyright 2025 OpenObserve Inc.
//
// This program is free software: you can redistribute it and/or modify
// it under the terms of the GNU Affero General Public License as published by
// the Free Software Foundation, either version 3 of the License, or
// (at your option) any later version.
//
// This program is distributed in the hope that it will be useful
// but WITHOUT ANY WARRANTY; without even the implied warranty of
// MERCHANTABILITY or FITNESS FOR A PARTICULAR PURPOSE.  See the
// GNU Affero General Public License for more details.
//
// You should have received a copy of the GNU Affero General Public License
// along with this program.  If not, see <http://www.gnu.org/licenses/>.

use std::{collections::HashMap, io::Error, sync::Arc};

use actix_multipart::Multipart;
use actix_web::{
    HttpResponse,
    http::{self, StatusCode},
};
use bytes::Bytes;
use chrono::Utc;
use config::{
    SIZE_IN_MB, TIMESTAMP_COL_NAME,
    cluster::LOCAL_NODE,
    get_config,
    meta::{
        self_reporting::usage::UsageType,
        stream::{PartitionTimeLevel, StreamType},
    },
    utils::{flatten::format_key, json, schema_ext::SchemaExt, time::now_micros},
};
use futures::{StreamExt, TryStreamExt};
use hashbrown::HashSet;
use infra::{
    cache::stats,
    schema::{
        STREAM_RECORD_ID_GENERATOR, STREAM_SCHEMAS, STREAM_SCHEMAS_LATEST, STREAM_SETTINGS,
        SchemaCache,
    },
};

use crate::{
    common::meta::{http::HttpResponse as MetaHttpResponse, stream::SchemaRecords},
    handler::http::router::ERROR_HEADER,
    service::{
        db, format_stream_name,
        ingestion::write_file,
        schema::{check_for_schema, stream_schema_exists},
        self_reporting::report_request_usage_stats,
    },
};

pub mod geoip;

pub async fn save_enrichment_data(
    org_id: &str,
    table_name: &str,
    payload: Vec<json::Map<String, json::Value>>,
    append_data: bool,
) -> Result<HttpResponse, Error> {
    let start = std::time::Instant::now();
    let started_at = Utc::now().timestamp_micros();
    let cfg = get_config();

    let mut hour_key = String::new();
    let mut buf: HashMap<String, SchemaRecords> = HashMap::new();
    let table_name = table_name.trim();
    let stream_name = &format_stream_name(table_name);

    if !LOCAL_NODE.is_ingester() {
        return Ok(HttpResponse::InternalServerError()
            .append_header((ERROR_HEADER, "not an ingester".to_string()))
            .json(MetaHttpResponse::error(
<<<<<<< HEAD
                http::StatusCode::INTERNAL_SERVER_ERROR.into(),
                "not an ingester".to_string(),
=======
                http::StatusCode::INTERNAL_SERVER_ERROR,
                "not an ingester",
>>>>>>> ab5c296f
            )));
    }

    // check if we are allowed to ingest
    if db::compact::retention::is_deleting_stream(
        org_id,
        StreamType::EnrichmentTables,
        stream_name,
        None,
    ) {
        return Ok(HttpResponse::BadRequest()
            .append_header((
                ERROR_HEADER,
                format!("enrichment table [{stream_name}] is being deleted"),
            ))
            .json(MetaHttpResponse::error(
<<<<<<< HEAD
                http::StatusCode::BAD_REQUEST.into(),
=======
                http::StatusCode::BAD_REQUEST,
>>>>>>> ab5c296f
                format!("enrichment table [{stream_name}] is being deleted"),
            )));
    }

    // Estimate the size of the payload in json format in bytes
    let mut bytes_in_payload = 0;
    for p in payload.iter() {
        match json::to_value(p) {
            Ok(v) => bytes_in_payload += json::estimate_json_bytes(&v),
            Err(_) => {
                return Ok(HttpResponse::BadRequest().json(MetaHttpResponse::error(
                    http::StatusCode::BAD_REQUEST,
                    "Invalid JSON payload: Could not convert file data into valid JSON object",
                )));
            }
        }
    }

    let current_size_in_bytes = if append_data {
        db::enrichment_table::get_table_size(org_id, stream_name).await
    } else {
        // If we are not appending data, we do not need to check the current size
        // we will simply use the payload size to check if it exceeds the max size
        0.0
    };
    let enrichment_table_max_size = cfg.limit.enrichment_table_max_size as f64;
    let total_expected_size_in_bytes = current_size_in_bytes + bytes_in_payload as f64;
    let total_expected_size_in_mb = total_expected_size_in_bytes / SIZE_IN_MB;
    log::info!(
        "enrichment table [{stream_name}] current stats in bytes: {:?} vs total expected size in mb: {} vs max_table_size in mb: {}",
        current_size_in_bytes,
        total_expected_size_in_mb,
        enrichment_table_max_size
    );

    // we need to check if the storage size exceeds the max size
    // if not, we can append the data
    // if it does, we need to return an error
    if total_expected_size_in_mb > enrichment_table_max_size {
        return Ok(
            HttpResponse::BadRequest().json(MetaHttpResponse::error(
                http::StatusCode::BAD_REQUEST,
                format!(
                    "enrichment table [{stream_name}] total expected storage size {total_expected_size_in_mb} exceeds max storage size {enrichment_table_max_size}"
                ),
            )),
        );
    }

    let mut schema_evolved = false;
    let mut stream_schema_map: HashMap<String, SchemaCache> = HashMap::new();
    let stream_schema = stream_schema_exists(
        org_id,
        stream_name,
        StreamType::EnrichmentTables,
        &mut stream_schema_map,
    )
    .await;

    if stream_schema.has_fields && !append_data {
        delete_enrichment_table(org_id, stream_name, StreamType::EnrichmentTables).await;
        stream_schema_map.remove(stream_name);
    }

    let mut records = vec![];
    let mut records_size = 0;
    let timestamp = Utc::now().timestamp_micros();
    for mut json_record in payload {
        let timestamp = match json_record.get(TIMESTAMP_COL_NAME) {
            Some(v) => v.as_i64().unwrap_or(timestamp),
            None => timestamp,
        };
        json_record.insert(
            TIMESTAMP_COL_NAME.to_string(),
            json::Value::Number(timestamp.into()),
        );

        // check for schema evolution
        if !schema_evolved
            && check_for_schema(
                org_id,
                stream_name,
                StreamType::EnrichmentTables,
                &mut stream_schema_map,
                vec![&json_record],
                timestamp,
            )
            .await
            .is_ok()
        {
            schema_evolved = true;
        }

        if records.is_empty() {
            let schema = stream_schema_map.get(stream_name).unwrap();
            let schema_key = schema.hash_key();
            hour_key = super::ingestion::get_write_partition_key(
                timestamp,
                &vec![],
                PartitionTimeLevel::Unset,
                &json_record,
                Some(schema_key),
            );
        }
        let record = json::Value::Object(json_record);
        let record_size = json::estimate_json_bytes(&record);
        records.push(Arc::new(record));
        records_size += record_size;
    }

    if records.is_empty() {
        return Ok(HttpResponse::Ok().json(MetaHttpResponse::error(
            StatusCode::OK,
            "Saved enrichment table",
        )));
    }

    let schema = stream_schema_map
        .get(stream_name)
        .unwrap()
        .schema()
        .as_ref()
        .clone()
        .with_metadata(HashMap::new());
    let schema = Arc::new(schema);
    let schema_key = schema.hash_key();
    buf.insert(
        hour_key,
        SchemaRecords {
            schema_key,
            schema: schema.clone(),
            records,
            records_size,
        },
    );

    // write data to wal
    let writer = ingester::get_writer(
        0,
        org_id,
        StreamType::EnrichmentTables.as_str(),
        stream_name,
    )
    .await;
    let mut req_stats =
        match write_file(&writer, stream_name, buf, !cfg.common.wal_fsync_disabled).await {
            Ok(stats) => stats,
            Err(e) => {
                return Ok(HttpResponse::InternalServerError()
<<<<<<< HEAD
                    .append_header((
                        ERROR_HEADER,
                        format!("Error writing enrichment table: {}", e),
                    ))
                    .json(MetaHttpResponse::error(
                        http::StatusCode::INTERNAL_SERVER_ERROR.into(),
                        format!("Error writing enrichment table: {}", e),
=======
                    .append_header((ERROR_HEADER, format!("Error writing enrichment table: {e}")))
                    .json(MetaHttpResponse::error(
                        http::StatusCode::INTERNAL_SERVER_ERROR,
                        format!("Error writing enrichment table: {e}"),
>>>>>>> ab5c296f
                    )));
            }
        };

    let mut enrich_meta_stats = db::enrichment_table::get_meta_table_stats(org_id, stream_name)
        .await
        .unwrap_or_default();

    if !append_data {
        enrich_meta_stats.start_time = started_at;
    }
    if enrich_meta_stats.start_time == 0 {
        enrich_meta_stats.start_time =
            db::enrichment_table::get_start_time(org_id, stream_name).await;
    }
    enrich_meta_stats.end_time = now_micros();
    enrich_meta_stats.size = total_expected_size_in_bytes as i64;
    // The stream_stats table takes some time to update, so we need to update the enrichment table
    // size in the meta table to avoid exceeding the `ZO_ENRICHMENT_TABLE_LIMIT`.
    let _ =
        db::enrichment_table::update_meta_table_stats(org_id, stream_name, enrich_meta_stats).await;

    // notify update
    if !schema.fields().is_empty()
        && let Err(e) = super::db::enrichment_table::notify_update(org_id, stream_name).await
    {
        log::error!("Error notifying enrichment table {org_id}/{stream_name} update: {e}");
    }

    req_stats.response_time = start.elapsed().as_secs_f64();
    log::info!(
        "save enrichment data to: {}/{}/{} success with stats {:?}",
        org_id,
        table_name,
        append_data,
        req_stats
    );

    // metric + data usage
    report_request_usage_stats(
        req_stats,
        org_id,
        stream_name,
        StreamType::Logs,
        UsageType::EnrichmentTable,
        0,
        started_at,
    )
    .await;

    Ok(HttpResponse::Ok().json(MetaHttpResponse::error(
        StatusCode::OK,
        "Saved enrichment table",
    )))
}

async fn delete_enrichment_table(org_id: &str, stream_name: &str, stream_type: StreamType) {
    log::info!("deleting enrichment table  {stream_name}");
    // delete stream schema
    if let Err(e) = db::schema::delete(org_id, stream_name, Some(stream_type)).await {
        log::error!("Error deleting stream schema: {}", e);
    }

    // create delete for compactor
    if let Err(e) =
        db::compact::retention::delete_stream(org_id, stream_type, stream_name, None).await
    {
        log::error!("Error creating stream retention job: {}", e);
    }

    // delete stream schema cache
    let key = format!("{org_id}/{stream_type}/{stream_name}");
    let mut w = STREAM_SCHEMAS.write().await;
    w.remove(&key);
    drop(w);
    let mut w = STREAM_SCHEMAS_LATEST.write().await;
    w.remove(&key);
    drop(w);

    // delete stream settings cache
    let mut w = STREAM_SETTINGS.write().await;
    w.remove(&key);
    infra::schema::set_stream_settings_atomic(w.clone());
    drop(w);

    // delete record_id generator if present
    {
        STREAM_RECORD_ID_GENERATOR.remove(&key);
    }

    // delete stream key
    if let Err(e) = db::enrichment_table::delete(org_id, stream_name).await {
        log::error!("Error deleting enrichment table: {}", e);
    }

    // delete stream stats cache
    stats::remove_stream_stats(org_id, stream_name, stream_type);
    log::info!("deleted enrichment table  {stream_name}");
}

pub async fn extract_multipart(
    mut payload: Multipart,
    append_data: bool,
) -> Result<Vec<json::Map<String, json::Value>>, Error> {
    let mut records = Vec::new();
    let mut headers_set = HashSet::new();
    while let Ok(Some(mut field)) = payload.try_next().await {
        let Some(content_disposition) = field.content_disposition() else {
            continue;
        };
        if content_disposition.get_filename().is_none() {
            continue;
        };

        let mut data = bytes::Bytes::new();
        while let Some(chunk) = field.next().await {
            let chunked_data = chunk.unwrap();
            // Reconstruct entire CSV data bytes here to prevent fragmentation of values.
            data = Bytes::from([data.as_ref(), chunked_data.as_ref()].concat());
        }
        let mut rdr = csv::Reader::from_reader(data.as_ref());
        let headers: csv::StringRecord = rdr
            .headers()?
            .iter()
            .map(|x| {
                let mut x = x.trim().to_string();
                format_key(&mut x);
                headers_set.insert(x.clone());
                x
            })
            .collect::<Vec<_>>()
            .into();

        for result in rdr.records() {
            // The iterator yields Result<StringRecord, Error>, so we check the
            // error here.
            let record = result?;
            // Transform the record to a JSON value
            let mut json_record = json::Map::new();

            for (header, field) in headers.iter().zip(record.iter()) {
                json_record.insert(header.into(), json::Value::String(field.into()));
            }

            if !json_record.is_empty() {
                records.push(json_record);
            }
        }
    }

    if records.is_empty() && !headers_set.is_empty() && !append_data {
        // If the records are empty, that means user has uploaded only headers, not the data
        // So, we can assume that the user wants to upload an enrichment table with no row data.
        // The headers are the columns of the enrichment table. Lets push a json
        // with the headers as the keys and empty strings as the values.

        // This way we will still have the headers in the enrichment table.
        // And the enrichment table will not be deleted.
        let mut json_record = json::Map::new();
        for header in headers_set {
            json_record.insert(header, json::Value::String("".to_string()));
        }
        records.push(json_record);
    }

    Ok(records)
}<|MERGE_RESOLUTION|>--- conflicted
+++ resolved
@@ -74,13 +74,8 @@
         return Ok(HttpResponse::InternalServerError()
             .append_header((ERROR_HEADER, "not an ingester".to_string()))
             .json(MetaHttpResponse::error(
-<<<<<<< HEAD
-                http::StatusCode::INTERNAL_SERVER_ERROR.into(),
-                "not an ingester".to_string(),
-=======
                 http::StatusCode::INTERNAL_SERVER_ERROR,
                 "not an ingester",
->>>>>>> ab5c296f
             )));
     }
 
@@ -97,11 +92,7 @@
                 format!("enrichment table [{stream_name}] is being deleted"),
             ))
             .json(MetaHttpResponse::error(
-<<<<<<< HEAD
-                http::StatusCode::BAD_REQUEST.into(),
-=======
                 http::StatusCode::BAD_REQUEST,
->>>>>>> ab5c296f
                 format!("enrichment table [{stream_name}] is being deleted"),
             )));
     }
@@ -251,20 +242,10 @@
             Ok(stats) => stats,
             Err(e) => {
                 return Ok(HttpResponse::InternalServerError()
-<<<<<<< HEAD
-                    .append_header((
-                        ERROR_HEADER,
-                        format!("Error writing enrichment table: {}", e),
-                    ))
-                    .json(MetaHttpResponse::error(
-                        http::StatusCode::INTERNAL_SERVER_ERROR.into(),
-                        format!("Error writing enrichment table: {}", e),
-=======
                     .append_header((ERROR_HEADER, format!("Error writing enrichment table: {e}")))
                     .json(MetaHttpResponse::error(
                         http::StatusCode::INTERNAL_SERVER_ERROR,
                         format!("Error writing enrichment table: {e}"),
->>>>>>> ab5c296f
                     )));
             }
         };
