--- conflicted
+++ resolved
@@ -115,10 +115,7 @@
     },
     #[snafu(display("MemoryTableOverflowError"))]
     MemoryTableOverflowError {},
-<<<<<<< HEAD
-=======
     #[snafu(display("MemoryCircuitBreakerError"))]
->>>>>>> ab5c296f
     MemoryCircuitBreakerError {},
     ExternalError {
         source: Box<dyn std::error::Error + Send + Sync>,
