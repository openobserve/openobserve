--- conflicted
+++ resolved
@@ -42,17 +42,17 @@
     Ksuid::new(None, None).to_string()
 }
 
-<<<<<<< HEAD
-/// Convert a snowflake id to a timestamp in milliseconds.
-pub fn to_timestamp_millis(id: i64) -> i64 {
-    id >> 22
-=======
+  
 /// Generate a new trace_id.
 pub fn generate_trace_id() -> String {
     let trace_id = crate::utils::rand::get_rand_u128()
         .unwrap_or_else(|| chrono::Utc::now().timestamp_micros() as u128);
     opentelemetry::trace::TraceId::from(trace_id).to_string()
->>>>>>> a2dfb20f
+}
+
+/// Convert a snowflake id to a timestamp in milliseconds.
+pub fn to_timestamp_millis(id: i64) -> i64 {
+    id >> 22
 }
 
 /// The `SnowflakeIdGenerator` type is snowflake algorithm wrapper.
@@ -223,10 +223,30 @@
 
 #[cfg(test)]
 mod tests {
-<<<<<<< HEAD
+ 
     use chrono::TimeZone;
 
     use super::*;
+
+
+
+    #[test]
+    fn test_generate_trace_id() {
+        let trace_id = generate_trace_id();
+        println!("trace_id: {}", trace_id);
+        let trace_id1 = format!("{}-{}", trace_id, "0");
+        let trace_id2 = format!("{}-{}", trace_id1, "abcd");
+
+        let new_id = trace_id
+            .split('-')
+            .next()
+            .and_then(|id| opentelemetry::trace::TraceId::from_hex(id).ok());
+        assert!(new_id.is_some());
+        let new_id = new_id.unwrap();
+        let new_id1 = format!("{}-{}", new_id, "0");
+        let new_id2 = format!("{}-{}", new_id1, "abcd");
+        assert_eq!(new_id2, trace_id2);
+    }
 
     #[test]
     fn test_ider_to_timestamp_millis() {
@@ -240,25 +260,5 @@
             let td = t.format("%Y-%m-%d").to_string();
             assert_eq!(td, ts.to_string());
         }
-=======
-    use super::*;
-
-    #[test]
-    fn test_generate_trace_id() {
-        let trace_id = generate_trace_id();
-        println!("trace_id: {}", trace_id);
-        let trace_id1 = format!("{}-{}", trace_id, "0");
-        let trace_id2 = format!("{}-{}", trace_id1, "abcd");
-
-        let new_id = trace_id
-            .split('-')
-            .next()
-            .and_then(|id| opentelemetry::trace::TraceId::from_hex(id).ok());
-        assert!(new_id.is_some());
-        let new_id = new_id.unwrap();
-        let new_id1 = format!("{}-{}", new_id, "0");
-        let new_id2 = format!("{}-{}", new_id1, "abcd");
-        assert_eq!(new_id2, trace_id2);
->>>>>>> a2dfb20f
-    }
+ 
 }