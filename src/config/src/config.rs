--- conflicted
+++ resolved
@@ -1131,19 +1131,17 @@
     )]
     pub align_partitions_for_index: bool,
     #[env_config(
-<<<<<<< HEAD
         name = "ZO_CONFIG_WATCHER_INTERVAL",
         default = 30,
         help = "Config file watcher interval in seconds. Set to 0 to disable"
     )]
     pub env_watcher_interval: u64,
-=======
+    #[env_config(
         name = "ZO_LOG_PAGE_DEFAULT_FIELD_LIST",
         default = "uds",
         help = "Which fields to show by default in logs search page. Valid values - all,uds,interesting"
     )]
     pub log_page_default_field_list: String,
->>>>>>> 9c86db57
 }
 
 #[derive(EnvConfig)]
