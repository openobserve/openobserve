// Copyright 2025 OpenObserve Inc.
//
// This program is free software: you can redistribute it and/or modify
// it under the terms of the GNU Affero General Public License as published by
// the Free Software Foundation, either version 3 of the License, or
// (at your option) any later version.
//
// This program is distributed in the hope that it will be useful
// but WITHOUT ANY WARRANTY; without even the implied warranty of
// MERCHANTABILITY or FITNESS FOR A PARTICULAR PURPOSE.  See the
// GNU Affero General Public License for more details.
//
// You should have received a copy of the GNU Affero General Public License
// along with this program.  If not, see <http://www.gnu.org/licenses/>.

use std::{cmp::max, collections::BTreeMap, path::Path, sync::Arc, time::Duration};

use aes_siv::{KeyInit, siv::Aes256Siv};
use arc_swap::ArcSwap;
use base64::{Engine, prelude::BASE64_STANDARD};
use chromiumoxide::{browser::BrowserConfig, handler::viewport::Viewport};
use dotenv_config::EnvConfig;
use dotenvy::dotenv_override;
use hashbrown::{HashMap, HashSet};
use itertools::chain;
use lettre::{
    AsyncSmtpTransport, Tokio1Executor,
    transport::smtp::{
        authentication::Credentials,
        client::{Tls, TlsParameters},
    },
};
use once_cell::sync::Lazy;

use crate::{
    meta::cluster,
    utils::{file::get_file_meta, sysinfo},
};

pub type FxIndexMap<K, V> = indexmap::IndexMap<K, V, ahash::RandomState>;
pub type FxIndexSet<K> = indexmap::IndexSet<K, ahash::RandomState>;
pub type RwHashMap<K, V> = dashmap::DashMap<K, V, ahash::RandomState>;
pub type RwHashSet<K> = dashmap::DashSet<K, ahash::RandomState>;
pub type RwAHashMap<K, V> = tokio::sync::RwLock<HashMap<K, V>>;
pub type RwAHashSet<K> = tokio::sync::RwLock<HashSet<K>>;
pub type RwBTreeMap<K, V> = tokio::sync::RwLock<BTreeMap<K, V>>;

// for DDL commands and migrations
pub const DB_SCHEMA_VERSION: u64 = 5;
pub const DB_SCHEMA_KEY: &str = "/db_schema_version/";

// global version variables
pub static VERSION: &str = env!("GIT_VERSION");
pub static COMMIT_HASH: &str = env!("GIT_COMMIT_HASH");
pub static BUILD_DATE: &str = env!("GIT_BUILD_DATE");

pub const META_ORG_ID: &str = "_meta";

pub const MMDB_CITY_FILE_NAME: &str = "GeoLite2-City.mmdb";
pub const MMDB_ASN_FILE_NAME: &str = "GeoLite2-ASN.mmdb";
pub const GEO_IP_CITY_ENRICHMENT_TABLE: &str = "maxmind_city";
pub const GEO_IP_ASN_ENRICHMENT_TABLE: &str = "maxmind_asn";

pub const SIZE_IN_MB: f64 = 1024.0 * 1024.0;
pub const SIZE_IN_GB: f64 = 1024.0 * 1024.0 * 1024.0;
pub const PARQUET_BATCH_SIZE: usize = 8 * 1024;
pub const PARQUET_MAX_ROW_GROUP_SIZE: usize = 1024 * 1024; // this can't be change, it will cause segment matching error
pub const PARQUET_FILE_CHUNK_SIZE: usize = 100 * 1024; // 100k, num_rows
pub const INDEX_SEGMENT_LENGTH: usize = 1024; // this can't be change, it will cause segment matching error
pub const DEFAULT_BLOOM_FILTER_FPP: f64 = 0.01;

pub const FILE_EXT_JSON: &str = ".json";
pub const FILE_EXT_ARROW: &str = ".arrow";
pub const FILE_EXT_PARQUET: &str = ".parquet";
pub const FILE_EXT_PUFFIN: &str = ".puffin";
pub const FILE_EXT_TANTIVY: &str = ".ttv";
pub const FILE_EXT_TANTIVY_FOLDER: &str = ".mmap";

pub const INDEX_FIELD_NAME_FOR_ALL: &str = "_all";

pub const INDEX_MIN_CHAR_LEN: usize = 3;
pub const QUERY_WITH_NO_LIMIT: i64 = -999;

pub const MINIMUM_DB_CONNECTIONS: u32 = 2;
pub const REQUIRED_DB_CONNECTIONS: u32 = 4;

// Columns added to ingested records for _INTERNAL_ use only.
pub const TIMESTAMP_COL_NAME: &str = "_timestamp";
// Used for storing and querying unflattened original data
pub const ID_COL_NAME: &str = "_o2_id";
pub const ORIGINAL_DATA_COL_NAME: &str = "_original";
pub const ALL_VALUES_COL_NAME: &str = "_all_values";
pub const MESSAGE_COL_NAME: &str = "message";
pub const STREAM_NAME_LABEL: &str = "o2_stream_name";
pub const DEFAULT_STREAM_NAME: &str = "default";

const _DEFAULT_SQL_FULL_TEXT_SEARCH_FIELDS: [&str; 7] =
    ["log", "message", "msg", "content", "data", "body", "json"];
pub static SQL_FULL_TEXT_SEARCH_FIELDS: Lazy<Vec<String>> = Lazy::new(|| {
    let mut fields = chain(
        _DEFAULT_SQL_FULL_TEXT_SEARCH_FIELDS
            .iter()
            .map(|s| s.to_string()),
        get_config()
            .common
            .feature_fulltext_extra_fields
            .split(',')
            .filter_map(|s| {
                let s = s.trim();
                if s.is_empty() {
                    None
                } else {
                    Some(s.to_string())
                }
            }),
    )
    .collect::<Vec<_>>();
    fields.sort();
    fields.dedup();
    fields
});

pub static SQL_SECONDARY_INDEX_SEARCH_FIELDS: Lazy<Vec<String>> = Lazy::new(|| {
    let mut fields = get_config()
        .common
        .feature_secondary_index_extra_fields
        .split(',')
        .filter_map(|s| {
            let s = s.trim();
            if s.is_empty() {
                None
            } else {
                Some(s.to_string())
            }
        })
        .collect::<Vec<_>>();
    fields.sort();
    fields.dedup();
    fields
});

pub static QUICK_MODEL_FIELDS: Lazy<Vec<String>> = Lazy::new(|| {
    let mut fields = get_config()
        .common
        .feature_quick_mode_fields
        .split(',')
        .filter_map(|s| {
            let s = s.trim();
            if s.is_empty() {
                None
            } else {
                Some(s.to_string())
            }
        })
        .collect::<Vec<_>>();
    fields.sort();
    fields.dedup();
    fields
});

const _DEFAULT_DISTINCT_FIELDS: [&str; 2] = ["service_name", "operation_name"];
pub static DISTINCT_FIELDS: Lazy<Vec<String>> = Lazy::new(|| {
    let mut fields = chain(
        _DEFAULT_DISTINCT_FIELDS.iter().map(|s| s.to_string()),
        get_config()
            .common
            .feature_distinct_extra_fields
            .split(',')
            .filter_map(|s| {
                let s = s.trim();
                if s.is_empty() {
                    None
                } else {
                    Some(s.to_string())
                }
            }),
    )
    .collect::<Vec<_>>();
    fields.sort();
    fields.dedup();
    fields
});

const _DEFAULT_BLOOM_FILTER_FIELDS: [&str; 1] = ["trace_id"];
pub static BLOOM_FILTER_DEFAULT_FIELDS: Lazy<Vec<String>> = Lazy::new(|| {
    let mut fields = chain(
        _DEFAULT_BLOOM_FILTER_FIELDS.iter().map(|s| s.to_string()),
        get_config()
            .common
            .bloom_filter_default_fields
            .split(',')
            .filter_map(|s| {
                let s = s.trim();
                if s.is_empty() {
                    None
                } else {
                    Some(s.to_string())
                }
            }),
    )
    .collect::<Vec<_>>();
    fields.sort();
    fields.dedup();
    fields
});

const _DEFAULT_SEARCH_AROUND_FIELDS: [&str; 5] = [
    "k8s_cluster",
    "k8s_namespace_name",
    "k8s_pod_name",
    "kubernetes_namespace_name",
    "kubernetes_pod_name",
];
pub static DEFAULT_SEARCH_AROUND_FIELDS: Lazy<Vec<String>> = Lazy::new(|| {
    let mut fields = chain(
        _DEFAULT_SEARCH_AROUND_FIELDS.iter().map(|s| s.to_string()),
        get_config()
            .common
            .search_around_default_fields
            .split(',')
            .filter_map(|s| {
                let s = s.trim();
                if s.is_empty() {
                    None
                } else {
                    Some(s.to_string())
                }
            }),
    )
    .collect::<Vec<_>>();
    fields.sort();
    fields.dedup();
    fields
});

pub static MEM_TABLE_INDIVIDUAL_STREAMS: Lazy<HashMap<String, usize>> = Lazy::new(|| {
    let mut map = HashMap::default();
    let streams: Vec<String> = get_config()
        .common
        .mem_table_individual_streams
        .split(',')
        .filter_map(|s| {
            let s = s.trim();
            if s.is_empty() {
                None
            } else {
                Some(s.to_string())
            }
        })
        .collect();
    let num_mem_tables = get_config().limit.mem_table_bucket_num;
    for stream in streams.into_iter() {
        if map.contains_key(&stream) {
            continue;
        }
        map.insert(stream, num_mem_tables + map.len());
    }
    map
});

pub static CONFIG: Lazy<ArcSwap<Config>> = Lazy::new(|| ArcSwap::from(Arc::new(init())));
static INSTANCE_ID: Lazy<RwHashMap<String, String>> = Lazy::new(Default::default);

pub static TELEMETRY_CLIENT: Lazy<segment::HttpClient> = Lazy::new(|| {
    segment::HttpClient::new(
        reqwest::Client::builder()
            .connect_timeout(Duration::from_secs(10))
            .build()
            .unwrap(),
        CONFIG.load().common.telemetry_url.clone(),
    )
});

pub fn get_config() -> Arc<Config> {
    CONFIG.load().clone()
}

pub fn refresh_config() -> Result<(), anyhow::Error> {
    CONFIG.store(Arc::new(init()));
    Ok(())
}

pub fn cache_instance_id(instance_id: &str) {
    INSTANCE_ID.insert("instance_id".to_owned(), instance_id.to_owned());
}

pub fn get_instance_id() -> String {
    match INSTANCE_ID.get("instance_id") {
        Some(id) => id.clone(),
        None => "".to_string(),
    }
}

static CHROME_LAUNCHER_OPTIONS: tokio::sync::OnceCell<Option<BrowserConfig>> =
    tokio::sync::OnceCell::const_new();

pub async fn get_chrome_launch_options() -> &'static Option<BrowserConfig> {
    CHROME_LAUNCHER_OPTIONS
        .get_or_init(init_chrome_launch_options)
        .await
}

async fn init_chrome_launch_options() -> Option<BrowserConfig> {
    let cfg = get_config();
    if !cfg.chrome.chrome_enabled || !cfg.common.report_server_url.is_empty() {
        None
    } else {
        let mut browser_config = BrowserConfig::builder()
            .window_size(
                cfg.chrome.chrome_window_width,
                cfg.chrome.chrome_window_height,
            )
            .viewport(Viewport {
                width: cfg.chrome.chrome_window_width,
                height: cfg.chrome.chrome_window_height,
                device_scale_factor: Some(1.0),
                ..Viewport::default()
            });

        if cfg.chrome.chrome_with_head {
            browser_config = browser_config.with_head();
        }

        if cfg.chrome.chrome_no_sandbox {
            browser_config = browser_config.no_sandbox();
        }

        if !cfg.chrome.chrome_path.is_empty() {
            browser_config = browser_config.chrome_executable(cfg.chrome.chrome_path.as_str());
        } else {
            panic!("Chrome path must be specified");
        }
        Some(browser_config.build().unwrap())
    }
}

pub static SMTP_CLIENT: Lazy<Option<AsyncSmtpTransport<Tokio1Executor>>> = Lazy::new(|| {
    let cfg = get_config();
    if !cfg.smtp.smtp_enabled {
        None
    } else {
        let tls_parameters = TlsParameters::new(cfg.smtp.smtp_host.clone()).unwrap();
        let mut transport_builder =
            AsyncSmtpTransport::<Tokio1Executor>::builder_dangerous(&cfg.smtp.smtp_host)
                .port(cfg.smtp.smtp_port);

        let option = &cfg.smtp.smtp_encryption;
        transport_builder = if option == "starttls" {
            transport_builder.tls(Tls::Required(tls_parameters))
        } else if option == "ssltls" {
            transport_builder.tls(Tls::Wrapper(tls_parameters))
        } else {
            transport_builder
        };

        if !cfg.smtp.smtp_username.is_empty() && !cfg.smtp.smtp_password.is_empty() {
            transport_builder = transport_builder.credentials(Credentials::new(
                cfg.smtp.smtp_username.clone(),
                cfg.smtp.smtp_password.clone(),
            ));
        }
        Some(transport_builder.build())
    }
});

static SNS_CLIENT: tokio::sync::OnceCell<aws_sdk_sns::Client> = tokio::sync::OnceCell::const_new();

async fn init_sns_client() -> aws_sdk_sns::Client {
    let cfg = get_config();
    let shared_config = aws_config::load_defaults(aws_config::BehaviorVersion::latest()).await;

    let sns_config = aws_sdk_sns::config::Builder::from(&shared_config)
        .endpoint_url(cfg.sns.endpoint.clone())
        .timeout_config(
            aws_config::timeout::TimeoutConfig::builder()
                .connect_timeout(std::time::Duration::from_secs(cfg.sns.connect_timeout))
                .operation_timeout(std::time::Duration::from_secs(cfg.sns.operation_timeout))
                .build(),
        )
        .build();

    aws_sdk_sns::Client::from_conf(sns_config)
}

pub async fn get_sns_client() -> &'static aws_sdk_sns::Client {
    SNS_CLIENT.get_or_init(init_sns_client).await
}

pub static BLOCKED_STREAMS: Lazy<Vec<String>> = Lazy::new(|| {
    get_config()
        .common
        .blocked_streams
        .split(',')
        .map(|x| x.to_string())
        .collect()
});

#[derive(EnvConfig)]
pub struct Config {
    pub auth: Auth,
    pub websocket: WebSocket,
    pub report_server: ReportServer,
    pub http: Http,
    pub grpc: Grpc,
    pub route: Route,
    pub common: Common,
    pub limit: Limit,
    pub compact: Compact,
    pub cache_latest_files: CacheLatestFiles,
    pub memory_cache: MemoryCache,
    pub disk_cache: DiskCache,
    pub log: Log,
    pub etcd: Etcd,
    pub nats: Nats,
    pub s3: S3,
    pub sns: Sns,
    pub tcp: TCP,
    pub prom: Prometheus,
    pub profiling: Profiling,
    pub smtp: Smtp,
    pub rum: RUM,
    pub chrome: Chrome,
    pub tokio_console: TokioConsole,
    pub pipeline: Pipeline,
    pub health_check: HealthCheck,
    pub encryption: Encryption,
}

#[derive(EnvConfig)]
pub struct WebSocket {
    #[env_config(name = "ZO_WEBSOCKET_ENABLED", default = false)]
    pub enabled: bool,
    #[env_config(name = "ZO_WEBSOCKET_SESSION_IDLE_TIMEOUT_SECS", default = 300)]
    pub session_idle_timeout_secs: i64,
    #[env_config(name = "ZO_WEBSOCKET_PING_INTERVAL_SECS", default = 30)]
    pub ping_interval_secs: i64,
    #[env_config(
        name = "ZO_WEBSOCKET_MAX_FRAME_SIZE",
        default = 1,
        help = "Maximum allowed frame size in MB"
    )]
    pub max_frame_size: usize,
    #[env_config(
        name = "ZO_WEBSOCKET_MAX_CONTINUATION_SIZE",
        default = 256,
        help = "Maximum allowed continuation size in MB"
    )]
    pub max_continuation_size: usize,
    #[env_config(
        name = "ZO_WEBSOCKET_CHANNEL_BUFFER_SIZE",
        default = 100,
        help = "Maximum allowed number of messages in buffer"
    )]
    pub max_channel_buffer_size: usize,
    #[env_config(
        name = "ZO_STREAMING_RESPONSE_CHUNK_SIZE_MB",
        default = 1,
        help = "Size in MB for each chunk when streaming search responses"
    )]
    pub streaming_response_chunk_size: usize,
    #[env_config(
        name = "ZO_STREAMING_ENABLED",
<<<<<<< HEAD
        default = false,
=======
        default = true,
>>>>>>> ab5c296f
        help = "Enable streaming"
    )]
    pub streaming_enabled: bool,
}

#[derive(EnvConfig)]
pub struct ReportServer {
    #[env_config(name = "ZO_ENABLE_EMBEDDED_REPORT_SERVER", default = false)]
    pub enable_report_server: bool,
    #[env_config(name = "ZO_REPORT_USER_EMAIL", default = "")]
    pub user_email: String,
    #[env_config(name = "ZO_REPORT_USER_PASSWORD", default = "")]
    pub user_password: String,
    #[env_config(name = "ZO_REPORT_SERVER_HTTP_PORT", default = 5082)]
    pub port: u16,
    #[env_config(name = "ZO_REPORT_SERVER_HTTP_ADDR", default = "127.0.0.1")]
    pub addr: String,
    #[env_config(name = "ZO_HTTP_IPV6_ENABLED", default = false)]
    pub ipv6_enabled: bool,
}

#[derive(EnvConfig)]
pub struct TokioConsole {
    #[env_config(name = "ZO_TOKIO_CONSOLE_SERVER_ADDR", default = "0.0.0.0")]
    pub tokio_console_server_addr: String,
    #[env_config(name = "ZO_TOKIO_CONSOLE_SERVER_PORT", default = 6699)]
    pub tokio_console_server_port: u16,
    #[env_config(name = "ZO_TOKIO_CONSOLE_RETENTION", default = 60)]
    pub tokio_console_retention: u64,
}

#[derive(EnvConfig)]
pub struct Chrome {
    #[env_config(name = "ZO_CHROME_ENABLED", default = false)]
    pub chrome_enabled: bool,
    #[env_config(name = "ZO_CHROME_PATH", default = "")]
    pub chrome_path: String,
    #[env_config(name = "ZO_CHROME_CHECK_DEFAULT_PATH", default = true)]
    pub chrome_check_default: bool,
    #[env_config(name = "ZO_CHROME_AUTO_DOWNLOAD", default = false)]
    pub chrome_auto_download: bool,
    #[env_config(name = "ZO_CHROME_DOWNLOAD_PATH", default = "./download")]
    pub chrome_download_path: String,
    #[env_config(name = "ZO_CHROME_NO_SANDBOX", default = false)]
    pub chrome_no_sandbox: bool,
    #[env_config(name = "ZO_CHROME_WITH_HEAD", default = false)]
    pub chrome_with_head: bool,
    #[env_config(name = "ZO_CHROME_SLEEP_SECS", default = 20)]
    pub chrome_sleep_secs: u16,
    #[env_config(name = "ZO_CHROME_WINDOW_WIDTH", default = 1370)]
    pub chrome_window_width: u32,
    #[env_config(name = "ZO_CHROME_WINDOW_HEIGHT", default = 730)]
    pub chrome_window_height: u32,
}

#[derive(EnvConfig)]
pub struct Smtp {
    #[env_config(name = "ZO_SMTP_ENABLED", default = false)]
    pub smtp_enabled: bool,
    #[env_config(name = "ZO_SMTP_HOST", default = "localhost")]
    pub smtp_host: String,
    #[env_config(name = "ZO_SMTP_PORT", default = 25)]
    pub smtp_port: u16,
    #[env_config(name = "ZO_SMTP_USER_NAME", default = "")]
    pub smtp_username: String,
    #[env_config(name = "ZO_SMTP_PASSWORD", default = "")]
    pub smtp_password: String,
    #[env_config(name = "ZO_SMTP_REPLY_TO", default = "")]
    pub smtp_reply_to: String,
    #[env_config(name = "ZO_SMTP_FROM_EMAIL", default = "")]
    pub smtp_from_email: String,
    #[env_config(name = "ZO_SMTP_ENCRYPTION", default = "")]
    pub smtp_encryption: String,
}

#[derive(EnvConfig)]
pub struct Profiling {
    #[env_config(
        name = "ZO_PROF_PPROF_ENABLED",
        default = false,
        help = "Enable pprof profiling with pprof-rs"
    )]
    pub pprof_enabled: bool,
    #[env_config(
        name = "ZO_PROF_PPROF_PROTOBUF_ENABLED",
        default = false,
        help = "Enable pprof profiling with pprof-rs encode to protobuf format"
    )]
    pub pprof_protobuf_enabled: bool,
    #[env_config(
        name = "ZO_PROF_PPROF_FLAMEGRAPH_PATH",
        default = "",
        help = "Path to save flamegraph"
    )]
    pub pprof_flamegraph_path: String,
    #[env_config(
        name = "ZO_PROF_PYROSCOPE_ENABLED",
        default = false,
        help = "Enable pyroscope profiling with pyroscope-rs"
    )]
    pub pyroscope_enabled: bool,
    #[env_config(
        name = "ZO_PROF_PYROSCOPE_SERVER_URL",
        default = "http://localhost:4040",
        help = "Pyroscope server URL"
    )]
    pub pyroscope_server_url: String,
    #[env_config(
        name = "ZO_PROF_PYROSCOPE_PROJECT_NAME",
        default = "openobserve",
        help = "Pyroscope project name"
    )]
    pub pyroscope_project_name: String,
}

#[derive(EnvConfig)]
pub struct Auth {
    #[env_config(name = "ZO_ROOT_USER_EMAIL")]
    pub root_user_email: String,
    #[env_config(name = "ZO_ROOT_USER_PASSWORD")]
    pub root_user_password: String,
    #[env_config(name = "ZO_ROOT_USER_TOKEN")]
    pub root_user_token: String,
    #[env_config(name = "ZO_COOKIE_MAX_AGE", default = 2592000)] // seconds, 30 days
    pub cookie_max_age: i64,
    #[env_config(name = "ZO_COOKIE_SAME_SITE_LAX", default = true)]
    pub cookie_same_site_lax: bool,
    #[env_config(name = "ZO_COOKIE_SECURE_ONLY", default = false)]
    pub cookie_secure_only: bool,
    #[env_config(name = "ZO_EXT_AUTH_SALT", default = "openobserve")]
    pub ext_auth_salt: String,
    #[env_config(name = "O2_ACTION_SERVER_TOKEN")]
    pub action_server_token: String,
}

#[derive(EnvConfig)]
pub struct Http {
    #[env_config(name = "ZO_HTTP_PORT", default = 5080)]
    pub port: u16,
    #[env_config(name = "ZO_HTTP_ADDR", default = "")]
    pub addr: String,
    #[env_config(name = "ZO_HTTP_IPV6_ENABLED", default = false)]
    pub ipv6_enabled: bool,
    #[env_config(name = "ZO_HTTP_TLS_ENABLED", default = false)]
    pub tls_enabled: bool,
    #[env_config(name = "ZO_HTTP_TLS_CERT_PATH", default = "")]
    pub tls_cert_path: String,
    #[env_config(name = "ZO_HTTP_TLS_KEY_PATH", default = "")]
    pub tls_key_path: String,
    #[env_config(name = "ZO_HTTP_TLS_MIN_VERSION", default = "", help = "Supported values: "1.2" or "1.3", default is all_version")]
    pub tls_min_version: String,
    #[env_config(
        name = "ZO_HTTP_TLS_ROOT_CERTIFICATES",
        default = "webpki",
        help = "this value must use webpki or native. it means use standard root certificates from webpki-roots or native-roots as a rustls certificate store"
    )]
    pub tls_root_certificates: String,
}

#[derive(EnvConfig)]
pub struct Grpc {
    #[env_config(name = "ZO_GRPC_PORT", default = 5081)]
    pub port: u16,
    #[env_config(name = "ZO_GRPC_ADDR", default = "")]
    pub addr: String,
    #[env_config(name = "ZO_GRPC_ORG_HEADER_KEY", default = "organization")]
    pub org_header_key: String,
    #[env_config(name = "ZO_GRPC_STREAM_HEADER_KEY", default = "stream-name")]
    pub stream_header_key: String,
    #[env_config(name = "ZO_INTERNAL_GRPC_TOKEN", default = "")]
    pub internal_grpc_token: String,
    #[env_config(
        name = "ZO_GRPC_MAX_MESSAGE_SIZE",
        default = 16,
        help = "Max grpc message size in MB, default is 16 MB"
    )]
    pub max_message_size: usize,
    #[env_config(name = "ZO_GRPC_CONNECT_TIMEOUT", default = 5)] // in seconds
    pub connect_timeout: u64,
    #[env_config(name = "ZO_GRPC_CHANNEL_CACHE_DISABLED", default = false)]
    pub channel_cache_disabled: bool,
    #[env_config(name = "ZO_GRPC_TLS_ENABLED", default = false)]
    pub tls_enabled: bool,
    #[env_config(name = "ZO_GRPC_TLS_CERT_DOMAIN", default = "")]
    pub tls_cert_domain: String,
    #[env_config(name = "ZO_GRPC_TLS_CERT_PATH", default = "")]
    pub tls_cert_path: String,
    #[env_config(name = "ZO_GRPC_TLS_KEY_PATH", default = "")]
    pub tls_key_path: String,
}

#[derive(EnvConfig)]
pub struct TCP {
    #[env_config(name = "ZO_TCP_PORT", default = 5514)]
    pub tcp_port: u16,
    #[env_config(name = "ZO_UDP_PORT", default = 5514)]
    pub udp_port: u16,
    #[env_config(name = "ZO_TCP_TLS_ENABLED", default = false)]
    pub tcp_tls_enabled: bool,
    #[env_config(name = "ZO_TCP_TLS_CERT_PATH", default = "")]
    pub tcp_tls_cert_path: String,
    #[env_config(name = "ZO_TCP_TLS_KEY_PATH", default = "")]
    pub tcp_tls_key_path: String,
    #[env_config(name = "ZO_TCP_TLS_CA_CERT_PATH", default = "")]
    pub tcp_tls_ca_cert_path: String,
}

#[derive(EnvConfig)]
pub struct Route {
    #[env_config(name = "ZO_ROUTE_TIMEOUT", default = 600)]
    pub timeout: u64,
    #[env_config(name = "ZO_ROUTE_MAX_CONNECTIONS", default = 1024)]
    pub max_connections: usize,
}

#[derive(EnvConfig)]
pub struct Common {
    #[env_config(name = "ZO_APP_NAME", default = "openobserve")]
    pub app_name: String,
    #[env_config(name = "ZO_LOCAL_MODE", default = true)]
    pub local_mode: bool,
    // ZO_LOCAL_MODE_STORAGE is ignored when ZO_LOCAL_MODE is set to false
    #[env_config(name = "ZO_LOCAL_MODE_STORAGE", default = "disk")]
    pub local_mode_storage: String,
    pub is_local_storage: bool,
    #[env_config(name = "ZO_CLUSTER_COORDINATOR", default = "etcd")]
    pub cluster_coordinator: String,
    #[env_config(name = "ZO_QUEUE_STORE", default = "")]
    pub queue_store: String,
    #[env_config(name = "ZO_META_STORE", default = "")]
    pub meta_store: String,
    #[env_config(name = "ZO_META_POSTGRES_DSN", default = "")]
    pub meta_postgres_dsn: String, // postgres://postgres:12345678@localhost:5432/openobserve
    #[env_config(name = "ZO_META_POSTGRES_RO_DSN", default = "")]
    pub meta_postgres_ro_dsn: String, // postgres://postgres:12345678@readonly:5432/openobserve
    #[env_config(name = "ZO_META_MYSQL_DSN", default = "")]
    pub meta_mysql_dsn: String, // mysql://root:12345678@localhost:3306/openobserve
    #[env_config(name = "ZO_META_MYSQL_RO_DSN", default = "")]
    pub meta_mysql_ro_dsn: String, // mysql://root:12345678@readonly:3306/openobserve
    #[env_config(name = "ZO_META_DDL_DSN", default = "")]
    pub meta_ddl_dsn: String, // same db as meta store, but user with ddl perms
    #[env_config(name = "ZO_NODE_ROLE", default = "all")]
    pub node_role: String,
    #[env_config(
        name = "ZO_NODE_ROLE_GROUP",
        default = "",
        help = "Role group can be empty (default), interactive, or background"
    )]
    pub node_role_group: String,
    #[env_config(name = "ZO_CLUSTER_NAME", default = "zo1")]
    pub cluster_name: String,
    #[env_config(name = "ZO_INSTANCE_NAME", default = "")]
    pub instance_name: String,
    pub instance_name_short: String,
    #[env_config(name = "ZO_INGESTION_URL", default = "")]
    pub ingestion_url: String,
    #[env_config(name = "ZO_WEB_URL", default = "http://localhost:5080")]
    pub web_url: String,
    #[env_config(name = "ZO_BASE_URI", default = "")] // /abc
    pub base_uri: String,
    #[env_config(name = "ZO_DATA_DIR", default = "./data/openobserve/")]
    pub data_dir: String,
    #[env_config(name = "ZO_DATA_WAL_DIR", default = "")] // ./data/openobserve/wal/
    pub data_wal_dir: String,
    #[env_config(name = "ZO_DATA_STREAM_DIR", default = "")] // ./data/openobserve/stream/
    pub data_stream_dir: String,
    #[env_config(name = "ZO_DATA_DB_DIR", default = "")] // ./data/openobserve/db/
    pub data_db_dir: String,
    #[env_config(name = "ZO_DATA_CACHE_DIR", default = "")] // ./data/openobserve/cache/
    pub data_cache_dir: String,
    // TODO: should rename to column_all
    #[env_config(name = "ZO_CONCATENATED_SCHEMA_FIELD_NAME", default = "_all")]
    pub column_all: String,
    #[env_config(name = "ZO_PARQUET_COMPRESSION", default = "zstd")]
    pub parquet_compression: String,
    #[env_config(
        name = "ZO_TIMESTAMP_COMPRESSION_DISABLED",
        default = false,
        help = "Disable timestamp field compression"
    )]
    pub timestamp_compression_disabled: bool,
    #[env_config(name = "ZO_FEATURE_PER_THREAD_LOCK", default = false)]
    pub feature_per_thread_lock: bool,
    #[env_config(name = "ZO_FEATURE_INGESTER_NONE_COMPRESSION", default = false)]
    pub feature_ingester_none_compression: bool,
    #[env_config(name = "ZO_FEATURE_FULLTEXT_EXTRA_FIELDS", default = "")]
    pub feature_fulltext_extra_fields: String,
    #[env_config(name = "ZO_FEATURE_INDEX_EXTRA_FIELDS", default = "")]
    pub feature_secondary_index_extra_fields: String,
    #[env_config(name = "ZO_FEATURE_DISTINCT_EXTRA_FIELDS", default = "")]
    pub feature_distinct_extra_fields: String,
    #[env_config(name = "ZO_FEATURE_QUICK_MODE_FIELDS", default = "")]
    pub feature_quick_mode_fields: String,
    #[env_config(name = "ZO_FEATURE_FILELIST_DEDUP_ENABLED", default = false)]
    pub feature_filelist_dedup_enabled: bool,
    #[env_config(name = "ZO_FEATURE_QUERY_QUEUE_ENABLED", default = true)]
    pub feature_query_queue_enabled: bool,
    #[env_config(name = "ZO_FEATURE_QUERY_PARTITION_STRATEGY", default = "file_num")]
    pub feature_query_partition_strategy: String,
    #[env_config(name = "ZO_FEATURE_QUERY_INFER_SCHEMA", default = false)]
    pub feature_query_infer_schema: bool,
    #[env_config(name = "ZO_FEATURE_QUERY_EXCLUDE_ALL", default = true)]
    pub feature_query_exclude_all: bool,
    #[env_config(name = "ZO_FEATURE_QUERY_WITHOUT_INDEX", default = false)]
    pub feature_query_without_index: bool,
    #[env_config(name = "ZO_FEATURE_QUERY_REMOVE_FILTER_WITH_INDEX", default = true)]
    pub feature_query_remove_filter_with_index: bool,
    #[env_config(name = "ZO_FEATURE_QUERY_STREAMING_AGGS", default = true)]
    pub feature_query_streaming_aggs: bool,
    #[env_config(name = "ZO_FEATURE_JOIN_MATCH_ONE_ENABLED", default = false)]
    pub feature_join_match_one_enabled: bool,
    #[env_config(
        name = "ZO_FEATURE_JOIN_RIGHT_SIDE_MAX_ROWS",
        default = 0,
        help = "Default to 50_000 when ZO_FEATURE_JOIN_MATCH_ONE_ENABLED is true"
    )]
    pub feature_join_right_side_max_rows: usize,
    #[env_config(
        name = "ZO_FEATURE_QUERY_SKIP_WAL",
        default = false,
        help = "Skip WAL for query"
    )]
    pub feature_query_skip_wal: bool,
    #[env_config(name = "ZO_UI_ENABLED", default = true)]
    pub ui_enabled: bool,
    #[env_config(name = "ZO_UI_SQL_BASE64_ENABLED", default = false)]
    pub ui_sql_base64_enabled: bool,
    #[env_config(name = "ZO_METRICS_DEDUP_ENABLED", default = true)]
    pub metrics_dedup_enabled: bool,
    #[env_config(name = "ZO_BLOOM_FILTER_ENABLED", default = true)]
    pub bloom_filter_enabled: bool,
    #[env_config(name = "ZO_BLOOM_FILTER_DISABLED_ON_SEARCH", default = false)]
    pub bloom_filter_disabled_on_search: bool,
    #[env_config(name = "ZO_BLOOM_FILTER_DEFAULT_FIELDS", default = "")]
    pub bloom_filter_default_fields: String,
    #[env_config(
        name = "ZO_BLOOM_FILTER_NDV_RATIO",
        default = 100,
        help = "Bloom filter ndv ratio, set to 100 means NDV = row_count / 100, if set to 1 means will use NDV = row_count"
    )]
    pub bloom_filter_ndv_ratio: u64,
    #[env_config(
        name = "ZO_SEARCH_AROUND_DEFAULT_FIELDS",
        default = "",
        help = "Comma separated list of fields to use for search around"
    )]
    pub search_around_default_fields: String,
    #[env_config(name = "ZO_WAL_FSYNC_DISABLED", default = true)]
    pub wal_fsync_disabled: bool,
    #[env_config(
        name = "ZO_WAL_WRITE_QUEUE_ENABLED",
        default = false,
        help = "Enable write queue for WAL"
    )]
    pub wal_write_queue_enabled: bool,
    #[env_config(
        name = "ZO_WAL_WRITE_QUEUE_FULL_REJECT",
        default = false,
        help = "Reject write when write queue is full"
    )]
    pub wal_write_queue_full_reject: bool,
    #[env_config(name = "ZO_TRACING_ENABLED", default = false)]
    pub tracing_enabled: bool,
    #[env_config(name = "ZO_TRACING_SEARCH_ENABLED", default = false)]
    pub tracing_search_enabled: bool,
    #[env_config(name = "OTEL_OTLP_HTTP_ENDPOINT", default = "")]
    pub otel_otlp_url: String,
    #[env_config(name = "OTEL_OTLP_GRPC_ENDPOINT", default = "")]
    pub otel_otlp_grpc_url: String,
    #[env_config(
        name = "ZO_TRACING_GRPC_ORGANIZATION",
        default = "",
        help = "Used in metadata when exporting traces to grpc endpoint."
    )]
    pub tracing_grpc_header_org: String,
    #[env_config(
        name = "ZO_TRACING_GRPC_STREAM_NAME",
        default = "",
        help = "Used in metadata when exporting traces to grpc endpoint."
    )]
    pub tracing_grpc_header_stream_name: String,
    #[env_config(name = "ZO_TRACING_HEADER_KEY", default = "Authorization")]
    pub tracing_header_key: String,
    #[env_config(
        name = "ZO_TRACING_HEADER_VALUE",
        default = "Basic cm9vdEBleGFtcGxlLmNvbTpDb21wbGV4cGFzcyMxMjM="
    )]
    pub tracing_header_value: String,
    #[env_config(name = "ZO_TELEMETRY", default = true)]
    pub telemetry_enabled: bool,
    #[env_config(name = "ZO_TELEMETRY_URL", default = "https://e1.zinclabs.dev")]
    pub telemetry_url: String,
    #[env_config(name = "ZO_TELEMETRY_HEARTBEAT", default = 1800)] // seconds
    pub telemetry_heartbeat: i64,
    #[env_config(name = "ZO_PROMETHEUS_ENABLED", default = true)]
    pub prometheus_enabled: bool,
    #[env_config(name = "ZO_PRINT_KEY_CONFIG", default = false)]
    pub print_key_config: bool,
    #[env_config(name = "ZO_PRINT_KEY_EVENT", default = false)]
    pub print_key_event: bool,
    #[env_config(name = "ZO_PRINT_KEY_SQL", default = false)]
    pub print_key_sql: bool,
    #[env_config(name = "ZO_USAGE_REPORTING_ENABLED", default = false)]
    pub usage_enabled: bool,
    #[env_config(
        name = "ZO_USAGE_REPORTING_MODE",
        default = "local",
        help = "possible values - 'local', 'remote', 'both'"
    )] // local, remote , both
    pub usage_reporting_mode: String,
    #[env_config(
        name = "ZO_USAGE_REPORTING_URL",
        default = "http://localhost:5080/api/_meta/usage/_json"
    )]
    pub usage_reporting_url: String,
    #[env_config(name = "ZO_USAGE_REPORTING_CREDS", default = "")]
    pub usage_reporting_creds: String,
    #[env_config(name = "ZO_USAGE_BATCH_SIZE", default = 2000)]
    pub usage_batch_size: usize,
    #[env_config(
        name = "ZO_USAGE_PUBLISH_INTERVAL",
        default = 60,
        help = "duration in seconds after last reporting usage will be published"
    )]
    // in seconds
    pub usage_publish_interval: i64,
    #[env_config(name = "ZO_MMDB_DATA_DIR")] // ./data/openobserve/mmdb/
    pub mmdb_data_dir: String,
    #[env_config(name = "ZO_MMDB_DISABLE_DOWNLOAD", default = false)]
    pub mmdb_disable_download: bool,
    #[env_config(name = "ZO_MMDB_UPDATE_DURATION_DAYS", default = 30)] // default 30 days
    pub mmdb_update_duration_days: u64,
    #[env_config(
        name = "ZO_MMDB_GEOLITE_CITYDB_URL",
        default = "https://geoip.zinclabs.dev/GeoLite2-City.mmdb"
    )]
    pub mmdb_geolite_citydb_url: String,
    #[env_config(
        name = "ZO_MMDB_GEOLITE_ASNDB_URL",
        default = "https://geoip.zinclabs.dev/GeoLite2-ASN.mmdb"
    )]
    pub mmdb_geolite_asndb_url: String,
    #[env_config(
        name = "ZO_MMDB_GEOLITE_CITYDB_SHA256_URL",
        default = "https://geoip.zinclabs.dev/GeoLite2-City.sha256"
    )]
    pub mmdb_geolite_citydb_sha256_url: String,
    #[env_config(
        name = "ZO_MMDB_GEOLITE_ASNDB_SHA256_URL",
        default = "https://geoip.zinclabs.dev/GeoLite2-ASN.sha256"
    )]
    pub mmdb_geolite_asndb_sha256_url: String,
    #[env_config(name = "ZO_DEFAULT_SCRAPE_INTERVAL", default = 15)]
    // Default scrape_interval value 15s
    pub default_scrape_interval: u32,
    #[env_config(name = "ZO_MEMORY_CIRCUIT_BREAKER_ENABLED", default = false)]
    pub memory_circuit_breaker_enabled: bool,
    #[env_config(name = "ZO_MEMORY_CIRCUIT_BREAKER_RATIO", default = 90)]
    pub memory_circuit_breaker_ratio: usize,
    #[env_config(
        name = "ZO_RESTRICTED_ROUTES_ON_EMPTY_DATA",
        default = false,
        help = "Control the redirection of a user to ingestion page in case there is no stream found."
    )]
    pub restricted_routes_on_empty_data: bool,
    #[env_config(
        name = "ZO_ENABLE_INVERTED_INDEX",
        default = true,
        help = "Toggle inverted index generation."
    )]
    pub inverted_index_enabled: bool,
    #[env_config(
        name = "ZO_INVERTED_INDEX_CACHE_ENABLED",
        default = false,
        help = "Toggle inverted index cache."
    )]
    pub inverted_index_cache_enabled: bool,
    #[deprecated(since = "0.14.3", note = "will be removed in 0.15.0")]
    #[env_config(
        name = "ZO_INVERTED_INDEX_SPLIT_CHARS",
        default = "",
        help = "Characters which should be used as a delimiter to split the string, default using all ascii punctuations."
    )]
    pub inverted_index_split_chars: String,
    #[deprecated(since = "0.14.3", note = "will be removed in 0.15.0")]
    #[env_config(
        name = "ZO_INVERTED_INDEX_OLD_FORMAT",
        default = false,
        help = "Use old format for inverted index, it will generate same stream name for index."
    )]
    pub inverted_index_old_format: bool,
    #[deprecated(since = "0.14.3", note = "will be removed in 0.15.0")]
    #[env_config(
        name = "ZO_INVERTED_INDEX_STORE_FORMAT",
        default = "tantivy",
        help = "InvertedIndex store format, parquet(default), tantivy, both"
    )]
    pub inverted_index_store_format: String,
    #[deprecated(since = "0.14.3", note = "will be removed in 0.15.0")]
    #[env_config(
        name = "ZO_INVERTED_INDEX_SEARCH_FORMAT",
        default = "tantivy",
        help = "InvertedIndex search format, parquet(default), tantivy."
    )]
    pub inverted_index_search_format: String,
    #[env_config(
        name = "ZO_INVERTED_INDEX_TANTIVY_MODE",
        default = "",
        help = "Tantivy search mode, puffin or mmap, default is puffin."
    )]
    pub inverted_index_tantivy_mode: String,
    #[env_config(
        name = "ZO_INVERTED_INDEX_CAMEL_CASE_TOKENIZER_DISABLED",
        default = false,
        help = "Disable camel case tokenizer for inverted index."
    )]
    pub inverted_index_camel_case_tokenizer_disabled: bool,
    #[env_config(
        name = "ZO_INVERTED_INDEX_COUNT_OPTIMIZER_ENABLED",
        default = true,
        help = "Toggle inverted index count optimizer."
    )]
    pub inverted_index_count_optimizer_enabled: bool,
    #[deprecated(since = "0.14.3", note = "will be removed in 0.15.0")]
    #[env_config(
        name = "ZO_FULL_TEXT_SEARCH_TYPE",
        default = "eq",
        help = "Search through full text fields with either 'contains' , 'eq' or 'prefix' match."
    )]
    pub full_text_search_type: String,
    #[env_config(
        name = "ZO_QUERY_ON_STREAM_SELECTION",
        default = true,
        help = "Toggle search to be trigger based on button click event."
    )]
    pub query_on_stream_selection: bool,
    #[env_config(
        name = "ZO_SHOW_STREAM_DATES_DOCS_NUM",
        default = true,
        help = "Show docs count and stream dates"
    )]
    pub show_stream_dates_doc_num: bool,
    #[env_config(name = "ZO_INGEST_BLOCKED_STREAMS", default = "")] // use comma to split
    pub blocked_streams: String,
    #[env_config(name = "ZO_REPORT_USER_NAME", default = "")]
    pub report_user_name: String,
    #[env_config(name = "ZO_REPORT_USER_PASSWORD", default = "")]
    pub report_user_password: String,
    #[env_config(name = "ZO_REPORT_SERVER_URL", default = "http://localhost:5082")]
    pub report_server_url: String,
    #[env_config(name = "ZO_REPORT_SERVER_SKIP_TLS_VERIFY", default = false)]
    pub report_server_skip_tls_verify: bool,
    #[env_config(name = "ZO_SKIP_FORMAT_STREAM_NAME", default = false)]
    pub skip_formatting_stream_name: bool,
    #[env_config(name = "ZO_FORMAT_STREAM_NAME_TO_LOWERCASE", default = true)]
    pub format_stream_name_to_lower: bool,
    #[env_config(name = "ZO_BULK_RESPONSE_INCLUDE_ERRORS_ONLY", default = false)]
    pub bulk_api_response_errors_only: bool,
    #[env_config(name = "ZO_ALLOW_USER_DEFINED_SCHEMAS", default = false)]
    pub allow_user_defined_schemas: bool,
    #[env_config(
        name = "ZO_MEM_TABLE_STREAMS",
        default = "",
        help = "Streams for which dedicated MemTable will be used as comma separated values"
    )]
    pub mem_table_individual_streams: String,
    #[env_config(
        name = "ZO_TRACES_SPAN_METRICS_ENABLED",
        default = false,
        help = "enable span metrics for traces"
    )]
    pub traces_span_metrics_enabled: bool,
    #[env_config(
        name = "ZO_TRACES_SPAN_METRICS_EXPORT_INTERVAL",
        default = 60,
        help = "traces span metrics export interval, unit seconds"
    )]
    pub traces_span_metrics_export_interval: u64,
    #[env_config(
        name = "ZO_TRACES_SPAN_METRICS_CHANNEL_BUFFER",
        default = 100000,
        help = "traces span metrics channel send buffer"
    )]
    pub traces_span_metrics_channel_buffer: usize,
    #[env_config(
        name = "ZO_SELF_METRIC_CONSUMPTION_ENABLED",
        default = false,
        help = "self-consume metrics generated by openobserve"
    )]
    pub self_metrics_consumption_enabled: bool,
    #[env_config(
        name = "ZO_SELF_METRIC_CONSUMPTION_INTERVAL",
        default = 60,
        help = "metrics self-consumption interval, unit seconds"
    )]
    pub self_metrics_consumption_interval: u64,
    #[env_config(
        name = "ZO_SELF_METRIC_CONSUMPTION_ACCEPTLIST",
        default = "",
        help = "only these metrics will be self-consumed, comma separated"
    )]
    pub self_metrics_consumption_whitelist: String,
    #[env_config(
        name = "ZO_RESULT_CACHE_ENABLED",
        default = false,
        help = "Enable result cache for query results"
    )]
    pub result_cache_enabled: bool,
    #[env_config(
        name = "ZO_USE_MULTIPLE_RESULT_CACHE",
        default = false,
        help = "Enable to use mulple result caches for query results"
    )]
    pub use_multi_result_cache: bool,
    #[env_config(
        name = "ZO_RESULT_CACHE_SELECTION_STRATEGY",
        default = "overlap",
        help = "Strategy to use for result cache, default is both , possible value - both,overlap , duration"
    )]
    pub result_cache_selection_strategy: String,
    #[env_config(
        name = "ZO_RESULT_CACHE_DISCARD_DURATION",
        default = 60,
        help = "Discard data of last n seconds from cached results"
    )]
    pub result_cache_discard_duration: i64,
    #[env_config(
        name = "ZO_METRICS_CACHE_ENABLED",
        default = true,
        help = "Enable result cache for PromQL metrics queries"
    )]
    pub metrics_cache_enabled: bool,
    #[env_config(name = "ZO_SWAGGER_ENABLED", default = true)]
    pub swagger_enabled: bool,
    #[env_config(name = "ZO_FAKE_ES_VERSION", default = "")]
    pub fake_es_version: String,
    #[env_config(name = "ZO_WEBSOCKET_ENABLED", default = false)]
    pub websocket_enabled: bool,
    #[env_config(name = "ZO_ES_VERSION", default = "")]
    pub es_version: String,
    #[env_config(
        name = "ZO_CREATE_ORG_THROUGH_INGESTION",
        default = true,
        help = "If true (default true), new org can be automatically created through ingestion for root user. This can be changed in the runtime."
    )]
    pub create_org_through_ingestion: bool,
    #[env_config(
        name = "ZO_ORG_INVITE_EXPIRY",
        default = 7,
        help = "The number of days (default 7) an invitation token will be valid for. This can be changed in the runtime."
    )]
    pub org_invite_expiry: u32,
    #[env_config(name = "ZO_WEBSOCKET_CLOSE_FRAME_DELAY", default = 0)]
    pub websocket_close_frame_delay: u64, // in milliseconds
    #[env_config(
        name = "ZO_MIN_AUTO_REFRESH_INTERVAL",
        default = 5,
        help = "allow minimum auto refresh interval in seconds"
    )] // in seconds
    pub min_auto_refresh_interval: u32,
    #[env_config(name = "ZO_ADDITIONAL_REPORTING_ORGS", default = "")]
    pub additional_reporting_orgs: String,
<<<<<<< HEAD
=======
    #[env_config(name = "ZO_FILE_LIST_DUMP_ENABLED", default = false)]
    pub file_list_dump_enabled: bool,
    #[env_config(name = "ZO_FILE_LIST_DUMP_DUAL_WRITE", default = true)]
    pub file_list_dump_dual_write: bool,
    #[env_config(name = "ZO_FILE_LIST_DUMP_MIN_HOUR", default = 2)]
    pub file_list_dump_min_hour: usize,
    #[env_config(name = "ZO_FILE_LIST_DUMP_DEBUG_CHECK", default = true)]
    pub file_list_dump_debug_check: bool,
>>>>>>> ab5c296f
    #[env_config(
        name = "ZO_USE_STREAM_SETTINGS_FOR_PARTITIONS_ENABLED",
        default = false,
        help = "Enable to use stream settings for partitions. This will apply for all streams"
    )]
    pub use_stream_settings_for_partitions_enabled: bool,
    #[env_config(name = "ZO_DASHBOARD_PLACEHOLDER", default = "_o2_all_")]
    pub dashboard_placeholder: String,
<<<<<<< HEAD
    #[env_config(name = "ZO_AGGREGATION_CACHE_ENABLED", default = true)]
    pub aggregation_cache_enabled: bool,
=======
>>>>>>> ab5c296f
    #[env_config(name = "ZO_SEARCH_INSPECTOR_ENABLED", default = false)]
    pub search_inspector_enabled: bool,
    #[env_config(name = "ZO_UTF8_VIEW_ENABLED", default = true)]
    pub utf8_view_enabled: bool,
}

#[derive(EnvConfig)]
pub struct Limit {
    // no need set by environment
    pub cpu_num: usize,
    pub real_cpu_num: usize,
    pub mem_total: usize,
    pub disk_total: usize,
    pub disk_free: usize,
    #[env_config(name = "ZO_JSON_LIMIT", default = 209715200)]
    pub req_json_limit: usize,
    #[env_config(name = "ZO_PAYLOAD_LIMIT", default = 209715200)]
    pub req_payload_limit: usize,
    #[env_config(name = "ZO_MAX_FILE_RETENTION_TIME", default = 600)] // seconds
    pub max_file_retention_time: u64,
    // MB, per log file size limit on disk
    #[env_config(name = "ZO_MAX_FILE_SIZE_ON_DISK", default = 256)]
    pub max_file_size_on_disk: usize,
    // MB, per data file size limit in memory
    #[env_config(name = "ZO_MAX_FILE_SIZE_IN_MEMORY", default = 256)]
    pub max_file_size_in_memory: usize,
    #[deprecated(
        since = "0.14.1",
        note = "Please use `ZO_SCHEMA_MAX_FIELDS_TO_ENABLE_UDS` instead. This ENV is subject to be removed soon"
    )]
    #[env_config(
        name = "ZO_UDSCHEMA_MAX_FIELDS",
        default = 0,
        help = "Exceeding this limit will auto enable user-defined schema"
    )]
    pub udschema_max_fields: usize,
    #[env_config(
        name = "ZO_SCHEMA_MAX_FIELDS_TO_ENABLE_UDS",
        default = 1000,
        help = "Exceeding this limit will auto enable user-defined schema"
    )]
    pub schema_max_fields_to_enable_uds: usize,
    #[env_config(
        name = "ZO_USER_DEFINED_SCHEMA_MAX_FIELDS",
        default = 1000,
        help = "Maximum number of fields allowed in user-defined schema"
    )]
    pub user_defined_schema_max_fields: usize,
    // MB, total data size in memory, default is 50% of system memory
    #[env_config(name = "ZO_MEM_TABLE_MAX_SIZE", default = 0)]
    pub mem_table_max_size: usize,
    #[env_config(
        name = "ZO_MEM_TABLE_BUCKET_NUM",
        default = 0,
        help = "MemTable bucket num, default is 1"
    )] // default is 1
    pub mem_table_bucket_num: usize,
    #[env_config(name = "ZO_MEM_PERSIST_INTERVAL", default = 2)] // seconds
    pub mem_persist_interval: u64,
    #[env_config(name = "ZO_WAL_WRITE_BUFFER_SIZE", default = 16384)] // 16 KB
    pub wal_write_buffer_size: usize,
    #[env_config(name = "ZO_WAL_WRITE_QUEUE_SIZE", default = 10000)] // 10k messages
    pub wal_write_queue_size: usize,
    #[env_config(name = "ZO_FILE_PUSH_INTERVAL", default = 10)] // seconds
    pub file_push_interval: u64,
    #[env_config(name = "ZO_FILE_PUSH_LIMIT", default = 0)] // files
    pub file_push_limit: usize,
    // over this limit will skip merging on ingester
    #[env_config(name = "ZO_FILE_MOVE_FIELDS_LIMIT", default = 2000)]
    pub file_move_fields_limit: usize,
    #[env_config(name = "ZO_FILE_MOVE_THREAD_NUM", default = 0)]
    pub file_move_thread_num: usize,
    #[env_config(name = "ZO_FILE_MERGE_THREAD_NUM", default = 0)]
    pub file_merge_thread_num: usize,
    #[env_config(name = "ZO_MEM_DUMP_THREAD_NUM", default = 0)]
    pub mem_dump_thread_num: usize,
    #[env_config(name = "ZO_USAGE_REPORTING_THREAD_NUM", default = 0)]
    pub usage_reporting_thread_num: usize,
    #[env_config(name = "ZO_QUERY_THREAD_NUM", default = 0)]
    pub query_thread_num: usize,
    #[env_config(name = "ZO_FILE_DOWNLOAD_THREAD_NUM", default = 0)]
    pub file_download_thread_num: usize,
    #[env_config(name = "ZO_FILE_DOWNLOAD_PRIORITY_QUEUE_THREAD_NUM", default = 0)]
    pub file_download_priority_queue_thread_num: usize,
    #[env_config(name = "ZO_FILE_DOWNLOAD_PRIORITY_QUEUE_WINDOW_SECS", default = 3600)]
    pub file_download_priority_queue_window_secs: i64,
    #[env_config(name = "ZO_FILE_DOWNLOAD_ENABLE_PRIORITY_QUEUE", default = true)]
    pub file_download_enable_priority_queue: bool,
    #[env_config(name = "ZO_QUERY_TIMEOUT", default = 600)]
    pub query_timeout: u64,
    #[env_config(name = "ZO_QUERY_INGESTER_TIMEOUT", default = 0)]
    // default equal to query_timeout
    pub query_ingester_timeout: u64,
    #[env_config(name = "ZO_QUERY_DEFAULT_LIMIT", default = 1000)]
    pub query_default_limit: i64,
    #[env_config(name = "ZO_QUERY_PARTITION_BY_SECS", default = 1)] // seconds
    pub query_partition_by_secs: usize,
    #[env_config(name = "ZO_QUERY_GROUP_BASE_SPEED", default = 768)] // MB/s/core
    pub query_group_base_speed: usize,
    #[env_config(name = "ZO_INGEST_ALLOWED_UPTO", default = 5)] // in hours - in past
    pub ingest_allowed_upto: i64,
    #[env_config(name = "ZO_INGEST_ALLOWED_IN_FUTURE", default = 24)] // in hours - in future
    pub ingest_allowed_in_future: i64,
    #[env_config(name = "ZO_INGEST_FLATTEN_LEVEL", default = 3)] // default flatten level
    pub ingest_flatten_level: u32,
    #[env_config(name = "ZO_IGNORE_FILE_RETENTION_BY_STREAM", default = false)]
    pub ignore_file_retention_by_stream: bool,
    #[env_config(name = "ZO_LOGS_FILE_RETENTION", default = "hourly")]
    pub logs_file_retention: String,
    #[env_config(name = "ZO_TRACES_FILE_RETENTION", default = "hourly")]
    pub traces_file_retention: String,
    #[env_config(name = "ZO_METRICS_FILE_RETENTION", default = "daily")]
    pub metrics_file_retention: String,
    #[env_config(name = "ZO_METRICS_LEADER_PUSH_INTERVAL", default = 15)]
    pub metrics_leader_push_interval: u64,
    #[env_config(name = "ZO_METRICS_LEADER_ELECTION_INTERVAL", default = 30)]
    pub metrics_leader_election_interval: i64,
    #[env_config(name = "ZO_METRICS_MAX_SERIES_PER_QUERY", default = 30000)]
    pub metrics_max_series_per_query: usize,
    #[env_config(name = "ZO_METRICS_MAX_POINTS_PER_SERIES", default = 30000)]
    pub metrics_max_points_per_series: usize,
    #[env_config(name = "ZO_METRICS_CACHE_MAX_ENTRIES", default = 100000)]
    pub metrics_cache_max_entries: usize,
    #[env_config(name = "ZO_COLS_PER_RECORD_LIMIT", default = 1000)]
    pub req_cols_per_record_limit: usize,
    #[env_config(name = "ZO_NODE_HEARTBEAT_TTL", default = 30)] // seconds
    pub node_heartbeat_ttl: i64,
    #[env_config(name = "ZO_HTTP_WORKER_NUM", default = 0)]
    pub http_worker_num: usize, // equals to cpu_num if 0
    #[env_config(name = "ZO_HTTP_WORKER_MAX_BLOCKING", default = 0)]
    pub http_worker_max_blocking: usize, // equals to 256 if 0
    #[env_config(name = "ZO_GRPC_RUNTIME_WORKER_NUM", default = 0)]
    pub grpc_runtime_worker_num: usize, // equals to cpu_num if 0
    #[env_config(name = "ZO_GRPC_RUNTIME_BLOCKING_WORKER_NUM", default = 0)]
    pub grpc_runtime_blocking_worker_num: usize, // equals to 512 if 0
    #[env_config(name = "ZO_GRPC_RUNTIME_SHUTDOWN_TIMEOUT", default = 10)] // seconds
    pub grpc_runtime_shutdown_timeout: u64,
    #[env_config(name = "ZO_JOB_RUNTIME_WORKER_NUM", default = 0)]
    pub job_runtime_worker_num: usize, // equals to cpu_num if 0
    #[env_config(name = "ZO_JOB_RUNTIME_BLOCKING_WORKER_NUM", default = 0)]
    pub job_runtime_blocking_worker_num: usize, // equals to 512 if 0
    #[env_config(name = "ZO_JOB_RUNTIME_SHUTDOWN_TIMEOUT", default = 10)] // seconds
    pub job_runtime_shutdown_timeout: u64,
    #[env_config(name = "ZO_CALCULATE_STATS_INTERVAL", default = 60)] // seconds
    pub calculate_stats_interval: u64,
    #[env_config(name = "ZO_CALCULATE_STATS_STEP_LIMIT", default = 1000000)] // records
    pub calculate_stats_step_limit: i64,
    #[env_config(name = "ZO_ACTIX_REQ_TIMEOUT", default = 5)] // seconds
    pub http_request_timeout: u64,
    #[env_config(name = "ZO_ACTIX_KEEP_ALIVE", default = 5)] // seconds
    pub http_keep_alive: u64,
    #[env_config(name = "ZO_ACTIX_KEEP_ALIVE_DISABLED", default = false)]
    pub http_keep_alive_disabled: bool,
    #[env_config(name = "ZO_ACTIX_SHUTDOWN_TIMEOUT", default = 5)] // seconds
    pub http_shutdown_timeout: u64,
    #[env_config(name = "ZO_ACTIX_SLOW_LOG_THRESHOLD", default = 5)] // seconds
    pub http_slow_log_threshold: u64,
    #[env_config(name = "ZO_ALERT_SCHEDULE_INTERVAL", default = 10)] // seconds
    pub alert_schedule_interval: i64,
    #[env_config(name = "ZO_ALERT_SCHEDULE_CONCURRENCY", default = 5)]
    pub alert_schedule_concurrency: i64,
    #[env_config(name = "ZO_ALERT_SCHEDULE_TIMEOUT", default = 90)] // seconds
    pub alert_schedule_timeout: i64,
    #[env_config(name = "ZO_REPORT_SCHEDULE_TIMEOUT", default = 300)] // seconds
    pub report_schedule_timeout: i64,
    #[env_config(name = "ZO_DERIVED_STREAM_SCHEDULE_INTERVAL", default = 300)] // seconds
    pub derived_stream_schedule_interval: i64,
    #[env_config(name = "ZO_SCHEDULER_MAX_RETRIES", default = 3)]
    pub scheduler_max_retries: i32,
    #[env_config(name = "ZO_SCHEDULER_PAUSE_ALERT_AFTER_RETRIES", default = false)]
    pub pause_alerts_on_retries: bool,
    #[env_config(
        name = "ZO_ALERT_CONSIDERABLE_DELAY",
        default = 20,
        help = "Integer value representing the delay in percentage of the alert frequency that will be included in alert evaluation timerange. Default is 20. This can be changed in runtime."
    )]
    pub alert_considerable_delay: i32,
    #[env_config(name = "ZO_SCHEDULER_CLEAN_INTERVAL", default = 30)] // seconds
    pub scheduler_clean_interval: i64,
    #[env_config(name = "ZO_SCHEDULER_WATCH_INTERVAL", default = 30)] // seconds
    pub scheduler_watch_interval: i64,
    #[env_config(name = "ZO_SEARCH_JOB_WORKS", default = 1)]
    pub search_job_workers: i64,
    #[env_config(name = "ZO_SEARCH_JOB_SCHEDULE_INTERVAL", default = 10)] // seconds
    pub search_job_scheduler_interval: i64,
    #[env_config(
        name = "ZO_SEARCH_JOB_RUM_TIMEOUT",
        default = 600, // seconds
        help = "Timeout for update check"
    )]
    pub search_job_run_timeout: i64,
    #[env_config(name = "ZO_SEARCH_JOB_DELETE_INTERVAL", default = 600)] // seconds
    pub search_job_delete_interval: i64,
    #[env_config(
        name = "ZO_SEARCH_JOB_TIMEOUT",
        default = 36000, // seconds
        help = "Timeout for query"
    )]
    pub search_job_timeout: i64,
    #[env_config(
        name = "ZO_SEARCH_JOB_RETENTION",
        default = 30, // days
        help = "Retention for search job"
    )]
    pub search_job_retention: i64,
    #[env_config(name = "ZO_STARTING_EXPECT_QUERIER_NUM", default = 0)]
    pub starting_expect_querier_num: usize,
    #[env_config(name = "ZO_QUERY_OPTIMIZATION_NUM_FIELDS", default = 1000)]
    pub query_optimization_num_fields: usize,
    #[env_config(name = "ZO_QUICK_MODE_ENABLED", default = false)]
    pub quick_mode_enabled: bool,
    #[env_config(name = "ZO_QUICK_MODE_FORCE_ENABLED", default = true)]
    pub quick_mode_force_enabled: bool,
    #[env_config(name = "ZO_QUICK_MODE_NUM_FIELDS", default = 500)]
    pub quick_mode_num_fields: usize,
    #[env_config(name = "ZO_QUICK_MODE_STRATEGY", default = "")]
    pub quick_mode_strategy: String, // first, last, both
    #[env_config(name = "ZO_META_CONNECTION_POOL_MIN_SIZE", default = 0)] // number of connections
    pub sql_db_connections_min: u32,
    #[env_config(name = "ZO_META_CONNECTION_POOL_MAX_SIZE", default = 0)] // number of connections
    pub sql_db_connections_max: u32,
    #[env_config(
        name = "ZO_META_CONNECTION_POOL_ACQUIRE_TIMEOUT",
        default = 0,
        help = "Seconds, Maximum acquire timeout of individual connections."
    )]
    pub sql_db_connections_acquire_timeout: u64,
    #[env_config(
        name = "ZO_META_CONNECTION_POOL_IDLE_TIMEOUT",
        default = 0,
        help = "Seconds, Maximum idle timeout of individual connections."
    )]
    pub sql_db_connections_idle_timeout: u64,
    #[env_config(
        name = "ZO_META_CONNECTION_POOL_MAX_LIFETIME",
        default = 0,
        help = "Seconds, Maximum lifetime of individual connections."
    )]
    pub sql_db_connections_max_lifetime: u64,
    #[env_config(
        name = "ZO_META_TRANSACTION_RETRIES",
        default = 3,
        help = "max time of transaction will retry"
    )]
    pub meta_transaction_retries: usize,
    #[env_config(
        name = "ZO_META_TRANSACTION_LOCK_TIMEOUT",
        default = 600,
        help = "timeout of transaction lock"
    )] // seconds
    pub meta_transaction_lock_timeout: usize,
    #[env_config(
        name = "ZO_FILE_LIST_ID_BATCH_SIZE",
        default = 5000,
        help = "batch size of file list query"
    )]
    pub file_list_id_batch_size: usize,
    #[env_config(
        name = "ZO_FILE_LIST_MULTI_THREAD",
        default = false,
        help = "use multi thread for file list query"
    )]
    pub file_list_multi_thread: bool,
    #[env_config(name = "ZO_DISTINCT_VALUES_INTERVAL", default = 10)] // seconds
    pub distinct_values_interval: u64,
    #[env_config(name = "ZO_DISTINCT_VALUES_HOURLY", default = false)]
    pub distinct_values_hourly: bool,
    #[env_config(name = "ZO_CONSISTENT_HASH_VNODES", default = 1000)]
    pub consistent_hash_vnodes: usize,
    #[env_config(
        name = "ZO_DATAFUSION_FILE_STAT_CACHE_MAX_ENTRIES",
        default = 100000,
        help = "Maximum number of entries in the file stat cache. Higher values increase memory usage but may improve query performance."
    )]
    pub datafusion_file_stat_cache_max_entries: usize,
    #[env_config(
        name = "ZO_DATAFUSION_STREAMING_AGGS_CACHE_MAX_ENTRIES",
        default = 100000,
        help = "Maximum number of entries in the streaming aggs cache. Higher values increase memory usage but may improve query performance."
    )]
    pub datafusion_streaming_aggs_cache_max_entries: usize,
    #[env_config(name = "ZO_DATAFUSION_MIN_PARTITION_NUM", default = 2)]
    pub datafusion_min_partition_num: usize,
    #[env_config(
        name = "ZO_ENRICHMENT_TABLE_LIMIT",
        default = 256,
        help = "Maximum size of a single enrichment table in mb"
    )]
    pub enrichment_table_max_size: usize,
    #[env_config(name = "ZO_SHORT_URL_RETENTION_DAYS", default = 30)] // days
    pub short_url_retention_days: i64,
    #[env_config(
        name = "ZO_INVERTED_INDEX_CACHE_MAX_ENTRIES",
        default = 100000,
        help = "Maximum number of entries in the inverted index cache. Higher values increase memory usage but may improve query performance."
    )]
    pub inverted_index_cache_max_entries: usize,
    #[env_config(
        name = "ZO_INVERTED_INDEX_SKIP_THRESHOLD",
        default = 0,
        help = "If the inverted index returns row_id more than this threshold(%), it will skip the inverted index."
    )]
    pub inverted_index_skip_threshold: usize,
    #[env_config(
        name = "ZO_DEFAULT_MAX_QUERY_RANGE_DAYS",
        default = 0,
        help = "unit: Days. Global default max query range for all streams. If set to a value > 0, this will be used as the default max query range. Can be overridden by stream settings."
    )]
    pub default_max_query_range_days: i64,
    #[env_config(
        name = "ZO_MAX_QUERY_RANGE_FOR_SA",
        default = 0,
        help = "unit: Hour. Optional env variable to add restriction for SA, if not set SA will use max_query_range stream setting. When set which ever is smaller value will apply to api calls"
    )]
    pub max_query_range_for_sa: i64,
    #[env_config(
        name = "ZO_TEXT_DATA_TYPE",
        default = "longtext",
        help = "Default data type for LongText compliant DB's"
    )]
    pub db_text_data_type: String,
    #[env_config(
        name = "ZO_MAX_DASHBOARD_SERIES",
        default = 100,
        help = "maximum series to display in charts"
    )]
    pub max_dashboard_series: usize,
    #[env_config(
        name = "ZO_SEARCH_MINI_PARTITION_DURATION_SECS",
        default = 60,
        help = "Duration of each mini search partition in seconds"
    )]
    pub search_mini_partition_duration_secs: u64,
    #[env_config(
        name = "ZO_HISTOGRAM_ENABLED",
        help = "Show histogram for logs page",
        default = true
    )]
    pub histogram_enabled: bool,
}

#[derive(EnvConfig)]
pub struct Compact {
    #[env_config(name = "ZO_COMPACT_ENABLED", default = true)]
    pub enabled: bool,
    #[env_config(name = "ZO_COMPACT_INTERVAL", default = 10)] // seconds
    pub interval: u64,
    #[env_config(name = "ZO_COMPACT_OLD_DATA_INTERVAL", default = 3600)] // seconds
    pub old_data_interval: u64,
    #[env_config(name = "ZO_COMPACT_STRATEGY", default = "file_time")]
    // file_size, file_time, time_range
    pub strategy: String,
    #[env_config(name = "ZO_COMPACT_SYNC_TO_DB_INTERVAL", default = 600)] // seconds
    pub sync_to_db_interval: u64,
    #[env_config(name = "ZO_COMPACT_MAX_FILE_SIZE", default = 512)] // MB
    pub max_file_size: usize,
    #[env_config(name = "ZO_COMPACT_EXTENDED_DATA_RETENTION_DAYS", default = 3650)] // days
    pub extended_data_retention_days: i64,
    #[env_config(name = "ZO_COMPACT_DATA_RETENTION_DAYS", default = 3650)] // days
    pub data_retention_days: i64,
    #[env_config(name = "ZO_COMPACT_OLD_DATA_MAX_DAYS", default = 7)] // days
    pub old_data_max_days: i64,
    #[env_config(name = "ZO_COMPACT_OLD_DATA_MIN_HOURS", default = 2)] // hours
    pub old_data_min_hours: i64,
    #[env_config(name = "ZO_COMPACT_OLD_DATA_MIN_RECORDS", default = 100)] // records
    pub old_data_min_records: i64,
    #[env_config(name = "ZO_COMPACT_OLD_DATA_MIN_FILES", default = 10)] // files
    pub old_data_min_files: i64,
    #[env_config(name = "ZO_COMPACT_DELETE_FILES_DELAY_HOURS", default = 2)] // hours
    pub delete_files_delay_hours: i64,
    #[env_config(name = "ZO_COMPACT_BLOCKED_ORGS", default = "")] // use comma to split
    pub blocked_orgs: String,
    #[env_config(name = "ZO_COMPACT_DATA_RETENTION_HISTORY", default = false)]
    pub data_retention_history: bool,
    #[env_config(
        name = "ZO_COMPACT_BATCH_SIZE",
        default = 0,
        help = "Batch size for compact get pending jobs"
    )]
    pub batch_size: i64,
    #[env_config(
        name = "ZO_COMPACT_JOB_RUN_TIMEOUT",
        default = 600, // 10 minutes
        help = "If a compact job is not finished in this time, it will be marked as failed"
    )]
    pub job_run_timeout: i64,
    #[env_config(
        name = "ZO_COMPACT_JOB_CLEAN_WAIT_TIME",
        default = 7200, // 2 hours
        help = "Clean the jobs which are finished more than this time"
    )]
    pub job_clean_wait_time: i64,
    #[env_config(name = "ZO_COMPACT_PENDING_JOBS_METRIC_INTERVAL", default = 300)] // seconds
    pub pending_jobs_metric_interval: u64,
    #[env_config(name = "ZO_COMPACT_MAX_GROUP_FILES", default = 10000)]
    pub max_group_files: usize,
}

#[derive(EnvConfig)]
pub struct CacheLatestFiles {
    #[env_config(name = "ZO_CACHE_LATEST_FILES_ENABLED", default = false)]
    pub enabled: bool,
    // cache parquet files
    #[env_config(name = "ZO_CACHE_LATEST_FILES_PARQUET", default = true)]
    pub cache_parquet: bool,
    // cache index(tantivy) files
    #[env_config(name = "ZO_CACHE_LATEST_FILES_INDEX", default = true)]
    pub cache_index: bool,
    #[env_config(name = "ZO_CACHE_LATEST_FILES_DELETE_MERGE_FILES", default = false)]
    pub delete_merge_files: bool,
    #[env_config(name = "ZO_CACHE_LATEST_FILES_DOWNLOAD_FROM_NODE", default = false)]
    pub download_from_node: bool,
    #[env_config(name = "ZO_CACHE_LATEST_FILES_DOWNLOAD_NODE_SIZE", default = 100)] // MB
    pub download_node_size: i64,
}

#[derive(EnvConfig)]
pub struct MemoryCache {
    #[env_config(name = "ZO_MEMORY_CACHE_ENABLED", default = true)]
    pub enabled: bool,
    // Memory data cache strategy, default is lru, other value is fifo, time_lru
    #[env_config(name = "ZO_MEMORY_CACHE_STRATEGY", default = "lru")]
    pub cache_strategy: String,
    // Memory data cache bucket num, multiple bucket means multiple locker, default is 0
    #[env_config(name = "ZO_MEMORY_CACHE_BUCKET_NUM", default = 0)]
    pub bucket_num: usize,
    // MB, default is 50% of system memory
    #[env_config(name = "ZO_MEMORY_CACHE_MAX_SIZE", default = 0)]
    pub max_size: usize,
    // MB, will skip the cache when a query need cache great than this value, default is 50% of
    // max_size
    #[env_config(name = "ZO_MEMORY_CACHE_SKIP_SIZE", default = 0)]
    pub skip_size: usize,
    // MB, when cache is full will release how many data once time, default is 10% of max_size
    #[env_config(name = "ZO_MEMORY_CACHE_RELEASE_SIZE", default = 0)]
    pub release_size: usize,
    #[env_config(name = "ZO_MEMORY_CACHE_GC_SIZE", default = 100)] // MB
    pub gc_size: usize,
    #[env_config(name = "ZO_MEMORY_CACHE_GC_INTERVAL", default = 60)] // seconds
    pub gc_interval: u64,
    #[env_config(name = "ZO_MEMORY_CACHE_SKIP_DISK_CHECK", default = false)]
    pub skip_disk_check: bool,
    // MB, default is 50% of system memory
    #[env_config(name = "ZO_MEMORY_CACHE_DATAFUSION_MAX_SIZE", default = 0)]
    pub datafusion_max_size: usize,
    #[env_config(name = "ZO_MEMORY_CACHE_DATAFUSION_MEMORY_POOL", default = "")]
    pub datafusion_memory_pool: String,
}

#[derive(EnvConfig)]
pub struct DiskCache {
    #[env_config(name = "ZO_DISK_CACHE_ENABLED", default = true)]
    pub enabled: bool,
    // Disk data cache strategy, default is lru, other value is fifo, time_lru
    #[env_config(name = "ZO_DISK_CACHE_STRATEGY", default = "lru")]
    pub cache_strategy: String,
    // Disk data cache bucket num, multiple bucket means multiple locker, default is 0
    #[env_config(name = "ZO_DISK_CACHE_BUCKET_NUM", default = 0)]
    pub bucket_num: usize,
    // MB, default is 50% of local volume available space and maximum 100GB
    #[env_config(name = "ZO_DISK_CACHE_MAX_SIZE", default = 0)]
    pub max_size: usize,
    // MB, default is 10% of local volume available space and maximum 20GB
    #[env_config(name = "ZO_DISK_RESULT_CACHE_MAX_SIZE", default = 0)]
    pub result_max_size: usize,
    #[env_config(name = "ZO_DISK_AGGREGATION_CACHE_MAX_SIZE", default = 0)]
    pub aggregation_max_size: usize,
    #[env_config(name = "ZO_AGGREGATION_CACHE_ENABLED", default = true)]
    pub aggregation_cache_enabled: bool,
    // MB, will skip the cache when a query need cache great than this value, default is 50% of
    // max_size
    #[env_config(name = "ZO_DISK_CACHE_SKIP_SIZE", default = 0)]
    pub skip_size: usize,
    // MB, when cache is full will release how many data once time, default is 10% of max_size
    #[env_config(name = "ZO_DISK_CACHE_RELEASE_SIZE", default = 0)]
    pub release_size: usize,
    #[env_config(name = "ZO_DISK_CACHE_GC_SIZE", default = 100)] // MB
    pub gc_size: usize,
    #[env_config(name = "ZO_DISK_CACHE_GC_INTERVAL", default = 60)] // seconds
    pub gc_interval: u64,
    #[env_config(name = "ZO_DISK_CACHE_MULTI_DIR", default = "")] // dir1,dir2,dir3...
    pub multi_dir: String,
<<<<<<< HEAD
    #[env_config(name = "ZO_DISK_AGGREGATION_CACHE_MAX_SIZE", default = 0)]
    pub aggregation_max_size: usize,
=======
>>>>>>> ab5c296f
    #[env_config(
        name = "ZO_DISK_CACHE_DELAY_WINDOW_MINS",
        default = 10,
        help = "Delay window indicates the time range from now to skip caching to disk, default is 10 minutes"
    )]
    pub delay_window_mins: i64,
}

#[derive(EnvConfig)]
pub struct Log {
    #[env_config(name = "RUST_LOG", default = "info")]
    pub level: String,
    #[env_config(name = "ZO_LOG_JSON_FORMAT", default = false)]
    pub json_format: bool,
    #[env_config(name = "ZO_LOG_FILE_DIR", default = "")]
    pub file_dir: String,
    // default is: o2.{hostname}.log
    #[env_config(name = "ZO_LOG_FILE_NAME_PREFIX", default = "")]
    pub file_name_prefix: String,
    // logger timestamp local setup, eg: %Y-%m-%dT%H:%M:%SZ
    #[env_config(name = "ZO_LOG_LOCAL_TIME_FORMAT", default = "")]
    pub local_time_format: String,
    #[env_config(name = "ZO_EVENTS_ENABLED", default = false)]
    pub events_enabled: bool,
    #[env_config(
        name = "ZO_EVENTS_AUTH",
        default = "cm9vdEBleGFtcGxlLmNvbTpUZ0ZzZFpzTUZQdzg2SzRK"
    )]
    pub events_auth: String,
    #[env_config(
        name = "ZO_EVENTS_EP",
        default = "https://api.openobserve.ai/api/debug/events/_json"
    )]
    pub events_url: String,
    #[env_config(name = "ZO_EVENTS_BATCH_SIZE", default = 10)]
    pub events_batch_size: usize,
}

#[derive(Debug, EnvConfig)]
pub struct Etcd {
    #[env_config(name = "ZO_ETCD_ADDR", default = "localhost:2379")]
    pub addr: String,
    #[env_config(name = "ZO_ETCD_PREFIX", default = "/zinc/observe/")]
    pub prefix: String,
    #[env_config(name = "ZO_ETCD_CONNECT_TIMEOUT", default = 5)]
    pub connect_timeout: u64,
    #[env_config(name = "ZO_ETCD_COMMAND_TIMEOUT", default = 10)]
    pub command_timeout: u64,
    #[env_config(name = "ZO_ETCD_LOCK_WAIT_TIMEOUT", default = 3600)]
    pub lock_wait_timeout: u64,
    #[env_config(name = "ZO_ETCD_USER", default = "")]
    pub user: String,
    #[env_config(name = "ZO_ETCD_PASSWORD", default = "")]
    pub password: String,
    #[env_config(name = "ZO_ETCD_CLIENT_CERT_AUTH", default = false)]
    pub cert_auth: bool,
    #[env_config(name = "ZO_ETCD_TRUSTED_CA_FILE", default = "")]
    pub ca_file: String,
    #[env_config(name = "ZO_ETCD_CERT_FILE", default = "")]
    pub cert_file: String,
    #[env_config(name = "ZO_ETCD_KEY_FILE", default = "")]
    pub key_file: String,
    #[env_config(name = "ZO_ETCD_DOMAIN_NAME", default = "")]
    pub domain_name: String,
    #[env_config(name = "ZO_ETCD_LOAD_PAGE_SIZE", default = 1000)]
    pub load_page_size: i64,
}

#[derive(Debug, EnvConfig)]
pub struct Nats {
    #[env_config(name = "ZO_NATS_ADDR", default = "localhost:4222")]
    pub addr: String,
    #[env_config(name = "ZO_NATS_PREFIX", default = "o2_")]
    pub prefix: String,
    #[env_config(name = "ZO_NATS_USER", default = "")]
    pub user: String,
    #[env_config(name = "ZO_NATS_PASSWORD", default = "")]
    pub password: String,
    #[env_config(
        name = "ZO_NATS_REPLICAS",
        default = 3,
        help = "the copies of a given message to store in the NATS cluster.
        Can not be modified after bucket is initialized.
        To update this, delete and recreate the bucket."
    )]
    pub replicas: usize,
    #[env_config(
        name = "ZO_NATS_HISTORY",
        default = 3,
        help = "in the context of KV to configure how many historical entries to keep for a given bucket.
        Can not be modified after bucket is initialized.
        To update this, delete and recreate the bucket."
    )]
    pub history: i64,
    #[env_config(
        name = "ZO_NATS_DELIVER_POLICY",
        default = "all",
        help = "The point in the stream from which to receive messages, default is: all, valid option is: all, last, new."
    )]
    pub deliver_policy: String,
    #[env_config(name = "ZO_NATS_CONNECT_TIMEOUT", default = 5)]
    pub connect_timeout: u64,
    #[env_config(name = "ZO_NATS_COMMAND_TIMEOUT", default = 10)]
    pub command_timeout: u64,
    #[env_config(name = "ZO_NATS_LOCK_WAIT_TIMEOUT", default = 3600)]
    pub lock_wait_timeout: u64,
    #[env_config(name = "ZO_NATS_SUB_CAPACITY", default = 65535)]
    pub subscription_capacity: usize,
    #[env_config(name = "ZO_NATS_QUEUE_MAX_AGE", default = 60)] // days
    pub queue_max_age: u64,
}

#[derive(Debug, Default, EnvConfig)]
pub struct S3 {
    #[env_config(
        name = "ZO_S3_ACCOUNTS",
        default = "",
        help = "comma separated list of accounts"
    )]
    pub accounts: String,
    #[env_config(
        name = "ZO_S3_STREAM_STRATEGY",
        default = "",
        help = "stream strategy, default is: empty, only use default account, other value is: file_hash, stream_hash, stream1:account1,stream2:account2"
    )]
    pub stream_strategy: String,
    #[env_config(name = "ZO_S3_PROVIDER", default = "")]
    pub provider: String,
    #[env_config(name = "ZO_S3_SERVER_URL", default = "")]
    pub server_url: String,
    #[env_config(name = "ZO_S3_REGION_NAME", default = "")]
    pub region_name: String,
    #[env_config(name = "ZO_S3_ACCESS_KEY", default = "")]
    pub access_key: String,
    #[env_config(name = "ZO_S3_SECRET_KEY", default = "")]
    pub secret_key: String,
    #[env_config(name = "ZO_S3_BUCKET_NAME", default = "")]
    pub bucket_name: String,
    #[env_config(name = "ZO_S3_BUCKET_PREFIX", default = "")]
    pub bucket_prefix: String,
    #[env_config(name = "ZO_S3_CONNECT_TIMEOUT", default = 10)] // seconds
    pub connect_timeout: u64,
    #[env_config(name = "ZO_S3_REQUEST_TIMEOUT", default = 3600)] // seconds
    pub request_timeout: u64,
    #[env_config(name = "ZO_S3_FEATURE_FORCE_HOSTED_STYLE", default = false)]
    pub feature_force_hosted_style: bool,
    #[env_config(name = "ZO_S3_FEATURE_HTTP1_ONLY", default = false)]
    pub feature_http1_only: bool,
    #[env_config(name = "ZO_S3_FEATURE_HTTP2_ONLY", default = false)]
    pub feature_http2_only: bool,
    #[env_config(name = "ZO_S3_FEATURE_BULK_DELETE", default = false)]
    pub feature_bulk_delete: bool,
    #[env_config(name = "ZO_S3_ALLOW_INVALID_CERTIFICATES", default = false)]
    pub allow_invalid_certificates: bool,
    #[env_config(name = "ZO_S3_SYNC_TO_CACHE_INTERVAL", default = 600)] // seconds
    pub sync_to_cache_interval: u64,
    #[env_config(name = "ZO_S3_MAX_RETRIES", default = 10)]
    pub max_retries: usize,
    #[env_config(name = "ZO_S3_MAX_IDLE_PER_HOST", default = 0)]
    pub max_idle_per_host: usize,
    // https://github.com/hyperium/hyper/issues/2136#issuecomment-589488526
    #[env_config(name = "ZO_S3_CONNECTION_KEEPALIVE_TIMEOUT", default = 20)] // seconds
    pub keepalive_timeout: u64, // aws s3 by has timeout of 20 sec
    #[env_config(
        name = "ZO_S3_MULTI_PART_UPLOAD_SIZE",
        default = 100,
        help = "The size of the file will switch to multi-part upload in MB"
    )]
    pub multi_part_upload_size: usize,
}

#[derive(Debug, EnvConfig)]
pub struct Sns {
    #[env_config(name = "ZO_SNS_ENDPOINT", default = "")]
    pub endpoint: String,
    #[env_config(name = "ZO_SNS_CONNECT_TIMEOUT", default = 10)] // seconds
    pub connect_timeout: u64,
    #[env_config(name = "ZO_SNS_OPERATION_TIMEOUT", default = 30)] // seconds
    pub operation_timeout: u64,
}

#[derive(Debug, EnvConfig)]
pub struct Prometheus {
    #[env_config(name = "ZO_PROMETHEUS_HA_CLUSTER", default = "cluster")]
    pub ha_cluster_label: String,
    #[env_config(name = "ZO_PROMETHEUS_HA_REPLICA", default = "__replica__")]
    pub ha_replica_label: String,
}

#[derive(Debug, EnvConfig)]
pub struct RUM {
    #[env_config(name = "ZO_RUM_ENABLED", default = false)]
    pub enabled: bool,
    #[env_config(name = "ZO_RUM_CLIENT_TOKEN", default = "")]
    pub client_token: String,
    #[env_config(name = "ZO_RUM_APPLICATION_ID", default = "")]
    pub application_id: String,
    #[env_config(name = "ZO_RUM_SITE", default = "")]
    pub site: String,
    #[env_config(name = "ZO_RUM_SERVICE", default = "")]
    pub service: String,
    #[env_config(name = "ZO_RUM_ENV", default = "")]
    pub env: String,
    #[env_config(name = "ZO_RUM_VERSION", default = "")]
    pub version: String,
    #[env_config(name = "ZO_RUM_ORGANIZATION_IDENTIFIER", default = "")]
    pub organization_identifier: String,
    #[env_config(name = "ZO_RUM_API_VERSION", default = "")]
    pub api_version: String,
    #[env_config(name = "ZO_RUM_INSECURE_HTTP", default = false)]
    pub insecure_http: bool,
}

#[derive(Debug, EnvConfig)]
pub struct Pipeline {
    #[env_config(
        name = "ZO_PIPELINE_REMOTE_STREAM_WAL_DIR",
        default = "",
        help = "For the remote stream WAL directory, if the pipeline destination is a remote stream, we use a separate path to distinguish between local WAL and remote WAL"
    )]
    pub remote_stream_wal_dir: String,
    #[env_config(
        name = "ZO_PIPELINE_REMOTE_STREAM_CONCURRENT_COUNT",
        default = 30,
        help = "control the remote stream wal send concurrent count"
    )]
    pub remote_stream_wal_concurrent_count: usize,
    #[env_config(
        name = "ZO_PIPELINE_OFFSET_FLUSH_INTERVAL",
        default = 10,
        help = "flush remote stream wal sended-ok-offset interval"
    )]
    pub offset_flush_interval: u64,
    #[env_config(
        name = "ZO_PIPELINE_REMOTE_REQUEST_TIMEOUT",
        default = 600,
        help = "pipeline exporter client request timeout"
    )]
    pub remote_request_timeout: u64,
    #[env_config(
        name = "ZO_PIPELINE_REMOTE_REQUEST_MAX_RETRY_TIME",
        default = 86400,
        help = "pipeline exporter client request max retry times, default 1440 minutes(24 hours)， unit is seconds"
    )]
    pub remote_request_max_retry_time: u64,
    #[env_config(
        name = "ZO_PIPELINE_WAL_SIZE_LIMIT",
        default = 0,
        help = "pipeline wal dir data size limit, default is 50% of local volume available space, unit is MB"
    )]
    pub wal_size_limit: u64,
    #[env_config(
        name = "ZO_PIPELINE_MAX_CONNECTIONS",
        default = 1024,
        help = "pipeline exporter client max connections"
    )]
    pub max_connections: usize,
    #[env_config(
        name = "ZO_PIPELINE_BATCH_ENABLED",
        default = true,
        help = "Enable batching of entries before sending HTTP requests"
    )]
    pub batch_enabled: bool,
    #[env_config(
        name = "ZO_PIPELINE_BATCH_SIZE",
        default = 100,
        help = "Maximum number of entries to batch together"
    )]
    pub batch_size: usize,
    #[env_config(
        name = "ZO_PIPELINE_BATCH_TIMEOUT_MS",
        default = 1000,
        help = "Maximum time to wait for a batch to fill up (in milliseconds)"
    )]
    pub batch_timeout_ms: u64,
    #[env_config(
        name = "ZO_PIPELINE_BATCH_SIZE_BYTES",
        default = 10485760, // 10MB
        help = "Maximum size of a batch in bytes"
    )]
    pub batch_size_bytes: usize,
    #[env_config(
        name = "ZO_PIPELINE_USE_SHARED_HTTP_CLIENT",
        default = false,
        help = "Use shared HTTP client instances for better connection pooling"
    )]
    pub use_shared_http_client: bool,
}

#[derive(EnvConfig)]
pub struct Encryption {
    #[env_config(name = "ZO_MASTER_ENCRYPTION_ALGORITHM", default = "")]
    pub algorithm: String,
    #[env_config(name = "ZO_MASTER_ENCRYPTION_KEY", default = "")]
    pub master_key: String,
}

#[derive(EnvConfig)]
pub struct HealthCheck {
    #[env_config(name = "ZO_HEALTH_CHECK_ENABLED", default = true)]
    pub enabled: bool,
    #[env_config(
        name = "ZO_HEALTH_CHECK_TIMEOUT",
        default = 5,
        help = "Health check timeout in seconds"
    )]
    pub timeout: u64,
    #[env_config(
        name = "ZO_HEALTH_CHECK_FAILED_TIMES",
        default = 3,
        help = "The node will be removed from consistent hash if health check failed exceed this times"
    )]
    pub failed_times: usize,
}

pub fn init() -> Config {
    dotenv_override().ok();
    let mut cfg = Config::init().expect("config init error");

    // set local mode
    if cfg.common.local_mode {
        cfg.common.node_role = "all".to_string();
        cfg.common.node_role_group = "".to_string();
    }
    cfg.common.is_local_storage = cfg.common.local_mode
        && (cfg.common.local_mode_storage == "disk" || cfg.common.local_mode_storage == "local");

    // check limit config
    if let Err(e) = check_limit_config(&mut cfg) {
        panic!("limit config error: {e}");
    }

    // check common config
    if let Err(e) = check_common_config(&mut cfg) {
        panic!("common config error: {e}");
    }

    // check grpc config
    if let Err(e) = check_grpc_config(&mut cfg) {
        panic!("common config error: {e}");
    }

    // check http config
    if let Err(e) = check_http_config(&mut cfg) {
        panic!("common config error: {e}")
    }

    if let Err(e) = check_tcp_tls_config(&mut cfg) {
        panic!("syslog config error: {e}")
    }

    // check data path config
    if let Err(e) = check_path_config(&mut cfg) {
        panic!("data path config error: {e}");
    }

    // check memory cache
    if let Err(e) = check_memory_config(&mut cfg) {
        panic!("memory cache config error: {e}");
    }

    // check disk cache
    if let Err(e) = check_disk_cache_config(&mut cfg) {
        panic!("disk cache config error: {e}");
    }

    // check compact config
    if let Err(e) = check_compact_config(&mut cfg) {
        panic!("compact config error: {e}");
    }

    // check etcd config
    if let Err(e) = check_etcd_config(&mut cfg) {
        panic!("etcd config error: {e}");
    }

    // check s3 config
    if let Err(e) = check_s3_config(&mut cfg) {
        panic!("s3 config error: {e}");
    }

    // check sns config
    if let Err(e) = check_sns_config(&mut cfg) {
        panic!("sns config error: {e}");
    }

    if let Err(e) = check_encryption_config(&mut cfg) {
        panic!("encryption config error: {e}");
    }
    // check health check config
    if let Err(e) = check_health_check_config(&mut cfg) {
        panic!("health check config error: {e}");
    }

    // check pipeline config
    if let Err(e) = check_pipeline_config(&mut cfg) {
        panic!("pipeline config error: {e}");
    }

    cfg
}

fn check_limit_config(cfg: &mut Config) -> Result<(), anyhow::Error> {
    // set real cpu num
    cfg.limit.real_cpu_num = max(1, sysinfo::get_cpu_limit());
    // set at least 2 threads
    let cpu_num = max(2, cfg.limit.real_cpu_num);
    cfg.limit.cpu_num = cpu_num;
    if cfg.limit.http_worker_num == 0 {
        cfg.limit.http_worker_num = cpu_num;
    }
    if cfg.limit.http_worker_max_blocking == 0 {
        cfg.limit.http_worker_max_blocking = 256;
    }
    if cfg.limit.grpc_runtime_worker_num == 0 {
        cfg.limit.grpc_runtime_worker_num = cpu_num;
    }
    if cfg.limit.grpc_runtime_blocking_worker_num == 0 {
        cfg.limit.grpc_runtime_blocking_worker_num = 512;
    }
    if cfg.limit.job_runtime_worker_num == 0 {
        cfg.limit.job_runtime_worker_num = cpu_num;
    }
    if cfg.limit.job_runtime_blocking_worker_num == 0 {
        cfg.limit.job_runtime_blocking_worker_num = 512;
    }
    // HACK for thread_num equal to CPU core * 4
    if cfg.limit.query_thread_num == 0 {
        if cfg.common.local_mode {
            cfg.limit.query_thread_num = cpu_num * 2;
        } else {
            cfg.limit.query_thread_num = cpu_num * 4;
        }
    }

    if cfg.limit.file_download_thread_num == 0 {
        cfg.limit.file_download_thread_num = std::cmp::max(1, cpu_num / 2);
    }

    if cfg.limit.file_download_priority_queue_thread_num == 0 {
        cfg.limit.file_download_priority_queue_thread_num = std::cmp::max(1, cpu_num / 2);
    }

    // HACK for move_file_thread_num equal to CPU core
    if cfg.limit.file_move_thread_num == 0 {
        if cfg.common.local_mode {
            cfg.limit.file_move_thread_num = std::cmp::max(1, cpu_num / 2);
        } else {
            cfg.limit.file_move_thread_num = cpu_num;
        }
    }
    // HACK for file_merge_thread_num equal to CPU core
    if cfg.limit.file_merge_thread_num == 0 {
        if cfg.common.local_mode {
            cfg.limit.file_merge_thread_num = std::cmp::max(1, cpu_num / 2);
        } else {
            cfg.limit.file_merge_thread_num = cpu_num;
        }
    }
    // HACK for mem_dump_thread_num equal to CPU core
    if cfg.limit.mem_dump_thread_num == 0 {
        cfg.limit.mem_dump_thread_num = cpu_num;
    }
    // HACK for usage_reporting_thread_num equal to half of CPU core
    if cfg.limit.usage_reporting_thread_num == 0 {
        if cfg.common.local_mode {
            cfg.limit.usage_reporting_thread_num = std::cmp::max(1, cpu_num / 2);
        } else {
            cfg.limit.usage_reporting_thread_num = cpu_num;
        }
    }
    if cfg.limit.file_push_interval == 0 {
        cfg.limit.file_push_interval = 10;
    }
    if cfg.limit.file_push_limit == 0 {
        cfg.limit.file_push_limit = 10000;
    }

    if cfg.limit.sql_db_connections_min == 0 {
        cfg.limit.sql_db_connections_min = MINIMUM_DB_CONNECTIONS;
    }

    if cfg.limit.sql_db_connections_max == 0 {
        cfg.limit.sql_db_connections_max = cpu_num as u32 * 4;
    }
    cfg.limit.sql_db_connections_max =
        max(REQUIRED_DB_CONNECTIONS, cfg.limit.sql_db_connections_max);

    if cfg.limit.file_list_id_batch_size == 0 {
        cfg.limit.file_list_id_batch_size = 5000;
    }

<<<<<<< HEAD
    if cfg.limit.consistent_hash_vnodes < 1 {
=======
    if cfg.limit.consistent_hash_vnodes == 0 {
>>>>>>> ab5c296f
        cfg.limit.consistent_hash_vnodes = 1000;
    }

    // reset to default if given zero
    if cfg.limit.max_dashboard_series < 1 {
        cfg.limit.max_dashboard_series = 100;
    }

    // check for uds
    #[allow(deprecated)]
    if cfg.limit.udschema_max_fields > 0 {
        cfg.limit.schema_max_fields_to_enable_uds = cfg.limit.udschema_max_fields;
    }

    // check for calculate stats
    if cfg.limit.calculate_stats_step_limit < 1 {
        cfg.limit.calculate_stats_step_limit = 1000000;
    }

    Ok(())
}

fn check_common_config(cfg: &mut Config) -> Result<(), anyhow::Error> {
    if cfg.limit.file_push_interval == 0 {
        cfg.limit.file_push_interval = 60;
    }
    if cfg.limit.req_cols_per_record_limit == 0 {
        cfg.limit.req_cols_per_record_limit = 1000;
    }

    // check max_file_size_on_disk to MB
    if cfg.limit.max_file_size_on_disk == 0 {
        cfg.limit.max_file_size_on_disk = 128 * 1024 * 1024; // 128MB
    } else {
        cfg.limit.max_file_size_on_disk *= 1024 * 1024;
    }
    // check max_file_size_in_memory to MB
    if cfg.limit.max_file_size_in_memory == 0 {
        cfg.limit.max_file_size_in_memory = 128 * 1024 * 1024; // 128MB
    } else {
        cfg.limit.max_file_size_in_memory *= 1024 * 1024;
    }

    // check for metrics limit
    if cfg.limit.metrics_max_series_per_query == 0 {
        cfg.limit.metrics_max_series_per_query = 30_000;
    }
    if cfg.limit.metrics_max_points_per_series == 0 {
        cfg.limit.metrics_max_points_per_series = 30_000;
    }
    if cfg.limit.metrics_cache_max_entries == 0 {
        cfg.limit.metrics_cache_max_entries = 100_000;
    }

    // check search job retention
    if cfg.limit.search_job_retention == 0 {
        return Err(anyhow::anyhow!("search job retention is set to zero"));
    }

    // HACK instance_name
    if cfg.common.instance_name.is_empty() {
        cfg.common.instance_name = sysinfo::os::get_hostname();
    }
    cfg.common.instance_name_short = cfg
        .common
        .instance_name
        .split('.')
        .next()
        .unwrap()
        .to_string();

    // HACK for tracing, always disable tracing except ingester and querier
    let local_node_role: Vec<cluster::Role> = cfg
        .common
        .node_role
        .clone()
        .split(',')
        .map(|s| s.parse().unwrap())
        .collect();
    if !local_node_role.contains(&cluster::Role::All)
        && !local_node_role.contains(&cluster::Role::Ingester)
        && !local_node_role.contains(&cluster::Role::Querier)
    {
        cfg.common.tracing_enabled = false;
    }

    if local_node_role.contains(&cluster::Role::ScriptServer) {
        // script server does not have external dep, so can ignore their config check
        return Ok(());
    }

    // format local_mode_storage
    cfg.common.local_mode_storage = cfg.common.local_mode_storage.to_lowercase();

    // format metadata storage
    if cfg.common.meta_store.is_empty() {
        if cfg.common.local_mode {
            cfg.common.meta_store = "sqlite".to_string();
        } else {
            cfg.common.meta_store = "etcd".to_string();
        }
    }
    cfg.common.meta_store = cfg.common.meta_store.to_lowercase();
    if !cfg.common.local_mode
        && !cfg.common.meta_store.starts_with("postgres")
        && !cfg.common.meta_store.starts_with("mysql")
    {
        return Err(anyhow::anyhow!(
            "Meta store only support mysql or postgres in cluster mode."
        ));
    }
    if cfg.common.meta_store.starts_with("postgres") && cfg.common.meta_postgres_dsn.is_empty() {
        return Err(anyhow::anyhow!(
            "Meta store is PostgreSQL, you must set ZO_META_POSTGRES_DSN"
        ));
    }
    if cfg.common.meta_store.starts_with("mysql") && cfg.common.meta_mysql_dsn.is_empty() {
        return Err(anyhow::anyhow!(
            "Meta store is MySQL, you must set ZO_META_MYSQL_DSN"
        ));
    }

    // If the default scrape interval is less than 5s, raise an error
    if cfg.common.default_scrape_interval < 5 {
        return Err(anyhow::anyhow!(
            "Default scrape interval can not be set to lesser than 5s ."
        ));
    }

    // check bloom filter ndv ratio
    if cfg.common.bloom_filter_ndv_ratio == 0 {
        cfg.common.bloom_filter_ndv_ratio = 100;
    }

    // check default inverted index search format
    #[allow(deprecated)]
    {
        cfg.common.inverted_index_store_format =
            cfg.common.inverted_index_store_format.to_lowercase();
        if cfg.common.inverted_index_store_format.is_empty() {
            cfg.common.inverted_index_store_format = "parquet".to_string();
        }
        if !["both", "parquet", "tantivy"]
            .contains(&cfg.common.inverted_index_store_format.as_str())
        {
            return Err(anyhow::anyhow!(
                "ZO_INVERTED_INDEX_STORE_FORMAT must be one of parquet, tantivy, both."
            ));
        }
        cfg.common.inverted_index_search_format =
            cfg.common.inverted_index_search_format.to_lowercase();
        if cfg.common.inverted_index_search_format.is_empty() {
            cfg.common.inverted_index_search_format =
                cfg.common.inverted_index_store_format.clone();
        }
        if cfg.common.inverted_index_search_format == "both" {
            cfg.common.inverted_index_search_format = "parquet".to_string();
        }
        if !["parquet", "tantivy"].contains(&cfg.common.inverted_index_search_format.as_str()) {
            return Err(anyhow::anyhow!(
                "ZO_INVERTED_INDEX_SEARCH_FORMAT must be one of parquet, tantivy."
            ));
        }
    }

    // check for join match one
    if cfg.common.feature_join_match_one_enabled && cfg.common.feature_join_right_side_max_rows == 0
    {
        cfg.common.feature_join_right_side_max_rows = 50_000;
    }

    // debug check is useful only when dual write is enabled. Otherwise it will raise error
    // incorrectly each time
    cfg.common.file_list_dump_debug_check =
        cfg.common.file_list_dump_dual_write && cfg.common.file_list_dump_debug_check;

    Ok(())
}

fn check_grpc_config(cfg: &mut Config) -> Result<(), anyhow::Error> {
    if cfg.grpc.tls_enabled
        && (cfg.grpc.tls_cert_domain.is_empty()
            || cfg.grpc.tls_cert_path.is_empty()
            || cfg.grpc.tls_key_path.is_empty())
    {
        return Err(anyhow::anyhow!(
            "ZO_GRPC_TLS_CERT_DOMAIN, ZO_GRPC_TLS_CERT_PATH and ZO_GRPC_TLS_KEY_PATH must be set when ZO_GRPC_TLS_ENABLED is true"
        ));
    }
    Ok(())
}

fn check_http_config(cfg: &mut Config) -> Result<(), anyhow::Error> {
    if cfg.http.tls_enabled
        && (cfg.http.tls_cert_path.is_empty() || cfg.http.tls_key_path.is_empty())
    {
        return Err(anyhow::anyhow!(
            "When ZO_HTTP_TLS_ENABLED=true, both ZO_HTTP_TLS_CERT_PATH \
             and ZO_HTTP_TLS_KEY_PATH must be set."
        ));
    }
    Ok(())
}

fn check_path_config(cfg: &mut Config) -> Result<(), anyhow::Error> {
    // for web
    if cfg.common.web_url.ends_with('/') {
        cfg.common.web_url = cfg.common.web_url.trim_end_matches('/').to_string();
    }
    if cfg.common.base_uri.ends_with('/') {
        cfg.common.base_uri = cfg.common.base_uri.trim_end_matches('/').to_string();
    }
    // for data
    if cfg.common.data_dir.is_empty() {
        cfg.common.data_dir = "./data/openobserve/".to_string();
    }
    if !cfg.common.data_dir.ends_with('/') {
        cfg.common.data_dir = format!("{}/", cfg.common.data_dir);
    }
    if cfg.common.data_wal_dir.is_empty() {
        cfg.common.data_wal_dir = format!("{}wal/", cfg.common.data_dir);
    }
    if !cfg.common.data_wal_dir.ends_with('/') {
        cfg.common.data_wal_dir = format!("{}/", cfg.common.data_wal_dir);
    }
    if cfg.common.data_stream_dir.is_empty() {
        cfg.common.data_stream_dir = format!("{}stream/", cfg.common.data_dir);
    }
    if !cfg.common.data_stream_dir.ends_with('/') {
        cfg.common.data_stream_dir = format!("{}/", cfg.common.data_stream_dir);
    }
    if cfg.common.data_db_dir.is_empty() {
        cfg.common.data_db_dir = format!("{}db/", cfg.common.data_dir);
    }
    if !cfg.common.data_db_dir.ends_with('/') {
        cfg.common.data_db_dir = format!("{}/", cfg.common.data_db_dir);
    }
    if cfg.common.data_cache_dir.is_empty() {
        cfg.common.data_cache_dir = format!("{}cache/", cfg.common.data_dir);
    }
    if !cfg.common.data_cache_dir.ends_with('/') {
        cfg.common.data_cache_dir = format!("{}/", cfg.common.data_cache_dir);
    }
    if cfg.common.mmdb_data_dir.is_empty() {
        cfg.common.mmdb_data_dir = format!("{}mmdb/", cfg.common.data_dir);
    }
    if !cfg.common.mmdb_data_dir.ends_with('/') {
        cfg.common.mmdb_data_dir = format!("{}/", cfg.common.mmdb_data_dir);
    }

    // check for pprof flamegraph
    if cfg.profiling.pprof_flamegraph_path.is_empty() {
        cfg.profiling.pprof_flamegraph_path = format!("{}flamegraph.svg", cfg.common.data_dir);
    }

    Ok(())
}

fn check_etcd_config(cfg: &mut Config) -> Result<(), anyhow::Error> {
    if !cfg.etcd.prefix.is_empty() && !cfg.etcd.prefix.ends_with('/') {
        cfg.etcd.prefix = format!("{}/", cfg.etcd.prefix);
    }

    if !cfg.etcd.cert_auth {
        return Ok(());
    }
    if let Err(e) = get_file_meta(&cfg.etcd.ca_file) {
        return Err(anyhow::anyhow!("ZO_ETCD_TRUSTED_CA_FILE check err: {}", e));
    }
    if let Err(e) = get_file_meta(&cfg.etcd.cert_file) {
        return Err(anyhow::anyhow!("ZO_ETCD_TRUSTED_CA_FILE check err: {}", e));
    }
    if let Err(e) = get_file_meta(&cfg.etcd.key_file) {
        return Err(anyhow::anyhow!("ZO_ETCD_TRUSTED_CA_FILE check err: {}", e));
    }

    // check domain name
    if cfg.etcd.domain_name.is_empty() {
        let mut name = cfg.etcd.addr.clone();
        if name.contains("//") {
            name = name.split("//").collect::<Vec<&str>>()[1].to_string();
        }
        if name.contains(':') {
            name = name.split(':').collect::<Vec<&str>>()[0].to_string();
        }
        cfg.etcd.domain_name = name;
    }

    Ok(())
}

fn check_memory_config(cfg: &mut Config) -> Result<(), anyhow::Error> {
    let mem_total = sysinfo::get_memory_limit();
    cfg.limit.mem_total = mem_total;
    if cfg.memory_cache.max_size == 0 {
        if cfg.common.local_mode {
            cfg.memory_cache.max_size = mem_total / 4; // 25%
        } else {
            cfg.memory_cache.max_size = mem_total / 2; // 50%
        }
    } else {
        cfg.memory_cache.max_size *= 1024 * 1024;
    }
    if cfg.memory_cache.skip_size == 0 {
        // will skip the cache when a query need cache great than this value, default is
        // 50% of max_size
        cfg.memory_cache.skip_size = cfg.memory_cache.max_size / 2;
    } else {
        cfg.memory_cache.skip_size *= 1024 * 1024;
    }
    if cfg.memory_cache.release_size == 0 {
        // when cache is full will release how many data once time, default is 10% of
        // max_size
        cfg.memory_cache.release_size = cfg.memory_cache.max_size / 10;
    } else {
        cfg.memory_cache.release_size *= 1024 * 1024;
    }
    if cfg.memory_cache.gc_size == 0 {
        cfg.memory_cache.gc_size = 100 * 1024 * 1024; // 100 MB
    } else {
        cfg.memory_cache.gc_size *= 1024 * 1024;
    }
    if cfg.memory_cache.enabled && cfg.memory_cache.max_size >= mem_total {
        return Err(anyhow::anyhow!(
            "ZO_MEMORY_CACHE_MAX_SIZE is larger than total memory, please set a smaller value"
        ));
    }
    if cfg.memory_cache.datafusion_max_size == 0 {
        if cfg.common.local_mode {
            cfg.memory_cache.datafusion_max_size = (mem_total - cfg.memory_cache.max_size) / 2; // 25%
        } else {
            cfg.memory_cache.datafusion_max_size = mem_total - cfg.memory_cache.max_size; // 50%
        }
    } else {
        cfg.memory_cache.datafusion_max_size *= 1024 * 1024;
    }

    if cfg.memory_cache.bucket_num == 0 {
        cfg.memory_cache.bucket_num = cfg.limit.cpu_num;
    }
    cfg.memory_cache.max_size /= cfg.memory_cache.bucket_num;
    cfg.memory_cache.release_size /= cfg.memory_cache.bucket_num;
    cfg.memory_cache.gc_size /= cfg.memory_cache.bucket_num;

    // for memtable limit check
    if cfg.limit.mem_table_max_size == 0 {
        if cfg.common.local_mode {
            cfg.limit.mem_table_max_size = mem_total / 4; // 25%
        } else {
            cfg.limit.mem_table_max_size = mem_total / 2; // 50%
        }
    } else {
        cfg.limit.mem_table_max_size *= 1024 * 1024;
    }
    if cfg.limit.mem_table_bucket_num == 0 {
        cfg.limit.mem_table_bucket_num = 1;
    }

    // wal
    if cfg.limit.wal_write_buffer_size < 4096 {
        cfg.limit.wal_write_buffer_size = 4096;
    }
    if cfg.limit.wal_write_queue_size == 0 {
        cfg.limit.wal_write_queue_size = 10000;
    }

    // check query settings
    if cfg.limit.query_group_base_speed == 0 {
        cfg.limit.query_group_base_speed = SIZE_IN_GB as usize;
    } else {
        cfg.limit.query_group_base_speed *= 1024 * 1024;
    }
    if cfg.limit.query_partition_by_secs == 0 {
        cfg.limit.query_partition_by_secs = 30;
    }
    if cfg.limit.query_default_limit == 0 {
        cfg.limit.query_default_limit = 1000;
    }
    Ok(())
}

fn check_disk_cache_config(cfg: &mut Config) -> Result<(), anyhow::Error> {
    std::fs::create_dir_all(&cfg.common.data_cache_dir).expect("create cache dir success");
    let cache_dir = Path::new(&cfg.common.data_cache_dir)
        .canonicalize()
        .unwrap();
    let cache_dir = cache_dir.to_str().unwrap();

    // disable disk cache for local disk storage
    if cfg.common.is_local_storage
        && !cfg.common.result_cache_enabled
        && !cfg.common.metrics_cache_enabled
        && !cfg.common.aggregation_cache_enabled
    {
        cfg.disk_cache.enabled = false;
    }

    // disable result cache and metrics cache if disk cache is disabled
    if !cfg.disk_cache.enabled {
        cfg.common.result_cache_enabled = false;
        cfg.common.metrics_cache_enabled = false;
        cfg.common.aggregation_cache_enabled = false;
        cfg.cache_latest_files.enabled = false;
        cfg.cache_latest_files.delete_merge_files = false;
    }

    let disks = sysinfo::disk::get_disk_usage();
    let disk = disks.iter().find(|d| cache_dir.starts_with(&d.mount_point));
    let (disk_total, disk_free) = match disk {
        Some(d) => (d.total_space, d.available_space),
        None => (0, 0),
    };
    cfg.limit.disk_total = disk_total as usize;
    cfg.limit.disk_free = disk_free as usize;
    if cfg.disk_cache.max_size == 0 {
        cfg.disk_cache.max_size = cfg.limit.disk_free / 2; // 50%
        if cfg.disk_cache.max_size > 1024 * 1024 * 1024 * 100 {
            cfg.disk_cache.max_size = 1024 * 1024 * 1024 * 100; // 100GB
        }
    } else {
        cfg.disk_cache.max_size *= 1024 * 1024;
    }

    if cfg.disk_cache.result_max_size == 0 {
<<<<<<< HEAD
        cfg.disk_cache.result_max_size = cfg.disk_cache.max_size / 10; // 10% 
    } else {
        cfg.disk_cache.result_max_size *= 1024 * 1024;
    }
    if cfg.disk_cache.aggregation_max_size == 0 {
        cfg.disk_cache.aggregation_max_size = cfg.disk_cache.max_size / 10; // 10% 
=======
        cfg.disk_cache.result_max_size = cfg.disk_cache.max_size / 10; // 10%
        if cfg.disk_cache.result_max_size > 1024 * 1024 * 1024 * 20 {
            cfg.disk_cache.result_max_size = 1024 * 1024 * 1024 * 20; // 20GB
        }
    } else {
        cfg.disk_cache.result_max_size *= 1024 * 1024;
    }

    if cfg.disk_cache.aggregation_max_size == 0 {
        cfg.disk_cache.aggregation_max_size = cfg.disk_cache.max_size / 10; // 10%
        if cfg.disk_cache.aggregation_max_size > 1024 * 1024 * 1024 * 20 {
            cfg.disk_cache.aggregation_max_size = 1024 * 1024 * 1024 * 20; // 20GB
        }
>>>>>>> ab5c296f
    } else {
        cfg.disk_cache.aggregation_max_size *= 1024 * 1024;
    }

    if cfg.disk_cache.skip_size == 0 {
        // will skip the cache when a query need cache great than this value, default is
        // 50% of max_size
        cfg.disk_cache.skip_size = cfg.disk_cache.max_size / 2;
    } else {
        cfg.disk_cache.skip_size *= 1024 * 1024;
    }
    if cfg.disk_cache.release_size == 0 {
        // when cache is full will release how many data once time, default is 10% of
        // max_size
        cfg.disk_cache.release_size = cfg.disk_cache.max_size / 10;
    } else {
        cfg.disk_cache.release_size *= 1024 * 1024;
    }
    if cfg.disk_cache.gc_size == 0 {
        cfg.disk_cache.gc_size = 100 * 1024 * 1024; // 100 MB
    } else {
        cfg.disk_cache.gc_size *= 1024 * 1024;
    }

    if cfg.disk_cache.multi_dir.contains('/') {
        return Err(anyhow::anyhow!(
            "ZO_DISK_CACHE_MULTI_DIR only supports a single directory level, can not contains / "
        ));
    }

    if cfg.disk_cache.bucket_num == 0 {
        // because we validate cpu_num before this
        // we can be sure here that that value is sane.

        // following numbers are imperically decided, users can set the value
        // directly if they know better, otherwise this was the best numbers
        // for bucket_num based on thread count.
        let threads = cfg.limit.cpu_num;
        if threads <= 16 {
            // for less than 16 threads, same buckets would be good enough
            // with 16 files in parallel we should not run into that many
            // files going into same bucket, so ok.
            cfg.disk_cache.bucket_num = threads;
        } else if threads > 16 && threads <= 64 {
            // for 32 -> 64 ish range, there can be a lot of collisions
            // so we set it to double the threads to avoid any collisions
            cfg.disk_cache.bucket_num = 2 * threads;
        } else {
            // for > 64 threads, it was observed that even with 1.5 times buckets
            // it is ok, not that many collisions. This is imperical, no concrete
            // reasoning for 1.5
            cfg.disk_cache.bucket_num = (threads as f64 * 1.5) as usize;
        }
    }
    cfg.disk_cache.bucket_num = max(
        cfg.disk_cache.bucket_num,
        cfg.disk_cache
            .multi_dir
            .split(',')
            .filter(|s| !s.trim().is_empty())
            .count(),
    );
    cfg.disk_cache.max_size /= cfg.disk_cache.bucket_num;
    cfg.disk_cache.release_size /= cfg.disk_cache.bucket_num;
    cfg.disk_cache.gc_size /= cfg.disk_cache.bucket_num;

    // check disk cache with tantivy mode
    cfg.common.inverted_index_tantivy_mode = cfg.common.inverted_index_tantivy_mode.to_lowercase();
    if cfg.common.inverted_index_tantivy_mode.is_empty() {
        cfg.common.inverted_index_tantivy_mode = "puffin".to_string();
    }
    if !cfg.disk_cache.enabled && cfg.common.inverted_index_tantivy_mode == "mmap" {
        return Err(anyhow::anyhow!(
            "Inverted index tantivy mode can not be set to mmap when disk cache is disabled."
        ));
    }

    Ok(())
}

fn check_compact_config(cfg: &mut Config) -> Result<(), anyhow::Error> {
    if cfg.compact.data_retention_days > 0 && cfg.compact.data_retention_days < 3 {
        return Err(anyhow::anyhow!(
            "Data retention is not allowed to be less than 3 days."
        ));
    }
    if cfg.compact.interval < 1 {
        cfg.compact.interval = 60;
    }

    // check compact_max_file_size to MB
    if cfg.compact.max_file_size < 1 {
        cfg.compact.max_file_size = 512;
    }
    cfg.compact.max_file_size *= 1024 * 1024;
    if cfg.compact.delete_files_delay_hours < 1 {
        cfg.compact.delete_files_delay_hours = 2;
    }

    if cfg.compact.old_data_interval < 1 {
        cfg.compact.old_data_interval = 3600;
    }
    if cfg.compact.old_data_max_days < 1 {
        cfg.compact.old_data_max_days = 7;
    }
    if cfg.compact.old_data_min_hours < 1 {
        cfg.compact.old_data_min_hours = 2;
    }
    if cfg.compact.old_data_min_records < 1 {
        cfg.compact.old_data_min_records = 100;
    }
    if cfg.compact.old_data_min_files < 1 {
        cfg.compact.old_data_min_files = 10;
    }

    if cfg.compact.batch_size < 1 {
        cfg.compact.batch_size = cfg.limit.cpu_num as i64;
    }
    if cfg.compact.pending_jobs_metric_interval == 0 {
        cfg.compact.pending_jobs_metric_interval = 300;
    }

    Ok(())
}

fn check_sns_config(cfg: &mut Config) -> Result<(), anyhow::Error> {
    // Validate endpoint URL if provided
    if !cfg.sns.endpoint.is_empty()
        && !cfg.sns.endpoint.starts_with("http://")
        && !cfg.sns.endpoint.starts_with("https://")
    {
        return Err(anyhow::anyhow!(
            "Invalid SNS endpoint URL. It must start with http:// or https://"
        ));
    }

    // Validate timeouts
    if cfg.sns.connect_timeout == 0 {
        cfg.sns.connect_timeout = 10; // Default to 10 seconds if not set
        log::warn!("SNS connect timeout not specified, defaulting to 10 seconds");
    }
    if cfg.sns.operation_timeout == 0 {
        cfg.sns.operation_timeout = 30; // Default to 30 seconds if not set
        log::warn!("SNS operation timeout not specified, defaulting to 30 seconds");
    }

    Ok(())
}

fn check_s3_config(cfg: &mut Config) -> Result<(), anyhow::Error> {
    if !cfg.s3.bucket_prefix.is_empty() && !cfg.s3.bucket_prefix.ends_with('/') {
        cfg.s3.bucket_prefix = format!("{}/", cfg.s3.bucket_prefix);
    }
    if cfg.s3.provider.is_empty() {
        if cfg.s3.server_url.contains(".googleapis.com") {
            cfg.s3.provider = "gcs".to_string();
        } else if cfg.s3.server_url.contains(".aliyuncs.com") {
            cfg.s3.provider = "oss".to_string();
            if !cfg
                .s3
                .server_url
                .contains(&format!("://{}.", cfg.s3.bucket_name))
            {
                cfg.s3.server_url = cfg
                    .s3
                    .server_url
                    .replace("://", &format!("://{}.", cfg.s3.bucket_name));
            }
        } else {
            cfg.s3.provider = "aws".to_string();
        }
    }
    cfg.s3.provider = cfg.s3.provider.to_lowercase();
    if cfg.s3.provider.eq("swift") {
        unsafe { std::env::set_var("AWS_EC2_METADATA_DISABLED", "true") };
    }

    if cfg.s3.keepalive_timeout == 0 {
        // reset to default
        cfg.s3.keepalive_timeout = 20;
    }

    Ok(())
}

fn check_pipeline_config(cfg: &mut Config) -> Result<(), anyhow::Error> {
    // pipeline
    if cfg.pipeline.remote_stream_wal_dir.is_empty() {
        cfg.pipeline.remote_stream_wal_dir = format!("{}remote_stream_wal/", cfg.common.data_dir);
    }

    if !cfg.pipeline.remote_stream_wal_dir.is_empty()
        && !cfg.pipeline.remote_stream_wal_dir.ends_with('/')
    {
        cfg.pipeline.remote_stream_wal_dir = format!("{}/", cfg.pipeline.remote_stream_wal_dir);
    }

    if cfg.pipeline.offset_flush_interval == 0 {
        cfg.pipeline.offset_flush_interval = 10;
    }
    if cfg.pipeline.remote_request_max_retry_time == 0 {
        cfg.pipeline.remote_request_max_retry_time = 86400; // 24 hours, in seconds
    }

    if cfg.pipeline.wal_size_limit == 0 {
        cfg.pipeline.wal_size_limit = cfg.limit.disk_free as u64 / 2; // 50%
        if cfg.pipeline.wal_size_limit > 1024 * 1024 * 1024 * 100 {
            cfg.pipeline.wal_size_limit = 1024 * 1024 * 1024 * 100; // 100GB
        }
    } else {
        cfg.pipeline.wal_size_limit *= 1024 * 1024;
    }
    Ok(())
}

fn check_health_check_config(cfg: &mut Config) -> Result<(), anyhow::Error> {
    if cfg.health_check.timeout == 0 {
        cfg.health_check.timeout = 5;
    }
    if cfg.health_check.failed_times == 0 {
        cfg.health_check.failed_times = 3;
    }
    Ok(())
}

#[inline]
pub fn is_local_disk_storage() -> bool {
    get_config().common.is_local_storage
}

#[inline]
pub fn get_cluster_name() -> String {
    let cfg = get_config();
    if !cfg.common.cluster_name.is_empty() {
        cfg.common.cluster_name.to_string()
    } else {
        INSTANCE_ID.get("instance_id").unwrap().to_string()
    }
}

fn check_encryption_config(cfg: &mut Config) -> Result<(), anyhow::Error> {
    if !cfg.encryption.algorithm.is_empty() {
        if cfg.encryption.algorithm != "aes-256-siv" {
            return Err(anyhow::anyhow!(
                "invalid algorithm specified, only [aes-256-siv] is supported"
            ));
        }
        // this is basically a duplication of code from tables/cipher.rs
        // but we only support one algorithm for now, so ok. Once we support more
        // we have to extract this into proper functions and use the same in both places
        let key = match BASE64_STANDARD.decode(&cfg.encryption.master_key) {
            Ok(v) => v,
            Err(e) => {
                return Err(anyhow::anyhow!(
                    "master encryption key is not properly base64 encoded: {e}"
                ));
            }
        };
        match Aes256Siv::new_from_slice(&key) {
            Ok(_) => {}
            Err(e) => {
                return Err(anyhow::anyhow!("invalid master encryption key: {e}"));
            }
        }
    }
    Ok(())
}

fn check_tcp_tls_config(cfg: &mut Config) -> Result<(), anyhow::Error> {
    if cfg.tcp.tcp_tls_enabled
        && (cfg.tcp.tcp_tls_cert_path.is_empty()
            || cfg.tcp.tcp_tls_key_path.is_empty()
            || cfg.tcp.tcp_tls_ca_cert_path.is_empty())
    {
        return Err(anyhow::anyhow!(
            "ZO_TCP_TLS_CERT_PATH, ZO_TCP_TLS_KEY_PATH and ZO_TCP_TLS_CA_CERT_PATH must be set when ZO_TCP_TLS_ENABLED is true"
        ));
    }
    Ok(())
}

#[inline]
pub fn get_parquet_compression(compression: &str) -> parquet::basic::Compression {
    match compression.to_lowercase().as_str() {
        "none" | "uncompressed" => parquet::basic::Compression::UNCOMPRESSED,
        "snappy" => parquet::basic::Compression::SNAPPY,
        "gzip" => parquet::basic::Compression::GZIP(Default::default()),
        "brotli" => parquet::basic::Compression::BROTLI(Default::default()),
        "lz4" | "lz4_raw" => parquet::basic::Compression::LZ4_RAW,
        "zstd" => parquet::basic::Compression::ZSTD(Default::default()),
        _ => parquet::basic::Compression::ZSTD(Default::default()),
    }
}

#[cfg(test)]
mod tests {
    use super::*;

    #[test]
    fn test_get_config() {
        let mut cfg = Config::init().unwrap();
        let ret = check_limit_config(&mut cfg);
        assert!(ret.is_ok());

        cfg.s3.server_url = "https://storage.googleapis.com".to_string();
        cfg.s3.provider = "".to_string();
        check_s3_config(&mut cfg).unwrap();
        assert_eq!(cfg.s3.provider, "gcs");
        cfg.s3.server_url = "https://oss-cn-beijing.aliyuncs.com".to_string();
        cfg.s3.provider = "".to_string();
        check_s3_config(&mut cfg).unwrap();
        assert_eq!(cfg.s3.provider, "oss");
        cfg.s3.server_url = "".to_string();
        cfg.s3.provider = "".to_string();
        check_s3_config(&mut cfg).unwrap();
        assert_eq!(cfg.s3.provider, "aws");

        // SNS configuration tests
        // Test default values
        check_sns_config(&mut cfg).unwrap();
        assert_eq!(cfg.sns.connect_timeout, 10);
        assert_eq!(cfg.sns.operation_timeout, 30);
        assert!(cfg.sns.endpoint.is_empty());

        // Test custom endpoint
        cfg.sns.endpoint = "https://sns.us-west-2.amazonaws.com".to_string();
        check_sns_config(&mut cfg).unwrap();
        assert_eq!(cfg.sns.endpoint, "https://sns.us-west-2.amazonaws.com");

        // Test custom timeouts
        cfg.sns.connect_timeout = 15;
        cfg.sns.operation_timeout = 45;
        check_sns_config(&mut cfg).unwrap();
        assert_eq!(cfg.sns.connect_timeout, 15);
        assert_eq!(cfg.sns.operation_timeout, 45);

        // Test zero values (should set to defaults)
        cfg.sns.connect_timeout = 0;
        cfg.sns.operation_timeout = 0;
        check_sns_config(&mut cfg).unwrap();
        assert_eq!(cfg.sns.connect_timeout, 10);
        assert_eq!(cfg.sns.operation_timeout, 30);

        // Test endpoint URL validation
        cfg.sns.endpoint = "invalid-url".to_string();
        assert!(check_sns_config(&mut cfg).is_err());

        cfg.memory_cache.max_size = 1024;
        cfg.memory_cache.release_size = 1024;
        cfg.memory_cache.bucket_num = 1;
        check_memory_config(&mut cfg).unwrap();
        assert_eq!(cfg.memory_cache.max_size, 1024 * 1024 * 1024);
        assert_eq!(cfg.memory_cache.release_size, 1024 * 1024 * 1024);

        cfg.limit.file_push_interval = 0;
        cfg.limit.req_cols_per_record_limit = 0;
        cfg.compact.interval = 0;
        cfg.compact.data_retention_days = 10;
        let ret = check_common_config(&mut cfg);
        assert!(ret.is_ok());
        assert_eq!(cfg.compact.data_retention_days, 10);
        assert_eq!(cfg.limit.req_cols_per_record_limit, 1000);

        cfg.compact.data_retention_days = 2;
        let ret = check_compact_config(&mut cfg);
        assert!(ret.is_err());

        cfg.common.data_dir = "".to_string();
        let ret = check_path_config(&mut cfg);
        assert!(ret.is_ok());

        cfg.common.data_dir = "/abc".to_string();
        cfg.common.data_wal_dir = "/abc".to_string();
        cfg.common.data_stream_dir = "/abc".to_string();
        cfg.common.base_uri = "/abc/".to_string();
        let ret = check_path_config(&mut cfg);
        assert!(ret.is_ok());
        assert_eq!(cfg.common.data_dir, "/abc/".to_string());
        assert_eq!(cfg.common.data_wal_dir, "/abc/".to_string());
        assert_eq!(cfg.common.data_stream_dir, "/abc/".to_string());
        assert_eq!(cfg.common.data_dir, "/abc/".to_string());
        assert_eq!(cfg.common.base_uri, "/abc".to_string());
    }
}<|MERGE_RESOLUTION|>--- conflicted
+++ resolved
@@ -460,11 +460,7 @@
     pub streaming_response_chunk_size: usize,
     #[env_config(
         name = "ZO_STREAMING_ENABLED",
-<<<<<<< HEAD
-        default = false,
-=======
         default = true,
->>>>>>> ab5c296f
         help = "Enable streaming"
     )]
     pub streaming_enabled: bool,
@@ -1127,8 +1123,6 @@
     pub min_auto_refresh_interval: u32,
     #[env_config(name = "ZO_ADDITIONAL_REPORTING_ORGS", default = "")]
     pub additional_reporting_orgs: String,
-<<<<<<< HEAD
-=======
     #[env_config(name = "ZO_FILE_LIST_DUMP_ENABLED", default = false)]
     pub file_list_dump_enabled: bool,
     #[env_config(name = "ZO_FILE_LIST_DUMP_DUAL_WRITE", default = true)]
@@ -1137,7 +1131,6 @@
     pub file_list_dump_min_hour: usize,
     #[env_config(name = "ZO_FILE_LIST_DUMP_DEBUG_CHECK", default = true)]
     pub file_list_dump_debug_check: bool,
->>>>>>> ab5c296f
     #[env_config(
         name = "ZO_USE_STREAM_SETTINGS_FOR_PARTITIONS_ENABLED",
         default = false,
@@ -1146,11 +1139,8 @@
     pub use_stream_settings_for_partitions_enabled: bool,
     #[env_config(name = "ZO_DASHBOARD_PLACEHOLDER", default = "_o2_all_")]
     pub dashboard_placeholder: String,
-<<<<<<< HEAD
     #[env_config(name = "ZO_AGGREGATION_CACHE_ENABLED", default = true)]
     pub aggregation_cache_enabled: bool,
-=======
->>>>>>> ab5c296f
     #[env_config(name = "ZO_SEARCH_INSPECTOR_ENABLED", default = false)]
     pub search_inspector_enabled: bool,
     #[env_config(name = "ZO_UTF8_VIEW_ENABLED", default = true)]
@@ -1633,11 +1623,6 @@
     pub gc_interval: u64,
     #[env_config(name = "ZO_DISK_CACHE_MULTI_DIR", default = "")] // dir1,dir2,dir3...
     pub multi_dir: String,
-<<<<<<< HEAD
-    #[env_config(name = "ZO_DISK_AGGREGATION_CACHE_MAX_SIZE", default = 0)]
-    pub aggregation_max_size: usize,
-=======
->>>>>>> ab5c296f
     #[env_config(
         name = "ZO_DISK_CACHE_DELAY_WINDOW_MINS",
         default = 10,
@@ -2130,11 +2115,7 @@
         cfg.limit.file_list_id_batch_size = 5000;
     }
 
-<<<<<<< HEAD
     if cfg.limit.consistent_hash_vnodes < 1 {
-=======
-    if cfg.limit.consistent_hash_vnodes == 0 {
->>>>>>> ab5c296f
         cfg.limit.consistent_hash_vnodes = 1000;
     }
 
@@ -2559,14 +2540,6 @@
     }
 
     if cfg.disk_cache.result_max_size == 0 {
-<<<<<<< HEAD
-        cfg.disk_cache.result_max_size = cfg.disk_cache.max_size / 10; // 10% 
-    } else {
-        cfg.disk_cache.result_max_size *= 1024 * 1024;
-    }
-    if cfg.disk_cache.aggregation_max_size == 0 {
-        cfg.disk_cache.aggregation_max_size = cfg.disk_cache.max_size / 10; // 10% 
-=======
         cfg.disk_cache.result_max_size = cfg.disk_cache.max_size / 10; // 10%
         if cfg.disk_cache.result_max_size > 1024 * 1024 * 1024 * 20 {
             cfg.disk_cache.result_max_size = 1024 * 1024 * 1024 * 20; // 20GB
@@ -2580,7 +2553,6 @@
         if cfg.disk_cache.aggregation_max_size > 1024 * 1024 * 1024 * 20 {
             cfg.disk_cache.aggregation_max_size = 1024 * 1024 * 1024 * 20; // 20GB
         }
->>>>>>> ab5c296f
     } else {
         cfg.disk_cache.aggregation_max_size *= 1024 * 1024;
     }
