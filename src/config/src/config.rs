--- conflicted
+++ resolved
@@ -53,11 +53,7 @@
 pub type RwBTreeMap<K, V> = tokio::sync::RwLock<BTreeMap<K, V>>;
 
 // for DDL commands and migrations
-<<<<<<< HEAD
-pub const DB_SCHEMA_VERSION: u64 = 14;
-=======
-pub const DB_SCHEMA_VERSION: u64 = 16;
->>>>>>> 91cab439
+pub const DB_SCHEMA_VERSION: u64 = 17;
 pub const DB_SCHEMA_KEY: &str = "/db_schema_version/";
 
 // global version variables
