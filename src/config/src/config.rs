// Copyright 2024 OpenObserve Inc.
//
// This program is free software: you can redistribute it and/or modify
// it under the terms of the GNU Affero General Public License as published by
// the Free Software Foundation, either version 3 of the License, or
// (at your option) any later version.
//
// This program is distributed in the hope that it will be useful
// but WITHOUT ANY WARRANTY; without even the implied warranty of
// MERCHANTABILITY or FITNESS FOR A PARTICULAR PURPOSE.  See the
// GNU Affero General Public License for more details.
//
// You should have received a copy of the GNU Affero General Public License
// along with this program.  If not, see <http://www.gnu.org/licenses/>.

use std::{cmp::max, collections::BTreeMap, path::Path, sync::Arc, time::Duration};

use arc_swap::ArcSwap;
use chromiumoxide::{browser::BrowserConfig, handler::viewport::Viewport};
use dotenv_config::EnvConfig;
use dotenvy::dotenv_override;
use hashbrown::{HashMap, HashSet};
use itertools::chain;
use lettre::{
    transport::smtp::{
        authentication::Credentials,
        client::{Tls, TlsParameters},
    },
    AsyncSmtpTransport, Tokio1Executor,
};
use once_cell::sync::Lazy;
use sysinfo::{DiskExt, SystemExt};

use crate::{
    meta::cluster,
    utils::{cgroup, file::get_file_meta},
};

pub type FxIndexMap<K, V> = indexmap::IndexMap<K, V, ahash::RandomState>;
pub type FxIndexSet<K> = indexmap::IndexSet<K, ahash::RandomState>;
pub type RwHashMap<K, V> = dashmap::DashMap<K, V, ahash::RandomState>;
pub type RwHashSet<K> = dashmap::DashSet<K, ahash::RandomState>;
pub type RwAHashMap<K, V> = tokio::sync::RwLock<HashMap<K, V>>;
pub type RwAHashSet<K> = tokio::sync::RwLock<HashSet<K>>;
pub type RwBTreeMap<K, V> = tokio::sync::RwLock<BTreeMap<K, V>>;

pub const MMDB_CITY_FILE_NAME: &str = "GeoLite2-City.mmdb";
pub const MMDB_ASN_FILE_NAME: &str = "GeoLite2-ASN.mmdb";
pub const GEO_IP_CITY_ENRICHMENT_TABLE: &str = "maxmind_city";
pub const GEO_IP_ASN_ENRICHMENT_TABLE: &str = "maxmind_asn";

pub const SIZE_IN_MB: f64 = 1024.0 * 1024.0;
pub const SIZE_IN_GB: f64 = 1024.0 * 1024.0 * 1024.0;
pub const PARQUET_BATCH_SIZE: usize = 8 * 1024;
pub const PARQUET_PAGE_SIZE: usize = 1024 * 1024;
pub const PARQUET_MAX_ROW_GROUP_SIZE: usize = 1024 * 1024; // this can't be change, it will cause segment matching error
pub const INDEX_SEGMENT_LENGTH: usize = 1024; // this can't be change, it will cause segment matching error
pub const DEFAULT_BLOOM_FILTER_FPP: f64 = 0.01;

pub const FILE_EXT_JSON: &str = ".json";
pub const FILE_EXT_ARROW: &str = ".arrow";
pub const FILE_EXT_PARQUET: &str = ".parquet";
pub const FILE_EXT_PUFFIN: &str = ".puffin";
pub const FILE_EXT_TANTIVY: &str = ".ttv";
pub const FILE_EXT_TANTIVY_FOLDER: &str = ".mmap";

pub const INDEX_FIELD_NAME_FOR_ALL: &str = "_all";

pub const INDEX_MIN_CHAR_LEN: usize = 3;
pub const QUERY_WITH_NO_LIMIT: i32 = -999;

pub const REQUIRED_DB_CONNECTIONS: u32 = 4;

// Columns added to ingested records for _INTERNAL_ use only.
// Used for storing and querying unflattened original data
pub const ORIGINAL_DATA_COL_NAME: &str = "_original";
pub const ID_COL_NAME: &str = "_o2_id";

const _DEFAULT_SQL_FULL_TEXT_SEARCH_FIELDS: [&str; 7] =
    ["log", "message", "msg", "content", "data", "body", "json"];
pub static SQL_FULL_TEXT_SEARCH_FIELDS: Lazy<Vec<String>> = Lazy::new(|| {
    let mut fields = chain(
        _DEFAULT_SQL_FULL_TEXT_SEARCH_FIELDS
            .iter()
            .map(|s| s.to_string()),
        get_config()
            .common
            .feature_fulltext_extra_fields
            .split(',')
            .filter_map(|s| {
                let s = s.trim();
                if s.is_empty() {
                    None
                } else {
                    Some(s.to_string())
                }
            }),
    )
    .collect::<Vec<_>>();
    fields.sort();
    fields.dedup();
    fields
});

pub static QUICK_MODEL_FIELDS: Lazy<Vec<String>> = Lazy::new(|| {
    let mut fields = get_config()
        .common
        .feature_quick_mode_fields
        .split(',')
        .filter_map(|s| {
            let s = s.trim();
            if s.is_empty() {
                None
            } else {
                Some(s.to_string())
            }
        })
        .collect::<Vec<_>>();
    fields.sort();
    fields.dedup();
    fields
});

const _DEFAULT_DISTINCT_FIELDS: [&str; 2] = ["service_name", "operation_name"];
pub static DISTINCT_FIELDS: Lazy<Vec<String>> = Lazy::new(|| {
    let mut fields = chain(
        _DEFAULT_DISTINCT_FIELDS.iter().map(|s| s.to_string()),
        get_config()
            .common
            .feature_distinct_extra_fields
            .split(',')
            .filter_map(|s| {
                let s = s.trim();
                if s.is_empty() {
                    None
                } else {
                    Some(s.to_string())
                }
            }),
    )
    .collect::<Vec<_>>();
    fields.sort();
    fields.dedup();
    fields
});

const _DEFAULT_BLOOM_FILTER_FIELDS: [&str; 1] = ["trace_id"];
pub static BLOOM_FILTER_DEFAULT_FIELDS: Lazy<Vec<String>> = Lazy::new(|| {
    let mut fields = chain(
        _DEFAULT_BLOOM_FILTER_FIELDS.iter().map(|s| s.to_string()),
        get_config()
            .common
            .bloom_filter_default_fields
            .split(',')
            .filter_map(|s| {
                let s = s.trim();
                if s.is_empty() {
                    None
                } else {
                    Some(s.to_string())
                }
            }),
    )
    .collect::<Vec<_>>();
    fields.sort();
    fields.dedup();
    fields
});

pub static MEM_TABLE_INDIVIDUAL_STREAMS: Lazy<HashMap<String, usize>> = Lazy::new(|| {
    let mut map = HashMap::default();
    let streams: Vec<String> = get_config()
        .common
        .mem_table_individual_streams
        .split(',')
        .filter_map(|s| {
            let s = s.trim();
            if s.is_empty() {
                None
            } else {
                Some(s.to_string())
            }
        })
        .collect();
    let num_mem_tables = get_config().limit.mem_table_bucket_num;
    for stream in streams.into_iter() {
        if map.contains_key(&stream) {
            continue;
        }
        map.insert(stream, num_mem_tables + map.len());
    }
    map
});

static CONFIG: Lazy<ArcSwap<Config>> = Lazy::new(|| ArcSwap::from(Arc::new(init())));
static INSTANCE_ID: Lazy<RwHashMap<String, String>> = Lazy::new(Default::default);

pub static TELEMETRY_CLIENT: Lazy<segment::HttpClient> = Lazy::new(|| {
    segment::HttpClient::new(
        reqwest::Client::builder()
            .connect_timeout(Duration::new(10, 0))
            .build()
            .unwrap(),
        CONFIG.load().common.telemetry_url.clone(),
    )
});

pub fn get_config() -> Arc<Config> {
    CONFIG.load().clone()
}

pub fn refresh_config() -> Result<(), anyhow::Error> {
    CONFIG.store(Arc::new(init()));
    Ok(())
}

pub fn cache_instance_id(instance_id: &str) {
    INSTANCE_ID.insert("instance_id".to_owned(), instance_id.to_owned());
}

pub fn get_instance_id() -> String {
    match INSTANCE_ID.get("instance_id") {
        Some(id) => id.clone(),
        None => "".to_string(),
    }
}

static CHROME_LAUNCHER_OPTIONS: tokio::sync::OnceCell<Option<BrowserConfig>> =
    tokio::sync::OnceCell::const_new();

pub async fn get_chrome_launch_options() -> &'static Option<BrowserConfig> {
    CHROME_LAUNCHER_OPTIONS
        .get_or_init(init_chrome_launch_options)
        .await
}

async fn init_chrome_launch_options() -> Option<BrowserConfig> {
    let cfg = get_config();
    if !cfg.chrome.chrome_enabled || !cfg.common.report_server_url.is_empty() {
        None
    } else {
        let mut browser_config = BrowserConfig::builder()
            .window_size(
                cfg.chrome.chrome_window_width,
                cfg.chrome.chrome_window_height,
            )
            .viewport(Viewport {
                width: cfg.chrome.chrome_window_width,
                height: cfg.chrome.chrome_window_height,
                device_scale_factor: Some(1.0),
                ..Viewport::default()
            });

        if cfg.chrome.chrome_with_head {
            browser_config = browser_config.with_head();
        }

        if cfg.chrome.chrome_no_sandbox {
            browser_config = browser_config.no_sandbox();
        }

        if !cfg.chrome.chrome_path.is_empty() {
            browser_config = browser_config.chrome_executable(cfg.chrome.chrome_path.as_str());
        } else {
            panic!("Chrome path must be specified");
        }
        Some(browser_config.build().unwrap())
    }
}

pub static SMTP_CLIENT: Lazy<Option<AsyncSmtpTransport<Tokio1Executor>>> = Lazy::new(|| {
    let cfg = get_config();
    if !cfg.smtp.smtp_enabled {
        None
    } else {
        let tls_parameters = TlsParameters::new(cfg.smtp.smtp_host.clone()).unwrap();
        let mut transport_builder =
            AsyncSmtpTransport::<Tokio1Executor>::builder_dangerous(&cfg.smtp.smtp_host)
                .port(cfg.smtp.smtp_port);

        let option = &cfg.smtp.smtp_encryption;
        transport_builder = if option == "starttls" {
            transport_builder.tls(Tls::Required(tls_parameters))
        } else if option == "ssltls" {
            transport_builder.tls(Tls::Wrapper(tls_parameters))
        } else {
            transport_builder
        };

        if !cfg.smtp.smtp_username.is_empty() && !cfg.smtp.smtp_password.is_empty() {
            transport_builder = transport_builder.credentials(Credentials::new(
                cfg.smtp.smtp_username.clone(),
                cfg.smtp.smtp_password.clone(),
            ));
        }
        Some(transport_builder.build())
    }
});

static SNS_CLIENT: tokio::sync::OnceCell<aws_sdk_sns::Client> = tokio::sync::OnceCell::const_new();

async fn init_sns_client() -> aws_sdk_sns::Client {
    let cfg = get_config();
    let shared_config = aws_config::load_defaults(aws_config::BehaviorVersion::latest()).await;

    let sns_config = aws_sdk_sns::config::Builder::from(&shared_config)
        .endpoint_url(cfg.sns.endpoint.clone())
        .timeout_config(
            aws_config::timeout::TimeoutConfig::builder()
                .connect_timeout(std::time::Duration::from_secs(cfg.sns.connect_timeout))
                .operation_timeout(std::time::Duration::from_secs(cfg.sns.operation_timeout))
                .build(),
        )
        .build();

    aws_sdk_sns::Client::from_conf(sns_config)
}

pub async fn get_sns_client() -> &'static aws_sdk_sns::Client {
    SNS_CLIENT.get_or_init(init_sns_client).await
}

pub static BLOCKED_STREAMS: Lazy<Vec<String>> = Lazy::new(|| {
    let blocked_streams = get_config()
        .common
        .blocked_streams
        .split(',')
        .map(|x| x.to_string())
        .collect();
    blocked_streams
});

#[derive(EnvConfig)]
pub struct Config {
    pub auth: Auth,
    pub report_server: ReportServer,
    pub http: Http,
    pub grpc: Grpc,
    pub route: Route,
    pub common: Common,
    pub limit: Limit,
    pub compact: Compact,
    pub memory_cache: MemoryCache,
    pub disk_cache: DiskCache,
    pub log: Log,
    pub etcd: Etcd,
    pub nats: Nats,
    pub s3: S3,
    pub sns: Sns,
    pub tcp: TCP,
    pub prom: Prometheus,
    pub profiling: Pyroscope,
    pub smtp: Smtp,
    pub rum: RUM,
    pub chrome: Chrome,
    pub tokio_console: TokioConsole,
}

#[derive(EnvConfig)]
pub struct ReportServer {
    #[env_config(name = "ZO_ENABLE_EMBEDDED_REPORT_SERVER", default = false)]
    pub enable_report_server: bool,
    #[env_config(name = "ZO_REPORT_USER_EMAIL", default = "")]
    pub user_email: String,
    #[env_config(name = "ZO_REPORT_USER_PASSWORD", default = "")]
    pub user_password: String,
    #[env_config(name = "ZO_REPORT_SERVER_HTTP_PORT", default = 5082)]
    pub port: u16,
    #[env_config(name = "ZO_REPORT_SERVER_HTTP_ADDR", default = "127.0.0.1")]
    pub addr: String,
    #[env_config(name = "ZO_HTTP_IPV6_ENABLED", default = false)]
    pub ipv6_enabled: bool,
}

#[derive(EnvConfig)]
pub struct TokioConsole {
    #[env_config(name = "ZO_TOKIO_CONSOLE_SERVER_ADDR", default = "0.0.0.0")]
    pub tokio_console_server_addr: String,
    #[env_config(name = "ZO_TOKIO_CONSOLE_SERVER_PORT", default = 6699)]
    pub tokio_console_server_port: u16,
    #[env_config(name = "ZO_TOKIO_CONSOLE_RETENTION", default = 60)]
    pub tokio_console_retention: u64,
}

#[derive(EnvConfig)]
pub struct Chrome {
    #[env_config(name = "ZO_CHROME_ENABLED", default = false)]
    pub chrome_enabled: bool,
    #[env_config(name = "ZO_CHROME_PATH", default = "")]
    pub chrome_path: String,
    #[env_config(name = "ZO_CHROME_CHECK_DEFAULT_PATH", default = true)]
    pub chrome_check_default: bool,
    #[env_config(name = "ZO_CHROME_AUTO_DOWNLOAD", default = false)]
    pub chrome_auto_download: bool,
    #[env_config(name = "ZO_CHROME_DOWNLOAD_PATH", default = "./download")]
    pub chrome_download_path: String,
    #[env_config(name = "ZO_CHROME_NO_SANDBOX", default = false)]
    pub chrome_no_sandbox: bool,
    #[env_config(name = "ZO_CHROME_WITH_HEAD", default = false)]
    pub chrome_with_head: bool,
    #[env_config(name = "ZO_CHROME_SLEEP_SECS", default = 20)]
    pub chrome_sleep_secs: u16,
    #[env_config(name = "ZO_CHROME_WINDOW_WIDTH", default = 1370)]
    pub chrome_window_width: u32,
    #[env_config(name = "ZO_CHROME_WINDOW_HEIGHT", default = 730)]
    pub chrome_window_height: u32,
}

#[derive(EnvConfig)]
pub struct Smtp {
    #[env_config(name = "ZO_SMTP_ENABLED", default = false)]
    pub smtp_enabled: bool,
    #[env_config(name = "ZO_SMTP_HOST", default = "localhost")]
    pub smtp_host: String,
    #[env_config(name = "ZO_SMTP_PORT", default = 25)]
    pub smtp_port: u16,
    #[env_config(name = "ZO_SMTP_USER_NAME", default = "")]
    pub smtp_username: String,
    #[env_config(name = "ZO_SMTP_PASSWORD", default = "")]
    pub smtp_password: String,
    #[env_config(name = "ZO_SMTP_REPLY_TO", default = "")]
    pub smtp_reply_to: String,
    #[env_config(name = "ZO_SMTP_FROM_EMAIL", default = "")]
    pub smtp_from_email: String,
    #[env_config(name = "ZO_SMTP_ENCRYPTION", default = "")]
    pub smtp_encryption: String,
}

#[derive(EnvConfig)]
pub struct Pyroscope {
    #[env_config(name = "ZO_PROF_PYROSCOPE_ENABLED", default = false)]
    pub enabled: bool,
    #[env_config(
        name = "ZO_PROF_PYROSCOPE_SERVER_URL",
        default = "http://localhost:4040"
    )]
    pub server_url: String,
    #[env_config(name = "ZO_PROF_PYROSCOPE_PROJECT_NAME", default = "openobserve")]
    pub project_name: String,
}

#[derive(EnvConfig)]
pub struct Auth {
    #[env_config(name = "ZO_ROOT_USER_EMAIL")]
    pub root_user_email: String,
    #[env_config(name = "ZO_ROOT_USER_PASSWORD")]
    pub root_user_password: String,
    #[env_config(name = "ZO_COOKIE_MAX_AGE", default = 2592000)] // seconds, 30 days
    pub cookie_max_age: i64,
    #[env_config(name = "ZO_COOKIE_SAME_SITE_LAX", default = true)]
    pub cookie_same_site_lax: bool,
    #[env_config(name = "ZO_COOKIE_SECURE_ONLY", default = false)]
    pub cookie_secure_only: bool,
    #[env_config(name = "ZO_EXT_AUTH_SALT", default = "openobserve")]
    pub ext_auth_salt: String,
}

#[derive(EnvConfig)]
pub struct Http {
    #[env_config(name = "ZO_HTTP_PORT", default = 5080)]
    pub port: u16,
    #[env_config(name = "ZO_HTTP_ADDR", default = "")]
    pub addr: String,
    #[env_config(name = "ZO_HTTP_IPV6_ENABLED", default = false)]
    pub ipv6_enabled: bool,
    #[env_config(name = "ZO_HTTP_TLS_ENABLED", default = false)]
    pub tls_enabled: bool,
    #[env_config(name = "ZO_HTTP_TLS_CERT_PATH", default = "")]
    pub tls_cert_path: String,
    #[env_config(name = "ZO_HTTP_TLS_KEY_PATH", default = "")]
    pub tls_key_path: String,
    #[env_config(name = "ZO_HTTP_TLS_MIN_VERSION", default = "", help = "Supported values: "1.2" or "1.3", default is all_version")]
    pub tls_min_version: String,
    #[env_config(
        name = "ZO_HTTP_TLS_ROOT_CERTIFICATES",
        default = "webpki",
        help = "this value must use webpki or native. it means use standard root certificates from webpki-roots or native-roots as a rustls certificate store"
    )]
    pub tls_root_certificates: String,
}

#[derive(EnvConfig)]
pub struct Grpc {
    #[env_config(name = "ZO_GRPC_PORT", default = 5081)]
    pub port: u16,
    #[env_config(name = "ZO_GRPC_ADDR", default = "")]
    pub addr: String,
    #[env_config(name = "ZO_GRPC_ORG_HEADER_KEY", default = "organization")]
    pub org_header_key: String,
    #[env_config(name = "ZO_GRPC_STREAM_HEADER_KEY", default = "stream-name")]
    pub stream_header_key: String,
    #[env_config(name = "ZO_INTERNAL_GRPC_TOKEN", default = "")]
    pub internal_grpc_token: String,
    #[env_config(
        name = "ZO_GRPC_MAX_MESSAGE_SIZE",
        default = 16,
        help = "Max grpc message size in MB, default is 16 MB"
    )]
    pub max_message_size: usize,
    #[env_config(name = "ZO_GRPC_CONNECT_TIMEOUT", default = 5)] // in seconds
    pub connect_timeout: u64,
    #[env_config(name = "ZO_GRPC_TLS_ENABLED", default = false)]
    pub tls_enabled: bool,
    #[env_config(name = "ZO_GRPC_TLS_CERT_DOMAIN", default = "")]
    pub tls_cert_domain: String,
    #[env_config(name = "ZO_GRPC_TLS_CERT_PATH", default = "")]
    pub tls_cert_path: String,
    #[env_config(name = "ZO_GRPC_TLS_KEY_PATH", default = "")]
    pub tls_key_path: String,
}

#[derive(EnvConfig)]
pub struct TCP {
    #[env_config(name = "ZO_TCP_PORT", default = 5514)]
    pub tcp_port: u16,
    #[env_config(name = "ZO_UDP_PORT", default = 5514)]
    pub udp_port: u16,
}

#[derive(EnvConfig)]
pub struct Route {
    #[env_config(name = "ZO_ROUTE_TIMEOUT", default = 600)]
    pub timeout: u64,
    #[env_config(name = "ZO_ROUTE_MAX_CONNECTIONS", default = 1024)]
    pub max_connections: usize,
    #[env_config(name = "ZO_ROUTE_CONNECTION_POOL_DISABLED", default = false)]
    pub connection_pool_disabled: bool,
    // zo1-openobserve-ingester.ziox-dev.svc.cluster.local
    #[env_config(name = "ZO_INGESTER_SERVICE_URL", default = "")]
    pub ingester_srv_url: String,
}

#[derive(EnvConfig)]
pub struct Common {
    #[env_config(name = "ZO_APP_NAME", default = "openobserve")]
    pub app_name: String,
    #[env_config(name = "ZO_LOCAL_MODE", default = true)]
    pub local_mode: bool,
    // ZO_LOCAL_MODE_STORAGE is ignored when ZO_LOCAL_MODE is set to false
    #[env_config(name = "ZO_LOCAL_MODE_STORAGE", default = "disk")]
    pub local_mode_storage: String,
    #[env_config(name = "ZO_CLUSTER_COORDINATOR", default = "etcd")]
    pub cluster_coordinator: String,
    #[env_config(name = "ZO_QUEUE_STORE", default = "")]
    pub queue_store: String,
    #[env_config(name = "ZO_META_STORE", default = "")]
    pub meta_store: String,
    pub meta_store_external: bool, // external storage no need sync file_list to s3
    #[env_config(name = "ZO_META_POSTGRES_DSN", default = "")]
    pub meta_postgres_dsn: String, // postgres://postgres:12345678@localhost:5432/openobserve
    #[env_config(name = "ZO_META_MYSQL_DSN", default = "")]
    pub meta_mysql_dsn: String, // mysql://root:12345678@localhost:3306/openobserve
    #[env_config(name = "ZO_NODE_ROLE", default = "all")]
    pub node_role: String,
    #[env_config(
        name = "ZO_NODE_ROLE_GROUP",
        default = "",
        help = "Role group can be empty (default), interactive, or background"
    )]
    pub node_role_group: String,
    #[env_config(name = "ZO_CLUSTER_NAME", default = "zo1")]
    pub cluster_name: String,
    #[env_config(name = "ZO_INSTANCE_NAME", default = "")]
    pub instance_name: String,
    pub instance_name_short: String,
    #[env_config(name = "ZO_WEB_URL", default = "http://localhost:5080")]
    pub web_url: String,
    #[env_config(name = "ZO_BASE_URI", default = "")] // /abc
    pub base_uri: String,
    #[env_config(name = "ZO_DATA_DIR", default = "./data/openobserve/")]
    pub data_dir: String,
    #[env_config(name = "ZO_DATA_WAL_DIR", default = "")] // ./data/openobserve/wal/
    pub data_wal_dir: String,
    #[env_config(name = "ZO_DATA_STREAM_DIR", default = "")] // ./data/openobserve/stream/
    pub data_stream_dir: String,
    #[env_config(name = "ZO_DATA_DB_DIR", default = "")] // ./data/openobserve/db/
    pub data_db_dir: String,
    #[env_config(name = "ZO_DATA_CACHE_DIR", default = "")] // ./data/openobserve/cache/
    pub data_cache_dir: String,
    #[env_config(name = "ZO_DATA_TMP_DIR", default = "")] // ./data/openobserve/tmp/
    pub data_tmp_dir: String,
    #[env_config(name = "ZO_COLUMN_TIMESTAMP", default = "_timestamp")]
    pub column_timestamp: String,
    // TODO: should rename to column_all
    #[env_config(name = "ZO_CONCATENATED_SCHEMA_FIELD_NAME", default = "_all")]
    pub column_all: String,
    #[env_config(name = "ZO_WIDENING_SCHEMA_EVOLUTION", default = true)]
    pub widening_schema_evolution: bool,
    #[env_config(name = "ZO_SKIP_SCHEMA_VALIDATION", default = false)]
    pub skip_schema_validation: bool,
    #[env_config(name = "ZO_FEATURE_PER_THREAD_LOCK", default = false)]
    pub feature_per_thread_lock: bool,
    #[env_config(name = "ZO_FEATURE_FULLTEXT_EXTRA_FIELDS", default = "")]
    pub feature_fulltext_extra_fields: String,
    #[env_config(name = "ZO_FEATURE_DISTINCT_EXTRA_FIELDS", default = "")]
    pub feature_distinct_extra_fields: String,
    #[env_config(name = "ZO_FEATURE_QUICK_MODE_FIELDS", default = "")]
    pub feature_quick_mode_fields: String,
    #[env_config(name = "ZO_FEATURE_FILELIST_DEDUP_ENABLED", default = false)]
    pub feature_filelist_dedup_enabled: bool,
    #[env_config(name = "ZO_FEATURE_QUERY_QUEUE_ENABLED", default = true)]
    pub feature_query_queue_enabled: bool,
    #[env_config(name = "ZO_FEATURE_QUERY_PARTITION_STRATEGY", default = "file_num")]
    pub feature_query_partition_strategy: String,
    #[env_config(name = "ZO_FEATURE_QUERY_INFER_SCHEMA", default = false)]
    pub feature_query_infer_schema: bool,
    #[env_config(name = "ZO_FEATURE_QUERY_EXCLUDE_ALL", default = true)]
    pub feature_query_exclude_all: bool,
    #[env_config(name = "ZO_FEATURE_QUERY_WITHOUT_INDEX", default = false)]
    pub feature_query_without_index: bool,
    #[env_config(name = "ZO_FEATURE_QUERY_REMOVE_FILTER_WITH_INDEX", default = true)]
    pub feature_query_remove_filter_with_index: bool,
    #[env_config(name = "ZO_FEATURE_QUERY_STREAMING_AGGS", default = false)]
    pub feature_query_streaming_aggs: bool,
    #[env_config(name = "ZO_UI_ENABLED", default = true)]
    pub ui_enabled: bool,
    #[env_config(name = "ZO_UI_SQL_BASE64_ENABLED", default = false)]
    pub ui_sql_base64_enabled: bool,
    #[env_config(name = "ZO_METRICS_DEDUP_ENABLED", default = true)]
    pub metrics_dedup_enabled: bool,
    #[env_config(name = "ZO_BLOOM_FILTER_ENABLED", default = true)]
    pub bloom_filter_enabled: bool,
    #[env_config(name = "ZO_BLOOM_FILTER_DISABLED_ON_SEARCH", default = false)]
    pub bloom_filter_disabled_on_search: bool,
    #[env_config(name = "ZO_BLOOM_FILTER_DEFAULT_FIELDS", default = "")]
    pub bloom_filter_default_fields: String,
    #[env_config(
        name = "ZO_BLOOM_FILTER_NDV_RATIO",
        default = 100,
        help = "Bloom filter ndv ratio, set to 100 means NDV = row_count / 100, if set to 1 means will use NDV = row_count"
    )]
    pub bloom_filter_ndv_ratio: u64,
    #[env_config(name = "ZO_WAL_FSYNC_DISABLED", default = false)]
    pub wal_fsync_disabled: bool,
    #[env_config(name = "ZO_TRACING_ENABLED", default = false)]
    pub tracing_enabled: bool,
    #[env_config(name = "ZO_TRACING_SEARCH_ENABLED", default = false)]
    pub tracing_search_enabled: bool,
    #[env_config(name = "OTEL_OTLP_HTTP_ENDPOINT", default = "")]
    pub otel_otlp_url: String,
    #[env_config(name = "OTEL_OTLP_GRPC_ENDPOINT", default = "")]
    pub otel_otlp_grpc_url: String,
    #[env_config(
        name = "ZO_TRACING_GRPC_ORGANIZATION",
        default = "",
        help = "Used in metadata when exporting traces to grpc endpoint."
    )]
    pub tracing_grpc_header_org: String,
    #[env_config(
        name = "ZO_TRACING_GRPC_STREAM_NAME",
        default = "",
        help = "Used in metadata when exporting traces to grpc endpoint."
    )]
    pub tracing_grpc_header_stream_name: String,
    #[env_config(name = "ZO_TRACING_HEADER_KEY", default = "Authorization")]
    pub tracing_header_key: String,
    #[env_config(
        name = "ZO_TRACING_HEADER_VALUE",
        default = "Basic cm9vdEBleGFtcGxlLmNvbTpDb21wbGV4cGFzcyMxMjM="
    )]
    pub tracing_header_value: String,
    #[env_config(name = "ZO_TELEMETRY", default = true)]
    pub telemetry_enabled: bool,
    #[env_config(name = "ZO_TELEMETRY_URL", default = "https://e1.zinclabs.dev")]
    pub telemetry_url: String,
    #[env_config(name = "ZO_TELEMETRY_HEARTBEAT", default = 1800)] // seconds
    pub telemetry_heartbeat: i64,
    #[env_config(name = "ZO_PROMETHEUS_ENABLED", default = true)]
    pub prometheus_enabled: bool,
    #[env_config(name = "ZO_PRINT_KEY_CONFIG", default = false)]
    pub print_key_config: bool,
    #[env_config(name = "ZO_PRINT_KEY_EVENT", default = false)]
    pub print_key_event: bool,
    #[env_config(name = "ZO_PRINT_KEY_SQL", default = false)]
    pub print_key_sql: bool,
    #[env_config(name = "ZO_USAGE_REPORTING_ENABLED", default = false)]
    pub usage_enabled: bool,
    #[env_config(name = "ZO_USAGE_ORG", default = "_meta")]
    pub usage_org: String,
    #[env_config(
        name = "ZO_USAGE_REPORTING_MODE",
        default = "local",
        help = "possible values - 'local', 'remote', 'both'"
    )] // local, remote , both
    pub usage_reporting_mode: String,
    #[env_config(
        name = "ZO_USAGE_REPORTING_URL",
        default = "http://localhost:5080/api/_meta/usage/_json"
    )]
    pub usage_reporting_url: String,
    #[env_config(name = "ZO_USAGE_REPORTING_CREDS", default = "")]
    pub usage_reporting_creds: String,
    #[env_config(name = "ZO_USAGE_BATCH_SIZE", default = 2000)]
    pub usage_batch_size: usize,
    #[env_config(
        name = "ZO_USAGE_PUBLISH_INTERVAL",
        default = 60,
        help = "duration in seconds after last reporting usage will be published"
    )]
    // in seconds
    pub usage_publish_interval: i64,
    #[env_config(name = "ZO_MMDB_DATA_DIR")] // ./data/openobserve/mmdb/
    pub mmdb_data_dir: String,
    #[env_config(name = "ZO_MMDB_DISABLE_DOWNLOAD", default = false)]
    pub mmdb_disable_download: bool,
    #[env_config(name = "ZO_MMDB_UPDATE_DURATION", default = "86400")] // Everyday to test
    pub mmdb_update_duration: u64,
    #[env_config(
        name = "ZO_MMDB_GEOLITE_CITYDB_URL",
        default = "https://geoip.zinclabs.dev/GeoLite2-City.mmdb"
    )]
    pub mmdb_geolite_citydb_url: String,
    #[env_config(
        name = "ZO_MMDB_GEOLITE_ASNDB_URL",
        default = "https://geoip.zinclabs.dev/GeoLite2-ASN.mmdb"
    )]
    pub mmdb_geolite_asndb_url: String,
    #[env_config(
        name = "ZO_MMDB_GEOLITE_CITYDB_SHA256_URL",
        default = "https://geoip.zinclabs.dev/GeoLite2-City.sha256"
    )]
    pub mmdb_geolite_citydb_sha256_url: String,
    #[env_config(
        name = "ZO_MMDB_GEOLITE_ASNDB_SHA256_URL",
        default = "https://geoip.zinclabs.dev/GeoLite2-ASN.sha256"
    )]
    pub mmdb_geolite_asndb_sha256_url: String,
    #[env_config(name = "ZO_DEFAULT_SCRAPE_INTERVAL", default = 15)]
    // Default scrape_interval value 15s
    pub default_scrape_interval: u32,
    #[env_config(name = "ZO_CIRCUIT_BREAKER_ENABLE", default = false)]
    pub memory_circuit_breaker_enable: bool,
    #[env_config(name = "ZO_CIRCUIT_BREAKER_RATIO", default = 100)]
    pub memory_circuit_breaker_ratio: usize,
    #[env_config(
        name = "ZO_RESTRICTED_ROUTES_ON_EMPTY_DATA",
        default = false,
        help = "Control the redirection of a user to ingestion page in case there is no stream found."
    )]
    pub restricted_routes_on_empty_data: bool,
    #[env_config(
        name = "ZO_ENABLE_INVERTED_INDEX",
        default = true,
        help = "Toggle inverted index generation."
    )]
    pub inverted_index_enabled: bool,
    #[env_config(
        name = "ZO_INVERTED_INDEX_CACHE_ENABLED",
        default = false,
        help = "Toggle inverted index cache."
    )]
    pub inverted_index_cache_enabled: bool,
    #[env_config(
        name = "ZO_INVERTED_INDEX_SPLIT_CHARS",
        default = "",
        help = "Characters which should be used as a delimiter to split the string, default using all ascii punctuations."
    )]
    pub inverted_index_split_chars: String,
    #[env_config(
        name = "ZO_INVERTED_INDEX_OLD_FORMAT",
        default = false,
        help = "Use old format for inverted index, it will generate same stream name for index."
    )]
    pub inverted_index_old_format: bool,
    #[env_config(
        name = "ZO_INVERTED_INDEX_STORE_FORMAT",
        default = "tantivy",
        help = "InvertedIndex store format, parquet(default), tantivy, both"
    )]
    pub inverted_index_store_format: String,
    #[env_config(
        name = "ZO_INVERTED_INDEX_SEARCH_FORMAT",
        default = "tantivy",
        help = "InvertedIndex search format, parquet(default), tantivy."
    )]
    pub inverted_index_search_format: String,
    #[env_config(
        name = "ZO_INVERTED_INDEX_TANTIVY_MODE",
        default = "",
        help = "Tantivy search mode, puffin or mmap, default is puffin."
    )]
    pub inverted_index_tantivy_mode: String,
    #[env_config(
        name = "ZO_INVERTED_INDEX_COUNT_OPTIMIZER_ENABLED",
        default = true,
        help = "Toggle inverted index count optimizer."
    )]
    pub inverted_index_count_optimizer_enabled: bool,
    #[env_config(
        name = "ZO_FULL_TEXT_SEARCH_TYPE",
        default = "eq",
        help = "Search through full text fields with either 'contains' , 'eq' or 'prefix' match."
    )]
    pub full_text_search_type: String,
    #[env_config(
        name = "ZO_QUERY_ON_STREAM_SELECTION",
        default = true,
        help = "Toggle search to be trigger based on button click event."
    )]
    pub query_on_stream_selection: bool,
    #[env_config(
        name = "ZO_SHOW_STREAM_DATES_DOCS_NUM",
        default = true,
        help = "Show docs count and stream dates"
    )]
    pub show_stream_dates_doc_num: bool,
    #[env_config(name = "ZO_INGEST_BLOCKED_STREAMS", default = "")] // use comma to split
    pub blocked_streams: String,
    #[env_config(name = "ZO_REPORT_USER_NAME", default = "")]
    pub report_user_name: String,
    #[env_config(name = "ZO_REPORT_USER_PASSWORD", default = "")]
    pub report_user_password: String,
    #[env_config(name = "ZO_REPORT_SERVER_URL", default = "http://localhost:5082")]
    pub report_server_url: String,
    #[env_config(name = "ZO_REPORT_SERVER_SKIP_TLS_VERIFY", default = false)]
    pub report_server_skip_tls_verify: bool,
    #[env_config(name = "ZO_SCHEMA_CACHE_COMPRESS_ENABLED", default = false)]
    pub schema_cache_compress_enabled: bool,
    #[env_config(name = "ZO_SKIP_FORMAT_STREAM_NAME", default = false)]
    pub skip_formatting_stream_name: bool,
    #[env_config(name = "ZO_BULK_RESPONSE_INCLUDE_ERRORS_ONLY", default = false)]
    pub bulk_api_response_errors_only: bool,
    #[env_config(name = "ZO_ALLOW_USER_DEFINED_SCHEMAS", default = false)]
    pub allow_user_defined_schemas: bool,
    #[env_config(
        name = "ZO_MEM_TABLE_STREAMS",
        default = "",
        help = "Streams for which dedicated MemTable will be used as comma separated values"
    )]
    pub mem_table_individual_streams: String,
    #[env_config(
        name = "ZO_TRACES_SPAN_METRICS_ENABLED",
        default = false,
        help = "enable span metrics for traces"
    )]
    pub traces_span_metrics_enabled: bool,
    #[env_config(
        name = "ZO_TRACES_SPAN_METRICS_EXPORT_INTERVAL",
        default = 60,
        help = "traces span metrics export interval, unit seconds"
    )]
    pub traces_span_metrics_export_interval: u64,
    #[env_config(
        name = "ZO_TRACES_SPAN_METRICS_CHANNEL_BUFFER",
        default = 100000,
        help = "traces span metrics channel send buffer"
    )]
    pub traces_span_metrics_channel_buffer: usize,
    #[env_config(
        name = "ZO_SELF_METRIC_CONSUMPTION_ENABLED",
        default = false,
        help = "self-consume metrics generated by openobserve"
    )]
    pub self_metrics_consumption_enabled: bool,
    #[env_config(
        name = "ZO_SELF_METRIC_CONSUMPTION_INTERVAL",
        default = 60,
        help = "metrics self-consumption interval, unit seconds"
    )]
    pub self_metrics_consumption_interval: u64,
    #[env_config(
        name = "ZO_SELF_METRIC_CONSUMPTION_ACCEPTLIST",
        default = "",
        help = "only these metrics will be self-consumed, comma separated"
    )]
    pub self_metrics_consumption_whitelist: String,
    #[env_config(
        name = "ZO_RESULT_CACHE_ENABLED",
        default = false,
        help = "Enable result cache for query results"
    )]
    pub result_cache_enabled: bool,
    #[env_config(
        name = "ZO_USE_MULTIPLE_RESULT_CACHE",
        default = false,
        help = "Enable to use mulple result caches for query results"
    )]
    pub use_multi_result_cache: bool,
    #[env_config(
        name = "ZO_RESULT_CACHE_SELECTION_STRATEGY",
        default = "overlap",
        help = "Strategy to use for result cache, default is both , possible value - both,overlap , duration"
    )]
    pub result_cache_selection_strategy: String,
    #[env_config(
        name = "ZO_RESULT_CACHE_DISCARD_DURATION",
        default = 60,
        help = "Discard data of last n seconds from cached results"
    )]
    pub result_cache_discard_duration: i64,
    #[env_config(name = "ZO_SWAGGER_ENABLED", default = true)]
    pub swagger_enabled: bool,
    #[env_config(name = "ZO_FAKE_ES_VERSION", default = "")]
    pub fake_es_version: String,
    #[env_config(name = "ZO_WEBSOCKET_ENABLED", default = false)]
    pub websocket_enabled: bool,
    #[env_config(
        name = "ZO_MIN_AUTO_REFRESH_INTERVAL",
        default = 300,
        help = "allow minimum auto refresh interval in seconds"
    )] // in seconds
    pub min_auto_refresh_interval: u32,
}

#[derive(EnvConfig)]
pub struct Limit {
    // no need set by environment
    pub cpu_num: usize,
    pub real_cpu_num: usize,
    pub mem_total: usize,
    pub disk_total: usize,
    pub disk_free: usize,
    #[env_config(name = "ZO_JSON_LIMIT", default = 209715200)]
    pub req_json_limit: usize,
    #[env_config(name = "ZO_PAYLOAD_LIMIT", default = 209715200)]
    pub req_payload_limit: usize,
    #[env_config(name = "ZO_MAX_FILE_RETENTION_TIME", default = 600)] // seconds
    pub max_file_retention_time: u64,
    // MB, per log file size limit on disk
    #[env_config(name = "ZO_MAX_FILE_SIZE_ON_DISK", default = 128)]
    pub max_file_size_on_disk: usize,
    // MB, per data file size limit in memory
    #[env_config(name = "ZO_MAX_FILE_SIZE_IN_MEMORY", default = 128)]
    pub max_file_size_in_memory: usize,
    #[env_config(name = "ZO_UDSCHEMA_MAX_FIELDS", default = 1000)]
    pub udschema_max_fields: usize,
    // MB, total data size in memory, default is 50% of system memory
    #[env_config(name = "ZO_MEM_TABLE_MAX_SIZE", default = 0)]
    pub mem_table_max_size: usize,
    #[env_config(
        name = "ZO_MEM_TABLE_BUCKET_NUM",
        default = 0,
        help = "MemTable bucket num, default is 1"
    )] // default is 1
    pub mem_table_bucket_num: usize,
    #[env_config(name = "ZO_MEM_PERSIST_INTERVAL", default = 5)] // seconds
    pub mem_persist_interval: u64,
    #[env_config(name = "ZO_WAL_WRITE_BUFFER_SIZE", default = 16384)] // 16 KB
    pub wal_write_buffer_size: usize,
    #[env_config(name = "ZO_FILE_PUSH_INTERVAL", default = 10)] // seconds
    pub file_push_interval: u64,
    #[env_config(name = "ZO_FILE_PUSH_LIMIT", default = 0)] // files
    pub file_push_limit: usize,
    // over this limit will skip merging on ingester
    #[env_config(name = "ZO_FILE_MOVE_FIELDS_LIMIT", default = 2000)]
    pub file_move_fields_limit: usize,
    #[env_config(name = "ZO_FILE_MOVE_THREAD_NUM", default = 0)]
    pub file_move_thread_num: usize,
    #[env_config(name = "ZO_FILE_MERGE_THREAD_NUM", default = 0)]
    pub file_merge_thread_num: usize,
    #[env_config(name = "ZO_MEM_DUMP_THREAD_NUM", default = 0)]
    pub mem_dump_thread_num: usize,
    #[env_config(name = "ZO_USAGE_REPORTING_THREAD_NUM", default = 0)]
    pub usage_reporting_thread_num: usize,
    #[env_config(name = "ZO_QUERY_THREAD_NUM", default = 0)]
    pub query_thread_num: usize,
    #[env_config(name = "ZO_QUERY_TIMEOUT", default = 600)]
    pub query_timeout: u64,
    #[env_config(name = "ZO_QUERY_DEFAULT_LIMIT", default = 1000)]
    pub query_default_limit: i64,
    #[env_config(name = "ZO_QUERY_PARTITION_BY_SECS", default = 1)] // seconds
    pub query_partition_by_secs: usize,
    #[env_config(name = "ZO_QUERY_GROUP_BASE_SPEED", default = 768)] // MB/s/core
    pub query_group_base_speed: usize,
    #[env_config(name = "ZO_INGEST_ALLOWED_UPTO", default = 5)] // in hours - in past
    pub ingest_allowed_upto: i64,
    #[env_config(name = "ZO_INGEST_FLATTEN_LEVEL", default = 3)] // default flatten level
    pub ingest_flatten_level: u32,
    #[env_config(name = "ZO_IGNORE_FILE_RETENTION_BY_STREAM", default = false)]
    pub ignore_file_retention_by_stream: bool,
    #[env_config(name = "ZO_LOGS_FILE_RETENTION", default = "hourly")]
    pub logs_file_retention: String,
    #[env_config(name = "ZO_TRACES_FILE_RETENTION", default = "hourly")]
    pub traces_file_retention: String,
    #[env_config(name = "ZO_METRICS_FILE_RETENTION", default = "daily")]
    pub metrics_file_retention: String,
    #[env_config(name = "ZO_METRICS_LEADER_PUSH_INTERVAL", default = 15)]
    pub metrics_leader_push_interval: u64,
    #[env_config(name = "ZO_METRICS_LEADER_ELECTION_INTERVAL", default = 30)]
    pub metrics_leader_election_interval: i64,
    #[env_config(name = "ZO_METRICS_MAX_SEARCH_INTERVAL_PER_GROUP", default = 24)] // hours
    pub metrics_max_search_interval_per_group: i64,
    #[env_config(name = "ZO_METRICS_MAX_SERIES_PER_QUERY", default = 30000)]
    pub metrics_max_series_per_query: usize,
    #[env_config(name = "ZO_METRICS_MAX_POINTS_PER_SERIES", default = 30000)]
    pub metrics_max_points_per_series: usize,
    #[env_config(name = "ZO_COLS_PER_RECORD_LIMIT", default = 1000)]
    pub req_cols_per_record_limit: usize,
    #[env_config(name = "ZO_NODE_HEARTBEAT_TTL", default = 30)] // seconds
    pub node_heartbeat_ttl: i64,
    #[env_config(name = "ZO_HTTP_WORKER_NUM", default = 0)]
    pub http_worker_num: usize, // equals to cpu_num if 0
    #[env_config(name = "ZO_HTTP_WORKER_MAX_BLOCKING", default = 0)]
    pub http_worker_max_blocking: usize, // equals to 1024 if 0
    #[env_config(name = "ZO_GRPC_RUNTIME_WORKER_NUM", default = 0)]
    pub grpc_runtime_worker_num: usize, // equals to cpu_num if 0
    #[env_config(name = "ZO_GRPC_RUNTIME_BLOCKING_WORKER_NUM", default = 0)]
    pub grpc_runtime_blocking_worker_num: usize, // equals to 512 if 0
    #[env_config(name = "ZO_GRPC_RUNTIME_SHUTDOWN_TIMEOUT", default = 10)] // seconds
    pub grpc_runtime_shutdown_timeout: u64,
    #[env_config(name = "ZO_JOB_RUNTIME_WORKER_NUM", default = 0)]
    pub job_runtime_worker_num: usize, // equals to cpu_num if 0
    #[env_config(name = "ZO_JOB_RUNTIME_BLOCKING_WORKER_NUM", default = 0)]
    pub job_runtime_blocking_worker_num: usize, // equals to 512 if 0
    #[env_config(name = "ZO_JOB_RUNTIME_SHUTDOWN_TIMEOUT", default = 10)] // seconds
    pub job_runtime_shutdown_timeout: u64,
    #[env_config(name = "ZO_CALCULATE_STATS_INTERVAL", default = 600)] // seconds
    pub calculate_stats_interval: u64,
    #[env_config(name = "ZO_ENRICHMENT_TABLE_LIMIT", default = 10)] // size in mb
    pub enrichment_table_limit: usize,
    #[env_config(name = "ZO_ACTIX_REQ_TIMEOUT", default = 30)] // seconds
    pub request_timeout: u64,
    #[env_config(name = "ZO_ACTIX_KEEP_ALIVE", default = 30)] // seconds
    pub keep_alive: u64,
    #[env_config(name = "ZO_ACTIX_KEEP_ALIVE_DISABLED", default = false)]
    pub keep_alive_disabled: bool,
    #[env_config(name = "ZO_ACTIX_SHUTDOWN_TIMEOUT", default = 10)] // seconds
    pub http_shutdown_timeout: u64,
    #[env_config(name = "ZO_ALERT_SCHEDULE_INTERVAL", default = 10)] // seconds
    pub alert_schedule_interval: i64,
    #[env_config(name = "ZO_ALERT_SCHEDULE_CONCURRENCY", default = 5)]
    pub alert_schedule_concurrency: i64,
    #[env_config(name = "ZO_ALERT_SCHEDULE_TIMEOUT", default = 90)] // seconds
    pub alert_schedule_timeout: i64,
    #[env_config(name = "ZO_REPORT_SCHEDULE_TIMEOUT", default = 300)] // seconds
    pub report_schedule_timeout: i64,
    #[env_config(name = "ZO_DERIVED_STREAM_SCHEDULE_INTERVAL", default = 300)] // seconds
    pub derived_stream_schedule_interval: i64,
    #[env_config(name = "ZO_SCHEDULER_MAX_RETRIES", default = 3)]
    pub scheduler_max_retries: i32,
    #[env_config(name = "ZO_SCHEDULER_PAUSE_ALERT_AFTER_RETRIES", default = false)]
    pub pause_alerts_on_retries: bool,
    #[env_config(
        name = "ZO_ALERT_CONSIDERABLE_DELAY",
        default = 20,
        help = "Integer value representing the delay in percentage of the alert frequency that will be included in alert evaluation timerange. Default is 20. This can be changed in runtime."
    )]
    pub alert_considerable_delay: i32,
    #[env_config(name = "ZO_SCHEDULER_CLEAN_INTERVAL", default = 30)] // seconds
    pub scheduler_clean_interval: i64,
    #[env_config(name = "ZO_SCHEDULER_WATCH_INTERVAL", default = 30)] // seconds
    pub scheduler_watch_interval: i64,
    #[env_config(name = "ZO_SEARCH_JOB_WORKS", default = 1)]
    pub search_job_workers: i64,
    #[env_config(name = "ZO_SEARCH_JOB_SCHEDULE_INTERVAL", default = 10)] // seconds
    pub search_job_scheduler_interval: i64,
    #[env_config(
        name = "ZO_SEARCH_JOB_RUM_TIMEOUT",
        default = 600, // seconds
        help = "Timeout for update check"
    )]
    pub search_job_run_timeout: i64,
    #[env_config(name = "ZO_SEARCH_JOB_DELETE_INTERVAL", default = 600)] // seconds
    pub search_job_delete_interval: i64,
    #[env_config(
        name = "ZO_SEARCH_JOB_TIMEOUT",
        default = 36000, // seconds
        help = "Timeout for query"
    )]
    pub search_job_timeout: i64,
    #[env_config(name = "ZO_STARTING_EXPECT_QUERIER_NUM", default = 0)]
    pub starting_expect_querier_num: usize,
    #[env_config(name = "ZO_QUERY_OPTIMIZATION_NUM_FIELDS", default = 1000)]
    pub query_optimization_num_fields: usize,
    #[env_config(name = "ZO_QUICK_MODE_ENABLED", default = false)]
    pub quick_mode_enabled: bool,
    #[env_config(name = "ZO_QUICK_MODE_FORCE_ENABLED", default = false)]
    pub quick_mode_force_enabled: bool,
    #[env_config(name = "ZO_QUICK_MODE_NUM_FIELDS", default = 500)]
    pub quick_mode_num_fields: usize,
    #[env_config(name = "ZO_QUICK_MODE_STRATEGY", default = "")]
    pub quick_mode_strategy: String, // first, last, both
    #[env_config(name = "ZO_META_CONNECTION_POOL_MIN_SIZE", default = 0)] // number of connections
    pub sql_db_connections_min: u32,
    #[env_config(name = "ZO_META_CONNECTION_POOL_MAX_SIZE", default = 0)] // number of connections
    pub sql_db_connections_max: u32,
    #[env_config(
        name = "ZO_META_CONNECTION_POOL_ACQUIRE_TIMEOUT",
        default = 0,
        help = "Seconds, Maximum acquire timeout of individual connections."
    )]
    pub sql_db_connections_acquire_timeout: u64,
    #[env_config(
        name = "ZO_META_CONNECTION_POOL_IDLE_TIMEOUT",
        default = 0,
        help = "Seconds, Maximum idle timeout of individual connections."
    )]
    pub sql_db_connections_idle_timeout: u64,
    #[env_config(
        name = "ZO_META_CONNECTION_POOL_MAX_LIFETIME",
        default = 0,
        help = "Seconds, Maximum lifetime of individual connections."
    )]
    pub sql_db_connections_max_lifetime: u64,
    #[env_config(
        name = "ZO_META_TRANSACTION_RETRIES",
        default = 3,
        help = "max time of transaction will retry"
    )]
    pub meta_transaction_retries: usize,
    #[env_config(
        name = "ZO_META_TRANSACTION_LOCK_TIMEOUT",
        default = 600,
        help = "timeout of transaction lock"
    )] // seconds
    pub meta_transaction_lock_timeout: usize,
    #[env_config(
        name = "ZO_FILE_LIST_ID_BATCH_SIZE",
        default = 5000,
        help = "batch size of file list query"
    )]
    pub file_list_id_batch_size: usize,
    #[env_config(
        name = "ZO_FILE_LIST_MULTI_THREAD",
        default = false,
        help = "use multi thread for file list query"
    )]
    pub file_list_multi_thread: bool,
    #[env_config(name = "ZO_DISTINCT_VALUES_INTERVAL", default = 10)] // seconds
    pub distinct_values_interval: u64,
    #[env_config(name = "ZO_DISTINCT_VALUES_HOURLY", default = false)]
    pub distinct_values_hourly: bool,
    #[env_config(name = "ZO_CONSISTENT_HASH_VNODES", default = 100)]
    pub consistent_hash_vnodes: usize,
    #[env_config(
        name = "ZO_DATAFUSION_FILE_STAT_CACHE_MAX_ENTRIES",
        default = 100000,
        help = "Maximum number of entries in the file stat cache. Higher values increase memory usage but may improve query performance."
    )]
    pub datafusion_file_stat_cache_max_entries: usize,
    #[env_config(
        name = "ZO_DATAFUSION_STREAMING_AGGS_CACHE_MAX_ENTRIES",
        default = 100000,
        help = "Maximum number of entries in the streaming aggs cache. Higher values increase memory usage but may improve query performance."
    )]
    pub datafusion_streaming_aggs_cache_max_entries: usize,
    #[env_config(name = "ZO_DATAFUSION_MIN_PARTITION_NUM", default = 2)]
    pub datafusion_min_partition_num: usize,
    #[env_config(
        name = "ZO_ENRICHMENT_TABLE_LIMIT",
        default = 256,
        help = "Maximum size of a single enrichment table in mb"
    )]
    pub max_enrichment_table_size: usize,
    #[env_config(name = "ZO_SHORT_URL_RETENTION_DAYS", default = 30)] // days
    pub short_url_retention_days: i64,
    #[env_config(
        name = "ZO_INVERTED_INDEX_CACHE_MAX_ENTRIES",
        default = 100000,
        help = "Maximum number of entries in the inverted index cache. Higher values increase memory usage but may improve query performance."
    )]
    pub inverted_index_cache_max_entries: usize,
    #[env_config(
        name = "ZO_INVERTED_INDEX_SKIP_THRESHOLD",
        default = 0,
        help = "If the inverted index returns row_id more than this threshold(%), it will skip the inverted index."
    )]
    pub inverted_index_skip_threshold: usize,
<<<<<<< HEAD
    #[env_config(name = "ZO_ENRICHMENT_TABLE_JOB_WORKS", default = 1)]
    pub enrichment_table_job_workers: i64,
    #[env_config(name = "ZO_ENRICHMENT_TABLE_JOB_SCHEDULE_INTERVAL", default = 10)] // seconds
    pub enrichment_table_job_scheduler_interval: i64,
    #[env_config(
        name = "ZO_ENRICHMENT_TABLE_JOB_TIMEOUT",
        default = 10800, // seconds
        help = "Timeout for query"
    )]
    pub enrichment_table_job_timeout: i64,
    #[env_config(name = "ZO_ENRICHMENT_TABLE_JOB_DELETE_INTERVAL", default = 600)] // seconds
    pub enrichment_table_job_delete_interval: i64,
=======
    #[env_config(
        name = "ZO_MAX_QUERY_RANGE_FOR_SA",
        default = 0,
        help = "unit: Hour. Optional env variable to add restriction for SA, if not set SA will use max_query_range stream setting. When set which ever is smaller value will apply to api calls"
    )]
    pub max_query_range_for_sa: i64,
>>>>>>> 3be0d3ed
}

#[derive(EnvConfig)]
pub struct Compact {
    #[env_config(name = "ZO_COMPACT_ENABLED", default = true)]
    pub enabled: bool,
    #[env_config(name = "ZO_COMPACT_INTERVAL", default = 60)] // seconds
    pub interval: u64,
    #[env_config(name = "ZO_COMPACT_OLD_DATA_INTERVAL", default = 3600)] // seconds
    pub old_data_interval: u64,
    #[env_config(name = "ZO_COMPACT_STRATEGY", default = "file_time")] // file_size, file_time
    pub strategy: String,
    #[env_config(name = "ZO_COMPACT_SYNC_TO_DB_INTERVAL", default = 600)] // seconds
    pub sync_to_db_interval: u64,
    #[env_config(name = "ZO_COMPACT_MAX_FILE_SIZE", default = 512)] // MB
    pub max_file_size: usize,
    #[env_config(name = "ZO_COMPACT_EXTENDED_DATA_RETENTION_DAYS", default = 3650)] // days
    pub extended_data_retention_days: i64,
    #[env_config(name = "ZO_COMPACT_DATA_RETENTION_DAYS", default = 3650)] // days
    pub data_retention_days: i64,
    #[env_config(name = "ZO_COMPACT_OLD_DATA_MAX_DAYS", default = 7)] // days
    pub old_data_max_days: i64,
    #[env_config(name = "ZO_COMPACT_OLD_DATA_MIN_RECORDS", default = 100)] // records
    pub old_data_min_records: i64,
    #[env_config(name = "ZO_COMPACT_OLD_DATA_MIN_FILES", default = 10)] // files
    pub old_data_min_files: i64,
    #[env_config(name = "ZO_COMPACT_DELETE_FILES_DELAY_HOURS", default = 2)] // hours
    pub delete_files_delay_hours: i64,
    #[env_config(name = "ZO_COMPACT_BLOCKED_ORGS", default = "")] // use comma to split
    pub blocked_orgs: String,
    #[env_config(name = "ZO_COMPACT_DATA_RETENTION_HISTORY", default = false)]
    pub data_retention_history: bool,
    #[env_config(
        name = "ZO_COMPACT_BATCH_SIZE",
        default = 500,
        help = "Batch size for compact get pending jobs"
    )]
    pub batch_size: i64,
    #[env_config(
        name = "ZO_COMPACT_JOB_RUN_TIMEOUT",
        default = 600, // 10 minutes
        help = "If a compact job is not finished in this time, it will be marked as failed"
    )]
    pub job_run_timeout: i64,
    #[env_config(
        name = "ZO_COMPACT_JOB_CLEAN_WAIT_TIME",
        default = 7200, // 2 hours
        help = "Clean the jobs which are finished more than this time"
    )]
    pub job_clean_wait_time: i64,
    #[env_config(name = "ZO_COMPACT_PENDING_JOBS_METRIC_INTERVAL", default = 300)] // seconds
    pub pending_jobs_metric_interval: u64,
}

#[derive(EnvConfig)]
pub struct MemoryCache {
    #[env_config(name = "ZO_MEMORY_CACHE_ENABLED", default = true)]
    pub enabled: bool,
    // Memory data cache strategy, default is lru, other value is fifo
    #[env_config(name = "ZO_MEMORY_CACHE_STRATEGY", default = "lru")]
    pub cache_strategy: String,
    // Memory data cache bucket num, multiple bucket means multiple locker, default is 0
    #[env_config(name = "ZO_MEMORY_CACHE_BUCKET_NUM", default = 0)]
    pub bucket_num: usize,
    #[env_config(name = "ZO_MEMORY_CACHE_CACHE_LATEST_FILES", default = false)]
    pub cache_latest_files: bool,
    // MB, default is 50% of system memory
    #[env_config(name = "ZO_MEMORY_CACHE_MAX_SIZE", default = 0)]
    pub max_size: usize,
    // MB, will skip the cache when a query need cache great than this value, default is 50% of
    // max_size
    #[env_config(name = "ZO_MEMORY_CACHE_SKIP_SIZE", default = 0)]
    pub skip_size: usize,
    // MB, when cache is full will release how many data once time, default is 1% of max_size
    #[env_config(name = "ZO_MEMORY_CACHE_RELEASE_SIZE", default = 0)]
    pub release_size: usize,
    #[env_config(name = "ZO_MEMORY_CACHE_GC_SIZE", default = 50)] // MB
    pub gc_size: usize,
    #[env_config(name = "ZO_MEMORY_CACHE_GC_INTERVAL", default = 0)] // seconds
    pub gc_interval: u64,
    #[env_config(name = "ZO_MEMORY_CACHE_SKIP_DISK_CHECK", default = false)]
    pub skip_disk_check: bool,
    // MB, default is 50% of system memory
    #[env_config(name = "ZO_MEMORY_CACHE_DATAFUSION_MAX_SIZE", default = 0)]
    pub datafusion_max_size: usize,
    #[env_config(name = "ZO_MEMORY_CACHE_DATAFUSION_MEMORY_POOL", default = "")]
    pub datafusion_memory_pool: String,
}

#[derive(EnvConfig)]
pub struct DiskCache {
    #[env_config(name = "ZO_DISK_CACHE_ENABLED", default = true)]
    pub enabled: bool,
    // Disk data cache strategy, default is lru, other value is fifo
    #[env_config(name = "ZO_DISK_CACHE_STRATEGY", default = "lru")]
    pub cache_strategy: String,
    // Disk data cache bucket num, multiple bucket means multiple locker, default is 0
    #[env_config(name = "ZO_DISK_CACHE_BUCKET_NUM", default = 0)]
    pub bucket_num: usize,
    // MB, default is 50% of local volume available space and maximum 100GB
    #[env_config(name = "ZO_DISK_CACHE_MAX_SIZE", default = 0)]
    pub max_size: usize,
    // MB, default is 10% of local volume available space and maximum 20GB
    #[env_config(name = "ZO_DISK_RESULT_CACHE_MAX_SIZE", default = 0)]
    pub result_max_size: usize,
    // MB, will skip the cache when a query need cache great than this value, default is 50% of
    // max_size
    #[env_config(name = "ZO_DISK_CACHE_SKIP_SIZE", default = 0)]
    pub skip_size: usize,
    // MB, when cache is full will release how many data once time, default is 1% of max_size
    #[env_config(name = "ZO_DISK_CACHE_RELEASE_SIZE", default = 0)]
    pub release_size: usize,
    #[env_config(name = "ZO_DISK_CACHE_GC_SIZE", default = 100)] // MB
    pub gc_size: usize,
    #[env_config(name = "ZO_DISK_CACHE_GC_INTERVAL", default = 0)] // seconds
    pub gc_interval: u64,
    #[env_config(name = "ZO_DISK_CACHE_MULTI_DIR", default = "")] // dir1,dir2,dir3...
    pub multi_dir: String,
}

#[derive(EnvConfig)]
pub struct Log {
    #[env_config(name = "RUST_LOG", default = "info")]
    pub level: String,
    #[env_config(name = "ZO_LOG_JSON_FORMAT", default = false)]
    pub json_format: bool,
    #[env_config(name = "ZO_LOG_FILE_DIR", default = "")]
    pub file_dir: String,
    // default is: o2.{hostname}.log
    #[env_config(name = "ZO_LOG_FILE_NAME_PREFIX", default = "")]
    pub file_name_prefix: String,
    // logger timestamp local setup, eg: %Y-%m-%dT%H:%M:%SZ
    #[env_config(name = "ZO_LOG_LOCAL_TIME_FORMAT", default = "")]
    pub local_time_format: String,
    #[env_config(name = "ZO_EVENTS_ENABLED", default = false)]
    pub events_enabled: bool,
    #[env_config(
        name = "ZO_EVENTS_AUTH",
        default = "cm9vdEBleGFtcGxlLmNvbTpUZ0ZzZFpzTUZQdzg2SzRK"
    )]
    pub events_auth: String,
    #[env_config(
        name = "ZO_EVENTS_EP",
        default = "https://api.openobserve.ai/api/debug/events/_json"
    )]
    pub events_url: String,
    #[env_config(name = "ZO_EVENTS_BATCH_SIZE", default = 10)]
    pub events_batch_size: usize,
}

#[derive(Debug, EnvConfig)]
pub struct Etcd {
    #[env_config(name = "ZO_ETCD_ADDR", default = "localhost:2379")]
    pub addr: String,
    #[env_config(name = "ZO_ETCD_PREFIX", default = "/zinc/observe/")]
    pub prefix: String,
    #[env_config(name = "ZO_ETCD_CONNECT_TIMEOUT", default = 5)]
    pub connect_timeout: u64,
    #[env_config(name = "ZO_ETCD_COMMAND_TIMEOUT", default = 10)]
    pub command_timeout: u64,
    #[env_config(name = "ZO_ETCD_LOCK_WAIT_TIMEOUT", default = 3600)]
    pub lock_wait_timeout: u64,
    #[env_config(name = "ZO_ETCD_USER", default = "")]
    pub user: String,
    #[env_config(name = "ZO_ETCD_PASSWORD", default = "")]
    pub password: String,
    #[env_config(name = "ZO_ETCD_CLIENT_CERT_AUTH", default = false)]
    pub cert_auth: bool,
    #[env_config(name = "ZO_ETCD_TRUSTED_CA_FILE", default = "")]
    pub ca_file: String,
    #[env_config(name = "ZO_ETCD_CERT_FILE", default = "")]
    pub cert_file: String,
    #[env_config(name = "ZO_ETCD_KEY_FILE", default = "")]
    pub key_file: String,
    #[env_config(name = "ZO_ETCD_DOMAIN_NAME", default = "")]
    pub domain_name: String,
    #[env_config(name = "ZO_ETCD_LOAD_PAGE_SIZE", default = 1000)]
    pub load_page_size: i64,
}

#[derive(Debug, EnvConfig)]
pub struct Nats {
    #[env_config(name = "ZO_NATS_ADDR", default = "localhost:4222")]
    pub addr: String,
    #[env_config(name = "ZO_NATS_PREFIX", default = "o2_")]
    pub prefix: String,
    #[env_config(name = "ZO_NATS_USER", default = "")]
    pub user: String,
    #[env_config(name = "ZO_NATS_PASSWORD", default = "")]
    pub password: String,
    #[env_config(
        name = "ZO_NATS_REPLICAS",
        default = 3,
        help = "the copies of a given message to store in the NATS cluster.
        Can not be modified after bucket is initialized.
        To update this, delete and recreate the bucket."
    )]
    pub replicas: usize,
    #[env_config(
        name = "ZO_NATS_HISTORY",
        default = 3,
        help = "in the context of KV to configure how many historical entries to keep for a given bucket.
        Can not be modified after bucket is initialized.
        To update this, delete and recreate the bucket."
    )]
    pub history: i64,
    #[env_config(
        name = "ZO_NATS_DELIVER_POLICY",
        default = "all",
        help = "The point in the stream from which to receive messages, default is: all, valid option is: all, last, new."
    )]
    pub deliver_policy: String,
    #[env_config(name = "ZO_NATS_CONNECT_TIMEOUT", default = 5)]
    pub connect_timeout: u64,
    #[env_config(name = "ZO_NATS_COMMAND_TIMEOUT", default = 10)]
    pub command_timeout: u64,
    #[env_config(name = "ZO_NATS_LOCK_WAIT_TIMEOUT", default = 3600)]
    pub lock_wait_timeout: u64,
    #[env_config(name = "ZO_NATS_SUB_CAPACITY", default = 65535)]
    pub subscription_capacity: usize,
    #[env_config(name = "ZO_NATS_QUEUE_MAX_AGE", default = 60)] // days
    pub queue_max_age: u64,
}

#[derive(Debug, EnvConfig)]
pub struct S3 {
    #[env_config(name = "ZO_S3_PROVIDER", default = "")]
    pub provider: String,
    #[env_config(name = "ZO_S3_SERVER_URL", default = "")]
    pub server_url: String,
    #[env_config(name = "ZO_S3_REGION_NAME", default = "")]
    pub region_name: String,
    #[env_config(name = "ZO_S3_ACCESS_KEY", default = "")]
    pub access_key: String,
    #[env_config(name = "ZO_S3_SECRET_KEY", default = "")]
    pub secret_key: String,
    #[env_config(name = "ZO_S3_BUCKET_NAME", default = "")]
    pub bucket_name: String,
    #[env_config(name = "ZO_S3_BUCKET_PREFIX", default = "")]
    pub bucket_prefix: String,
    #[env_config(name = "ZO_S3_CONNECT_TIMEOUT", default = 10)] // seconds
    pub connect_timeout: u64,
    #[env_config(name = "ZO_S3_REQUEST_TIMEOUT", default = 3600)] // seconds
    pub request_timeout: u64,
    // Deprecated, use ZO_S3_FEATURE_FORCE_HOSTED_STYLE instead
    // #[deprecated(since = "0.6.5", note = "use `ZO_S3_FEATURE_FORCE_HOSTED_STYLE` instead")]
    #[env_config(name = "ZO_S3_FEATURE_FORCE_PATH_STYLE", default = false)]
    pub feature_force_path_style: bool,
    #[env_config(name = "ZO_S3_FEATURE_FORCE_HOSTED_STYLE", default = false)]
    pub feature_force_hosted_style: bool,
    #[env_config(name = "ZO_S3_FEATURE_HTTP1_ONLY", default = false)]
    pub feature_http1_only: bool,
    #[env_config(name = "ZO_S3_FEATURE_HTTP2_ONLY", default = false)]
    pub feature_http2_only: bool,
    #[env_config(name = "ZO_S3_ALLOW_INVALID_CERTIFICATES", default = false)]
    pub allow_invalid_certificates: bool,
    #[env_config(name = "ZO_S3_SYNC_TO_CACHE_INTERVAL", default = 600)] // seconds
    pub sync_to_cache_interval: u64,
    #[env_config(name = "ZO_S3_MAX_RETRIES", default = 10)]
    pub max_retries: usize,
    #[env_config(name = "ZO_S3_MAX_IDLE_PER_HOST", default = 0)]
    pub max_idle_per_host: usize,
}

#[derive(Debug, EnvConfig)]
pub struct Sns {
    #[env_config(name = "ZO_SNS_ENDPOINT", default = "")]
    pub endpoint: String,
    #[env_config(name = "ZO_SNS_CONNECT_TIMEOUT", default = 10)] // seconds
    pub connect_timeout: u64,
    #[env_config(name = "ZO_SNS_OPERATION_TIMEOUT", default = 30)] // seconds
    pub operation_timeout: u64,
}

#[derive(Debug, EnvConfig)]
pub struct Prometheus {
    #[env_config(name = "ZO_PROMETHEUS_HA_CLUSTER", default = "cluster")]
    pub ha_cluster_label: String,
    #[env_config(name = "ZO_PROMETHEUS_HA_REPLICA", default = "__replica__")]
    pub ha_replica_label: String,
}

#[derive(Debug, EnvConfig)]
pub struct RUM {
    #[env_config(name = "ZO_RUM_ENABLED", default = false)]
    pub enabled: bool,
    #[env_config(name = "ZO_RUM_CLIENT_TOKEN", default = "")]
    pub client_token: String,
    #[env_config(name = "ZO_RUM_APPLICATION_ID", default = "")]
    pub application_id: String,
    #[env_config(name = "ZO_RUM_SITE", default = "")]
    pub site: String,
    #[env_config(name = "ZO_RUM_SERVICE", default = "")]
    pub service: String,
    #[env_config(name = "ZO_RUM_ENV", default = "")]
    pub env: String,
    #[env_config(name = "ZO_RUM_VERSION", default = "")]
    pub version: String,
    #[env_config(name = "ZO_RUM_ORGANIZATION_IDENTIFIER", default = "")]
    pub organization_identifier: String,
    #[env_config(name = "ZO_RUM_API_VERSION", default = "")]
    pub api_version: String,
    #[env_config(name = "ZO_RUM_INSECURE_HTTP", default = false)]
    pub insecure_http: bool,
}

pub fn init() -> Config {
    dotenv_override().ok();
    let mut cfg = Config::init().expect("config init error");

    // set local mode
    if cfg.common.local_mode {
        cfg.common.node_role = "all".to_string();
        cfg.common.node_role_group = "".to_string();
    }

    // set real cpu num
    cfg.limit.real_cpu_num = cgroup::get_cpu_limit();
    // set at least 2 threads
    let cpu_num = max(2, cfg.limit.real_cpu_num);
    cfg.limit.cpu_num = cpu_num;
    if cfg.limit.http_worker_num == 0 {
        cfg.limit.http_worker_num = cpu_num;
    }
    if cfg.limit.http_worker_max_blocking == 0 {
        cfg.limit.http_worker_max_blocking = 1024;
    }
    if cfg.limit.grpc_runtime_worker_num == 0 {
        cfg.limit.grpc_runtime_worker_num = cpu_num;
    }
    if cfg.limit.grpc_runtime_blocking_worker_num == 0 {
        cfg.limit.grpc_runtime_blocking_worker_num = 512;
    }
    if cfg.limit.job_runtime_worker_num == 0 {
        cfg.limit.job_runtime_worker_num = cpu_num;
    }
    if cfg.limit.job_runtime_blocking_worker_num == 0 {
        cfg.limit.job_runtime_blocking_worker_num = 512;
    }
    // HACK for thread_num equal to CPU core * 4
    if cfg.limit.query_thread_num == 0 {
        if cfg.common.local_mode {
            cfg.limit.query_thread_num = cpu_num * 2;
        } else {
            cfg.limit.query_thread_num = cpu_num * 4;
        }
    }
    // HACK for move_file_thread_num equal to CPU core
    if cfg.limit.file_move_thread_num == 0 {
        if cfg.common.local_mode {
            cfg.limit.file_move_thread_num = std::cmp::max(1, cpu_num / 2);
        } else {
            cfg.limit.file_move_thread_num = cpu_num;
        }
    }
    // HACK for file_merge_thread_num equal to CPU core
    if cfg.limit.file_merge_thread_num == 0 {
        if cfg.common.local_mode {
            cfg.limit.file_merge_thread_num = std::cmp::max(1, cpu_num / 2);
        } else {
            cfg.limit.file_merge_thread_num = cpu_num;
        }
    }
    // HACK for mem_dump_thread_num equal to CPU core
    if cfg.limit.mem_dump_thread_num == 0 {
        cfg.limit.mem_dump_thread_num = cpu_num;
    }
    // HACK for usage_reporting_thread_num equal to half of CPU core
    if cfg.limit.usage_reporting_thread_num == 0 {
        if cfg.common.local_mode {
            cfg.limit.usage_reporting_thread_num = std::cmp::max(1, cpu_num / 2);
        } else {
            cfg.limit.usage_reporting_thread_num = cpu_num;
        }
    }
    if cfg.limit.file_push_interval == 0 {
        cfg.limit.file_push_interval = 10;
    }
    if cfg.limit.file_push_limit == 0 {
        cfg.limit.file_push_limit = 10000;
    }

    if cfg.limit.sql_db_connections_min == 0 {
        cfg.limit.sql_db_connections_min = cpu_num as u32
    }

    if cfg.limit.sql_db_connections_max == 0 {
        cfg.limit.sql_db_connections_max = cfg.limit.sql_db_connections_min * 2
    }
    cfg.limit.sql_db_connections_max =
        max(REQUIRED_DB_CONNECTIONS, cfg.limit.sql_db_connections_max);

    if cfg.limit.file_list_id_batch_size == 0 {
        cfg.limit.file_list_id_batch_size = 5000;
    }

    if cfg.limit.consistent_hash_vnodes == 0 {
        cfg.limit.consistent_hash_vnodes = 100;
    }

    // check common config
    if let Err(e) = check_common_config(&mut cfg) {
        panic!("common config error: {e}");
    }

    // check grpc config
    if let Err(e) = check_grpc_config(&mut cfg) {
        panic!("common config error: {e}");
    }

    // check http config
    if let Err(e) = check_http_config(&mut cfg) {
        panic!("common config error: {e}")
    }

    // check data path config
    if let Err(e) = check_path_config(&mut cfg) {
        panic!("data path config error: {e}");
    }

    // check memory cache
    if let Err(e) = check_memory_config(&mut cfg) {
        panic!("memory cache config error: {e}");
    }

    // check disk cache
    if let Err(e) = check_disk_cache_config(&mut cfg) {
        panic!("disk cache config error: {e}");
    }

    // check compact config
    if let Err(e) = check_compact_config(&mut cfg) {
        panic!("compact config error: {e}");
    }

    // check etcd config
    if let Err(e) = check_etcd_config(&mut cfg) {
        panic!("etcd config error: {e}");
    }

    // check s3 config
    if let Err(e) = check_s3_config(&mut cfg) {
        panic!("s3 config error: {e}");
    }

    // check sns config
    if let Err(e) = check_sns_config(&mut cfg) {
        panic!("sns config error: {e}");
    }

    cfg
}

fn check_common_config(cfg: &mut Config) -> Result<(), anyhow::Error> {
    if cfg.limit.file_push_interval == 0 {
        cfg.limit.file_push_interval = 60;
    }
    if cfg.limit.req_cols_per_record_limit == 0 {
        cfg.limit.req_cols_per_record_limit = 1000;
    }

    // check max_file_size_on_disk to MB
    if cfg.limit.max_file_size_on_disk == 0 {
        cfg.limit.max_file_size_on_disk = 128 * 1024 * 1024; // 128MB
    } else {
        cfg.limit.max_file_size_on_disk *= 1024 * 1024;
    }
    // check max_file_size_in_memory to MB
    if cfg.limit.max_file_size_in_memory == 0 {
        cfg.limit.max_file_size_in_memory = 128 * 1024 * 1024; // 128MB
    } else {
        cfg.limit.max_file_size_in_memory *= 1024 * 1024;
    }

    // check for metrics limit
    if cfg.limit.metrics_max_search_interval_per_group == 0 {
        cfg.limit.metrics_max_search_interval_per_group = 24;
    }
    if cfg.limit.metrics_max_series_per_query == 0 {
        cfg.limit.metrics_max_series_per_query = 30000;
    }
    if cfg.limit.metrics_max_points_per_series == 0 {
        cfg.limit.metrics_max_points_per_series = 30000;
    }

    // HACK instance_name
    if cfg.common.instance_name.is_empty() {
        cfg.common.instance_name = sysinfo::System::new().host_name().unwrap();
    }
    cfg.common.instance_name_short = cfg
        .common
        .instance_name
        .split('.')
        .next()
        .unwrap()
        .to_string();

    // HACK for tracing, always disable tracing except ingester and querier
    let local_node_role: Vec<cluster::Role> = cfg
        .common
        .node_role
        .clone()
        .split(',')
        .map(|s| s.parse().unwrap())
        .collect();
    if !local_node_role.contains(&cluster::Role::All)
        && !local_node_role.contains(&cluster::Role::Ingester)
        && !local_node_role.contains(&cluster::Role::Querier)
    {
        cfg.common.tracing_enabled = false;
    }

    // format local_mode_storage
    cfg.common.local_mode_storage = cfg.common.local_mode_storage.to_lowercase();

    // format metadata storage
    if cfg.common.meta_store.is_empty() {
        if cfg.common.local_mode {
            cfg.common.meta_store = "sqlite".to_string();
        } else {
            cfg.common.meta_store = "etcd".to_string();
        }
    }
    cfg.common.meta_store = cfg.common.meta_store.to_lowercase();
    if cfg.common.local_mode
        || cfg.common.meta_store.starts_with("mysql")
        || cfg.common.meta_store.starts_with("postgres")
    {
        cfg.common.meta_store_external = true;
    }
    if !cfg.common.local_mode
        && !cfg.common.meta_store.starts_with("postgres")
        && !cfg.common.meta_store.starts_with("mysql")
    {
        return Err(anyhow::anyhow!(
            "Meta store only support mysql or postgres in cluster mode."
        ));
    }
    if cfg.common.meta_store.starts_with("postgres") && cfg.common.meta_postgres_dsn.is_empty() {
        return Err(anyhow::anyhow!(
            "Meta store is PostgreSQL, you must set ZO_META_POSTGRES_DSN"
        ));
    }
    if cfg.common.meta_store.starts_with("mysql") && cfg.common.meta_mysql_dsn.is_empty() {
        return Err(anyhow::anyhow!(
            "Meta store is MySQL, you must set ZO_META_MYSQL_DSN"
        ));
    }

    // If the default scrape interval is less than 5s, raise an error
    if cfg.common.default_scrape_interval < 5 {
        return Err(anyhow::anyhow!(
            "Default scrape interval can not be set to lesser than 5s ."
        ));
    }

    // check bloom filter ndv ratio
    if cfg.common.bloom_filter_ndv_ratio == 0 {
        cfg.common.bloom_filter_ndv_ratio = 100;
    }

    // check default inverted index search format
    cfg.common.inverted_index_store_format = cfg.common.inverted_index_store_format.to_lowercase();
    if cfg.common.inverted_index_store_format.is_empty() {
        cfg.common.inverted_index_store_format = "parquet".to_string();
    }
    if !["both", "parquet", "tantivy"].contains(&cfg.common.inverted_index_store_format.as_str()) {
        return Err(anyhow::anyhow!(
            "ZO_INVERTED_INDEX_STORE_FORMAT must be one of parquet, tantivy, both."
        ));
    }
    cfg.common.inverted_index_search_format =
        cfg.common.inverted_index_search_format.to_lowercase();
    if cfg.common.inverted_index_search_format.is_empty() {
        cfg.common.inverted_index_search_format = cfg.common.inverted_index_store_format.clone();
    }
    if cfg.common.inverted_index_search_format == "both" {
        cfg.common.inverted_index_search_format = "parquet".to_string();
    }
    if !["parquet", "tantivy"].contains(&cfg.common.inverted_index_search_format.as_str()) {
        return Err(anyhow::anyhow!(
            "ZO_INVERTED_INDEX_SEARCH_FORMAT must be one of parquet, tantivy."
        ));
    }

    Ok(())
}

fn check_grpc_config(cfg: &mut Config) -> Result<(), anyhow::Error> {
    if cfg.grpc.tls_enabled
        && (cfg.grpc.tls_cert_domain.is_empty()
            || cfg.grpc.tls_cert_path.is_empty()
            || cfg.grpc.tls_key_path.is_empty())
    {
        return Err(anyhow::anyhow!("ZO_GRPC_TLS_CERT_DOMAIN, ZO_GRPC_TLS_CERT_PATH and ZO_GRPC_TLS_KEY_PATH must be set when ZO_GRPC_TLS_ENABLED is true"));
    }
    Ok(())
}

fn check_http_config(cfg: &mut Config) -> Result<(), anyhow::Error> {
    if cfg.http.tls_enabled
        && (cfg.http.tls_cert_path.is_empty() || cfg.http.tls_key_path.is_empty())
    {
        return Err(anyhow::anyhow!(
            "When ZO_HTTP_TLS_ENABLED=true, both ZO_HTTP_TLS_CERT_PATH \
             and ZO_HTTP_TLS_KEY_PATH must be set."
        ));
    }
    Ok(())
}

fn check_path_config(cfg: &mut Config) -> Result<(), anyhow::Error> {
    // for web
    if cfg.common.web_url.ends_with('/') {
        cfg.common.web_url = cfg.common.web_url.trim_end_matches('/').to_string();
    }
    if cfg.common.base_uri.ends_with('/') {
        cfg.common.base_uri = cfg.common.base_uri.trim_end_matches('/').to_string();
    }
    // for data
    if cfg.common.data_dir.is_empty() {
        cfg.common.data_dir = "./data/openobserve/".to_string();
    }
    if !cfg.common.data_dir.ends_with('/') {
        cfg.common.data_dir = format!("{}/", cfg.common.data_dir);
    }
    if cfg.common.data_wal_dir.is_empty() {
        cfg.common.data_wal_dir = format!("{}wal/", cfg.common.data_dir);
    }
    if !cfg.common.data_wal_dir.ends_with('/') {
        cfg.common.data_wal_dir = format!("{}/", cfg.common.data_wal_dir);
    }
    if cfg.common.data_stream_dir.is_empty() {
        cfg.common.data_stream_dir = format!("{}stream/", cfg.common.data_dir);
    }
    if !cfg.common.data_stream_dir.ends_with('/') {
        cfg.common.data_stream_dir = format!("{}/", cfg.common.data_stream_dir);
    }
    if cfg.common.data_db_dir.is_empty() {
        cfg.common.data_db_dir = format!("{}db/", cfg.common.data_dir);
    }
    if !cfg.common.data_db_dir.ends_with('/') {
        cfg.common.data_db_dir = format!("{}/", cfg.common.data_db_dir);
    }
    if cfg.common.data_cache_dir.is_empty() {
        cfg.common.data_cache_dir = format!("{}cache/", cfg.common.data_dir);
    }
    if !cfg.common.data_cache_dir.ends_with('/') {
        cfg.common.data_cache_dir = format!("{}/", cfg.common.data_cache_dir);
    }
    if cfg.common.data_tmp_dir.is_empty() {
        cfg.common.data_tmp_dir = format!("{}tmp/", cfg.common.data_dir);
    }
    if cfg.common.data_tmp_dir.ends_with('/') {
        cfg.common.data_tmp_dir = format!("{}/", cfg.common.data_tmp_dir);
    }
    if cfg.common.mmdb_data_dir.is_empty() {
        cfg.common.mmdb_data_dir = format!("{}mmdb/", cfg.common.data_dir);
    }
    if !cfg.common.mmdb_data_dir.ends_with('/') {
        cfg.common.mmdb_data_dir = format!("{}/", cfg.common.mmdb_data_dir);
    }
    Ok(())
}

fn check_etcd_config(cfg: &mut Config) -> Result<(), anyhow::Error> {
    if !cfg.etcd.prefix.is_empty() && !cfg.etcd.prefix.ends_with('/') {
        cfg.etcd.prefix = format!("{}/", cfg.etcd.prefix);
    }

    if !cfg.etcd.cert_auth {
        return Ok(());
    }
    if let Err(e) = get_file_meta(&cfg.etcd.ca_file) {
        return Err(anyhow::anyhow!("ZO_ETCD_TRUSTED_CA_FILE check err: {}", e));
    }
    if let Err(e) = get_file_meta(&cfg.etcd.cert_file) {
        return Err(anyhow::anyhow!("ZO_ETCD_TRUSTED_CA_FILE check err: {}", e));
    }
    if let Err(e) = get_file_meta(&cfg.etcd.key_file) {
        return Err(anyhow::anyhow!("ZO_ETCD_TRUSTED_CA_FILE check err: {}", e));
    }

    // check domain name
    if cfg.etcd.domain_name.is_empty() {
        let mut name = cfg.etcd.addr.clone();
        if name.contains("//") {
            name = name.split("//").collect::<Vec<&str>>()[1].to_string();
        }
        if name.contains(':') {
            name = name.split(':').collect::<Vec<&str>>()[0].to_string();
        }
        cfg.etcd.domain_name = name;
    }

    Ok(())
}

fn check_memory_config(cfg: &mut Config) -> Result<(), anyhow::Error> {
    let mem_total = cgroup::get_memory_limit();
    cfg.limit.mem_total = mem_total;
    if cfg.memory_cache.max_size == 0 {
        if cfg.common.local_mode {
            cfg.memory_cache.max_size = mem_total / 4; // 25%
        } else {
            cfg.memory_cache.max_size = mem_total / 2; // 50%
        }
    } else {
        cfg.memory_cache.max_size *= 1024 * 1024;
    }
    if cfg.memory_cache.skip_size == 0 {
        // will skip the cache when a query need cache great than this value, default is
        // 50% of max_size
        cfg.memory_cache.skip_size = cfg.memory_cache.max_size / 2;
    } else {
        cfg.memory_cache.skip_size *= 1024 * 1024;
    }
    if cfg.memory_cache.release_size == 0 {
        // when cache is full will release how many data once time, default is 1% of
        // max_size
        cfg.memory_cache.release_size = cfg.memory_cache.max_size / 100;
    } else {
        cfg.memory_cache.release_size *= 1024 * 1024;
    }
    if cfg.memory_cache.gc_size == 0 {
        cfg.memory_cache.gc_size = 10 * 1024 * 1024; // 10 MB
    } else {
        cfg.memory_cache.gc_size *= 1024 * 1024;
    }
    if cfg.memory_cache.datafusion_max_size == 0 {
        if cfg.common.local_mode {
            cfg.memory_cache.datafusion_max_size = (mem_total - cfg.memory_cache.max_size) / 2; // 25%
        } else {
            cfg.memory_cache.datafusion_max_size = mem_total - cfg.memory_cache.max_size; // 50%
        }
    } else {
        cfg.memory_cache.datafusion_max_size *= 1024 * 1024;
    }

    if cfg.memory_cache.bucket_num == 0 {
        cfg.memory_cache.bucket_num = 1;
    }
    cfg.memory_cache.max_size /= cfg.memory_cache.bucket_num;
    cfg.memory_cache.release_size /= cfg.memory_cache.bucket_num;
    cfg.memory_cache.gc_size /= cfg.memory_cache.bucket_num;

    // for memtable limit check
    if cfg.limit.mem_table_max_size == 0 {
        if cfg.common.local_mode {
            cfg.limit.mem_table_max_size = mem_total / 4; // 25%
        } else {
            cfg.limit.mem_table_max_size = mem_total / 2; // 50%
        }
    } else {
        cfg.limit.mem_table_max_size *= 1024 * 1024;
    }
    if cfg.limit.mem_table_bucket_num == 0 {
        cfg.limit.mem_table_bucket_num = 1;
    }

    // wal
    if cfg.limit.wal_write_buffer_size < 4096 {
        cfg.limit.wal_write_buffer_size = 4096;
    }

    // check query settings
    if cfg.limit.query_group_base_speed == 0 {
        cfg.limit.query_group_base_speed = SIZE_IN_GB as usize;
    } else {
        cfg.limit.query_group_base_speed *= 1024 * 1024;
    }
    if cfg.limit.query_partition_by_secs == 0 {
        cfg.limit.query_partition_by_secs = 30;
    }
    if cfg.limit.query_default_limit == 0 {
        cfg.limit.query_default_limit = 1000;
    }
    Ok(())
}

fn check_disk_cache_config(cfg: &mut Config) -> Result<(), anyhow::Error> {
    let mut system = sysinfo::System::new();
    system.refresh_disks_list();
    let mut disks: Vec<(&str, u64, u64)> = system
        .disks()
        .iter()
        .map(|d| {
            (
                d.mount_point().to_str().unwrap(),
                d.total_space(),
                d.available_space(),
            )
        })
        .collect();
    disks.sort_by(|a, b| b.0.cmp(a.0));

    std::fs::create_dir_all(&cfg.common.data_cache_dir).expect("create cache dir success");
    let cache_dir = Path::new(&cfg.common.data_cache_dir)
        .canonicalize()
        .unwrap();
    let cache_dir = cache_dir.to_str().unwrap();
    let disk = disks.iter().find(|d| cache_dir.starts_with(d.0));
    let (disk_total, disk_free) = match disk {
        Some(d) => (d.1, d.2),
        None => (0, 0),
    };
    cfg.limit.disk_total = disk_total as usize;
    cfg.limit.disk_free = disk_free as usize;
    if cfg.disk_cache.max_size == 0 {
        cfg.disk_cache.max_size = cfg.limit.disk_free / 2; // 50%
        if cfg.disk_cache.max_size > 1024 * 1024 * 1024 * 100 {
            cfg.disk_cache.max_size = 1024 * 1024 * 1024 * 100; // 100GB
        }
    } else {
        cfg.disk_cache.max_size *= 1024 * 1024;
    }

    if cfg.disk_cache.result_max_size == 0 {
        cfg.disk_cache.result_max_size = cfg.limit.disk_free / 10; // 10%
        if cfg.disk_cache.result_max_size > 1024 * 1024 * 1024 * 20 {
            cfg.disk_cache.result_max_size = 1024 * 1024 * 1024 * 20; // 20GB
        }
    } else {
        cfg.disk_cache.result_max_size *= 1024 * 1024;
    }
    if cfg.disk_cache.skip_size == 0 {
        // will skip the cache when a query need cache great than this value, default is
        // 50% of max_size
        cfg.disk_cache.skip_size = cfg.disk_cache.max_size / 2;
    } else {
        cfg.disk_cache.skip_size *= 1024 * 1024;
    }
    if cfg.disk_cache.release_size == 0 {
        // when cache is full will release how many data once time, default is 1% of
        // max_size
        cfg.disk_cache.release_size = cfg.disk_cache.max_size / 100;
    } else {
        cfg.disk_cache.release_size *= 1024 * 1024;
    }
    if cfg.disk_cache.gc_size == 0 {
        cfg.disk_cache.gc_size = 10 * 1024 * 1024; // 10 MB
    } else {
        cfg.disk_cache.gc_size *= 1024 * 1024;
    }

    if cfg.disk_cache.multi_dir.contains('/') {
        return Err(anyhow::anyhow!(
            "ZO_DISK_CACHE_MULTI_DIR only supports a single directory level, can not contains / "
        ));
    }

    if cfg.disk_cache.bucket_num == 0 {
        cfg.disk_cache.bucket_num = 1;
    }
    cfg.disk_cache.bucket_num = max(
        cfg.disk_cache.bucket_num,
        cfg.disk_cache
            .multi_dir
            .split(',')
            .filter(|s| !s.trim().is_empty())
            .count(),
    );
    cfg.disk_cache.max_size /= cfg.disk_cache.bucket_num;
    cfg.disk_cache.release_size /= cfg.disk_cache.bucket_num;
    cfg.disk_cache.gc_size /= cfg.disk_cache.bucket_num;

    // check disk cache with tantivy mode
    cfg.common.inverted_index_tantivy_mode = cfg.common.inverted_index_tantivy_mode.to_lowercase();
    if cfg.common.inverted_index_tantivy_mode.is_empty() {
        cfg.common.inverted_index_tantivy_mode = "puffin".to_string();
    }
    if !cfg.disk_cache.enabled && cfg.common.inverted_index_tantivy_mode == "mmap" {
        return Err(anyhow::anyhow!(
            "Inverted index tantivy mode can not be set to mmap when disk cache is disabled."
        ));
    }

    Ok(())
}

fn check_compact_config(cfg: &mut Config) -> Result<(), anyhow::Error> {
    if cfg.compact.data_retention_days > 0 && cfg.compact.data_retention_days < 3 {
        return Err(anyhow::anyhow!(
            "Data retention is not allowed to be less than 3 days."
        ));
    }
    if cfg.compact.interval < 1 {
        cfg.compact.interval = 60;
    }

    // check compact_max_file_size to MB
    if cfg.compact.max_file_size < 1 {
        cfg.compact.max_file_size = 512;
    }
    cfg.compact.max_file_size *= 1024 * 1024;
    if cfg.compact.delete_files_delay_hours < 1 {
        cfg.compact.delete_files_delay_hours = 2;
    }

    if cfg.compact.old_data_interval < 1 {
        cfg.compact.old_data_interval = 3600;
    }
    if cfg.compact.old_data_max_days < 1 {
        cfg.compact.old_data_max_days = 7;
    }
    if cfg.compact.old_data_min_records < 1 {
        cfg.compact.old_data_min_records = 100;
    }
    if cfg.compact.old_data_min_files < 1 {
        cfg.compact.old_data_min_files = 10;
    }

    if cfg.compact.batch_size < 1 {
        cfg.compact.batch_size = 100;
    }
    if cfg.compact.pending_jobs_metric_interval == 0 {
        cfg.compact.pending_jobs_metric_interval = 300;
    }

    Ok(())
}

fn check_sns_config(cfg: &mut Config) -> Result<(), anyhow::Error> {
    // Validate endpoint URL if provided
    if !cfg.sns.endpoint.is_empty()
        && !cfg.sns.endpoint.starts_with("http://")
        && !cfg.sns.endpoint.starts_with("https://")
    {
        return Err(anyhow::anyhow!(
            "Invalid SNS endpoint URL. It must start with http:// or https://"
        ));
    }

    // Validate timeouts
    if cfg.sns.connect_timeout == 0 {
        cfg.sns.connect_timeout = 10; // Default to 10 seconds if not set
        log::warn!("SNS connect timeout not specified, defaulting to 10 seconds");
    }
    if cfg.sns.operation_timeout == 0 {
        cfg.sns.operation_timeout = 30; // Default to 30 seconds if not set
        log::warn!("SNS operation timeout not specified, defaulting to 30 seconds");
    }

    Ok(())
}

fn check_s3_config(cfg: &mut Config) -> Result<(), anyhow::Error> {
    if !cfg.s3.bucket_prefix.is_empty() && !cfg.s3.bucket_prefix.ends_with('/') {
        cfg.s3.bucket_prefix = format!("{}/", cfg.s3.bucket_prefix);
    }
    if cfg.s3.provider.is_empty() {
        if cfg.s3.server_url.contains(".googleapis.com") {
            cfg.s3.provider = "gcs".to_string();
        } else if cfg.s3.server_url.contains(".aliyuncs.com") {
            cfg.s3.provider = "oss".to_string();
            if !cfg
                .s3
                .server_url
                .contains(&format!("://{}.", cfg.s3.bucket_name))
            {
                cfg.s3.server_url = cfg
                    .s3
                    .server_url
                    .replace("://", &format!("://{}.", cfg.s3.bucket_name));
            }
        } else {
            cfg.s3.provider = "aws".to_string();
        }
    }
    cfg.s3.provider = cfg.s3.provider.to_lowercase();
    if cfg.s3.provider.eq("swift") {
        std::env::set_var("AWS_EC2_METADATA_DISABLED", "true");
    }

    Ok(())
}

#[inline]
pub fn is_local_disk_storage() -> bool {
    let cfg = get_config();
    cfg.common.local_mode
        && (cfg.common.local_mode_storage == "disk" || cfg.common.local_mode_storage == "local")
}

#[inline]
pub fn get_cluster_name() -> String {
    let cfg = get_config();
    if !cfg.common.cluster_name.is_empty() {
        cfg.common.cluster_name.to_string()
    } else {
        INSTANCE_ID.get("instance_id").unwrap().to_string()
    }
}

#[cfg(test)]
mod tests {
    use super::*;

    #[test]
    fn test_get_config() {
        let mut cfg = Config::init().unwrap();
        cfg.s3.server_url = "https://storage.googleapis.com".to_string();
        cfg.s3.provider = "".to_string();
        check_s3_config(&mut cfg).unwrap();
        assert_eq!(cfg.s3.provider, "gcs");
        cfg.s3.server_url = "https://oss-cn-beijing.aliyuncs.com".to_string();
        cfg.s3.provider = "".to_string();
        check_s3_config(&mut cfg).unwrap();
        assert_eq!(cfg.s3.provider, "oss");
        cfg.s3.server_url = "".to_string();
        cfg.s3.provider = "".to_string();
        check_s3_config(&mut cfg).unwrap();
        assert_eq!(cfg.s3.provider, "aws");

        // SNS configuration tests
        // Test default values
        check_sns_config(&mut cfg).unwrap();
        assert_eq!(cfg.sns.connect_timeout, 10);
        assert_eq!(cfg.sns.operation_timeout, 30);
        assert!(cfg.sns.endpoint.is_empty());

        // Test custom endpoint
        cfg.sns.endpoint = "https://sns.us-west-2.amazonaws.com".to_string();
        check_sns_config(&mut cfg).unwrap();
        assert_eq!(cfg.sns.endpoint, "https://sns.us-west-2.amazonaws.com");

        // Test custom timeouts
        cfg.sns.connect_timeout = 15;
        cfg.sns.operation_timeout = 45;
        check_sns_config(&mut cfg).unwrap();
        assert_eq!(cfg.sns.connect_timeout, 15);
        assert_eq!(cfg.sns.operation_timeout, 45);

        // Test zero values (should set to defaults)
        cfg.sns.connect_timeout = 0;
        cfg.sns.operation_timeout = 0;
        check_sns_config(&mut cfg).unwrap();
        assert_eq!(cfg.sns.connect_timeout, 10);
        assert_eq!(cfg.sns.operation_timeout, 30);

        // Test endpoint URL validation
        cfg.sns.endpoint = "invalid-url".to_string();
        assert!(check_sns_config(&mut cfg).is_err());

        cfg.memory_cache.max_size = 1024;
        cfg.memory_cache.release_size = 1024;
        check_memory_config(&mut cfg).unwrap();
        assert_eq!(cfg.memory_cache.max_size, 1024 * 1024 * 1024);
        assert_eq!(cfg.memory_cache.release_size, 1024 * 1024 * 1024);

        cfg.limit.file_push_interval = 0;
        cfg.limit.req_cols_per_record_limit = 0;
        cfg.compact.interval = 0;
        cfg.compact.data_retention_days = 10;
        let ret = check_common_config(&mut cfg);
        assert!(ret.is_ok());
        assert_eq!(cfg.compact.data_retention_days, 10);
        assert_eq!(cfg.limit.req_cols_per_record_limit, 1000);

        cfg.compact.data_retention_days = 2;
        let ret = check_compact_config(&mut cfg);
        assert!(ret.is_err());

        cfg.common.data_dir = "".to_string();
        let ret = check_path_config(&mut cfg);
        assert!(ret.is_ok());

        cfg.common.data_dir = "/abc".to_string();
        cfg.common.data_wal_dir = "/abc".to_string();
        cfg.common.data_stream_dir = "/abc".to_string();
        cfg.common.base_uri = "/abc/".to_string();
        let ret = check_path_config(&mut cfg);
        assert!(ret.is_ok());
        assert_eq!(cfg.common.data_dir, "/abc/".to_string());
        assert_eq!(cfg.common.data_wal_dir, "/abc/".to_string());
        assert_eq!(cfg.common.data_stream_dir, "/abc/".to_string());
        assert_eq!(cfg.common.data_dir, "/abc/".to_string());
        assert_eq!(cfg.common.base_uri, "/abc".to_string());
    }
}<|MERGE_RESOLUTION|>--- conflicted
+++ resolved
@@ -1156,7 +1156,12 @@
         help = "If the inverted index returns row_id more than this threshold(%), it will skip the inverted index."
     )]
     pub inverted_index_skip_threshold: usize,
-<<<<<<< HEAD
+    #[env_config(
+        name = "ZO_MAX_QUERY_RANGE_FOR_SA",
+        default = 0,
+        help = "unit: Hour. Optional env variable to add restriction for SA, if not set SA will use max_query_range stream setting. When set which ever is smaller value will apply to api calls"
+    )]
+    pub max_query_range_for_sa: i64,
     #[env_config(name = "ZO_ENRICHMENT_TABLE_JOB_WORKS", default = 1)]
     pub enrichment_table_job_workers: i64,
     #[env_config(name = "ZO_ENRICHMENT_TABLE_JOB_SCHEDULE_INTERVAL", default = 10)] // seconds
@@ -1169,14 +1174,6 @@
     pub enrichment_table_job_timeout: i64,
     #[env_config(name = "ZO_ENRICHMENT_TABLE_JOB_DELETE_INTERVAL", default = 600)] // seconds
     pub enrichment_table_job_delete_interval: i64,
-=======
-    #[env_config(
-        name = "ZO_MAX_QUERY_RANGE_FOR_SA",
-        default = 0,
-        help = "unit: Hour. Optional env variable to add restriction for SA, if not set SA will use max_query_range stream setting. When set which ever is smaller value will apply to api calls"
-    )]
-    pub max_query_range_for_sa: i64,
->>>>>>> 3be0d3ed
 }
 
 #[derive(EnvConfig)]
