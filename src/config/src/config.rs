// Copyright 2024 Zinc Labs Inc.
//
// This program is free software: you can redistribute it and/or modify
// it under the terms of the GNU Affero General Public License as published by
// the Free Software Foundation, either version 3 of the License, or
// (at your option) any later version.
//
// This program is distributed in the hope that it will be useful
// but WITHOUT ANY WARRANTY; without even the implied warranty of
// MERCHANTABILITY or FITNESS FOR A PARTICULAR PURPOSE.  See the
// GNU Affero General Public License for more details.
//
// You should have received a copy of the GNU Affero General Public License
// along with this program.  If not, see <http://www.gnu.org/licenses/>.

use std::{cmp::max, collections::BTreeMap, path::Path, sync::Arc, time::Duration};

use arc_swap::ArcSwap;
use chromiumoxide::{browser::BrowserConfig, handler::viewport::Viewport};
use dotenv_config::EnvConfig;
use dotenvy::dotenv_override;
use hashbrown::{HashMap, HashSet};
use itertools::chain;
use lettre::{
    transport::smtp::{
        authentication::Credentials,
        client::{Tls, TlsParameters},
    },
    AsyncSmtpTransport, Tokio1Executor,
};
use once_cell::sync::Lazy;
use sysinfo::{DiskExt, SystemExt};

use crate::{
    meta::cluster,
    utils::{cgroup, file::get_file_meta},
};

pub type FxIndexMap<K, V> = indexmap::IndexMap<K, V, ahash::RandomState>;
pub type FxIndexSet<K> = indexmap::IndexSet<K, ahash::RandomState>;
pub type RwHashMap<K, V> = dashmap::DashMap<K, V, ahash::RandomState>;
pub type RwHashSet<K> = dashmap::DashSet<K, ahash::RandomState>;
pub type RwAHashMap<K, V> = tokio::sync::RwLock<HashMap<K, V>>;
pub type RwAHashSet<K> = tokio::sync::RwLock<HashSet<K>>;
pub type RwBTreeMap<K, V> = tokio::sync::RwLock<BTreeMap<K, V>>;

pub const MMDB_CITY_FILE_NAME: &str = "GeoLite2-City.mmdb";
pub const MMDB_ASN_FILE_NAME: &str = "GeoLite2-ASN.mmdb";
pub const GEO_IP_CITY_ENRICHMENT_TABLE: &str = "maxmind_city";
pub const GEO_IP_ASN_ENRICHMENT_TABLE: &str = "maxmind_asn";

pub const SIZE_IN_MB: f64 = 1024.0 * 1024.0;
pub const SIZE_IN_GB: f64 = 1024.0 * 1024.0 * 1024.0;
pub const PARQUET_BATCH_SIZE: usize = 8 * 1024;
pub const PARQUET_PAGE_SIZE: usize = 1024 * 1024;
pub const PARQUET_MAX_ROW_GROUP_SIZE: usize = 1024 * 1024; // this can't be change, it will cause segment matching error
pub const INDEX_SEGMENT_LENGTH: usize = 1024; // this can't be change, it will cause segment matching error
pub const DEFAULT_BLOOM_FILTER_FPP: f64 = 0.01;

pub const FILE_EXT_JSON: &str = ".json";
pub const FILE_EXT_ARROW: &str = ".arrow";
pub const FILE_EXT_PARQUET: &str = ".parquet";

pub const INDEX_FIELD_NAME_FOR_ALL: &str = "_all";

pub const INDEX_MIN_CHAR_LEN: usize = 3;
pub const QUERY_WITH_NO_LIMIT: i32 = -999;

const _DEFAULT_SQL_FULL_TEXT_SEARCH_FIELDS: [&str; 8] = [
    "log", "message", "msg", "content", "data", "body", "events", "json",
];
pub static SQL_FULL_TEXT_SEARCH_FIELDS: Lazy<Vec<String>> = Lazy::new(|| {
    let mut fields = chain(
        _DEFAULT_SQL_FULL_TEXT_SEARCH_FIELDS
            .iter()
            .map(|s| s.to_string()),
        get_config()
            .common
            .feature_fulltext_extra_fields
            .split(',')
            .filter_map(|s| {
                let s = s.trim();
                if s.is_empty() {
                    None
                } else {
                    Some(s.to_string())
                }
            }),
    )
    .collect::<Vec<_>>();
    fields.sort();
    fields.dedup();
    fields
});

pub static QUICK_MODEL_FIELDS: Lazy<Vec<String>> = Lazy::new(|| {
    let mut fields = get_config()
        .common
        .feature_quick_mode_fields
        .split(',')
        .filter_map(|s| {
            let s = s.trim();
            if s.is_empty() {
                None
            } else {
                Some(s.to_string())
            }
        })
        .collect::<Vec<_>>();
    fields.sort();
    fields.dedup();
    fields
});

const _DEFAULT_DISTINCT_FIELDS: [&str; 2] = ["service_name", "operation_name"];
pub static DISTINCT_FIELDS: Lazy<Vec<String>> = Lazy::new(|| {
    let mut fields = chain(
        _DEFAULT_DISTINCT_FIELDS.iter().map(|s| s.to_string()),
        get_config()
            .common
            .feature_distinct_extra_fields
            .split(',')
            .filter_map(|s| {
                let s = s.trim();
                if s.is_empty() {
                    None
                } else {
                    Some(s.to_string())
                }
            }),
    )
    .collect::<Vec<_>>();
    fields.sort();
    fields.dedup();
    fields
});

const _DEFAULT_BLOOM_FILTER_FIELDS: [&str; 1] = ["trace_id"];
pub static BLOOM_FILTER_DEFAULT_FIELDS: Lazy<Vec<String>> = Lazy::new(|| {
    let mut fields = chain(
        _DEFAULT_BLOOM_FILTER_FIELDS.iter().map(|s| s.to_string()),
        get_config()
            .common
            .bloom_filter_default_fields
            .split(',')
            .filter_map(|s| {
                let s = s.trim();
                if s.is_empty() {
                    None
                } else {
                    Some(s.to_string())
                }
            }),
    )
    .collect::<Vec<_>>();
    fields.sort();
    fields.dedup();
    fields
});

pub static MEM_TABLE_INDIVIDUAL_STREAMS: Lazy<HashMap<String, usize>> = Lazy::new(|| {
    let mut map = HashMap::default();
    let streams: Vec<String> = get_config()
        .common
        .mem_table_individual_streams
        .split(',')
        .filter_map(|s| {
            let s = s.trim();
            if s.is_empty() {
                None
            } else {
                Some(s.to_string())
            }
        })
        .collect();
    let num_mem_tables = get_config().limit.mem_table_bucket_num;
    for stream in streams.into_iter() {
        if map.contains_key(&stream) {
            continue;
        }
        map.insert(stream, num_mem_tables + map.len());
    }
    map
});

static CONFIG: Lazy<ArcSwap<Config>> = Lazy::new(|| ArcSwap::from(Arc::new(init())));
static INSTANCE_ID: Lazy<RwHashMap<String, String>> = Lazy::new(Default::default);

pub static TELEMETRY_CLIENT: Lazy<segment::HttpClient> = Lazy::new(|| {
    segment::HttpClient::new(
        reqwest::Client::builder()
            .connect_timeout(Duration::new(10, 0))
            .build()
            .unwrap(),
        CONFIG.load().common.telemetry_url.clone(),
    )
});

pub fn get_config() -> Arc<Config> {
    CONFIG.load().clone()
}

pub fn refresh_config() -> Result<(), anyhow::Error> {
    CONFIG.store(Arc::new(init()));
    Ok(())
}

pub fn cache_instance_id(instance_id: &str) {
    INSTANCE_ID.insert("instance_id".to_owned(), instance_id.to_owned());
}

pub fn get_instance_id() -> String {
    INSTANCE_ID.get("instance_id").unwrap().clone()
}

static CHROME_LAUNCHER_OPTIONS: tokio::sync::OnceCell<Option<BrowserConfig>> =
    tokio::sync::OnceCell::const_new();

pub async fn get_chrome_launch_options() -> &'static Option<BrowserConfig> {
    CHROME_LAUNCHER_OPTIONS
        .get_or_init(init_chrome_launch_options)
        .await
}

async fn init_chrome_launch_options() -> Option<BrowserConfig> {
    let cfg = get_config();
    if !cfg.chrome.chrome_enabled || !cfg.common.report_server_url.is_empty() {
        None
    } else {
        let mut browser_config = BrowserConfig::builder()
            .window_size(
                cfg.chrome.chrome_window_width,
                cfg.chrome.chrome_window_height,
            )
            .viewport(Viewport {
                width: cfg.chrome.chrome_window_width,
                height: cfg.chrome.chrome_window_height,
                device_scale_factor: Some(1.0),
                ..Viewport::default()
            });

        if cfg.chrome.chrome_with_head {
            browser_config = browser_config.with_head();
        }

        if cfg.chrome.chrome_no_sandbox {
            browser_config = browser_config.no_sandbox();
        }

        if !cfg.chrome.chrome_path.is_empty() {
            browser_config = browser_config.chrome_executable(cfg.chrome.chrome_path.as_str());
        } else {
            panic!("Chrome path must be specified");
        }
        Some(browser_config.build().unwrap())
    }
}

pub static SMTP_CLIENT: Lazy<Option<AsyncSmtpTransport<Tokio1Executor>>> = Lazy::new(|| {
    let cfg = get_config();
    if !cfg.smtp.smtp_enabled {
        None
    } else {
        let tls_parameters = TlsParameters::new(cfg.smtp.smtp_host.clone()).unwrap();
        let mut transport_builder =
            AsyncSmtpTransport::<Tokio1Executor>::builder_dangerous(&cfg.smtp.smtp_host)
                .port(cfg.smtp.smtp_port);

        let option = &cfg.smtp.smtp_encryption;
        transport_builder = if option == "starttls" {
            transport_builder.tls(Tls::Required(tls_parameters))
        } else if option == "ssltls" {
            transport_builder.tls(Tls::Wrapper(tls_parameters))
        } else {
            transport_builder
        };

        if !cfg.smtp.smtp_username.is_empty() && !cfg.smtp.smtp_password.is_empty() {
            transport_builder = transport_builder.credentials(Credentials::new(
                cfg.smtp.smtp_username.clone(),
                cfg.smtp.smtp_password.clone(),
            ));
        }
        Some(transport_builder.build())
    }
});

pub static BLOCKED_STREAMS: Lazy<Vec<String>> = Lazy::new(|| {
    let blocked_streams = get_config()
        .common
        .blocked_streams
        .split(',')
        .map(|x| x.to_string())
        .collect();
    blocked_streams
});

#[derive(EnvConfig)]
pub struct Config {
    pub auth: Auth,
    pub report_server: ReportServer,
    pub http: Http,
    pub grpc: Grpc,
    pub route: Route,
    pub common: Common,
    pub limit: Limit,
    pub compact: Compact,
    pub memory_cache: MemoryCache,
    pub disk_cache: DiskCache,
    pub log: Log,
    pub etcd: Etcd,
    pub nats: Nats,
    pub s3: S3,
    pub tcp: TCP,
    pub prom: Prometheus,
    pub profiling: Pyroscope,
    pub smtp: Smtp,
    pub rum: RUM,
    pub chrome: Chrome,
    pub tokio_console: TokioConsole,
}

#[derive(EnvConfig)]
pub struct ReportServer {
    #[env_config(name = "ZO_ENABLE_EMBEDDED_REPORT_SERVER", default = false)]
    pub enable_report_server: bool,
    #[env_config(name = "ZO_REPORT_USER_EMAIL", default = "")]
    pub user_email: String,
    #[env_config(name = "ZO_REPORT_USER_PASSWORD", default = "")]
    pub user_password: String,
    #[env_config(name = "ZO_REPORT_SERVER_HTTP_PORT", default = 5082)]
    pub port: u16,
    #[env_config(name = "ZO_REPORT_SERVER_HTTP_ADDR", default = "127.0.0.1")]
    pub addr: String,
    #[env_config(name = "ZO_HTTP_IPV6_ENABLED", default = false)]
    pub ipv6_enabled: bool,
}

#[derive(EnvConfig)]
pub struct TokioConsole {
    #[env_config(name = "ZO_TOKIO_CONSOLE_SERVER_ADDR", default = "0.0.0.0")]
    pub tokio_console_server_addr: String,
    #[env_config(name = "ZO_TOKIO_CONSOLE_SERVER_PORT", default = 6699)]
    pub tokio_console_server_port: u16,
    #[env_config(name = "ZO_TOKIO_CONSOLE_RETENTION", default = 60)]
    pub tokio_console_retention: u64,
}

#[derive(EnvConfig)]
pub struct Chrome {
    #[env_config(name = "ZO_CHROME_ENABLED", default = false)]
    pub chrome_enabled: bool,
    #[env_config(name = "ZO_CHROME_PATH", default = "")]
    pub chrome_path: String,
    #[env_config(name = "ZO_CHROME_CHECK_DEFAULT_PATH", default = true)]
    pub chrome_check_default: bool,
    #[env_config(name = "ZO_CHROME_AUTO_DOWNLOAD", default = false)]
    pub chrome_auto_download: bool,
    #[env_config(name = "ZO_CHROME_DOWNLOAD_PATH", default = "./download")]
    pub chrome_download_path: String,
    #[env_config(name = "ZO_CHROME_NO_SANDBOX", default = false)]
    pub chrome_no_sandbox: bool,
    #[env_config(name = "ZO_CHROME_WITH_HEAD", default = false)]
    pub chrome_with_head: bool,
    #[env_config(name = "ZO_CHROME_SLEEP_SECS", default = 20)]
    pub chrome_sleep_secs: u16,
    #[env_config(name = "ZO_CHROME_WINDOW_WIDTH", default = 1370)]
    pub chrome_window_width: u32,
    #[env_config(name = "ZO_CHROME_WINDOW_HEIGHT", default = 730)]
    pub chrome_window_height: u32,
}

#[derive(EnvConfig)]
pub struct Smtp {
    #[env_config(name = "ZO_SMTP_ENABLED", default = false)]
    pub smtp_enabled: bool,
    #[env_config(name = "ZO_SMTP_HOST", default = "localhost")]
    pub smtp_host: String,
    #[env_config(name = "ZO_SMTP_PORT", default = 25)]
    pub smtp_port: u16,
    #[env_config(name = "ZO_SMTP_USER_NAME", default = "")]
    pub smtp_username: String,
    #[env_config(name = "ZO_SMTP_PASSWORD", default = "")]
    pub smtp_password: String,
    #[env_config(name = "ZO_SMTP_REPLY_TO", default = "")]
    pub smtp_reply_to: String,
    #[env_config(name = "ZO_SMTP_FROM_EMAIL", default = "")]
    pub smtp_from_email: String,
    #[env_config(name = "ZO_SMTP_ENCRYPTION", default = "")]
    pub smtp_encryption: String,
}

#[derive(EnvConfig)]
pub struct Pyroscope {
    #[env_config(name = "ZO_PROF_PYROSCOPE_ENABLED", default = false)]
    pub enabled: bool,
    #[env_config(
        name = "ZO_PROF_PYROSCOPE_SERVER_URL",
        default = "http://localhost:4040"
    )]
    pub server_url: String,
    #[env_config(name = "ZO_PROF_PYROSCOPE_PROJECT_NAME", default = "openobserve")]
    pub project_name: String,
}

#[derive(EnvConfig)]
pub struct Auth {
    #[env_config(name = "ZO_ROOT_USER_EMAIL")]
    pub root_user_email: String,
    #[env_config(name = "ZO_ROOT_USER_PASSWORD")]
    pub root_user_password: String,
    #[env_config(name = "ZO_COOKIE_MAX_AGE", default = 2592000)] // seconds, 30 days
    pub cookie_max_age: i64,
    #[env_config(name = "ZO_COOKIE_SAME_SITE_LAX", default = true)]
    pub cookie_same_site_lax: bool,
    #[env_config(name = "ZO_COOKIE_SECURE_ONLY", default = false)]
    pub cookie_secure_only: bool,
    #[env_config(name = "ZO_EXT_AUTH_SALT", default = "openobserve")]
    pub ext_auth_salt: String,
}

#[derive(EnvConfig)]
pub struct Http {
    #[env_config(name = "ZO_HTTP_PORT", default = 5080)]
    pub port: u16,
    #[env_config(name = "ZO_HTTP_ADDR", default = "")]
    pub addr: String,
    #[env_config(name = "ZO_HTTP_IPV6_ENABLED", default = false)]
    pub ipv6_enabled: bool,
}

#[derive(EnvConfig)]
pub struct Grpc {
    #[env_config(name = "ZO_GRPC_PORT", default = 5081)]
    pub port: u16,
    #[env_config(name = "ZO_GRPC_ADDR", default = "")]
    pub addr: String,
    #[env_config(name = "ZO_GRPC_ORG_HEADER_KEY", default = "organization")]
    pub org_header_key: String,
    #[env_config(name = "ZO_GRPC_STREAM_HEADER_KEY", default = "stream-name")]
    pub stream_header_key: String,
    #[env_config(name = "ZO_INTERNAL_GRPC_TOKEN", default = "")]
    pub internal_grpc_token: String,
    #[env_config(
        name = "ZO_GRPC_MAX_MESSAGE_SIZE",
        default = 16,
        help = "Max grpc message size in MB, default is 16 MB"
    )]
    pub max_message_size: usize,
    #[env_config(name = "ZO_GRPC_CONNECT_TIMEOUT", default = 5)] // in seconds
    pub connect_timeout: u64,
}

#[derive(EnvConfig)]
pub struct TCP {
    #[env_config(name = "ZO_TCP_PORT", default = 5514)]
    pub tcp_port: u16,
    #[env_config(name = "ZO_UDP_PORT", default = 5514)]
    pub udp_port: u16,
}

#[derive(EnvConfig)]
pub struct Route {
    #[env_config(name = "ZO_ROUTE_TIMEOUT", default = 600)]
    pub timeout: u64,
    #[env_config(name = "ZO_ROUTE_MAX_CONNECTIONS", default = 1024)]
    pub max_connections: usize,
    // zo1-openobserve-ingester.ziox-dev.svc.cluster.local
    #[env_config(name = "ZO_INGESTER_SERVICE_URL", default = "")]
    pub ingester_srv_url: String,
}

#[derive(EnvConfig)]
pub struct Common {
    #[env_config(name = "ZO_APP_NAME", default = "openobserve")]
    pub app_name: String,
    #[env_config(name = "ZO_LOCAL_MODE", default = true)]
    pub local_mode: bool,
    // ZO_LOCAL_MODE_STORAGE is ignored when ZO_LOCAL_MODE is set to false
    #[env_config(name = "ZO_LOCAL_MODE_STORAGE", default = "disk")]
    pub local_mode_storage: String,
    #[env_config(name = "ZO_CLUSTER_COORDINATOR", default = "etcd")]
    pub cluster_coordinator: String,
    #[env_config(name = "ZO_QUEUE_STORE", default = "")]
    pub queue_store: String,
    #[env_config(name = "ZO_META_STORE", default = "")]
    pub meta_store: String,
    pub meta_store_external: bool, // external storage no need sync file_list to s3
    #[env_config(name = "ZO_META_POSTGRES_DSN", default = "")]
    pub meta_postgres_dsn: String, // postgres://postgres:12345678@localhost:5432/openobserve
    #[env_config(name = "ZO_META_MYSQL_DSN", default = "")]
    pub meta_mysql_dsn: String, // mysql://root:12345678@localhost:3306/openobserve
    #[env_config(name = "ZO_NODE_ROLE", default = "all")]
    pub node_role: String,
    #[env_config(
        name = "ZO_NODE_ROLE_GROUP",
        default = "",
        help = "Role group can be empty (default), interactive, or background"
    )]
    pub node_role_group: String,
    #[env_config(name = "ZO_CLUSTER_NAME", default = "zo1")]
    pub cluster_name: String,
    #[env_config(name = "ZO_INSTANCE_NAME", default = "")]
    pub instance_name: String,
    pub instance_name_short: String,
    #[env_config(name = "ZO_WEB_URL", default = "")] // http://localhost:5080
    pub web_url: String,
    #[env_config(name = "ZO_BASE_URI", default = "")] // /abc
    pub base_uri: String,
    #[env_config(name = "ZO_DATA_DIR", default = "./data/openobserve/")]
    pub data_dir: String,
    #[env_config(name = "ZO_DATA_WAL_DIR", default = "")] // ./data/openobserve/wal/
    pub data_wal_dir: String,
    #[env_config(name = "ZO_DATA_STREAM_DIR", default = "")] // ./data/openobserve/stream/
    pub data_stream_dir: String,
    #[env_config(name = "ZO_DATA_DB_DIR", default = "")] // ./data/openobserve/db/
    pub data_db_dir: String,
    #[env_config(name = "ZO_DATA_CACHE_DIR", default = "")] // ./data/openobserve/cache/
    pub data_cache_dir: String,
    #[env_config(name = "ZO_WAL_MEMORY_MODE_ENABLED", default = false)]
    pub wal_memory_mode_enabled: bool,
    #[env_config(name = "ZO_WAL_LINE_MODE_ENABLED", default = true)]
    pub wal_line_mode_enabled: bool,
    #[env_config(name = "ZO_COLUMN_TIMESTAMP", default = "_timestamp")]
    pub column_timestamp: String,
    // TODO: should rename to column_all
    #[env_config(name = "ZO_CONCATENATED_SCHEMA_FIELD_NAME", default = "_all")]
    pub column_all: String,
    #[env_config(name = "ZO_WIDENING_SCHEMA_EVOLUTION", default = true)]
    pub widening_schema_evolution: bool,
    #[env_config(name = "ZO_SKIP_SCHEMA_VALIDATION", default = false)]
    pub skip_schema_validation: bool,
    #[env_config(name = "ZO_FEATURE_FULLTEXT_EXTRA_FIELDS", default = "")]
    pub feature_fulltext_extra_fields: String,
    #[env_config(name = "ZO_FEATURE_DISTINCT_EXTRA_FIELDS", default = "")]
    pub feature_distinct_extra_fields: String,
    #[env_config(name = "ZO_FEATURE_QUICK_MODE_FIELDS", default = "")]
    pub feature_quick_mode_fields: String,
    #[env_config(name = "ZO_FEATURE_FILELIST_DEDUP_ENABLED", default = false)]
    pub feature_filelist_dedup_enabled: bool,
    #[env_config(name = "ZO_FEATURE_QUERY_QUEUE_ENABLED", default = true)]
    pub feature_query_queue_enabled: bool,
    #[env_config(name = "ZO_FEATURE_QUERY_PARTITION_STRATEGY", default = "file_num")]
    pub feature_query_partition_strategy: String,
    #[env_config(name = "ZO_FEATURE_QUERY_INFER_SCHEMA", default = false)]
    pub feature_query_infer_schema: bool,
    #[env_config(name = "ZO_FEATURE_QUERY_EXCLUDE_ALL", default = true)]
    pub feature_query_exclude_all: bool,
    #[env_config(name = "ZO_FEATURE_QUERY_WITHOUT_INDEX", default = false)]
    pub feature_query_without_index: bool,
    #[env_config(name = "ZO_UI_ENABLED", default = true)]
    pub ui_enabled: bool,
    #[env_config(name = "ZO_UI_SQL_BASE64_ENABLED", default = false)]
    pub ui_sql_base64_enabled: bool,
    #[env_config(name = "ZO_METRICS_DEDUP_ENABLED", default = true)]
    pub metrics_dedup_enabled: bool,
    #[env_config(name = "ZO_BLOOM_FILTER_ENABLED", default = true)]
    pub bloom_filter_enabled: bool,
    #[env_config(name = "ZO_BLOOM_FILTER_DISABLED_ON_SEARCH", default = false)]
    pub bloom_filter_disabled_on_search: bool,
    #[env_config(name = "ZO_BLOOM_FILTER_ON_ALL_FIELDS", default = false)]
    pub bloom_filter_on_all_fields: bool,
    #[env_config(name = "ZO_BLOOM_FILTER_DEFAULT_FIELDS", default = "")]
    pub bloom_filter_default_fields: String,
    #[env_config(
        name = "ZO_BLOOM_FILTER_NDV_RATIO",
        default = 100,
        help = "Bloom filter ndv ratio, set to 100 means NDV = row_count / 100, if set to 1 means will use NDV = row_count"
    )]
    pub bloom_filter_ndv_ratio: u64,
    #[env_config(name = "ZO_TRACING_ENABLED", default = false)]
    pub tracing_enabled: bool,
    #[env_config(name = "ZO_TRACING_SEARCH_ENABLED", default = false)]
    pub tracing_search_enabled: bool,
    #[env_config(name = "OTEL_OTLP_HTTP_ENDPOINT", default = "")]
    pub otel_otlp_url: String,
    #[env_config(name = "OTEL_OTLP_GRPC_ENDPOINT", default = "")]
    pub otel_otlp_grpc_url: String,
    #[env_config(
        name = "ZO_TRACING_GRPC_ORGANIZATION",
        default = "",
        help = "Used in metadata when exporting traces to grpc endpoint."
    )]
    pub tracing_grpc_header_org: String,
    #[env_config(
        name = "ZO_TRACING_GRPC_STREAM_NAME",
        default = "",
        help = "Used in metadata when exporting traces to grpc endpoint."
    )]
    pub tracing_grpc_header_stream_name: String,
    #[env_config(name = "ZO_TRACING_HEADER_KEY", default = "Authorization")]
    pub tracing_header_key: String,
    #[env_config(
        name = "ZO_TRACING_HEADER_VALUE",
        default = "Basic cm9vdEBleGFtcGxlLmNvbTpDb21wbGV4cGFzcyMxMjM="
    )]
    pub tracing_header_value: String,
    #[env_config(name = "ZO_TELEMETRY", default = true)]
    pub telemetry_enabled: bool,
    #[env_config(name = "ZO_TELEMETRY_URL", default = "https://e1.zinclabs.dev")]
    pub telemetry_url: String,
    #[env_config(name = "ZO_TELEMETRY_HEARTBEAT", default = 1800)] // seconds
    pub telemetry_heartbeat: i64,
    #[env_config(name = "ZO_PROMETHEUS_ENABLED", default = true)]
    pub prometheus_enabled: bool,
    #[env_config(name = "ZO_PRINT_KEY_CONFIG", default = false)]
    pub print_key_config: bool,
    #[env_config(name = "ZO_PRINT_KEY_EVENT", default = false)]
    pub print_key_event: bool,
    #[env_config(name = "ZO_PRINT_KEY_SQL", default = false)]
    pub print_key_sql: bool,
    #[env_config(name = "ZO_USAGE_REPORTING_ENABLED", default = false)]
    pub usage_enabled: bool,
    #[env_config(name = "ZO_USAGE_ORG", default = "_meta")]
    pub usage_org: String,
    #[env_config(
        name = "ZO_USAGE_REPORTING_MODE",
        default = "local",
        help = "possible values - 'local', 'remote', 'both'"
    )] // local, remote , both
    pub usage_reporting_mode: String,
    #[env_config(
        name = "ZO_USAGE_REPORTING_URL",
        default = "http://localhost:5080/api/_meta/usage/_json"
    )]
    pub usage_reporting_url: String,
    #[env_config(name = "ZO_USAGE_REPORTING_CREDS", default = "")]
    pub usage_reporting_creds: String,
    #[env_config(name = "ZO_USAGE_BATCH_SIZE", default = 2000)]
    pub usage_batch_size: usize,
    #[env_config(
        name = "ZO_USAGE_PUBLISH_INTERVAL",
        default = 600,
        help = "duration in seconds after last reporting usage will be published"
    )]
    // in seconds
    pub usage_publish_interval: i64,
    #[env_config(name = "ZO_MMDB_DATA_DIR")] // ./data/openobserve/mmdb/
    pub mmdb_data_dir: String,
    #[env_config(name = "ZO_MMDB_DISABLE_DOWNLOAD", default = false)]
    pub mmdb_disable_download: bool,
    #[env_config(name = "ZO_MMDB_UPDATE_DURATION", default = "86400")] // Everyday to test
    pub mmdb_update_duration: u64,
    #[env_config(
        name = "ZO_MMDB_GEOLITE_CITYDB_URL",
        default = "https://geoip.zinclabs.dev/GeoLite2-City.mmdb"
    )]
    pub mmdb_geolite_citydb_url: String,
    #[env_config(
        name = "ZO_MMDB_GEOLITE_ASNDB_URL",
        default = "https://geoip.zinclabs.dev/GeoLite2-ASN.mmdb"
    )]
    pub mmdb_geolite_asndb_url: String,
    #[env_config(
        name = "ZO_MMDB_GEOLITE_CITYDB_SHA256_URL",
        default = "https://geoip.zinclabs.dev/GeoLite2-City.sha256"
    )]
    pub mmdb_geolite_citydb_sha256_url: String,
    #[env_config(
        name = "ZO_MMDB_GEOLITE_CITYDB_SHA256_URL",
        default = "https://geoip.zinclabs.dev/GeoLite2-ASN.sha256"
    )]
    pub mmdb_geolite_asndb_sha256_url: String,
    #[env_config(name = "ZO_DEFAULT_SCRAPE_INTERVAL", default = 15)]
    // Default scrape_interval value 15s
    pub default_scrape_interval: u32,
    #[env_config(name = "ZO_CIRCUIT_BREAKER_ENABLE", default = false)]
    pub memory_circuit_breaker_enable: bool,
    #[env_config(name = "ZO_CIRCUIT_BREAKER_RATIO", default = 100)]
    pub memory_circuit_breaker_ratio: usize,
    #[env_config(
        name = "ZO_RESTRICTED_ROUTES_ON_EMPTY_DATA",
        default = false,
        help = "Control the redirection of a user to ingestion page in case there is no stream found."
    )]
    pub restricted_routes_on_empty_data: bool,
    #[env_config(
        name = "ZO_ENABLE_INVERTED_INDEX",
        default = true,
        help = "Toggle inverted index generation."
    )]
    pub inverted_index_enabled: bool,
    #[env_config(
        name = "ZO_INVERTED_INDEX_SPLIT_CHARS",
        default = "",
        help = "Characters which should be used as a delimiter to split the string, default using all ascii punctuations."
    )]
    pub inverted_index_split_chars: String,
    #[env_config(
        name = "ZO_INVERTED_INDEX_OLD_FORMAT",
        default = false,
        help = "Use old format for inverted index, it will generate same stream name for index."
    )]
    pub inverted_index_old_format: bool,
    #[env_config(
        name = "ZO_QUERY_ON_STREAM_SELECTION",
        default = true,
        help = "Toggle search to be trigger based on button click event."
    )]
    pub query_on_stream_selection: bool,
    #[env_config(
        name = "ZO_SHOW_STREAM_DATES_DOCS_NUM",
        default = true,
        help = "Show docs count and stream dates"
    )]
    pub show_stream_dates_doc_num: bool,
    #[env_config(name = "ZO_INGEST_BLOCKED_STREAMS", default = "")] // use comma to split
    pub blocked_streams: String,
    #[env_config(name = "ZO_REPORT_USER_NAME", default = "")]
    pub report_user_name: String,
    #[env_config(name = "ZO_REPORT_USER_PASSWORD", default = "")]
    pub report_user_password: String,
    #[env_config(name = "ZO_REPORT_SERVER_URL", default = "localhost:5082")]
    pub report_server_url: String,
    #[env_config(name = "ZO_REPORT_SERVER_SKIP_TLS_VERIFY", default = false)]
    pub report_server_skip_tls_verify: bool,
    #[env_config(name = "ZO_SCHEMA_CACHE_COMPRESS_ENABLED", default = false)]
    pub schema_cache_compress_enabled: bool,
    #[env_config(name = "ZO_SKIP_FORMAT_BULK_STREAM_NAME", default = false)]
    pub skip_formatting_bulk_stream_name: bool,
    #[env_config(name = "ZO_BULK_RESPONSE_INCLUDE_ERRORS_ONLY", default = false)]
    pub bulk_api_response_errors_only: bool,
    #[env_config(name = "ZO_ALLOW_USER_DEFINED_SCHEMAS", default = false)]
    pub allow_user_defined_schemas: bool,
    #[env_config(
        name = "ZO_MEM_TABLE_STREAMS",
        default = "",
        help = "Streams for which dedicated MemTable will be used as comma separated values"
    )]
    pub mem_table_individual_streams: String,
    #[env_config(
        name = "ZO_TRACES_SPAN_METRICS_ENABLED",
        default = false,
        help = "enable span metrics for traces"
    )]
    pub traces_span_metrics_enabled: bool,
    #[env_config(
        name = "ZO_TRACES_SPAN_METRICS_EXPORT_INTERVAL",
        default = 60,
        help = "traces span metrics export interval, unit seconds"
    )]
    pub traces_span_metrics_export_interval: u64,
    #[env_config(
        name = "ZO_TRACES_SPAN_METRICS_CHANNEL_BUFFER",
        default = 100000,
        help = "traces span metrics channel send buffer"
    )]
    pub traces_span_metrics_channel_buffer: usize,
    #[env_config(
        name = "ZO_RESULT_CACHE_ENABLED",
<<<<<<< HEAD
        default = false,
=======
        default = true,
>>>>>>> 201f76c0
        help = "Enable result cache for query results"
    )]
    pub result_cache_enabled: bool,
    #[env_config(
        name = "ZO_RESULT_CACHE_DISCARD_DURATION",
        default = "60",
        help = "Discard data of last n seconds from cached results"
    )]
    pub result_cache_discard_duration: i64,
    #[env_config(name = "ZO_SWAGGER_ENABLED", default = true)]
    pub swagger_enabled: bool,
}

#[derive(EnvConfig)]
pub struct Limit {
    // no need set by environment
    pub cpu_num: usize,
    pub mem_total: usize,
    pub disk_total: usize,
    pub disk_free: usize,
    #[env_config(name = "ZO_JSON_LIMIT", default = 209715200)]
    pub req_json_limit: usize,
    #[env_config(name = "ZO_PAYLOAD_LIMIT", default = 209715200)]
    pub req_payload_limit: usize,
    #[env_config(name = "ZO_MAX_FILE_RETENTION_TIME", default = 600)] // seconds
    pub max_file_retention_time: u64,
    // MB, per log file size limit on disk
    #[env_config(name = "ZO_MAX_FILE_SIZE_ON_DISK", default = 128)]
    pub max_file_size_on_disk: usize,
    // MB, per data file size limit in memory
    #[env_config(name = "ZO_MAX_FILE_SIZE_IN_MEMORY", default = 256)]
    pub max_file_size_in_memory: usize,
    #[env_config(name = "ZO_UDSCHEMA_MAX_FIELDS", default = 0)]
    pub udschema_max_fields: usize,
    // MB, total data size in memory, default is 50% of system memory
    #[env_config(name = "ZO_MEM_TABLE_MAX_SIZE", default = 0)]
    pub mem_table_max_size: usize,
    #[env_config(
        name = "ZO_MEM_TABLE_BUCKET_NUM",
        default = 0,
        help = "MemTable bucket num, default is 1"
    )] // default is 1
    pub mem_table_bucket_num: usize,
    #[env_config(name = "ZO_MEM_PERSIST_INTERVAL", default = 5)] // seconds
    pub mem_persist_interval: u64,
    #[env_config(name = "ZO_FILE_PUSH_INTERVAL", default = 10)] // seconds
    pub file_push_interval: u64,
    #[env_config(name = "ZO_FILE_PUSH_LIMIT", default = 0)] // files
    pub file_push_limit: usize,
    // over this limit will skip merging on ingester
    #[env_config(name = "ZO_FILE_MOVE_FIELDS_LIMIT", default = 2000)]
    pub file_move_fields_limit: usize,
    #[env_config(name = "ZO_FILE_MOVE_THREAD_NUM", default = 0)]
    pub file_move_thread_num: usize,
    #[env_config(name = "ZO_FILE_MERGE_THREAD_NUM", default = 0)]
    pub file_merge_thread_num: usize,
    #[env_config(name = "ZO_MEM_DUMP_THREAD_NUM", default = 0)]
    pub mem_dump_thread_num: usize,
    #[env_config(name = "ZO_QUERY_THREAD_NUM", default = 0)]
    pub query_thread_num: usize,
    #[env_config(name = "ZO_QUERY_TIMEOUT", default = 600)]
    pub query_timeout: u64,
    #[env_config(name = "ZO_QUERY_DEFAULT_LIMIT", default = 1000)]
    pub query_default_limit: i64,
    #[env_config(name = "ZO_QUERY_PARTITION_BY_SECS", default = 1)] // seconds
    pub query_partition_by_secs: usize,
    #[env_config(name = "ZO_QUERY_GROUP_BASE_SPEED", default = 768)] // MB/s/core
    pub query_group_base_speed: usize,
    #[env_config(name = "ZO_INGEST_ALLOWED_UPTO", default = 5)] // in hours - in past
    pub ingest_allowed_upto: i64,
    #[env_config(name = "ZO_INGEST_FLATTEN_LEVEL", default = 3)] // default flatten level
    pub ingest_flatten_level: u32,
    #[env_config(name = "ZO_IGNORE_FILE_RETENTION_BY_STREAM", default = false)]
    pub ignore_file_retention_by_stream: bool,
    #[env_config(name = "ZO_LOGS_FILE_RETENTION", default = "hourly")]
    pub logs_file_retention: String,
    #[env_config(name = "ZO_TRACES_FILE_RETENTION", default = "hourly")]
    pub traces_file_retention: String,
    #[env_config(name = "ZO_METRICS_FILE_RETENTION", default = "daily")]
    pub metrics_file_retention: String,
    #[env_config(name = "ZO_METRICS_LEADER_PUSH_INTERVAL", default = 15)]
    pub metrics_leader_push_interval: u64,
    #[env_config(name = "ZO_METRICS_LEADER_ELECTION_INTERVAL", default = 30)]
    pub metrics_leader_election_interval: i64,
    #[env_config(name = "ZO_COLS_PER_RECORD_LIMIT", default = 1000)]
    pub req_cols_per_record_limit: usize,
    #[env_config(name = "ZO_NODE_HEARTBEAT_TTL", default = 30)] // seconds
    pub node_heartbeat_ttl: i64,
    #[env_config(name = "ZO_HTTP_WORKER_NUM", default = 0)] // equals to cpu_num if 0
    pub http_worker_num: usize,
    #[env_config(name = "ZO_HTTP_WORKER_MAX_BLOCKING", default = 0)] // equals to 1024 if 0
    pub http_worker_max_blocking: usize,
    #[env_config(name = "ZO_CALCULATE_STATS_INTERVAL", default = 600)] // seconds
    pub calculate_stats_interval: u64,
    #[env_config(name = "ZO_ENRICHMENT_TABLE_LIMIT", default = 10)] // size in mb
    pub enrichment_table_limit: usize,
    #[env_config(name = "ZO_ACTIX_REQ_TIMEOUT", default = 30)] // seconds
    pub request_timeout: u64,
    #[env_config(name = "ZO_ACTIX_KEEP_ALIVE", default = 30)] // seconds
    pub keep_alive: u64,
    #[env_config(name = "ZO_ACTIX_SHUTDOWN_TIMEOUT", default = 10)] // seconds
    pub shutdown_timeout: u64,
    #[env_config(name = "ZO_ALERT_SCHEDULE_INTERVAL", default = 60)] // seconds
    pub alert_schedule_interval: i64,
    #[env_config(name = "ZO_ALERT_SCHEDULE_CONCURRENCY", default = 5)]
    pub alert_schedule_concurrency: i64,
    #[env_config(name = "ZO_ALERT_SCHEDULE_TIMEOUT", default = 90)] // seconds
    pub alert_schedule_timeout: i64,
    #[env_config(name = "ZO_REPORT_SCHEDULE_TIMEOUT", default = 300)] // seconds
    pub report_schedule_timeout: i64,
    #[env_config(name = "ZO_SCHEDULER_MAX_RETRIES", default = 3)]
    pub scheduler_max_retries: i32,
    #[env_config(name = "ZO_SCHEDULER_CLEAN_INTERVAL", default = 30)] // seconds
    pub scheduler_clean_interval: u64,
    #[env_config(name = "ZO_SCHEDULER_WATCH_INTERVAL", default = 30)] // seconds
    pub scheduler_watch_interval: u64,
    #[env_config(name = "ZO_STARTING_EXPECT_QUERIER_NUM", default = 0)]
    pub starting_expect_querier_num: usize,
    #[env_config(name = "ZO_QUERY_OPTIMIZATION_NUM_FIELDS", default = 1000)]
    pub query_optimization_num_fields: usize,
    #[env_config(name = "ZO_QUICK_MODE_ENABLED", default = false)]
    pub quick_mode_enabled: bool,
    #[env_config(name = "ZO_QUICK_MODE_NUM_FIELDS", default = 500)]
    pub quick_mode_num_fields: usize,
    #[env_config(name = "ZO_QUICK_MODE_STRATEGY", default = "")]
    pub quick_mode_strategy: String, // first, last, both
    #[env_config(name = "ZO_QUICK_MODE_FILE_LIST_ENABLED", default = false)]
    pub quick_mode_file_list_enabled: bool,
    #[env_config(name = "ZO_QUICK_MODE_FILE_LIST_INTERVAL", default = 300)] // seconds
    pub quick_mode_file_list_interval: i64,
    #[env_config(name = "ZO_META_CONNECTION_POOL_MIN_SIZE", default = 0)] // number of connections
    pub sql_min_db_connections: u32,
    #[env_config(name = "ZO_META_CONNECTION_POOL_MAX_SIZE", default = 0)] // number of connections
    pub sql_max_db_connections: u32,
    #[env_config(
        name = "ZO_META_TRANSACTION_RETRIES",
        default = 3,
        help = "max time of transaction will retry"
    )]
    pub meta_transaction_retries: usize,
    #[env_config(
        name = "ZO_META_TRANSACTION_LOCK_TIMEOUT",
        default = 600,
        help = "timeout of transaction lock"
    )] // seconds
    pub meta_transaction_lock_timeout: usize,
    #[env_config(name = "ZO_DISTINCT_VALUES_INTERVAL", default = 10)] // seconds
    pub distinct_values_interval: u64,
    #[env_config(name = "ZO_DISTINCT_VALUES_HOURLY", default = false)]
    pub distinct_values_hourly: bool,
    #[env_config(name = "ZO_CONSISTENT_HASH_VNODES", default = 16)]
    pub consistent_hash_vnodes: usize,
    #[env_config(name = "ZO_DATAFUSION_FILE_STAT_CACHE_MAX_ENTRIES", default = 100000)]
    pub datafusion_file_stat_cache_max_entries: usize,
}

#[derive(EnvConfig)]
pub struct Compact {
    #[env_config(name = "ZO_COMPACT_ENABLED", default = true)]
    pub enabled: bool,
    #[env_config(name = "ZO_COMPACT_INTERVAL", default = 60)] // seconds
    pub interval: u64,
    #[env_config(name = "ZO_COMPACT_STRATEGY", default = "file_time")] // file_size, file_time
    pub strategy: String,
    #[env_config(name = "ZO_COMPACT_LOOKBACK_HOURS", default = 0)] // hours
    pub lookback_hours: i64,
    #[env_config(name = "ZO_COMPACT_STEP_SECS", default = 3600)] // seconds
    pub step_secs: i64,
    #[env_config(name = "ZO_COMPACT_SYNC_TO_DB_INTERVAL", default = 600)] // seconds
    pub sync_to_db_interval: u64,
    #[env_config(name = "ZO_COMPACT_MAX_FILE_SIZE", default = 256)] // MB
    pub max_file_size: usize,
    #[env_config(name = "ZO_COMPACT_DATA_RETENTION_DAYS", default = 3650)] // days
    pub data_retention_days: i64,
    #[env_config(name = "ZO_COMPACT_DELETE_FILES_DELAY_HOURS", default = 2)] // hours
    pub delete_files_delay_hours: i64,
    #[env_config(name = "ZO_COMPACT_BLOCKED_ORGS", default = "")] // use comma to split
    pub blocked_orgs: String,
    #[env_config(name = "ZO_COMPACT_DATA_RETENTION_HISTORY", default = false)]
    pub data_retention_history: bool,
    #[env_config(
        name = "ZO_COMPACT_BATCH_SIZE",
        default = 100,
        help = "Batch size for compact get pending jobs"
    )]
    pub batch_size: i64,
    #[env_config(
        name = "ZO_COMPACT_JOB_RUN_TIMEOUT",
        default = 600, // 10 minutes
        help = "If a compact job is not finished in this time, it will be marked as failed"
    )]
    pub job_run_timeout: i64,
    #[env_config(
        name = "ZO_COMPACT_JOB_CLEAN_WAIT_TIME",
        default = 86400, // 1 day
        help = "Clean the jobs which are finished more than this time"
    )]
    pub job_clean_wait_time: i64,
}

#[derive(EnvConfig)]
pub struct MemoryCache {
    #[env_config(name = "ZO_MEMORY_CACHE_ENABLED", default = true)]
    pub enabled: bool,
    // Memory data cache strategy, default is lru, other value is fifo
    #[env_config(name = "ZO_MEMORY_CACHE_STRATEGY", default = "lru")]
    pub cache_strategy: String,
    // Memory data cache bucket num, multiple bucket means multiple locker, default is 0
    #[env_config(name = "ZO_MEMORY_CACHE_BUCKET_NUM", default = 0)]
    pub bucket_num: usize,
    #[env_config(name = "ZO_MEMORY_CACHE_CACHE_LATEST_FILES", default = false)]
    pub cache_latest_files: bool,
    // MB, default is 50% of system memory
    #[env_config(name = "ZO_MEMORY_CACHE_MAX_SIZE", default = 0)]
    pub max_size: usize,
    // MB, will skip the cache when a query need cache great than this value, default is 80% of
    // max_size
    #[env_config(name = "ZO_MEMORY_CACHE_SKIP_SIZE", default = 0)]
    pub skip_size: usize,
    // MB, when cache is full will release how many data once time, default is 1% of max_size
    #[env_config(name = "ZO_MEMORY_CACHE_RELEASE_SIZE", default = 0)]
    pub release_size: usize,
    #[env_config(name = "ZO_MEMORY_CACHE_GC_SIZE", default = 50)] // MB
    pub gc_size: usize,
    #[env_config(name = "ZO_MEMORY_CACHE_GC_INTERVAL", default = 0)] // seconds
    pub gc_interval: u64,
    #[env_config(name = "ZO_MEMORY_CACHE_SKIP_DISK_CHECK", default = false)]
    pub skip_disk_check: bool,
    // MB, default is 50% of system memory
    #[env_config(name = "ZO_MEMORY_CACHE_DATAFUSION_MAX_SIZE", default = 0)]
    pub datafusion_max_size: usize,
    #[env_config(name = "ZO_MEMORY_CACHE_DATAFUSION_MEMORY_POOL", default = "")]
    pub datafusion_memory_pool: String,
}

#[derive(EnvConfig)]
pub struct DiskCache {
    #[env_config(name = "ZO_DISK_CACHE_ENABLED", default = true)]
    pub enabled: bool,
    // Disk data cache strategy, default is lru, other value is fifo
    #[env_config(name = "ZO_DISK_CACHE_STRATEGY", default = "lru")]
    pub cache_strategy: String,
    // Disk data cache bucket num, multiple bucket means multiple locker, default is 0
    #[env_config(name = "ZO_DISK_CACHE_BUCKET_NUM", default = 0)]
    pub bucket_num: usize,
    // MB, default is 50% of local volume available space and maximum 100GB
    #[env_config(name = "ZO_DISK_CACHE_MAX_SIZE", default = 0)]
    pub max_size: usize,
    // MB, default is 10% of local volume available space and maximum 20GB
    #[env_config(name = "ZO_DISK_RESULT_CACHE_MAX_SIZE", default = 0)]
    pub result_max_size: usize,
    // MB, will skip the cache when a query need cache great than this value, default is 80% of
    // max_size
    #[env_config(name = "ZO_DISK_CACHE_SKIP_SIZE", default = 0)]
    pub skip_size: usize,
    // MB, when cache is full will release how many data once time, default is 1% of max_size
    #[env_config(name = "ZO_DISK_CACHE_RELEASE_SIZE", default = 0)]
    pub release_size: usize,
    #[env_config(name = "ZO_DISK_CACHE_GC_SIZE", default = 100)] // MB
    pub gc_size: usize,
    #[env_config(name = "ZO_DISK_CACHE_GC_INTERVAL", default = 0)] // seconds
    pub gc_interval: u64,
    #[env_config(name = "ZO_DISK_CACHE_MULTI_DIR", default = "")] // dir1,dir2,dir3...
    pub multi_dir: String,
}

#[derive(EnvConfig)]
pub struct Log {
    #[env_config(name = "RUST_LOG", default = "info")]
    pub level: String,
    #[env_config(name = "ZO_LOG_JSON_FORMAT", default = false)]
    pub json_format: bool,
    #[env_config(name = "ZO_LOG_FILE_DIR", default = "")]
    pub file_dir: String,
    // default is: o2.{hostname}.log
    #[env_config(name = "ZO_LOG_FILE_NAME_PREFIX", default = "")]
    pub file_name_prefix: String,
    // logger timestamp local setup, eg: %Y-%m-%dT%H:%M:%SZ
    #[env_config(name = "ZO_LOG_LOCAL_TIME_FORMAT", default = "")]
    pub local_time_format: String,
    #[env_config(name = "ZO_EVENTS_ENABLED", default = false)]
    pub events_enabled: bool,
    #[env_config(
        name = "ZO_EVENTS_AUTH",
        default = "cm9vdEBleGFtcGxlLmNvbTpUZ0ZzZFpzTUZQdzg2SzRK"
    )]
    pub events_auth: String,
    #[env_config(
        name = "ZO_EVENTS_EP",
        default = "https://api.openobserve.ai/api/debug/events/_json"
    )]
    pub events_url: String,
    #[env_config(name = "ZO_EVENTS_BATCH_SIZE", default = 10)]
    pub events_batch_size: usize,
}

#[derive(Debug, EnvConfig)]
pub struct Etcd {
    #[env_config(name = "ZO_ETCD_ADDR", default = "localhost:2379")]
    pub addr: String,
    #[env_config(name = "ZO_ETCD_PREFIX", default = "/zinc/observe/")]
    pub prefix: String,
    #[env_config(name = "ZO_ETCD_CONNECT_TIMEOUT", default = 5)]
    pub connect_timeout: u64,
    #[env_config(name = "ZO_ETCD_COMMAND_TIMEOUT", default = 10)]
    pub command_timeout: u64,
    #[env_config(name = "ZO_ETCD_LOCK_WAIT_TIMEOUT", default = 3600)]
    pub lock_wait_timeout: u64,
    #[env_config(name = "ZO_ETCD_USER", default = "")]
    pub user: String,
    #[env_config(name = "ZO_ETCD_PASSWORD", default = "")]
    pub password: String,
    #[env_config(name = "ZO_ETCD_CLIENT_CERT_AUTH", default = false)]
    pub cert_auth: bool,
    #[env_config(name = "ZO_ETCD_TRUSTED_CA_FILE", default = "")]
    pub ca_file: String,
    #[env_config(name = "ZO_ETCD_CERT_FILE", default = "")]
    pub cert_file: String,
    #[env_config(name = "ZO_ETCD_KEY_FILE", default = "")]
    pub key_file: String,
    #[env_config(name = "ZO_ETCD_DOMAIN_NAME", default = "")]
    pub domain_name: String,
    #[env_config(name = "ZO_ETCD_LOAD_PAGE_SIZE", default = 1000)]
    pub load_page_size: i64,
}

#[derive(Debug, EnvConfig)]
pub struct Nats {
    #[env_config(name = "ZO_NATS_ADDR", default = "localhost:4222")]
    pub addr: String,
    #[env_config(name = "ZO_NATS_PREFIX", default = "o2_")]
    pub prefix: String,
    #[env_config(name = "ZO_NATS_USER", default = "")]
    pub user: String,
    #[env_config(name = "ZO_NATS_PASSWORD", default = "")]
    pub password: String,
    #[env_config(
        name = "ZO_NATS_REPLICAS",
        default = 3,
        help = "the copies of a given message to store in the NATS cluster. 
        Can not be modified after bucket is initialized. 
        To update this, delete and recreate the bucket."
    )]
    pub replicas: usize,
    #[env_config(
        name = "ZO_NATS_HISTORY",
        default = 3,
        help = "in the context of KV to configure how many historical entries to keep for a given bucket. 
        Can not be modified after bucket is initialized. 
        To update this, delete and recreate the bucket."
    )]
    pub history: i64,
    #[env_config(name = "ZO_NATS_CONNECT_TIMEOUT", default = 5)]
    pub connect_timeout: u64,
    #[env_config(name = "ZO_NATS_COMMAND_TIMEOUT", default = 10)]
    pub command_timeout: u64,
    #[env_config(name = "ZO_NATS_LOCK_WAIT_TIMEOUT", default = 3600)]
    pub lock_wait_timeout: u64,
    #[env_config(name = "ZO_NATS_QUEUE_MAX_AGE", default = 60)] // days
    pub queue_max_age: u64,
}

#[derive(Debug, EnvConfig)]
pub struct S3 {
    #[env_config(name = "ZO_S3_PROVIDER", default = "")]
    pub provider: String,
    #[env_config(name = "ZO_S3_SERVER_URL", default = "")]
    pub server_url: String,
    #[env_config(name = "ZO_S3_REGION_NAME", default = "")]
    pub region_name: String,
    #[env_config(name = "ZO_S3_ACCESS_KEY", default = "")]
    pub access_key: String,
    #[env_config(name = "ZO_S3_SECRET_KEY", default = "")]
    pub secret_key: String,
    #[env_config(name = "ZO_S3_BUCKET_NAME", default = "")]
    pub bucket_name: String,
    #[env_config(name = "ZO_S3_BUCKET_PREFIX", default = "")]
    pub bucket_prefix: String,
    #[env_config(name = "ZO_S3_CONNECT_TIMEOUT", default = 10)] // seconds
    pub connect_timeout: u64,
    #[env_config(name = "ZO_S3_REQUEST_TIMEOUT", default = 3600)] // seconds
    pub request_timeout: u64,
    // Deprecated, use ZO_S3_FEATURE_FORCE_HOSTED_STYLE instead
    // #[deprecated(since = "0.6.5", note = "use `ZO_S3_FEATURE_FORCE_HOSTED_STYLE` instead")]
    #[env_config(name = "ZO_S3_FEATURE_FORCE_PATH_STYLE", default = false)]
    pub feature_force_path_style: bool,
    #[env_config(name = "ZO_S3_FEATURE_FORCE_HOSTED_STYLE", default = false)]
    pub feature_force_hosted_style: bool,
    #[env_config(name = "ZO_S3_FEATURE_HTTP1_ONLY", default = false)]
    pub feature_http1_only: bool,
    #[env_config(name = "ZO_S3_FEATURE_HTTP2_ONLY", default = false)]
    pub feature_http2_only: bool,
    #[env_config(name = "ZO_S3_ALLOW_INVALID_CERTIFICATES", default = false)]
    pub allow_invalid_certificates: bool,
    #[env_config(name = "ZO_S3_SYNC_TO_CACHE_INTERVAL", default = 600)] // seconds
    pub sync_to_cache_interval: u64,
}

#[derive(Debug, EnvConfig)]
pub struct Prometheus {
    #[env_config(name = "ZO_PROMETHEUS_HA_CLUSTER", default = "cluster")]
    pub ha_cluster_label: String,
    #[env_config(name = "ZO_PROMETHEUS_HA_REPLICA", default = "__replica__")]
    pub ha_replica_label: String,
}

#[derive(Debug, EnvConfig)]
pub struct RUM {
    #[env_config(name = "ZO_RUM_ENABLED", default = false)]
    pub enabled: bool,
    #[env_config(name = "ZO_RUM_CLIENT_TOKEN", default = "")]
    pub client_token: String,
    #[env_config(name = "ZO_RUM_APPLICATION_ID", default = "")]
    pub application_id: String,
    #[env_config(name = "ZO_RUM_SITE", default = "")]
    pub site: String,
    #[env_config(name = "ZO_RUM_SERVICE", default = "")]
    pub service: String,
    #[env_config(name = "ZO_RUM_ENV", default = "")]
    pub env: String,
    #[env_config(name = "ZO_RUM_VERSION", default = "")]
    pub version: String,
    #[env_config(name = "ZO_RUM_ORGANIZATION_IDENTIFIER", default = "")]
    pub organization_identifier: String,
    #[env_config(name = "ZO_RUM_API_VERSION", default = "")]
    pub api_version: String,
    #[env_config(name = "ZO_RUM_INSECURE_HTTP", default = false)]
    pub insecure_http: bool,
}

pub fn init() -> Config {
    dotenv_override().ok();
    let mut cfg = Config::init().unwrap();

    // set local mode
    if cfg.common.local_mode {
        cfg.common.node_role = "all".to_string();
        cfg.common.node_role_group = "".to_string();
    }

    // set cpu num
    let cpu_num = cgroup::get_cpu_limit();
    cfg.limit.cpu_num = cpu_num;
    if cfg.limit.http_worker_num == 0 {
        cfg.limit.http_worker_num = cpu_num;
    }
    if cfg.limit.http_worker_max_blocking == 0 {
        cfg.limit.http_worker_max_blocking = 1024;
    }
    // HACK for thread_num equal to CPU core * 4
    if cfg.limit.query_thread_num == 0 {
        if cfg.common.local_mode {
            cfg.limit.query_thread_num = cpu_num * 2;
        } else {
            cfg.limit.query_thread_num = cpu_num * 4;
        }
    }
    // HACK for move_file_thread_num equal to CPU core
    if cfg.limit.file_move_thread_num == 0 {
        if cfg.common.local_mode {
            cfg.limit.file_move_thread_num = std::cmp::max(1, cpu_num / 2);
        } else {
            cfg.limit.file_move_thread_num = cpu_num;
        }
    }
    // HACK for file_merge_thread_num equal to CPU core
    if cfg.limit.file_merge_thread_num == 0 {
        if cfg.common.local_mode {
            cfg.limit.file_merge_thread_num = std::cmp::max(1, cpu_num / 2);
        } else {
            cfg.limit.file_merge_thread_num = cpu_num;
        }
    }
    // HACK for mem_dump_thread_num equal to CPU core
    if cfg.limit.mem_dump_thread_num == 0 {
        cfg.limit.mem_dump_thread_num = cpu_num;
    }
    if cfg.limit.file_push_interval == 0 {
        cfg.limit.file_push_interval = 10;
    }
    if cfg.limit.file_push_limit == 0 {
        cfg.limit.file_push_limit = 10000;
    }

    if cfg.limit.sql_min_db_connections == 0 {
        cfg.limit.sql_min_db_connections = cpu_num as u32
    }

    if cfg.limit.sql_max_db_connections == 0 {
        cfg.limit.sql_max_db_connections = cfg.limit.sql_min_db_connections * 2
    }

    if cfg.limit.consistent_hash_vnodes == 0 {
        cfg.limit.consistent_hash_vnodes = 3;
    }

    // check common config
    if let Err(e) = check_common_config(&mut cfg) {
        panic!("common config error: {e}");
    }

    // check data path config
    if let Err(e) = check_path_config(&mut cfg) {
        panic!("data path config error: {e}");
    }

    // check memory cache
    if let Err(e) = check_memory_config(&mut cfg) {
        panic!("memory cache config error: {e}");
    }

    // check disk cache
    if let Err(e) = check_disk_cache_config(&mut cfg) {
        panic!("disk cache config error: {e}");
    }

    // check etcd config
    if let Err(e) = check_etcd_config(&mut cfg) {
        panic!("etcd config error: {e}");
    }

    // check s3 config
    if let Err(e) = check_s3_config(&mut cfg) {
        panic!("s3 config error: {e}");
    }

    cfg
}

fn check_common_config(cfg: &mut Config) -> Result<(), anyhow::Error> {
    if cfg.limit.file_push_interval == 0 {
        cfg.limit.file_push_interval = 60;
    }
    if cfg.limit.req_cols_per_record_limit == 0 {
        cfg.limit.req_cols_per_record_limit = 1000;
    }

    // check max_file_size_on_disk to MB
    if cfg.limit.max_file_size_on_disk == 0 {
        cfg.limit.max_file_size_on_disk = 64 * 1024 * 1024; // 64MB
    } else {
        cfg.limit.max_file_size_on_disk *= 1024 * 1024;
    }
    // check max_file_size_in_memory to MB
    if cfg.limit.max_file_size_in_memory == 0 {
        cfg.limit.max_file_size_in_memory = 256 * 1024 * 1024; // 256MB
    } else {
        cfg.limit.max_file_size_in_memory *= 1024 * 1024;
    }

    // HACK instance_name
    if cfg.common.instance_name.is_empty() {
        cfg.common.instance_name = sysinfo::System::new().host_name().unwrap();
    }
    cfg.common.instance_name_short = cfg
        .common
        .instance_name
        .split('.')
        .next()
        .unwrap()
        .to_string();

    // HACK for tracing, always disable tracing except ingester and querier
    let local_node_role: Vec<cluster::Role> = cfg
        .common
        .node_role
        .clone()
        .split(',')
        .map(|s| s.parse().unwrap())
        .collect();
    if !local_node_role.contains(&cluster::Role::All)
        && !local_node_role.contains(&cluster::Role::Ingester)
        && !local_node_role.contains(&cluster::Role::Querier)
    {
        cfg.common.tracing_enabled = false;
    }

    // format local_mode_storage
    cfg.common.local_mode_storage = cfg.common.local_mode_storage.to_lowercase();

    // format metadata storage
    if cfg.common.meta_store.is_empty() {
        if cfg.common.local_mode {
            cfg.common.meta_store = "sqlite".to_string();
        } else {
            cfg.common.meta_store = "etcd".to_string();
        }
    }
    cfg.common.meta_store = cfg.common.meta_store.to_lowercase();
    if cfg.common.local_mode
        || (cfg.common.meta_store != "sqlite" && cfg.common.meta_store != "etcd")
    {
        cfg.common.meta_store_external = true;
    }
    if cfg.common.meta_store.starts_with("postgres") && cfg.common.meta_postgres_dsn.is_empty() {
        return Err(anyhow::anyhow!(
            "Meta store is PostgreSQL, you must set ZO_META_POSTGRES_DSN"
        ));
    }
    if cfg.common.meta_store.starts_with("mysql") && cfg.common.meta_mysql_dsn.is_empty() {
        return Err(anyhow::anyhow!(
            "Meta store is MySQL, you must set ZO_META_MYSQL_DSN"
        ));
    }

    // check compact_max_file_size to MB
    cfg.compact.max_file_size *= 1024 * 1024;
    if cfg.compact.interval == 0 {
        cfg.compact.interval = 60;
    }
    // check compact_step_secs, min value is 600s
    if cfg.compact.step_secs == 0 {
        cfg.compact.step_secs = 3600;
    } else if cfg.compact.step_secs <= 600 {
        cfg.compact.step_secs = 600;
    }
    if cfg.compact.data_retention_days > 0 && cfg.compact.data_retention_days < 3 {
        return Err(anyhow::anyhow!(
            "Data retention is not allowed to be less than 3 days."
        ));
    }
    if cfg.compact.delete_files_delay_hours < 1 {
        return Err(anyhow::anyhow!(
            "Delete files delay is not allowed to be less than 1 hour."
        ));
    }
    if cfg.compact.batch_size < 1 {
        cfg.compact.batch_size = 100;
    }

    // If the default scrape interval is less than 5s, raise an error
    if cfg.common.default_scrape_interval < 5 {
        return Err(anyhow::anyhow!(
            "Default scrape interval can not be set to lesser than 5s ."
        ));
    }

    // check bloom filter ndv ratio
    if cfg.common.bloom_filter_ndv_ratio == 0 {
        cfg.common.bloom_filter_ndv_ratio = 100;
    }
    Ok(())
}

fn check_path_config(cfg: &mut Config) -> Result<(), anyhow::Error> {
    // for web
    if cfg.common.web_url.ends_with('/') {
        cfg.common.web_url = cfg.common.web_url.trim_end_matches('/').to_string();
    }
    if cfg.common.base_uri.ends_with('/') {
        cfg.common.base_uri = cfg.common.base_uri.trim_end_matches('/').to_string();
    }
    // for data
    if cfg.common.data_dir.is_empty() {
        cfg.common.data_dir = "./data/openobserve/".to_string();
    }
    if !cfg.common.data_dir.ends_with('/') {
        cfg.common.data_dir = format!("{}/", cfg.common.data_dir);
    }
    if cfg.common.data_wal_dir.is_empty() {
        cfg.common.data_wal_dir = format!("{}wal/", cfg.common.data_dir);
    }
    if !cfg.common.data_wal_dir.ends_with('/') {
        cfg.common.data_wal_dir = format!("{}/", cfg.common.data_wal_dir);
    }
    if cfg.common.data_stream_dir.is_empty() {
        cfg.common.data_stream_dir = format!("{}stream/", cfg.common.data_dir);
    }
    if !cfg.common.data_stream_dir.ends_with('/') {
        cfg.common.data_stream_dir = format!("{}/", cfg.common.data_stream_dir);
    }
    if cfg.common.data_db_dir.is_empty() {
        cfg.common.data_db_dir = format!("{}db/", cfg.common.data_dir);
    }
    if !cfg.common.data_db_dir.ends_with('/') {
        cfg.common.data_db_dir = format!("{}/", cfg.common.data_db_dir);
    }
    if cfg.common.data_cache_dir.is_empty() {
        cfg.common.data_cache_dir = format!("{}cache/", cfg.common.data_dir);
    }
    if !cfg.common.data_cache_dir.ends_with('/') {
        cfg.common.data_cache_dir = format!("{}/", cfg.common.data_cache_dir);
    }
    if cfg.common.mmdb_data_dir.is_empty() {
        cfg.common.mmdb_data_dir = format!("{}mmdb/", cfg.common.data_dir);
    }
    if !cfg.common.mmdb_data_dir.ends_with('/') {
        cfg.common.mmdb_data_dir = format!("{}/", cfg.common.mmdb_data_dir);
    }
    Ok(())
}

fn check_etcd_config(cfg: &mut Config) -> Result<(), anyhow::Error> {
    if !cfg.etcd.prefix.is_empty() && !cfg.etcd.prefix.ends_with('/') {
        cfg.etcd.prefix = format!("{}/", cfg.etcd.prefix);
    }

    if !cfg.etcd.cert_auth {
        return Ok(());
    }
    if let Err(e) = get_file_meta(&cfg.etcd.ca_file) {
        return Err(anyhow::anyhow!("ZO_ETCD_TRUSTED_CA_FILE check err: {}", e));
    }
    if let Err(e) = get_file_meta(&cfg.etcd.cert_file) {
        return Err(anyhow::anyhow!("ZO_ETCD_TRUSTED_CA_FILE check err: {}", e));
    }
    if let Err(e) = get_file_meta(&cfg.etcd.key_file) {
        return Err(anyhow::anyhow!("ZO_ETCD_TRUSTED_CA_FILE check err: {}", e));
    }

    // check domain name
    if cfg.etcd.domain_name.is_empty() {
        let mut name = cfg.etcd.addr.clone();
        if name.contains("//") {
            name = name.split("//").collect::<Vec<&str>>()[1].to_string();
        }
        if name.contains(':') {
            name = name.split(':').collect::<Vec<&str>>()[0].to_string();
        }
        cfg.etcd.domain_name = name;
    }

    Ok(())
}

fn check_memory_config(cfg: &mut Config) -> Result<(), anyhow::Error> {
    let mem_total = cgroup::get_memory_limit();
    cfg.limit.mem_total = mem_total;
    if cfg.memory_cache.max_size == 0 {
        if cfg.common.local_mode {
            cfg.memory_cache.max_size = mem_total / 4; // 25%
        } else {
            cfg.memory_cache.max_size = mem_total / 2; // 50%
        }
    } else {
        cfg.memory_cache.max_size *= 1024 * 1024;
    }
    if cfg.memory_cache.skip_size == 0 {
        // will skip the cache when a query need cache great than this value, default is
        // 80% of max_size
        cfg.memory_cache.skip_size = cfg.memory_cache.max_size / 10 * 8;
    } else {
        cfg.memory_cache.skip_size *= 1024 * 1024;
    }
    if cfg.memory_cache.release_size == 0 {
        // when cache is full will release how many data once time, default is 1% of
        // max_size
        cfg.memory_cache.release_size = cfg.memory_cache.max_size / 100;
    } else {
        cfg.memory_cache.release_size *= 1024 * 1024;
    }
    if cfg.memory_cache.gc_size == 0 {
        cfg.memory_cache.gc_size = 10 * 1024 * 1024; // 10 MB
    } else {
        cfg.memory_cache.gc_size *= 1024 * 1024;
    }
    if cfg.memory_cache.datafusion_max_size == 0 {
        if cfg.common.local_mode {
            cfg.memory_cache.datafusion_max_size = (mem_total - cfg.memory_cache.max_size) / 2; // 25%
        } else {
            cfg.memory_cache.datafusion_max_size = mem_total - cfg.memory_cache.max_size; // 50%
        }
    } else {
        cfg.memory_cache.datafusion_max_size *= 1024 * 1024;
    }

    if cfg.memory_cache.bucket_num == 0 {
        cfg.memory_cache.bucket_num = 1;
    }
    cfg.memory_cache.max_size /= cfg.memory_cache.bucket_num;
    cfg.memory_cache.release_size /= cfg.memory_cache.bucket_num;
    cfg.memory_cache.gc_size /= cfg.memory_cache.bucket_num;

    // for memtable limit check
    if cfg.limit.mem_table_max_size == 0 {
        if cfg.common.local_mode {
            cfg.limit.mem_table_max_size = mem_total / 4; // 25%
        } else {
            cfg.limit.mem_table_max_size = mem_total / 2; // 50%
        }
    } else {
        cfg.limit.mem_table_max_size *= 1024 * 1024;
    }
    if cfg.limit.mem_table_bucket_num == 0 {
        cfg.limit.mem_table_bucket_num = 1;
    }

    // check query settings
    if cfg.limit.query_group_base_speed == 0 {
        cfg.limit.query_group_base_speed = SIZE_IN_GB as usize;
    } else {
        cfg.limit.query_group_base_speed *= 1024 * 1024;
    }
    if cfg.limit.query_partition_by_secs == 0 {
        cfg.limit.query_partition_by_secs = 30;
    }
    if cfg.limit.query_default_limit == 0 {
        cfg.limit.query_default_limit = 1000;
    }
    Ok(())
}

fn check_disk_cache_config(cfg: &mut Config) -> Result<(), anyhow::Error> {
    let mut system = sysinfo::System::new();
    system.refresh_disks_list();
    let mut disks: Vec<(&str, u64, u64)> = system
        .disks()
        .iter()
        .map(|d| {
            (
                d.mount_point().to_str().unwrap(),
                d.total_space(),
                d.available_space(),
            )
        })
        .collect();
    disks.sort_by(|a, b| b.0.cmp(a.0));

    std::fs::create_dir_all(&cfg.common.data_cache_dir).expect("create cache dir success");
    let cache_dir = Path::new(&cfg.common.data_cache_dir)
        .canonicalize()
        .unwrap();
    let cache_dir = cache_dir.to_str().unwrap();
    let disk = disks.iter().find(|d| cache_dir.starts_with(d.0));
    let (disk_total, disk_free) = match disk {
        Some(d) => (d.1, d.2),
        None => (0, 0),
    };
    cfg.limit.disk_total = disk_total as usize;
    cfg.limit.disk_free = disk_free as usize;
    if cfg.disk_cache.max_size == 0 {
        cfg.disk_cache.max_size = cfg.limit.disk_free / 2; // 50%
        if cfg.disk_cache.max_size > 1024 * 1024 * 1024 * 100 {
            cfg.disk_cache.max_size = 1024 * 1024 * 1024 * 100; // 100GB
        }
    } else {
        cfg.disk_cache.max_size *= 1024 * 1024;
    }

    if cfg.disk_cache.result_max_size == 0 {
        cfg.disk_cache.result_max_size = cfg.limit.disk_free / 10; // 10%
        if cfg.disk_cache.result_max_size > 1024 * 1024 * 1024 * 20 {
            cfg.disk_cache.result_max_size = 1024 * 1024 * 1024 * 20; // 20GB
        }
    } else {
        cfg.disk_cache.result_max_size *= 1024 * 1024;
    }
    if cfg.disk_cache.skip_size == 0 {
        // will skip the cache when a query need cache great than this value, default is
        // 80% of max_size
        cfg.disk_cache.skip_size = cfg.disk_cache.max_size / 10 * 8;
    } else {
        cfg.disk_cache.skip_size *= 1024 * 1024;
    }
    if cfg.disk_cache.release_size == 0 {
        // when cache is full will release how many data once time, default is 1% of
        // max_size
        cfg.disk_cache.release_size = cfg.disk_cache.max_size / 100;
    } else {
        cfg.disk_cache.release_size *= 1024 * 1024;
    }
    if cfg.disk_cache.gc_size == 0 {
        cfg.disk_cache.gc_size = 10 * 1024 * 1024; // 10 MB
    } else {
        cfg.disk_cache.gc_size *= 1024 * 1024;
    }

    if cfg.disk_cache.multi_dir.contains('/') {
        return Err(anyhow::anyhow!(
            "ZO_DISK_CACHE_MULTI_DIR only supports a single directory level, can not contains / "
        ));
    }

    if cfg.disk_cache.bucket_num == 0 {
        cfg.disk_cache.bucket_num = 1;
    }
    cfg.disk_cache.bucket_num = max(
        cfg.disk_cache.bucket_num,
        cfg.disk_cache
            .multi_dir
            .split(',')
            .filter(|s| !s.trim().is_empty())
            .count(),
    );
    cfg.disk_cache.max_size /= cfg.disk_cache.bucket_num;
    cfg.disk_cache.release_size /= cfg.disk_cache.bucket_num;
    cfg.disk_cache.gc_size /= cfg.disk_cache.bucket_num;

    Ok(())
}

fn check_s3_config(cfg: &mut Config) -> Result<(), anyhow::Error> {
    if !cfg.s3.bucket_prefix.is_empty() && !cfg.s3.bucket_prefix.ends_with('/') {
        cfg.s3.bucket_prefix = format!("{}/", cfg.s3.bucket_prefix);
    }
    if cfg.s3.provider.is_empty() {
        if cfg.s3.server_url.contains(".googleapis.com") {
            cfg.s3.provider = "gcs".to_string();
        } else if cfg.s3.server_url.contains(".aliyuncs.com") {
            cfg.s3.provider = "oss".to_string();
            if !cfg
                .s3
                .server_url
                .contains(&format!("://{}.", cfg.s3.bucket_name))
            {
                cfg.s3.server_url = cfg
                    .s3
                    .server_url
                    .replace("://", &format!("://{}.", cfg.s3.bucket_name));
            }
        } else {
            cfg.s3.provider = "aws".to_string();
        }
    }
    cfg.s3.provider = cfg.s3.provider.to_lowercase();
    if cfg.s3.provider.eq("swift") {
        std::env::set_var("AWS_EC2_METADATA_DISABLED", "true");
    }

    Ok(())
}

#[inline]
pub fn is_local_disk_storage() -> bool {
    let cfg = get_config();
    cfg.common.local_mode
        && (cfg.common.local_mode_storage == "disk" || cfg.common.local_mode_storage == "local")
}

#[inline]
pub fn get_cluster_name() -> String {
    let cfg = get_config();
    if !cfg.common.cluster_name.is_empty() {
        cfg.common.cluster_name.to_string()
    } else {
        INSTANCE_ID.get("instance_id").unwrap().to_string()
    }
}

#[cfg(test)]
mod tests {
    use super::*;

    #[test]
    fn test_get_config() {
        let mut cfg = Config::init().unwrap();
        cfg.s3.server_url = "https://storage.googleapis.com".to_string();
        cfg.s3.provider = "".to_string();
        check_s3_config(&mut cfg).unwrap();
        assert_eq!(cfg.s3.provider, "gcs");
        cfg.s3.server_url = "https://oss-cn-beijing.aliyuncs.com".to_string();
        cfg.s3.provider = "".to_string();
        check_s3_config(&mut cfg).unwrap();
        assert_eq!(cfg.s3.provider, "oss");
        cfg.s3.server_url = "".to_string();
        cfg.s3.provider = "".to_string();
        check_s3_config(&mut cfg).unwrap();
        assert_eq!(cfg.s3.provider, "aws");

        cfg.memory_cache.max_size = 1024;
        cfg.memory_cache.release_size = 1024;
        check_memory_config(&mut cfg).unwrap();
        assert_eq!(cfg.memory_cache.max_size, 1024 * 1024 * 1024);
        assert_eq!(cfg.memory_cache.release_size, 1024 * 1024 * 1024);

        cfg.limit.file_push_interval = 0;
        cfg.limit.req_cols_per_record_limit = 0;
        cfg.compact.interval = 0;
        cfg.compact.data_retention_days = 10;
        let ret = check_common_config(&mut cfg);
        assert!(ret.is_ok());
        assert_eq!(cfg.compact.data_retention_days, 10);
        assert_eq!(cfg.limit.req_cols_per_record_limit, 1000);

        cfg.compact.data_retention_days = 2;
        let ret = check_common_config(&mut cfg);
        assert!(ret.is_err());

        cfg.common.data_dir = "".to_string();
        let ret = check_path_config(&mut cfg);
        assert!(ret.is_ok());

        cfg.common.data_dir = "/abc".to_string();
        cfg.common.data_wal_dir = "/abc".to_string();
        cfg.common.data_stream_dir = "/abc".to_string();
        cfg.common.base_uri = "/abc/".to_string();
        let ret = check_path_config(&mut cfg);
        assert!(ret.is_ok());
        assert_eq!(cfg.common.data_dir, "/abc/".to_string());
        assert_eq!(cfg.common.data_wal_dir, "/abc/".to_string());
        assert_eq!(cfg.common.data_stream_dir, "/abc/".to_string());
        assert_eq!(cfg.common.data_dir, "/abc/".to_string());
        assert_eq!(cfg.common.base_uri, "/abc".to_string());
    }
}<|MERGE_RESOLUTION|>--- conflicted
+++ resolved
@@ -748,11 +748,7 @@
     pub traces_span_metrics_channel_buffer: usize,
     #[env_config(
         name = "ZO_RESULT_CACHE_ENABLED",
-<<<<<<< HEAD
-        default = false,
-=======
         default = true,
->>>>>>> 201f76c0
         help = "Enable result cache for query results"
     )]
     pub result_cache_enabled: bool,
