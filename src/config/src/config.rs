// Copyright 2025 OpenObserve Inc.
//
// This program is free software: you can redistribute it and/or modify
// it under the terms of the GNU Affero General Public License as published by
// the Free Software Foundation, either version 3 of the License, or
// (at your option) any later version.
//
// This program is distributed in the hope that it will be useful
// but WITHOUT ANY WARRANTY; without even the implied warranty of
// MERCHANTABILITY or FITNESS FOR A PARTICULAR PURPOSE.  See the
// GNU Affero General Public License for more details.
//
// You should have received a copy of the GNU Affero General Public License
// along with this program.  If not, see <http://www.gnu.org/licenses/>.

use std::{cmp::max, collections::BTreeMap, path::Path, sync::Arc, time::Duration};

use aes_siv::{KeyInit, siv::Aes256Siv};
use arc_swap::ArcSwap;
use base64::{Engine, prelude::BASE64_STANDARD};
use chromiumoxide::{browser::BrowserConfig, handler::viewport::Viewport};
use dotenv_config::EnvConfig;
use dotenvy::dotenv_override;
use hashbrown::{HashMap, HashSet};
use itertools::chain;
use lettre::{
    AsyncSmtpTransport, Tokio1Executor,
    transport::smtp::{
        authentication::Credentials,
        client::{Tls, TlsParameters},
    },
};
use once_cell::sync::Lazy;

use crate::{
    meta::{cluster, stream::QueryPartitionStrategy},
    utils::sysinfo,
};

pub type FxIndexMap<K, V> = indexmap::IndexMap<K, V, ahash::RandomState>;
pub type FxIndexSet<K> = indexmap::IndexSet<K, ahash::RandomState>;
pub type RwHashMap<K, V> = dashmap::DashMap<K, V, ahash::RandomState>;
pub type RwHashSet<K> = dashmap::DashSet<K, ahash::RandomState>;
pub type RwAHashMap<K, V> = tokio::sync::RwLock<HashMap<K, V>>;
pub type RwAHashSet<K> = tokio::sync::RwLock<HashSet<K>>;
pub type RwBTreeMap<K, V> = tokio::sync::RwLock<BTreeMap<K, V>>;

// for DDL commands and migrations
pub const DB_SCHEMA_VERSION: u64 = 8;
pub const DB_SCHEMA_KEY: &str = "/db_schema_version/";

// global version variables
pub static VERSION: &str = env!("GIT_VERSION");
pub static COMMIT_HASH: &str = env!("GIT_COMMIT_HASH");
pub static BUILD_DATE: &str = env!("GIT_BUILD_DATE");

pub const META_ORG_ID: &str = "_meta";

pub const MMDB_CITY_FILE_NAME: &str = "GeoLite2-City.mmdb";
pub const MMDB_ASN_FILE_NAME: &str = "GeoLite2-ASN.mmdb";
pub const GEO_IP_CITY_ENRICHMENT_TABLE: &str = "maxmind_city";
pub const GEO_IP_ASN_ENRICHMENT_TABLE: &str = "maxmind_asn";

pub const SIZE_IN_MB: f64 = 1024.0 * 1024.0;
pub const SIZE_IN_GB: f64 = 1024.0 * 1024.0 * 1024.0;
pub const PARQUET_BATCH_SIZE: usize = 8 * 1024;
pub const PARQUET_MAX_ROW_GROUP_SIZE: usize = 1024 * 1024; // this can't be change, it will cause segment matching error
pub const PARQUET_FILE_CHUNK_SIZE: usize = 100 * 1024; // 100k, num_rows
pub const DEFAULT_BLOOM_FILTER_FPP: f64 = 0.01;

pub const FILE_EXT_JSON: &str = ".json";
pub const FILE_EXT_ARROW: &str = ".arrow";
pub const FILE_EXT_PARQUET: &str = ".parquet";
pub const FILE_EXT_PUFFIN: &str = ".puffin";
pub const FILE_EXT_TANTIVY: &str = ".ttv";

pub const INDEX_FIELD_NAME_FOR_ALL: &str = "_all";

pub const QUERY_WITH_NO_LIMIT: i64 = -999;

pub const MINIMUM_DB_CONNECTIONS: u32 = 2;
pub const REQUIRED_DB_CONNECTIONS: u32 = 4;

// Columns added to ingested records for _INTERNAL_ use only.
pub const TIMESTAMP_COL_NAME: &str = "_timestamp";
// Used for storing and querying unflattened original data
pub const ID_COL_NAME: &str = "_o2_id";
pub const ORIGINAL_DATA_COL_NAME: &str = "_original";
pub const ALL_VALUES_COL_NAME: &str = "_all_values";
pub const MESSAGE_COL_NAME: &str = "message";
pub const STREAM_NAME_LABEL: &str = "o2_stream_name";
pub const DEFAULT_STREAM_NAME: &str = "default";

const _DEFAULT_SQL_FULL_TEXT_SEARCH_FIELDS: [&str; 9] = [
    "log", "message", "msg", "content", "data", "body", "json", "error", "errors",
];
pub static SQL_FULL_TEXT_SEARCH_FIELDS: Lazy<Vec<String>> = Lazy::new(|| {
    let mut fields = chain(
        _DEFAULT_SQL_FULL_TEXT_SEARCH_FIELDS
            .iter()
            .map(|s| s.to_string()),
        get_config()
            .common
            .feature_fulltext_extra_fields
            .split(',')
            .filter_map(|s| {
                let s = s.trim();
                if s.is_empty() {
                    None
                } else {
                    Some(s.to_string())
                }
            }),
    )
    .collect::<Vec<_>>();
    fields.sort();
    fields.dedup();
    fields
});

const _DEFAULT_SQL_SECONDARY_INDEX_SEARCH_FIELDS: [&str; 3] =
    ["trace_id", "service_name", "operation_name"];
pub static SQL_SECONDARY_INDEX_SEARCH_FIELDS: Lazy<Vec<String>> = Lazy::new(|| {
    let mut fields = chain(
        _DEFAULT_SQL_SECONDARY_INDEX_SEARCH_FIELDS
            .iter()
            .map(|s| s.to_string()),
        get_config()
            .common
            .feature_secondary_index_extra_fields
            .split(',')
            .filter_map(|s| {
                let s = s.trim();
                if s.is_empty() {
                    None
                } else {
                    Some(s.to_string())
                }
            }),
    )
    .collect::<Vec<_>>();
    fields.sort();
    fields.dedup();
    fields
});

pub static QUICK_MODEL_FIELDS: Lazy<Vec<String>> = Lazy::new(|| {
    let mut fields = get_config()
        .common
        .feature_quick_mode_fields
        .split(',')
        .filter_map(|s| {
            let s = s.trim();
            if s.is_empty() {
                None
            } else {
                Some(s.to_string())
            }
        })
        .collect::<Vec<_>>();
    fields.sort();
    fields.dedup();
    fields
});

const _DEFAULT_DISTINCT_FIELDS: [&str; 2] = ["service_name", "operation_name"];
pub static DISTINCT_FIELDS: Lazy<Vec<String>> = Lazy::new(|| {
    let mut fields = chain(
        _DEFAULT_DISTINCT_FIELDS.iter().map(|s| s.to_string()),
        get_config()
            .common
            .feature_distinct_extra_fields
            .split(',')
            .filter_map(|s| {
                let s = s.trim();
                if s.is_empty() {
                    None
                } else {
                    Some(s.to_string())
                }
            }),
    )
    .collect::<Vec<_>>();
    fields.sort();
    fields.dedup();
    fields
});

const _DEFAULT_BLOOM_FILTER_FIELDS: [&str; 1] = ["trace_id"];
pub static BLOOM_FILTER_DEFAULT_FIELDS: Lazy<Vec<String>> = Lazy::new(|| {
    let mut fields = chain(
        _DEFAULT_BLOOM_FILTER_FIELDS.iter().map(|s| s.to_string()),
        get_config()
            .common
            .bloom_filter_default_fields
            .split(',')
            .filter_map(|s| {
                let s = s.trim();
                if s.is_empty() {
                    None
                } else {
                    Some(s.to_string())
                }
            }),
    )
    .collect::<Vec<_>>();
    fields.sort();
    fields.dedup();
    fields
});

const _DEFAULT_SEARCH_AROUND_FIELDS: [&str; 6] = [
    "k8s_cluster",
    "k8s_namespace_name",
    "k8s_pod_name",
    "kubernetes_namespace_name",
    "kubernetes_pod_name",
    "hostname",
];
pub static DEFAULT_SEARCH_AROUND_FIELDS: Lazy<Vec<String>> = Lazy::new(|| {
    let mut fields = chain(
        _DEFAULT_SEARCH_AROUND_FIELDS.iter().map(|s| s.to_string()),
        get_config()
            .common
            .search_around_default_fields
            .split(',')
            .filter_map(|s| {
                let s = s.trim();
                if s.is_empty() {
                    None
                } else {
                    Some(s.to_string())
                }
            }),
    )
    .collect::<Vec<_>>();
    fields.sort();
    fields.dedup();
    fields
});

pub static MEM_TABLE_INDIVIDUAL_STREAMS: Lazy<HashMap<String, usize>> = Lazy::new(|| {
    let mut map = HashMap::default();
    let streams: Vec<String> = get_config()
        .common
        .mem_table_individual_streams
        .split(',')
        .filter_map(|s| {
            let s = s.trim();
            if s.is_empty() {
                None
            } else {
                Some(s.to_string())
            }
        })
        .collect();
    let num_mem_tables = get_config().limit.mem_table_bucket_num;
    for stream in streams.into_iter() {
        if map.contains_key(&stream) {
            continue;
        }
        map.insert(stream, num_mem_tables + map.len());
    }
    map
});

pub static COMPACT_OLD_DATA_STREAM_SET: Lazy<HashSet<String>> = Lazy::new(|| {
    get_config()
        .compact
        .old_data_streams
        .split(',')
        .map(|s| s.trim().to_string())
        .collect()
});

pub static CONFIG: Lazy<ArcSwap<Config>> = Lazy::new(|| ArcSwap::from(Arc::new(init())));
static INSTANCE_ID: Lazy<RwHashMap<String, String>> = Lazy::new(Default::default);

pub static TELEMETRY_CLIENT: Lazy<segment::HttpClient> = Lazy::new(|| {
    segment::HttpClient::new(
        reqwest::Client::builder()
            .connect_timeout(Duration::from_secs(10))
            .build()
            .unwrap(),
        CONFIG.load().common.telemetry_url.clone(),
    )
});

pub fn get_config() -> Arc<Config> {
    CONFIG.load().clone()
}

pub fn refresh_config() -> Result<(), anyhow::Error> {
    CONFIG.store(Arc::new(init()));
    Ok(())
}

pub fn cache_instance_id(instance_id: &str) {
    INSTANCE_ID.insert("instance_id".to_owned(), instance_id.to_owned());
}

pub fn get_instance_id() -> String {
    match INSTANCE_ID.get("instance_id") {
        Some(id) => id.clone(),
        None => "".to_string(),
    }
}

static CHROME_LAUNCHER_OPTIONS: tokio::sync::OnceCell<Option<BrowserConfig>> =
    tokio::sync::OnceCell::const_new();

pub async fn get_chrome_launch_options() -> &'static Option<BrowserConfig> {
    CHROME_LAUNCHER_OPTIONS
        .get_or_init(init_chrome_launch_options)
        .await
}

async fn init_chrome_launch_options() -> Option<BrowserConfig> {
    let cfg = get_config();
    if !cfg.chrome.chrome_enabled || !cfg.common.report_server_url.is_empty() {
        None
    } else {
        let mut browser_config = BrowserConfig::builder()
            .window_size(
                cfg.chrome.chrome_window_width,
                cfg.chrome.chrome_window_height,
            )
            .viewport(Viewport {
                width: cfg.chrome.chrome_window_width,
                height: cfg.chrome.chrome_window_height,
                device_scale_factor: Some(1.0),
                ..Viewport::default()
            });

        if cfg.chrome.chrome_with_head {
            browser_config = browser_config.with_head();
        }

        if cfg.chrome.chrome_no_sandbox {
            browser_config = browser_config.no_sandbox();
        }

        if !cfg.chrome.chrome_path.is_empty() {
            browser_config = browser_config.chrome_executable(cfg.chrome.chrome_path.as_str());
        } else {
            panic!("Chrome path must be specified");
        }
        Some(browser_config.build().unwrap())
    }
}

pub static SMTP_CLIENT: Lazy<Option<AsyncSmtpTransport<Tokio1Executor>>> = Lazy::new(|| {
    let cfg = get_config();
    if !cfg.smtp.smtp_enabled {
        None
    } else {
        let tls_parameters = TlsParameters::new(cfg.smtp.smtp_host.clone()).unwrap();
        let mut transport_builder =
            AsyncSmtpTransport::<Tokio1Executor>::builder_dangerous(&cfg.smtp.smtp_host)
                .port(cfg.smtp.smtp_port);

        let option = &cfg.smtp.smtp_encryption;
        transport_builder = if option == "starttls" {
            transport_builder.tls(Tls::Required(tls_parameters))
        } else if option == "ssltls" {
            transport_builder.tls(Tls::Wrapper(tls_parameters))
        } else {
            transport_builder
        };

        if !cfg.smtp.smtp_username.is_empty() && !cfg.smtp.smtp_password.is_empty() {
            transport_builder = transport_builder.credentials(Credentials::new(
                cfg.smtp.smtp_username.clone(),
                cfg.smtp.smtp_password.clone(),
            ));
        }
        Some(transport_builder.build())
    }
});

static SNS_CLIENT: tokio::sync::OnceCell<aws_sdk_sns::Client> = tokio::sync::OnceCell::const_new();

async fn init_sns_client() -> aws_sdk_sns::Client {
    let cfg = get_config();
    let shared_config = aws_config::load_defaults(aws_config::BehaviorVersion::latest()).await;

    let sns_config = aws_sdk_sns::config::Builder::from(&shared_config)
        .endpoint_url(cfg.sns.endpoint.clone())
        .timeout_config(
            aws_config::timeout::TimeoutConfig::builder()
                .connect_timeout(std::time::Duration::from_secs(cfg.sns.connect_timeout))
                .operation_timeout(std::time::Duration::from_secs(cfg.sns.operation_timeout))
                .build(),
        )
        .build();

    aws_sdk_sns::Client::from_conf(sns_config)
}

pub async fn get_sns_client() -> &'static aws_sdk_sns::Client {
    SNS_CLIENT.get_or_init(init_sns_client).await
}

pub static BLOCKED_STREAMS: Lazy<Vec<String>> = Lazy::new(|| {
    get_config()
        .common
        .blocked_streams
        .split(',')
        .map(|x| x.to_string())
        .collect()
});

#[derive(EnvConfig, Default)]
pub struct Config {
    pub auth: Auth,
    pub http_streaming: HttpStreaming,
    pub report_server: ReportServer,
    pub http: Http,
    pub grpc: Grpc,
    pub route: Route,
    pub common: Common,
    pub limit: Limit,
    pub compact: Compact,
    pub cache_latest_files: CacheLatestFiles,
    pub memory_cache: MemoryCache,
    pub disk_cache: DiskCache,
    pub log: Log,
    pub nats: Nats,
    pub s3: S3,
    pub sns: Sns,
    pub prom: Prometheus,
    pub profiling: Profiling,
    pub smtp: Smtp,
    pub rum: RUM,
    pub chrome: Chrome,
    pub tokio_console: TokioConsole,
    pub pipeline: Pipeline,
    pub health_check: HealthCheck,
    pub encryption: Encryption,
    pub enrichment_table: EnrichmentTable,
}

#[derive(EnvConfig, Default)]
pub struct HttpStreaming {
    #[env_config(
        name = "ZO_STREAMING_RESPONSE_CHUNK_SIZE_MB",
        default = 1,
        help = "Size in MB for each chunk when streaming search responses"
    )]
    pub streaming_response_chunk_size: usize,
    #[env_config(
        name = "ZO_STREAMING_ENABLED",
        default = true,
        help = "Enable streaming"
    )]
    pub streaming_enabled: bool,
}

#[derive(EnvConfig, Default)]
pub struct ReportServer {
    #[env_config(name = "ZO_ENABLE_EMBEDDED_REPORT_SERVER", default = false)]
    pub enable_report_server: bool,
    #[env_config(name = "ZO_REPORT_USER_EMAIL", default = "")]
    pub user_email: String,
    #[env_config(name = "ZO_REPORT_USER_PASSWORD", default = "")]
    pub user_password: String,
    #[env_config(name = "ZO_REPORT_SERVER_HTTP_PORT", default = 5082)]
    pub port: u16,
    #[env_config(name = "ZO_REPORT_SERVER_HTTP_ADDR", default = "127.0.0.1")]
    pub addr: String,
    #[env_config(name = "ZO_HTTP_IPV6_ENABLED", default = false)]
    pub ipv6_enabled: bool,
}

#[derive(EnvConfig, Default)]
pub struct TokioConsole {
    #[env_config(name = "ZO_TOKIO_CONSOLE_SERVER_ADDR", default = "0.0.0.0")]
    pub tokio_console_server_addr: String,
    #[env_config(name = "ZO_TOKIO_CONSOLE_SERVER_PORT", default = 6699)]
    pub tokio_console_server_port: u16,
    #[env_config(name = "ZO_TOKIO_CONSOLE_RETENTION", default = 60)]
    pub tokio_console_retention: u64,
}

#[derive(EnvConfig, Default)]
pub struct Chrome {
    #[env_config(name = "ZO_CHROME_ENABLED", default = false)]
    pub chrome_enabled: bool,
    #[env_config(name = "ZO_CHROME_PATH", default = "")]
    pub chrome_path: String,
    #[env_config(name = "ZO_CHROME_CHECK_DEFAULT_PATH", default = true)]
    pub chrome_check_default: bool,
    #[env_config(name = "ZO_CHROME_AUTO_DOWNLOAD", default = false)]
    pub chrome_auto_download: bool,
    #[env_config(name = "ZO_CHROME_DOWNLOAD_PATH", default = "./download")]
    pub chrome_download_path: String,
    #[env_config(name = "ZO_CHROME_NO_SANDBOX", default = false)]
    pub chrome_no_sandbox: bool,
    #[env_config(name = "ZO_CHROME_WITH_HEAD", default = false)]
    pub chrome_with_head: bool,
    #[env_config(name = "ZO_CHROME_SLEEP_SECS", default = 20)]
    pub chrome_sleep_secs: u16,
    #[env_config(name = "ZO_CHROME_WINDOW_WIDTH", default = 1370)]
    pub chrome_window_width: u32,
    #[env_config(name = "ZO_CHROME_WINDOW_HEIGHT", default = 730)]
    pub chrome_window_height: u32,
}

#[derive(EnvConfig, Default)]
pub struct Smtp {
    #[env_config(name = "ZO_SMTP_ENABLED", default = false)]
    pub smtp_enabled: bool,
    #[env_config(name = "ZO_SMTP_HOST", default = "localhost")]
    pub smtp_host: String,
    #[env_config(name = "ZO_SMTP_PORT", default = 25)]
    pub smtp_port: u16,
    #[env_config(name = "ZO_SMTP_USER_NAME", default = "")]
    pub smtp_username: String,
    #[env_config(name = "ZO_SMTP_PASSWORD", default = "")]
    pub smtp_password: String,
    #[env_config(name = "ZO_SMTP_REPLY_TO", default = "")]
    pub smtp_reply_to: String,
    #[env_config(name = "ZO_SMTP_FROM_EMAIL", default = "")]
    pub smtp_from_email: String,
    #[env_config(name = "ZO_SMTP_ENCRYPTION", default = "")]
    pub smtp_encryption: String,
}

#[derive(EnvConfig, Default)]
pub struct Profiling {
    #[env_config(
        name = "ZO_PROF_PPROF_ENABLED",
        default = false,
        help = "Enable pprof profiling with pprof-rs"
    )]
    pub pprof_enabled: bool,
    #[env_config(
        name = "ZO_PROF_PPROF_PROTOBUF_ENABLED",
        default = false,
        help = "Enable pprof profiling with pprof-rs encode to protobuf format"
    )]
    pub pprof_protobuf_enabled: bool,
    #[env_config(
        name = "ZO_PROF_PPROF_FLAMEGRAPH_PATH",
        default = "",
        help = "Path to save flamegraph"
    )]
    pub pprof_flamegraph_path: String,
    #[env_config(
        name = "ZO_PROF_PYROSCOPE_ENABLED",
        default = false,
        help = "Enable pyroscope profiling with pyroscope-rs"
    )]
    pub pyroscope_enabled: bool,
    #[env_config(
        name = "ZO_PROF_PYROSCOPE_SERVER_URL",
        default = "http://localhost:4040",
        help = "Pyroscope server URL"
    )]
    pub pyroscope_server_url: String,
    #[env_config(
        name = "ZO_PROF_PYROSCOPE_PROJECT_NAME",
        default = "openobserve",
        help = "Pyroscope project name"
    )]
    pub pyroscope_project_name: String,
}

#[derive(EnvConfig, Default)]
pub struct Auth {
    #[env_config(name = "ZO_ROOT_USER_EMAIL")]
    pub root_user_email: String,
    #[env_config(name = "ZO_ROOT_USER_PASSWORD")]
    pub root_user_password: String,
    #[env_config(name = "ZO_ROOT_USER_TOKEN")]
    pub root_user_token: String,
    #[env_config(name = "ZO_CLI_USER_COOKIE")]
    pub cli_user_cookie: String,
    #[env_config(name = "ZO_COOKIE_MAX_AGE", default = 2592000)] // seconds, 30 days
    pub cookie_max_age: i64,
    #[env_config(name = "ZO_COOKIE_SAME_SITE_LAX", default = true)]
    pub cookie_same_site_lax: bool,
    #[env_config(name = "ZO_COOKIE_SECURE_ONLY", default = false)]
    pub cookie_secure_only: bool,
    #[env_config(name = "ZO_EXT_AUTH_SALT", default = "openobserve")]
    pub ext_auth_salt: String,
    #[env_config(name = "O2_ACTION_SERVER_TOKEN")]
    pub action_server_token: String,
}

#[derive(EnvConfig, Default)]
pub struct Http {
    #[env_config(name = "ZO_HTTP_PORT", default = 5080)]
    pub port: u16,
    #[env_config(name = "ZO_HTTP_ADDR", default = "")]
    pub addr: String,
    #[env_config(name = "ZO_HTTP_IPV6_ENABLED", default = false)]
    pub ipv6_enabled: bool,
    #[env_config(name = "ZO_HTTP_TLS_ENABLED", default = false)]
    pub tls_enabled: bool,
    #[env_config(name = "ZO_HTTP_TLS_CERT_PATH", default = "")]
    pub tls_cert_path: String,
    #[env_config(name = "ZO_HTTP_TLS_KEY_PATH", default = "")]
    pub tls_key_path: String,
    #[env_config(name = "ZO_HTTP_TLS_MIN_VERSION", default = "", help = "Supported values: "1.2" or "1.3", default is all_version")]
    pub tls_min_version: String,
    #[env_config(
        name = "ZO_HTTP_TLS_ROOT_CERTIFICATES",
        default = "webpki",
        help = "this value must use webpki or native. it means use standard root certificates from webpki-roots or native-roots as a rustls certificate store"
    )]
    pub tls_root_certificates: String,
}

#[derive(EnvConfig, Default)]
pub struct Grpc {
    #[env_config(name = "ZO_GRPC_PORT", default = 5081)]
    pub port: u16,
    #[env_config(name = "ZO_GRPC_ADDR", default = "")]
    pub addr: String,
    #[env_config(name = "ZO_GRPC_ORG_HEADER_KEY", default = "organization")]
    pub org_header_key: String,
    #[env_config(name = "ZO_GRPC_STREAM_HEADER_KEY", default = "stream-name")]
    pub stream_header_key: String,
    #[env_config(name = "ZO_INTERNAL_GRPC_TOKEN", default = "")]
    pub internal_grpc_token: String,
    #[env_config(
        name = "ZO_GRPC_MAX_MESSAGE_SIZE",
        default = 16,
        help = "Max grpc message size in MB, default is 16 MB"
    )]
    pub max_message_size: usize,
    #[env_config(name = "ZO_GRPC_CONNECT_TIMEOUT", default = 5)] // in seconds
    pub connect_timeout: u64,
    #[env_config(name = "ZO_GRPC_CHANNEL_CACHE_DISABLED", default = false)]
    pub channel_cache_disabled: bool,
    #[env_config(name = "ZO_GRPC_TLS_ENABLED", default = false)]
    pub tls_enabled: bool,
    #[env_config(name = "ZO_GRPC_TLS_CERT_DOMAIN", default = "")]
    pub tls_cert_domain: String,
    #[env_config(name = "ZO_GRPC_TLS_CERT_PATH", default = "")]
    pub tls_cert_path: String,
    #[env_config(name = "ZO_GRPC_TLS_KEY_PATH", default = "")]
    pub tls_key_path: String,
}

#[derive(PartialEq, Default)]
pub enum RouteDispatchStrategy {
    #[default]
    Workload,
    Random,
    Other,
}

impl std::str::FromStr for RouteDispatchStrategy {
    type Err = &'static str;

    fn from_str(s: &str) -> Result<Self, Self::Err> {
        match s.trim().to_lowercase().as_str() {
            "random" => Ok(RouteDispatchStrategy::Random),
            "workload" => Ok(RouteDispatchStrategy::default()),
            _ => Ok(RouteDispatchStrategy::Other),
        }
    }
}

#[derive(EnvConfig, Default)]
pub struct Route {
    #[env_config(name = "ZO_ROUTE_TIMEOUT", default = 600)]
    pub timeout: u64,
    #[env_config(name = "ZO_ROUTE_MAX_CONNECTIONS", default = 1024)]
    pub max_connections: usize,
    #[env_config(name = "ZO_ROUTE_STRATEGY", parse, default = "workload")]
    pub dispatch_strategy: RouteDispatchStrategy,
}

#[derive(EnvConfig, Default)]
pub struct Common {
    #[env_config(name = "ZO_APP_NAME", default = "openobserve")]
    pub app_name: String,
    #[env_config(name = "ZO_LOCAL_MODE", default = true)]
    pub local_mode: bool,
    // ZO_LOCAL_MODE_STORAGE is ignored when ZO_LOCAL_MODE is set to false
    #[env_config(name = "ZO_LOCAL_MODE_STORAGE", default = "disk")]
    pub local_mode_storage: String,
    pub is_local_storage: bool,
    #[env_config(name = "ZO_CLUSTER_COORDINATOR", default = "nats")]
    pub cluster_coordinator: String,
    #[env_config(name = "ZO_QUEUE_STORE", default = "")]
    pub queue_store: String,
    #[env_config(name = "ZO_META_STORE", default = "")]
    pub meta_store: String,
    #[env_config(name = "ZO_META_POSTGRES_DSN", default = "")]
    pub meta_postgres_dsn: String, // postgres://postgres:12345678@localhost:5432/openobserve
    #[env_config(name = "ZO_META_POSTGRES_RO_DSN", default = "")]
    pub meta_postgres_ro_dsn: String, // postgres://postgres:12345678@readonly:5432/openobserve
    #[env_config(name = "ZO_META_MYSQL_DSN", default = "")]
    pub meta_mysql_dsn: String, // mysql://root:12345678@localhost:3306/openobserve
    #[env_config(name = "ZO_META_MYSQL_RO_DSN", default = "")]
    pub meta_mysql_ro_dsn: String, // mysql://root:12345678@readonly:3306/openobserve
    #[env_config(name = "ZO_META_DDL_DSN", default = "")]
    pub meta_ddl_dsn: String, // same db as meta store, but user with ddl perms
    #[env_config(name = "ZO_NODE_ROLE", default = "all")]
    pub node_role: String,
    #[env_config(
        name = "ZO_NODE_ROLE_GROUP",
        default = "",
        help = "Role group can be empty (default), interactive, or background"
    )]
    pub node_role_group: String,
    #[env_config(name = "ZO_CLUSTER_NAME", default = "zo1")]
    pub cluster_name: String,
    #[env_config(name = "ZO_INSTANCE_NAME", default = "")]
    pub instance_name: String,
    pub instance_name_short: String,
    #[env_config(name = "ZO_INGESTION_URL", default = "")]
    pub ingestion_url: String,
    #[env_config(name = "ZO_WEB_URL", default = "http://localhost:5080")]
    pub web_url: String,
    #[env_config(name = "ZO_BASE_URI", default = "")] // /abc
    pub base_uri: String,
    #[env_config(name = "ZO_DATA_DIR", default = "./data/openobserve/")]
    pub data_dir: String,
    #[env_config(name = "ZO_DATA_WAL_DIR", default = "")] // ./data/openobserve/wal/
    pub data_wal_dir: String,
    #[env_config(name = "ZO_DATA_STREAM_DIR", default = "")] // ./data/openobserve/stream/
    pub data_stream_dir: String,
    #[env_config(name = "ZO_DATA_DB_DIR", default = "")] // ./data/openobserve/db/
    pub data_db_dir: String,
    #[env_config(name = "ZO_DATA_CACHE_DIR", default = "")] // ./data/openobserve/cache/
    pub data_cache_dir: String,
    #[env_config(name = "ZO_DATA_TMP_DIR", default = "")] // ./data/openobserve/tmp/
    pub data_tmp_dir: String,
    // TODO: should rename to column_all
    #[env_config(name = "ZO_CONCATENATED_SCHEMA_FIELD_NAME", default = "_all")]
    pub column_all: String,
    #[env_config(name = "ZO_PARQUET_COMPRESSION", default = "zstd")]
    pub parquet_compression: String,
    #[env_config(
        name = "ZO_TIMESTAMP_COMPRESSION_DISABLED",
        default = false,
        help = "Disable timestamp field compression"
    )]
    pub timestamp_compression_disabled: bool,
    #[env_config(name = "ZO_FEATURE_INGESTER_NONE_COMPRESSION", default = false)]
    pub feature_ingester_none_compression: bool,
    #[env_config(name = "ZO_FEATURE_FULLTEXT_EXTRA_FIELDS", default = "")]
    pub feature_fulltext_extra_fields: String,
    #[env_config(name = "ZO_FEATURE_INDEX_EXTRA_FIELDS", default = "")]
    pub feature_secondary_index_extra_fields: String,
    #[env_config(name = "ZO_FEATURE_DISTINCT_EXTRA_FIELDS", default = "")]
    pub feature_distinct_extra_fields: String,
    #[env_config(name = "ZO_FEATURE_QUICK_MODE_FIELDS", default = "")]
    pub feature_quick_mode_fields: String,
    #[env_config(name = "ZO_FEATURE_FILELIST_DEDUP_ENABLED", default = false)]
    pub feature_filelist_dedup_enabled: bool,
    #[env_config(name = "ZO_FEATURE_QUERY_QUEUE_ENABLED", default = true)]
    pub feature_query_queue_enabled: bool,
    #[env_config(
        name = "ZO_FEATURE_QUERY_PARTITION_STRATEGY",
        parse,
        default = "file_num"
    )]
    pub feature_query_partition_strategy: QueryPartitionStrategy,
    #[env_config(name = "ZO_FEATURE_QUERY_INFER_SCHEMA", default = false)]
    pub feature_query_infer_schema: bool,
    #[env_config(name = "ZO_FEATURE_QUERY_EXCLUDE_ALL", default = true)]
    pub feature_query_exclude_all: bool,
    #[env_config(name = "ZO_FEATURE_QUERY_REMOVE_FILTER_WITH_INDEX", default = true)]
    pub feature_query_remove_filter_with_index: bool,
    #[env_config(name = "ZO_FEATURE_QUERY_STREAMING_AGGS", default = true)]
    pub feature_query_streaming_aggs: bool,
    #[env_config(name = "ZO_FEATURE_JOIN_MATCH_ONE_ENABLED", default = false)]
    pub feature_join_match_one_enabled: bool,
    #[env_config(
        name = "ZO_FEATURE_JOIN_RIGHT_SIDE_MAX_ROWS",
        default = 0,
        help = "Default to 50_000 when ZO_FEATURE_JOIN_MATCH_ONE_ENABLED is true"
    )]
    pub feature_join_right_side_max_rows: usize,
    #[env_config(
        name = "ZO_FEATURE_BROADCAST_JOIN_ENABLED",
        default = false,
        help = "Enable broadcast join"
    )]
    pub feature_broadcast_join_enabled: bool,
    #[env_config(
        name = "ZO_FEATURE_BROADCAST_JOIN_LEFT_SIDE_MAX_ROWS",
        default = 0,
        help = "Max rows for left side of broadcast join, default to 10_000 rows"
    )]
    pub feature_broadcast_join_left_side_max_rows: usize,
    #[env_config(
        name = "ZO_FEATURE_BROADCAST_JOIN_LEFT_SIDE_MAX_SIZE",
        default = 0,
        help = "Max size for left side of broadcast join, default to 10 MB"
    )]
    pub feature_broadcast_join_left_side_max_size: usize, // MB
    #[env_config(
        name = "ZO_FEATURE_QUERY_SKIP_WAL",
        default = false,
        help = "Skip WAL for query"
    )]
    pub feature_query_skip_wal: bool,
    #[env_config(name = "ZO_UI_ENABLED", default = true)]
    pub ui_enabled: bool,
    #[env_config(name = "ZO_UI_SQL_BASE64_ENABLED", default = false)]
    pub ui_sql_base64_enabled: bool,
    #[env_config(name = "ZO_METRICS_DEDUP_ENABLED", default = true)]
    pub metrics_dedup_enabled: bool,
    #[env_config(name = "ZO_BLOOM_FILTER_ENABLED", default = true)]
    pub bloom_filter_enabled: bool,
    #[env_config(name = "ZO_BLOOM_FILTER_DISABLED_ON_SEARCH", default = false)]
    pub bloom_filter_disabled_on_search: bool,
    #[env_config(name = "ZO_BLOOM_FILTER_DEFAULT_FIELDS", default = "")]
    pub bloom_filter_default_fields: String,
    #[env_config(
        name = "ZO_BLOOM_FILTER_NDV_RATIO",
        default = 100,
        help = "Bloom filter ndv ratio, set to 100 means NDV = row_count / 100, if set to 1 means will use NDV = row_count"
    )]
    pub bloom_filter_ndv_ratio: u64,
    #[env_config(
        name = "ZO_SEARCH_AROUND_DEFAULT_FIELDS",
        default = "",
        help = "Comma separated list of fields to use for search around"
    )]
    pub search_around_default_fields: String,
    #[env_config(name = "ZO_WAL_FSYNC_DISABLED", default = true)]
    pub wal_fsync_disabled: bool,
    #[env_config(
        name = "ZO_WAL_WRITE_QUEUE_ENABLED",
        default = false,
        help = "Enable write queue for WAL"
    )]
    pub wal_write_queue_enabled: bool,
    #[env_config(
        name = "ZO_WAL_WRITE_QUEUE_FULL_REJECT",
        default = false,
        help = "Reject write when write queue is full"
    )]
    pub wal_write_queue_full_reject: bool,
    #[env_config(name = "ZO_TRACING_ENABLED", default = false)]
    pub tracing_enabled: bool,
    #[env_config(name = "ZO_TRACING_SEARCH_ENABLED", default = false)]
    pub tracing_search_enabled: bool,
    #[env_config(name = "OTEL_OTLP_HTTP_ENDPOINT", default = "")]
    pub otel_otlp_url: String,
    #[env_config(name = "OTEL_OTLP_GRPC_ENDPOINT", default = "")]
    pub otel_otlp_grpc_url: String,
    #[env_config(
        name = "ZO_TRACING_GRPC_ORGANIZATION",
        default = "",
        help = "Used in metadata when exporting traces to grpc endpoint."
    )]
    pub tracing_grpc_header_org: String,
    #[env_config(
        name = "ZO_TRACING_GRPC_STREAM_NAME",
        default = "",
        help = "Used in metadata when exporting traces to grpc endpoint."
    )]
    pub tracing_grpc_header_stream_name: String,
    #[env_config(name = "ZO_TRACING_HEADER_KEY", default = "Authorization")]
    pub tracing_header_key: String,
    #[env_config(
        name = "ZO_TRACING_HEADER_VALUE",
        default = "Basic cm9vdEBleGFtcGxlLmNvbTpDb21wbGV4cGFzcyMxMjM="
    )]
    pub tracing_header_value: String,
    #[env_config(name = "ZO_TELEMETRY", default = true)]
    pub telemetry_enabled: bool,
    #[env_config(name = "ZO_TELEMETRY_URL", default = "https://e1.zinclabs.dev")]
    pub telemetry_url: String,
    #[env_config(name = "ZO_TELEMETRY_HEARTBEAT", default = 1800)] // seconds
    pub telemetry_heartbeat: i64,
    #[env_config(name = "ZO_PROMETHEUS_ENABLED", default = true)]
    pub prometheus_enabled: bool,
    #[env_config(name = "ZO_PRINT_KEY_CONFIG", default = false)]
    pub print_key_config: bool,
    #[env_config(name = "ZO_PRINT_KEY_EVENT", default = false)]
    pub print_key_event: bool,
    #[env_config(name = "ZO_PRINT_KEY_SQL", default = false)]
    pub print_key_sql: bool,
    // usage reporting
    #[env_config(
        name = "ZO_USAGE_REPORTING_MODE",
        default = "local",
        help = "possible values - 'local', 'both'"
    )] // local, both
    pub usage_reporting_mode: String,
    #[env_config(
        name = "ZO_USAGE_REPORTING_URL",
        default = "http://localhost:5080/api/_meta/usage/_json"
    )]
    pub usage_reporting_url: String,
    #[env_config(name = "ZO_USAGE_REPORTING_CREDS", default = "")]
    pub usage_reporting_creds: String,
    #[env_config(name = "ZO_USAGE_REPORTING_ERRORS_ENABLED", default = true)]
    pub usage_reporting_errors_enabled: bool,
    #[env_config(name = "ZO_USAGE_BATCH_SIZE", default = 2000)]
    pub usage_batch_size: usize,
    #[env_config(
        name = "ZO_USAGE_PUBLISH_INTERVAL",
        default = 60,
        help = "duration in seconds after last reporting usage will be published"
    )]
    // in seconds
    pub usage_publish_interval: i64,
    // MMDB
    #[env_config(name = "ZO_MMDB_DATA_DIR")] // ./data/openobserve/mmdb/
    pub mmdb_data_dir: String,
    #[env_config(name = "ZO_MMDB_DISABLE_DOWNLOAD", default = true)]
    pub mmdb_disable_download: bool,
    #[env_config(name = "ZO_MMDB_UPDATE_DURATION_DAYS", default = 30)] // default 30 days
    pub mmdb_update_duration_days: u64,
    #[env_config(
        name = "ZO_MMDB_GEOLITE_CITYDB_URL",
        default = "https://geoip.zinclabs.dev/GeoLite2-City.mmdb"
    )]
    pub mmdb_geolite_citydb_url: String,
    #[env_config(
        name = "ZO_MMDB_GEOLITE_ASNDB_URL",
        default = "https://geoip.zinclabs.dev/GeoLite2-ASN.mmdb"
    )]
    pub mmdb_geolite_asndb_url: String,
    #[env_config(
        name = "ZO_MMDB_GEOLITE_CITYDB_SHA256_URL",
        default = "https://geoip.zinclabs.dev/GeoLite2-City.sha256"
    )]
    pub mmdb_geolite_citydb_sha256_url: String,
    #[env_config(
        name = "ZO_MMDB_GEOLITE_ASNDB_SHA256_URL",
        default = "https://geoip.zinclabs.dev/GeoLite2-ASN.sha256"
    )]
    pub mmdb_geolite_asndb_sha256_url: String,
    #[env_config(name = "ZO_DEFAULT_SCRAPE_INTERVAL", default = 15)]
    // Default scrape_interval value 15s
    pub default_scrape_interval: u32,
    #[env_config(name = "ZO_MEMORY_CIRCUIT_BREAKER_ENABLED", default = false)]
    pub memory_circuit_breaker_enabled: bool,
    #[env_config(name = "ZO_MEMORY_CIRCUIT_BREAKER_RATIO", default = 90)]
    pub memory_circuit_breaker_ratio: usize,
    #[env_config(
        name = "ZO_RESTRICTED_ROUTES_ON_EMPTY_DATA",
        default = false,
        help = "Control the redirection of a user to ingestion page in case there is no stream found."
    )]
    pub restricted_routes_on_empty_data: bool,
    #[env_config(
        name = "ZO_ENABLE_INVERTED_INDEX",
        default = true,
        help = "Toggle inverted index generation."
    )]
    pub inverted_index_enabled: bool,
    #[env_config(
        name = "ZO_INVERTED_INDEX_RESULT_CACHE_ENABLED",
        default = false,
        help = "Toggle tantivy result cache."
    )]
    pub inverted_index_result_cache_enabled: bool,
    #[env_config(
        name = "ZO_INVERTED_INDEX_OLD_FORMAT",
        default = false,
        help = "Use old format for inverted index, it will generate same stream name for index."
    )]
    pub inverted_index_old_format: bool,
    #[env_config(
        name = "ZO_INVERTED_INDEX_CAMEL_CASE_TOKENIZER_DISABLED",
        default = false,
        help = "Disable camel case tokenizer for inverted index."
    )]
    pub inverted_index_camel_case_tokenizer_disabled: bool,
    #[env_config(
        name = "ZO_INVERTED_INDEX_COUNT_OPTIMIZER_ENABLED",
        default = true,
        help = "Toggle inverted index count optimizer."
    )]
    pub inverted_index_count_optimizer_enabled: bool,
    #[env_config(
        name = "ZO_QUERY_ON_STREAM_SELECTION",
        default = true,
        help = "Toggle search to be trigger based on button click event."
    )]
    pub query_on_stream_selection: bool,
    #[env_config(
        name = "ZO_SHOW_STREAM_DATES_DOCS_NUM",
        default = true,
        help = "Show docs count and stream dates"
    )]
    pub show_stream_dates_doc_num: bool,
    #[env_config(name = "ZO_INGEST_BLOCKED_STREAMS", default = "")] // use comma to split
    pub blocked_streams: String,
    #[env_config(name = "ZO_REPORT_USER_NAME", default = "")]
    pub report_user_name: String,
    #[env_config(name = "ZO_REPORT_USER_PASSWORD", default = "")]
    pub report_user_password: String,
    #[env_config(name = "ZO_REPORT_SERVER_URL", default = "http://localhost:5082")]
    pub report_server_url: String,
    #[env_config(name = "ZO_REPORT_SERVER_SKIP_TLS_VERIFY", default = false)]
    pub report_server_skip_tls_verify: bool,
    #[env_config(name = "ZO_SKIP_FORMAT_STREAM_NAME", default = false)]
    pub skip_formatting_stream_name: bool,
    #[env_config(name = "ZO_FORMAT_STREAM_NAME_TO_LOWERCASE", default = true)]
    pub format_stream_name_to_lower: bool,
    #[env_config(name = "ZO_BULK_RESPONSE_INCLUDE_ERRORS_ONLY", default = false)]
    pub bulk_api_response_errors_only: bool,
    #[env_config(name = "ZO_ALLOW_USER_DEFINED_SCHEMAS", default = false)]
    pub allow_user_defined_schemas: bool,
    #[env_config(
        name = "ZO_MEM_TABLE_STREAMS",
        default = "",
        help = "Streams for which dedicated MemTable will be used as comma separated values"
    )]
    pub mem_table_individual_streams: String,
    #[env_config(
        name = "ZO_TRACES_SPAN_METRICS_ENABLED",
        default = false,
        help = "enable span metrics for traces"
    )]
    pub traces_span_metrics_enabled: bool,
    #[env_config(
        name = "ZO_TRACES_SPAN_METRICS_EXPORT_INTERVAL",
        default = 60,
        help = "traces span metrics export interval, unit seconds"
    )]
    pub traces_span_metrics_export_interval: u64,
    #[env_config(
        name = "ZO_TRACES_SPAN_METRICS_CHANNEL_BUFFER",
        default = 100000,
        help = "traces span metrics channel send buffer"
    )]
    pub traces_span_metrics_channel_buffer: usize,
    #[env_config(
        name = "ZO_SELF_METRIC_CONSUMPTION_ENABLED",
        default = false,
        help = "self-consume metrics generated by openobserve"
    )]
    pub self_metrics_consumption_enabled: bool,
    #[env_config(
        name = "ZO_SELF_METRIC_CONSUMPTION_INTERVAL",
        default = 60,
        help = "metrics self-consumption interval, unit seconds"
    )]
    pub self_metrics_consumption_interval: u64,
    #[env_config(
        name = "ZO_SELF_METRIC_CONSUMPTION_ACCEPTLIST",
        default = "",
        help = "only these metrics will be self-consumed, comma separated"
    )]
    pub self_metrics_consumption_whitelist: String,
    #[env_config(
        name = "ZO_RESULT_CACHE_ENABLED",
        default = true,
        help = "Enable result cache for query results"
    )]
    pub result_cache_enabled: bool,
    #[env_config(
        name = "ZO_USE_MULTIPLE_RESULT_CACHE",
        default = false,
        help = "Enable to use mulple result caches for query results"
    )]
    pub use_multi_result_cache: bool,
    #[env_config(
        name = "ZO_RESULT_CACHE_SELECTION_STRATEGY",
        default = "overlap",
        help = "Strategy to use for result cache, default is both , possible value - both,overlap , duration"
    )]
    pub result_cache_selection_strategy: String,
    #[env_config(
        name = "ZO_METRICS_CACHE_ENABLED",
        default = true,
        help = "Enable result cache for PromQL metrics queries"
    )]
    pub metrics_cache_enabled: bool,
    #[env_config(name = "ZO_SWAGGER_ENABLED", default = true)]
    pub swagger_enabled: bool,
    #[env_config(name = "ZO_FAKE_ES_VERSION", default = "")]
    pub fake_es_version: String,
    #[env_config(name = "ZO_ES_VERSION", default = "")]
    pub es_version: String,
    #[env_config(
        name = "ZO_CREATE_ORG_THROUGH_INGESTION",
        default = true,
        help = "If true (default true), new org can be automatically created through ingestion for root user. This can be changed in the runtime."
    )]
    pub create_org_through_ingestion: bool,
    #[env_config(
        name = "ZO_ORG_INVITE_EXPIRY",
        default = 7,
        help = "The number of days (default 7) an invitation token will be valid for. This can be changed in the runtime."
    )]
    pub org_invite_expiry: u32,
    #[env_config(
        name = "ZO_MIN_AUTO_REFRESH_INTERVAL",
        default = 5,
        help = "allow minimum auto refresh interval in seconds"
    )] // in seconds
    pub min_auto_refresh_interval: u32,
    #[env_config(name = "ZO_ADDITIONAL_REPORTING_ORGS", default = "")]
    pub additional_reporting_orgs: String,
    #[env_config(name = "ZO_FILE_LIST_DUMP_ENABLED", default = false)]
    pub file_list_dump_enabled: bool,
    #[env_config(name = "ZO_FILE_LIST_DUMP_DUAL_WRITE", default = true)]
    pub file_list_dump_dual_write: bool,
    #[env_config(name = "ZO_FILE_LIST_DUMP_MIN_HOUR", default = 2)]
    pub file_list_dump_min_hour: usize,
    #[env_config(name = "ZO_FILE_LIST_DUMP_DEBUG_CHECK", default = true)]
    pub file_list_dump_debug_check: bool,
    #[env_config(
        name = "ZO_USE_STREAM_SETTINGS_FOR_PARTITIONS_ENABLED",
        default = false,
        help = "Enable to use stream settings for partitions. This will apply for all streams"
    )]
    pub use_stream_settings_for_partitions_enabled: bool,
    #[env_config(name = "ZO_DASHBOARD_PLACEHOLDER", default = "_o2_all_")]
    pub dashboard_placeholder: String,
    #[env_config(name = "ZO_AGGREGATION_TOPK_ENABLED", default = true)]
    pub aggregation_topk_enabled: bool,
    #[env_config(name = "ZO_SEARCH_INSPECTOR_ENABLED", default = false)]
    pub search_inspector_enabled: bool,
    #[env_config(name = "ZO_UTF8_VIEW_ENABLED", default = true)]
    pub utf8_view_enabled: bool,
    #[env_config(
        name = "ZO_DASHBOARD_SHOW_SYMBOL_ENABLED",
        default = false,
        help = "Enable to show symbol in dashboard"
    )]
    pub dashboard_show_symbol_enabled: bool,
    #[env_config(name = "ZO_INGEST_DEFAULT_HEC_STREAM", default = "")]
    pub default_hec_stream: String,
    #[env_config(
        name = "ZO_ALIGN_PARTITIONS_FOR_INDEX",
        default = false,
        help = "Enable to use large partition for index. This will apply for all streams"
    )]
    pub align_partitions_for_index: bool,
    #[env_config(
        name = "ZO_LOG_PAGE_DEFAULT_FIELD_LIST",
        default = "uds",
        help = "Which fields to show by default in logs search page. Valid values - all,uds,interesting"
    )]
    pub log_page_default_field_list: String,
}

#[derive(EnvConfig, Default)]
pub struct Limit {
    // no need set by environment
    pub cpu_num: usize,
    pub real_cpu_num: usize,
    pub mem_total: usize,
    pub disk_total: usize,
    pub disk_free: usize,
    #[env_config(name = "ZO_JSON_LIMIT", default = 209715200)]
    pub req_json_limit: usize,
    #[env_config(name = "ZO_PAYLOAD_LIMIT", default = 209715200)]
    pub req_payload_limit: usize,
    #[env_config(name = "ZO_MAX_FILE_RETENTION_TIME", default = 600)] // seconds
    pub max_file_retention_time: u64,
    // MB, per log file size limit on disk
    #[env_config(name = "ZO_MAX_FILE_SIZE_ON_DISK", default = 256)]
    pub max_file_size_on_disk: usize,
    // MB, per data file size limit in memory
    #[env_config(name = "ZO_MAX_FILE_SIZE_IN_MEMORY", default = 256)]
    pub max_file_size_in_memory: usize,
    #[deprecated(
        since = "0.14.1",
        note = "Please use `ZO_SCHEMA_MAX_FIELDS_TO_ENABLE_UDS` instead. This ENV is subject to be removed soon"
    )]
    #[env_config(
        name = "ZO_UDSCHEMA_MAX_FIELDS",
        default = 0,
        help = "Exceeding this limit will auto enable user-defined schema"
    )]
    pub udschema_max_fields: usize,
    #[env_config(
        name = "ZO_SCHEMA_MAX_FIELDS_TO_ENABLE_UDS",
        default = 1000,
        help = "Exceeding this limit will auto enable user-defined schema"
    )]
    pub schema_max_fields_to_enable_uds: usize,
    #[env_config(
        name = "ZO_USER_DEFINED_SCHEMA_MAX_FIELDS",
        default = 1000,
        help = "Maximum number of fields allowed in user-defined schema"
    )]
    pub user_defined_schema_max_fields: usize,
    // MB, total data size in memory, default is 50% of system memory
    #[env_config(name = "ZO_MEM_TABLE_MAX_SIZE", default = 0)]
    pub mem_table_max_size: usize,
    #[env_config(
        name = "ZO_MEM_TABLE_BUCKET_NUM",
        default = 0,
        help = "MemTable bucket num, default is 1"
    )] // default is 1
    pub mem_table_bucket_num: usize,
    #[env_config(name = "ZO_MEM_PERSIST_INTERVAL", default = 2)] // seconds
    pub mem_persist_interval: u64,
    #[env_config(name = "ZO_WAL_WRITE_BUFFER_SIZE", default = 16384)] // 16 KB
    pub wal_write_buffer_size: usize,
    #[env_config(name = "ZO_WAL_WRITE_QUEUE_SIZE", default = 10000)] // 10k messages
    pub wal_write_queue_size: usize,
    #[env_config(name = "ZO_FILE_PUSH_INTERVAL", default = 10)] // seconds
    pub file_push_interval: u64,
    #[env_config(name = "ZO_FILE_PUSH_LIMIT", default = 0)] // files
    pub file_push_limit: usize,
    // over this limit will skip merging on ingester
    #[env_config(name = "ZO_FILE_MOVE_FIELDS_LIMIT", default = 2000)]
    pub file_move_fields_limit: usize,
    #[env_config(name = "ZO_FILE_MOVE_THREAD_NUM", default = 0)]
    pub file_move_thread_num: usize,
    #[env_config(name = "ZO_FILE_MERGE_THREAD_NUM", default = 0)]
    pub file_merge_thread_num: usize,
    #[env_config(name = "ZO_MEM_DUMP_THREAD_NUM", default = 0)]
    pub mem_dump_thread_num: usize,
    #[env_config(name = "ZO_USAGE_REPORTING_THREAD_NUM", default = 0)]
    pub usage_reporting_thread_num: usize,
    #[env_config(name = "ZO_QUERY_THREAD_NUM", default = 0)]
    pub query_thread_num: usize,
    #[env_config(name = "ZO_QUERY_INDEX_THREAD_NUM", default = 0)]
    pub query_index_thread_num: usize,
    #[env_config(name = "ZO_FILE_DOWNLOAD_THREAD_NUM", default = 0)]
    pub file_download_thread_num: usize,
    #[env_config(name = "ZO_FILE_DOWNLOAD_PRIORITY_QUEUE_THREAD_NUM", default = 0)]
    pub file_download_priority_queue_thread_num: usize,
    #[env_config(name = "ZO_FILE_DOWNLOAD_PRIORITY_QUEUE_WINDOW_SECS", default = 3600)]
    pub file_download_priority_queue_window_secs: i64,
    #[env_config(name = "ZO_FILE_DOWNLOAD_ENABLE_PRIORITY_QUEUE", default = true)]
    pub file_download_enable_priority_queue: bool,
    #[env_config(name = "ZO_QUERY_TIMEOUT", default = 600)]
    pub query_timeout: u64,
    #[env_config(name = "ZO_QUERY_INGESTER_TIMEOUT", default = 0)]
    // default equal to query_timeout
    pub query_ingester_timeout: u64,
    #[env_config(name = "ZO_QUERY_DEFAULT_LIMIT", default = 1000)]
    pub query_default_limit: i64,
    #[env_config(name = "ZO_QUERY_PARTITION_BY_SECS", default = 1)] // seconds
    pub query_partition_by_secs: usize,
    #[env_config(name = "ZO_QUERY_GROUP_BASE_SPEED", default = 768)] // MB/s/core
    pub query_group_base_speed: usize,
    #[env_config(name = "ZO_INGEST_ALLOWED_UPTO", default = 5)] // in hours - in past
    pub ingest_allowed_upto: i64,
    #[env_config(name = "ZO_INGEST_ALLOWED_IN_FUTURE", default = 24)] // in hours - in future
    pub ingest_allowed_in_future: i64,
    #[env_config(name = "ZO_INGEST_FLATTEN_LEVEL", default = 3)] // default flatten level
    pub ingest_flatten_level: u32,
    #[env_config(name = "ZO_LOGS_FILE_RETENTION", default = "hourly")]
    pub logs_file_retention: String,
    #[env_config(name = "ZO_TRACES_FILE_RETENTION", default = "hourly")]
    pub traces_file_retention: String,
    #[env_config(name = "ZO_METRICS_FILE_RETENTION", default = "daily")]
    pub metrics_file_retention: String,
    #[env_config(name = "ZO_METRICS_LEADER_PUSH_INTERVAL", default = 15)]
    pub metrics_leader_push_interval: u64,
    #[env_config(name = "ZO_METRICS_LEADER_ELECTION_INTERVAL", default = 30)]
    pub metrics_leader_election_interval: i64,
    #[env_config(name = "ZO_METRICS_MAX_SERIES_PER_QUERY", default = 30000)]
    pub metrics_max_series_per_query: usize,
    #[env_config(name = "ZO_METRICS_MAX_POINTS_PER_SERIES", default = 30000)]
    pub metrics_max_points_per_series: usize,
    #[env_config(name = "ZO_METRICS_CACHE_MAX_ENTRIES", default = 100000)]
    pub metrics_cache_max_entries: usize,
    #[env_config(name = "ZO_COLS_PER_RECORD_LIMIT", default = 1000)]
    pub req_cols_per_record_limit: usize,
    #[env_config(name = "ZO_NODE_HEARTBEAT_TTL", default = 30)] // seconds
    pub node_heartbeat_ttl: i64,
    #[env_config(name = "ZO_HTTP_WORKER_NUM", default = 0)]
    pub http_worker_num: usize, // equals to cpu_num if 0
    #[env_config(name = "ZO_HTTP_WORKER_MAX_BLOCKING", default = 0)]
    pub http_worker_max_blocking: usize, // equals to 256 if 0
    #[env_config(name = "ZO_GRPC_RUNTIME_WORKER_NUM", default = 0)]
    pub grpc_runtime_worker_num: usize, // equals to cpu_num if 0
    #[env_config(name = "ZO_GRPC_RUNTIME_BLOCKING_WORKER_NUM", default = 0)]
    pub grpc_runtime_blocking_worker_num: usize, // equals to 512 if 0
    #[env_config(name = "ZO_GRPC_RUNTIME_SHUTDOWN_TIMEOUT", default = 10)] // seconds
    pub grpc_runtime_shutdown_timeout: u64,
    #[env_config(name = "ZO_JOB_RUNTIME_WORKER_NUM", default = 0)]
    pub job_runtime_worker_num: usize, // equals to cpu_num if 0
    #[env_config(name = "ZO_JOB_RUNTIME_BLOCKING_WORKER_NUM", default = 0)]
    pub job_runtime_blocking_worker_num: usize, // equals to 512 if 0
    #[env_config(name = "ZO_JOB_RUNTIME_SHUTDOWN_TIMEOUT", default = 10)] // seconds
    pub job_runtime_shutdown_timeout: u64,
    #[env_config(name = "ZO_CALCULATE_STATS_INTERVAL", default = 60)] // seconds
    pub calculate_stats_interval: u64,
    #[env_config(name = "ZO_CALCULATE_STATS_STEP_LIMIT_SECS", default = 600)] // seconds
    pub calculate_stats_step_limit_secs: i64,
    #[env_config(name = "ZO_ACTIX_REQ_TIMEOUT", default = 5)] // seconds
    pub http_request_timeout: u64,
    #[env_config(name = "ZO_ACTIX_KEEP_ALIVE", default = 5)] // seconds
    pub http_keep_alive: u64,
    #[env_config(name = "ZO_ACTIX_KEEP_ALIVE_DISABLED", default = false)]
    pub http_keep_alive_disabled: bool,
    #[env_config(name = "ZO_ACTIX_SHUTDOWN_TIMEOUT", default = 5)] // seconds
    pub http_shutdown_timeout: u64,
    #[env_config(name = "ZO_ACTIX_SLOW_LOG_THRESHOLD", default = 5)] // seconds
    pub http_slow_log_threshold: u64,
    #[env_config(name = "ZO_ALERT_SCHEDULE_INTERVAL", default = 10)] // seconds
    pub alert_schedule_interval: i64,
    #[env_config(name = "ZO_ALERT_SCHEDULE_CONCURRENCY", default = 5)]
    pub alert_schedule_concurrency: i64,
    #[env_config(name = "ZO_ALERT_SCHEDULE_TIMEOUT", default = 90)] // seconds
    pub alert_schedule_timeout: i64,
    #[env_config(name = "ZO_REPORT_SCHEDULE_TIMEOUT", default = 300)] // seconds
    pub report_schedule_timeout: i64,
    #[env_config(name = "ZO_DERIVED_STREAM_SCHEDULE_INTERVAL", default = 300)] // seconds
    pub derived_stream_schedule_interval: i64,
    #[env_config(name = "ZO_SCHEDULER_MAX_RETRIES", default = 3)]
    pub scheduler_max_retries: i32,
    #[env_config(name = "ZO_SCHEDULER_PAUSE_ALERT_AFTER_RETRIES", default = false)]
    pub pause_alerts_on_retries: bool,
    #[env_config(
        name = "ZO_ALERT_CONSIDERABLE_DELAY",
        default = 20,
        help = "Integer value representing the delay in percentage of the alert frequency that will be included in alert evaluation timerange. Default is 20. This can be changed in runtime."
    )]
    pub alert_considerable_delay: i32,
    #[env_config(name = "ZO_SCHEDULER_CLEAN_INTERVAL", default = 30)] // seconds
    pub scheduler_clean_interval: i64,
    #[env_config(name = "ZO_SCHEDULER_WATCH_INTERVAL", default = 30)] // seconds
    pub scheduler_watch_interval: i64,
    #[env_config(name = "ZO_SEARCH_JOB_WORKS", default = 1)]
    pub search_job_workers: i64,
    #[env_config(name = "ZO_SEARCH_JOB_SCHEDULE_INTERVAL", default = 10)] // seconds
    pub search_job_scheduler_interval: i64,
    #[env_config(
        name = "ZO_SEARCH_JOB_RUN_TIMEOUT",
        default = 600, // seconds
        help = "Timeout for update check"
    )]
    pub search_job_run_timeout: i64,
    #[env_config(name = "ZO_SEARCH_JOB_DELETE_INTERVAL", default = 600)] // seconds
    pub search_job_delete_interval: i64,
    #[env_config(
        name = "ZO_SEARCH_JOB_TIMEOUT",
        default = 36000, // seconds
        help = "Timeout for query"
    )]
    pub search_job_timeout: i64,
    #[env_config(
        name = "ZO_SEARCH_JOB_RETENTION",
        default = 30, // days
        help = "Retention for search job"
    )]
    pub search_job_retention: i64,
    #[env_config(name = "ZO_STARTING_EXPECT_QUERIER_NUM", default = 0)]
    pub starting_expect_querier_num: usize,
    #[env_config(name = "ZO_QUERY_OPTIMIZATION_NUM_FIELDS", default = 1000)]
    pub query_optimization_num_fields: usize,
    #[env_config(name = "ZO_QUICK_MODE_ENABLED", default = false)]
    pub quick_mode_enabled: bool,
    #[env_config(name = "ZO_QUICK_MODE_FORCE_ENABLED", default = true)]
    pub quick_mode_force_enabled: bool,
    #[env_config(name = "ZO_QUICK_MODE_NUM_FIELDS", default = 500)]
    pub quick_mode_num_fields: usize,
    #[env_config(name = "ZO_QUICK_MODE_STRATEGY", default = "")]
    pub quick_mode_strategy: String, // first, last, both
    #[env_config(name = "ZO_META_CONNECTION_POOL_MIN_SIZE", default = 0)] // number of connections
    pub sql_db_connections_min: u32,
    #[env_config(name = "ZO_META_CONNECTION_POOL_MAX_SIZE", default = 0)] // number of connections
    pub sql_db_connections_max: u32,
    #[env_config(
        name = "ZO_META_CONNECTION_POOL_ACQUIRE_TIMEOUT",
        default = 0,
        help = "Seconds, Maximum acquire timeout of individual connections."
    )]
    pub sql_db_connections_acquire_timeout: u64,
    #[env_config(
        name = "ZO_META_CONNECTION_POOL_IDLE_TIMEOUT",
        default = 0,
        help = "Seconds, Maximum idle timeout of individual connections."
    )]
    pub sql_db_connections_idle_timeout: u64,
    #[env_config(
        name = "ZO_META_CONNECTION_POOL_MAX_LIFETIME",
        default = 0,
        help = "Seconds, Maximum lifetime of individual connections."
    )]
    pub sql_db_connections_max_lifetime: u64,
    #[env_config(
        name = "ZO_META_TRANSACTION_RETRIES",
        default = 3,
        help = "max time of transaction will retry"
    )]
    pub meta_transaction_retries: usize,
    #[env_config(
        name = "ZO_META_TRANSACTION_LOCK_TIMEOUT",
        default = 600,
        help = "timeout of transaction lock"
    )] // seconds
    pub meta_transaction_lock_timeout: usize,
    #[env_config(
        name = "ZO_FILE_LIST_ID_BATCH_SIZE",
        default = 5000,
        help = "batch size of file list query"
    )]
    pub file_list_id_batch_size: usize,
    #[env_config(
        name = "ZO_FILE_LIST_MULTI_THREAD",
        default = false,
        help = "use multi thread for file list query"
    )]
    pub file_list_multi_thread: bool,
    #[env_config(name = "ZO_DISTINCT_VALUES_INTERVAL", default = 10)] // seconds
    pub distinct_values_interval: u64,
    #[env_config(name = "ZO_DISTINCT_VALUES_HOURLY", default = false)]
    pub distinct_values_hourly: bool,
    #[env_config(name = "ZO_CONSISTENT_HASH_VNODES", default = 1000)]
    pub consistent_hash_vnodes: usize,
    #[env_config(
        name = "ZO_DATAFUSION_FILE_STAT_CACHE_MAX_ENTRIES",
        default = 100000,
        help = "Maximum number of entries in the file stat cache. Higher values increase memory usage but may improve query performance."
    )]
    pub datafusion_file_stat_cache_max_entries: usize,
    #[env_config(
        name = "ZO_DATAFUSION_STREAMING_AGGS_CACHE_MAX_ENTRIES",
        default = 100000,
        help = "Maximum number of entries in the streaming aggs cache. Higher values increase memory usage but may improve query performance."
    )]
    pub datafusion_streaming_aggs_cache_max_entries: usize,
    #[env_config(name = "ZO_DATAFUSION_MIN_PARTITION_NUM", default = 2)]
    pub datafusion_min_partition_num: usize,
    #[env_config(
        name = "ZO_ENRICHMENT_TABLE_LIMIT",
        default = 256,
        help = "Maximum size of a single enrichment table in mb"
    )]
    pub enrichment_table_max_size: usize,
    #[env_config(name = "ZO_SHORT_URL_RETENTION_DAYS", default = 30)] // days
    pub short_url_retention_days: i64,
    #[env_config(
        name = "ZO_INVERTED_INDEX_RESULT_CACHE_MAX_ENTRIES",
        default = 10000,
        help = "Maximum number of entries in the inverted index result cache. Higher values increase memory usage but may improve query performance."
    )]
    pub inverted_index_result_cache_max_entries: usize,
    #[env_config(
        name = "ZO_INVERTED_INDEX_RESULT_CACHE_MAX_ENTRY_SIZE",
        default = 20480, // bytes, default is 20KB
        help = "Maximum size of a single entry in the inverted index result cache. Higher values increase memory usage but may improve query performance."
    )]
    pub inverted_index_result_cache_max_entry_size: usize,
    #[env_config(
        name = "ZO_INVERTED_INDEX_SKIP_THRESHOLD",
        default = 35,
        help = "If the inverted index returns row_id more than this threshold(%), it will skip the inverted index."
    )]
    pub inverted_index_skip_threshold: usize,
    #[env_config(
        name = "ZO_INVERTED_INDEX_MIN_TOKEN_LENGTH",
        default = 2,
        help = "Minimum length of a token in the inverted index."
    )]
    pub inverted_index_min_token_length: usize,
    #[env_config(
        name = "ZO_INVERTED_INDEX_MAX_TOKEN_LENGTH",
        default = 64,
        help = "Maximum length of a token in the inverted index."
    )]
    pub inverted_index_max_token_length: usize,
    #[env_config(
        name = "ZO_DEFAULT_MAX_QUERY_RANGE_DAYS",
        default = 0,
        help = "unit: Days. Global default max query range for all streams. If set to a value > 0, this will be used as the default max query range. Can be overridden by stream settings."
    )]
    pub default_max_query_range_days: i64,
    #[env_config(
        name = "ZO_MAX_QUERY_RANGE_FOR_SA",
        default = 0,
        help = "unit: Hour. Optional env variable to add restriction for SA, if not set SA will use max_query_range stream setting. When set which ever is smaller value will apply to api calls"
    )]
    pub max_query_range_for_sa: i64,
    #[env_config(
        name = "ZO_TEXT_DATA_TYPE",
        default = "longtext",
        help = "Default data type for LongText compliant DB's"
    )]
    pub db_text_data_type: String,
    #[env_config(
        name = "ZO_MAX_DASHBOARD_SERIES",
        default = 100,
        help = "maximum series to display in charts"
    )]
    pub max_dashboard_series: usize,
    #[env_config(
        name = "ZO_SEARCH_MINI_PARTITION_DURATION_SECS",
        default = 60,
        help = "Duration of each mini search partition in seconds"
    )]
    pub search_mini_partition_duration_secs: u64,
    #[env_config(
        name = "ZO_HISTOGRAM_ENABLED",
        help = "Show histogram for logs page",
        default = true
    )]
    pub histogram_enabled: bool,
    #[env_config(name = "ZO_CACHE_DELAY_SECS", default = 300)] // seconds
    pub cache_delay_secs: i64,
}

#[derive(EnvConfig, Default)]
pub struct Compact {
    #[env_config(name = "ZO_COMPACT_ENABLED", default = true)]
    pub enabled: bool,
    #[env_config(name = "ZO_COMPACT_INTERVAL", default = 10)] // seconds
    pub interval: u64,
    #[env_config(name = "ZO_COMPACT_OLD_DATA_INTERVAL", default = 3600)] // seconds
    pub old_data_interval: u64,
    #[env_config(name = "ZO_COMPACT_STRATEGY", default = "file_time")]
    // file_size, file_time, time_range
    pub strategy: String,
    #[env_config(name = "ZO_COMPACT_SYNC_TO_DB_INTERVAL", default = 600)] // seconds
    pub sync_to_db_interval: u64,
    #[env_config(name = "ZO_COMPACT_MAX_FILE_SIZE", default = 512)] // MB
    pub max_file_size: usize,
    #[env_config(name = "ZO_COMPACT_EXTENDED_DATA_RETENTION_DAYS", default = 3650)] // days
    pub extended_data_retention_days: i64,
    #[env_config(name = "ZO_COMPACT_OLD_DATA_STREAMS", default = "")] // use comma to split
    pub old_data_streams: String,
    #[env_config(name = "ZO_COMPACT_DATA_RETENTION_DAYS", default = 3650)] // days
    pub data_retention_days: i64,
    #[env_config(name = "ZO_COMPACT_OLD_DATA_MAX_DAYS", default = 7)] // days
    pub old_data_max_days: i64,
    #[env_config(name = "ZO_COMPACT_OLD_DATA_MIN_HOURS", default = 2)] // hours
    pub old_data_min_hours: i64,
    #[env_config(name = "ZO_COMPACT_OLD_DATA_MIN_RECORDS", default = 100)] // records
    pub old_data_min_records: i64,
    #[env_config(name = "ZO_COMPACT_OLD_DATA_MIN_FILES", default = 10)] // files
    pub old_data_min_files: i64,
    #[env_config(name = "ZO_COMPACT_DELETE_FILES_DELAY_HOURS", default = 2)] // hours
    pub delete_files_delay_hours: i64,
    #[env_config(name = "ZO_COMPACT_BLOCKED_ORGS", default = "")] // use comma to split
    pub blocked_orgs: String,
    #[env_config(name = "ZO_COMPACT_FILE_LIST_DELETED_MODE", default = "deleted")]
    // "history" "deleted" "none"
    pub file_list_deleted_mode: String,
    #[env_config(
        name = "ZO_COMPACT_BATCH_SIZE",
        default = 0,
        help = "Batch size for compact get pending jobs"
    )]
    pub batch_size: i64,
    #[env_config(
        name = "ZO_COMPACT_JOB_RUN_TIMEOUT",
        default = 600, // 10 minutes
        help = "If a compact job is not finished in this time, it will be marked as failed"
    )]
    pub job_run_timeout: i64,
    #[env_config(
        name = "ZO_COMPACT_JOB_CLEAN_WAIT_TIME",
        default = 7200, // 2 hours
        help = "Clean the jobs which are finished more than this time"
    )]
    pub job_clean_wait_time: i64,
    #[env_config(name = "ZO_COMPACT_PENDING_JOBS_METRIC_INTERVAL", default = 300)] // seconds
    pub pending_jobs_metric_interval: u64,
    #[env_config(name = "ZO_COMPACT_MAX_GROUP_FILES", default = 10000)]
    pub max_group_files: usize,
}

#[derive(EnvConfig, Default)]
pub struct CacheLatestFiles {
    #[env_config(name = "ZO_CACHE_LATEST_FILES_ENABLED", default = false)]
    pub enabled: bool,
    // cache parquet files
    #[env_config(name = "ZO_CACHE_LATEST_FILES_PARQUET", default = true)]
    pub cache_parquet: bool,
    // cache index(tantivy) files
    #[env_config(name = "ZO_CACHE_LATEST_FILES_INDEX", default = true)]
    pub cache_index: bool,
    #[env_config(name = "ZO_CACHE_LATEST_FILES_DELETE_MERGE_FILES", default = false)]
    pub delete_merge_files: bool,
    #[env_config(name = "ZO_CACHE_LATEST_FILES_DOWNLOAD_FROM_NODE", default = false)]
    pub download_from_node: bool,
    #[env_config(name = "ZO_CACHE_LATEST_FILES_DOWNLOAD_NODE_SIZE", default = 100)] // MB
    pub download_node_size: i64,
}

#[derive(EnvConfig, Default)]
pub struct MemoryCache {
    #[env_config(name = "ZO_MEMORY_CACHE_ENABLED", default = true)]
    pub enabled: bool,
    // Memory data cache strategy, default is lru, other value is fifo, time_lru
    #[env_config(name = "ZO_MEMORY_CACHE_STRATEGY", default = "lru")]
    pub cache_strategy: String,
    // Memory data cache bucket num, multiple bucket means multiple locker, default is 0
    #[env_config(name = "ZO_MEMORY_CACHE_BUCKET_NUM", default = 0)]
    pub bucket_num: usize,
    // MB, default is 50% of system memory
    #[env_config(name = "ZO_MEMORY_CACHE_MAX_SIZE", default = 0)]
    pub max_size: usize,
    // MB, will skip the cache when a query need cache great than this value, default is 50% of
    // max_size
    #[env_config(name = "ZO_MEMORY_CACHE_SKIP_SIZE", default = 0)]
    pub skip_size: usize,
    // MB, when cache is full will release how many data once time, default is 10% of max_size
    #[env_config(name = "ZO_MEMORY_CACHE_RELEASE_SIZE", default = 0)]
    pub release_size: usize,
    #[env_config(name = "ZO_MEMORY_CACHE_GC_SIZE", default = 100)] // MB
    pub gc_size: usize,
    #[env_config(name = "ZO_MEMORY_CACHE_GC_INTERVAL", default = 60)] // seconds
    pub gc_interval: u64,
    #[env_config(name = "ZO_MEMORY_CACHE_SKIP_DISK_CHECK", default = false)]
    pub skip_disk_check: bool,
    // MB, default is 50% of system memory
    #[env_config(name = "ZO_MEMORY_CACHE_DATAFUSION_MAX_SIZE", default = 0)]
    pub datafusion_max_size: usize,
    #[env_config(name = "ZO_MEMORY_CACHE_DATAFUSION_MEMORY_POOL", default = "")]
    pub datafusion_memory_pool: String,
}

#[derive(EnvConfig, Default)]
pub struct DiskCache {
    #[env_config(name = "ZO_DISK_CACHE_ENABLED", default = true)]
    pub enabled: bool,
    // Disk data cache strategy, default is lru, other value is fifo, time_lru
    #[env_config(name = "ZO_DISK_CACHE_STRATEGY", default = "lru")]
    pub cache_strategy: String,
    // Disk data cache bucket num, multiple bucket means multiple locker, default is 0
    #[env_config(name = "ZO_DISK_CACHE_BUCKET_NUM", default = 0)]
    pub bucket_num: usize,
    // MB, default is 50% of local volume available space and maximum 100GB
    #[env_config(name = "ZO_DISK_CACHE_MAX_SIZE", default = 0)]
    pub max_size: usize,
    // MB, default is 10% of local volume available space and maximum 20GB
    #[env_config(name = "ZO_DISK_RESULT_CACHE_MAX_SIZE", default = 0)]
    pub result_max_size: usize,
    #[env_config(name = "ZO_DISK_AGGREGATION_CACHE_MAX_SIZE", default = 0)]
    pub aggregation_max_size: usize,
    // MB, will skip the cache when a query need cache great than this value, default is 50% of
    // max_size
    #[env_config(name = "ZO_DISK_CACHE_SKIP_SIZE", default = 0)]
    pub skip_size: usize,
    // MB, when cache is full will release how many data once time, default is 10% of max_size
    #[env_config(name = "ZO_DISK_CACHE_RELEASE_SIZE", default = 0)]
    pub release_size: usize,
    #[env_config(name = "ZO_DISK_CACHE_GC_SIZE", default = 100)] // MB
    pub gc_size: usize,
    #[env_config(name = "ZO_DISK_CACHE_GC_INTERVAL", default = 60)] // seconds
    pub gc_interval: u64,
    #[env_config(name = "ZO_DISK_CACHE_MULTI_DIR", default = "")] // dir1,dir2,dir3...
    pub multi_dir: String,
}

#[derive(EnvConfig, Default)]
pub struct Log {
    #[env_config(name = "RUST_LOG", default = "info")]
    pub level: String,
    #[env_config(name = "ZO_LOG_JSON_FORMAT", default = false)]
    pub json_format: bool,
    #[env_config(name = "ZO_LOG_FILE_DIR", default = "")]
    pub file_dir: String,
    // default is: o2.{hostname}.log
    #[env_config(name = "ZO_LOG_FILE_NAME_PREFIX", default = "")]
    pub file_name_prefix: String,
    // logger timestamp local setup, eg: %Y-%m-%dT%H:%M:%SZ
    #[env_config(name = "ZO_LOG_LOCAL_TIME_FORMAT", default = "")]
    pub local_time_format: String,
    #[env_config(name = "ZO_EVENTS_ENABLED", default = false)]
    pub events_enabled: bool,
    #[env_config(
        name = "ZO_EVENTS_AUTH",
        default = "cm9vdEBleGFtcGxlLmNvbTpUZ0ZzZFpzTUZQdzg2SzRK"
    )]
    pub events_auth: String,
    #[env_config(
        name = "ZO_EVENTS_EP",
        default = "https://api.openobserve.ai/api/debug/events/_json"
    )]
    pub events_url: String,
    #[env_config(name = "ZO_EVENTS_BATCH_SIZE", default = 10)]
    pub events_batch_size: usize,
}

#[derive(Debug, EnvConfig, Default)]
pub struct Nats {
    #[env_config(name = "ZO_NATS_ADDR", default = "localhost:4222")]
    pub addr: String,
    #[env_config(name = "ZO_NATS_PREFIX", default = "o2_")]
    pub prefix: String,
    #[env_config(name = "ZO_NATS_USER", default = "")]
    pub user: String,
    #[env_config(name = "ZO_NATS_PASSWORD", default = "")]
    pub password: String,
    #[env_config(
        name = "ZO_NATS_REPLICAS",
        default = 3,
        help = "the copies of a given message to store in the NATS cluster.
        Can not be modified after bucket is initialized.
        To update this, delete and recreate the bucket."
    )]
    pub replicas: usize,
    #[env_config(
        name = "ZO_NATS_HISTORY",
        default = 3,
        help = "in the context of KV to configure how many historical entries to keep for a given bucket.
        Can not be modified after bucket is initialized.
        To update this, delete and recreate the bucket."
    )]
    pub history: i64,
    #[env_config(
        name = "ZO_NATS_DELIVER_POLICY",
        default = "all",
        help = "The point in the stream from which to receive messages, default is: all, valid option is: all, last, new."
    )]
    pub deliver_policy: String,
    #[env_config(name = "ZO_NATS_CONNECT_TIMEOUT", default = 5)]
    pub connect_timeout: u64,
    #[env_config(name = "ZO_NATS_COMMAND_TIMEOUT", default = 10)]
    pub command_timeout: u64,
    #[env_config(name = "ZO_NATS_LOCK_WAIT_TIMEOUT", default = 3600)]
    pub lock_wait_timeout: u64,
    #[env_config(name = "ZO_NATS_SUB_CAPACITY", default = 65535)]
    pub subscription_capacity: usize,
    #[env_config(name = "ZO_NATS_QUEUE_MAX_AGE", default = 60)] // days
    pub queue_max_age: u64,
    #[env_config(name = "ZO_NATS_EVENT_MAX_AGE", default = 3600)] // seconds
    pub event_max_age: u64,
    #[env_config(
        name = "ZO_NATS_QUEUE_MAX_SIZE",
        help = "The maximum size of the queue in MB, default is 2048MB",
        default = 2048
    )]
    pub queue_max_size: i64,
    #[env_config(
        name = "ZO_NATS_V211_SUPPORT",
        help = "Support NATS v2.11.x",
        default = false
    )]
    pub v211_support: bool,
}

#[derive(Debug, Default, EnvConfig)]
pub struct S3 {
    #[env_config(
        name = "ZO_S3_ACCOUNTS",
        default = "",
        help = "comma separated list of accounts"
    )]
    pub accounts: String,
    #[env_config(
        name = "ZO_S3_STREAM_STRATEGY",
        default = "",
        help = "stream strategy, default is: empty, only use default account, other value is: file_hash, stream_hash, stream1:account1,stream2:account2"
    )]
    pub stream_strategy: String,
    #[env_config(name = "ZO_S3_PROVIDER", default = "")]
    pub provider: String,
    #[env_config(name = "ZO_S3_SERVER_URL", default = "")]
    pub server_url: String,
    #[env_config(name = "ZO_S3_REGION_NAME", default = "")]
    pub region_name: String,
    #[env_config(name = "ZO_S3_ACCESS_KEY", default = "")]
    pub access_key: String,
    #[env_config(name = "ZO_S3_SECRET_KEY", default = "")]
    pub secret_key: String,
    #[env_config(name = "ZO_S3_BUCKET_NAME", default = "")]
    pub bucket_name: String,
    #[env_config(name = "ZO_S3_BUCKET_PREFIX", default = "")]
    pub bucket_prefix: String,
    #[env_config(name = "ZO_S3_CONNECT_TIMEOUT", default = 10)] // seconds
    pub connect_timeout: u64,
    #[env_config(name = "ZO_S3_REQUEST_TIMEOUT", default = 3600)] // seconds
    pub request_timeout: u64,
    #[env_config(name = "ZO_S3_FEATURE_FORCE_HOSTED_STYLE", default = false)]
    pub feature_force_hosted_style: bool,
    #[env_config(name = "ZO_S3_FEATURE_HTTP1_ONLY", default = false)]
    pub feature_http1_only: bool,
    #[env_config(name = "ZO_S3_FEATURE_HTTP2_ONLY", default = false)]
    pub feature_http2_only: bool,
    #[env_config(name = "ZO_S3_FEATURE_BULK_DELETE", default = false)]
    pub feature_bulk_delete: bool,
    #[env_config(name = "ZO_S3_ALLOW_INVALID_CERTIFICATES", default = false)]
    pub allow_invalid_certificates: bool,
    #[env_config(name = "ZO_S3_SYNC_TO_CACHE_INTERVAL", default = 600)] // seconds
    pub sync_to_cache_interval: u64,
    #[env_config(name = "ZO_S3_MAX_RETRIES", default = 10)]
    pub max_retries: usize,
    #[env_config(name = "ZO_S3_MAX_IDLE_PER_HOST", default = 0)]
    pub max_idle_per_host: usize,
    // https://github.com/hyperium/hyper/issues/2136#issuecomment-589488526
    #[env_config(name = "ZO_S3_CONNECTION_KEEPALIVE_TIMEOUT", default = 20)] // seconds
    pub keepalive_timeout: u64, // aws s3 by has timeout of 20 sec
    #[env_config(
        name = "ZO_S3_MULTI_PART_UPLOAD_SIZE",
        default = 100,
        help = "The size of the file will switch to multi-part upload in MB"
    )]
    pub multi_part_upload_size: usize,
}

#[derive(Debug, EnvConfig, Default)]
pub struct Sns {
    #[env_config(name = "ZO_SNS_ENDPOINT", default = "")]
    pub endpoint: String,
    #[env_config(name = "ZO_SNS_CONNECT_TIMEOUT", default = 10)] // seconds
    pub connect_timeout: u64,
    #[env_config(name = "ZO_SNS_OPERATION_TIMEOUT", default = 30)] // seconds
    pub operation_timeout: u64,
}

#[derive(Debug, EnvConfig, Default)]
pub struct Prometheus {
    #[env_config(name = "ZO_PROMETHEUS_HA_CLUSTER", default = "cluster")]
    pub ha_cluster_label: String,
    #[env_config(name = "ZO_PROMETHEUS_HA_REPLICA", default = "__replica__")]
    pub ha_replica_label: String,
}

#[derive(Debug, EnvConfig, Default)]
pub struct RUM {
    #[env_config(name = "ZO_RUM_ENABLED", default = false)]
    pub enabled: bool,
    #[env_config(name = "ZO_RUM_CLIENT_TOKEN", default = "")]
    pub client_token: String,
    #[env_config(name = "ZO_RUM_APPLICATION_ID", default = "")]
    pub application_id: String,
    #[env_config(name = "ZO_RUM_SITE", default = "")]
    pub site: String,
    #[env_config(name = "ZO_RUM_SERVICE", default = "")]
    pub service: String,
    #[env_config(name = "ZO_RUM_ENV", default = "")]
    pub env: String,
    #[env_config(name = "ZO_RUM_VERSION", default = "")]
    pub version: String,
    #[env_config(name = "ZO_RUM_ORGANIZATION_IDENTIFIER", default = "")]
    pub organization_identifier: String,
    #[env_config(name = "ZO_RUM_API_VERSION", default = "")]
    pub api_version: String,
    #[env_config(name = "ZO_RUM_INSECURE_HTTP", default = false)]
    pub insecure_http: bool,
}

#[derive(Debug, EnvConfig, Default)]
pub struct Pipeline {
    #[env_config(
        name = "ZO_PIPELINE_REMOTE_STREAM_WAL_DIR",
        default = "",
        help = "For the remote stream WAL directory, if the pipeline destination is a remote stream, we use a separate path to distinguish between local WAL and remote WAL"
    )]
    pub remote_stream_wal_dir: String,
    #[env_config(
        name = "ZO_PIPELINE_REMOTE_STREAM_CONCURRENT_COUNT",
        default = 30,
        help = "control the remote stream wal send concurrent count"
    )]
    pub remote_stream_wal_concurrent_count: usize,
    #[env_config(
        name = "ZO_PIPELINE_OFFSET_FLUSH_INTERVAL",
        default = 10,
        help = "flush remote stream wal sended-ok-offset interval"
    )]
    pub offset_flush_interval: u64,
    #[env_config(
        name = "ZO_PIPELINE_REMOTE_REQUEST_TIMEOUT",
        default = 600,
        help = "pipeline exporter client request timeout"
    )]
    pub remote_request_timeout: u64,
    #[env_config(
        name = "ZO_PIPELINE_REMOTE_REQUEST_MAX_RETRY_TIME",
        default = 86400,
        help = "pipeline exporter client request max retry times, default 1440 minutes(24 hours)， unit is seconds"
    )]
    pub remote_request_max_retry_time: u64,
    #[env_config(
        name = "ZO_PIPELINE_WAL_SIZE_LIMIT",
        default = 0,
        help = "pipeline wal dir data size limit, default is 50% of local volume available space, unit is MB"
    )]
    pub wal_size_limit: u64,
    #[env_config(
        name = "ZO_PIPELINE_MAX_CONNECTIONS",
        default = 1024,
        help = "pipeline exporter client max connections"
    )]
    pub max_connections: usize,
    #[env_config(
        name = "ZO_PIPELINE_BATCH_ENABLED",
        default = false,
        help = "Enable batching of entries before sending HTTP requests"
    )]
    pub batch_enabled: bool,
    #[env_config(
        name = "ZO_PIPELINE_BATCH_SIZE",
        default = 100,
        help = "Maximum number of entries to batch together"
    )]
    pub batch_size: usize,
    #[env_config(
        name = "ZO_PIPELINE_BATCH_TIMEOUT_MS",
        default = 1000,
        help = "Maximum time to wait for a batch to fill up (in milliseconds)"
    )]
    pub batch_timeout_ms: u64,
    #[env_config(
        name = "ZO_PIPELINE_BATCH_SIZE_BYTES",
        default = 10485760, // 10MB
        help = "Maximum size of a batch in bytes"
    )]
    pub batch_size_bytes: usize,
    #[env_config(
        name = "ZO_PIPELINE_BATCH_RETRY_MAX_ATTEMPTS",
        default = 3,
        help = "Maximum number of retries for batch flush"
    )]
    pub batch_retry_max_attempts: u32,
    #[env_config(
        name = "ZO_PIPELINE_BATCH_RETRY_INITIAL_DELAY_MS",
        default = 1000, // 1 second
        help = "Initial delay for batch flush retry (in milliseconds)"
    )]
    pub batch_retry_initial_delay_ms: u64,
    #[env_config(
        name = "ZO_PIPELINE_BATCH_RETRY_MAX_DELAY_MS",
        default = 30000, // 30 seconds
        help = "Maximum delay for batch flush retry (in milliseconds)"
    )]
    pub batch_retry_max_delay_ms: u64,
    #[env_config(
        name = "ZO_PIPELINE_USE_SHARED_HTTP_CLIENT",
        default = false,
        help = "Use shared HTTP client instances for better connection pooling"
    )]
    pub use_shared_http_client: bool,
    #[env_config(
        name = "ZO_PIPELINE_REMOVE_FILE_AFTER_MAX_RETRY",
        default = true,
        help = "Remove wal file after max retry"
    )]
    pub remove_file_after_max_retry: bool,
    #[env_config(
        name = "ZO_PIPELINE_MAX_RETRY_COUNT",
        default = 10,
        help = "pipeline exporter client max retry count"
    )]
    pub max_retry_count: u32,
    #[env_config(
        name = "ZO_PIPELINE_MAX_RETRY_TIME_IN_HOURS",
        default = 24,
        help = "pipeline exporter client max retry time in hours"
    )]
    pub max_retry_time_in_hours: u64,
    #[env_config(
        name = "ZO_PIPELINE_MAX_FILE_SIZE_ON_DISK_MB",
        default = 128,
        help = "pipeline max file size on disk in MB"
    )]
    pub pipeline_max_file_size_on_disk_mb: usize,
    #[env_config(
        name = "ZO_PIPELINE_MAX_FILE_RETENTION_TIME_SECONDS",
        default = 600,
        help = "pipeline max file retention time in seconds"
    )]
    pub pipeline_max_file_retention_time_seconds: u64,
    #[env_config(
        name = "ZO_PIPELINE_FILE_PUSH_BACK_INTERVAL",
        default = 2,
        help = "duration in seconds to push the file to back to the queue after a read complete"
    )]
    pub pipeline_file_push_back_interval: u64,
    #[env_config(
        name = "ZO_PIPELINE_SINK_TASK_SPAWN_INTERVAL_MS",
        default = 100,
        help = "interval in milliseconds to spawn a new sink task"
    )]
    pub pipeline_sink_task_spawn_interval_ms: u64,
}

#[derive(EnvConfig, Default)]
pub struct Encryption {
    #[env_config(name = "ZO_MASTER_ENCRYPTION_ALGORITHM", default = "")]
    pub algorithm: String,
    #[env_config(name = "ZO_MASTER_ENCRYPTION_KEY", default = "")]
    pub master_key: String,
}

#[derive(EnvConfig, Default)]
pub struct HealthCheck {
    #[env_config(name = "ZO_HEALTH_CHECK_ENABLED", default = true)]
    pub enabled: bool,
    #[env_config(
        name = "ZO_HEALTH_CHECK_TIMEOUT",
        default = 5,
        help = "Health check timeout in seconds"
    )]
    pub timeout: u64,
    #[env_config(
        name = "ZO_HEALTH_CHECK_FAILED_TIMES",
        default = 3,
        help = "The node will be removed from consistent hash if health check failed exceed this times"
    )]
    pub failed_times: usize,
}

#[derive(EnvConfig, Default)]
pub struct EnrichmentTable {
    #[env_config(
        name = "ZO_ENRICHMENT_TABLE_CACHE_DIR",
        default = "",
        help = "Local cache directory for enrichment tables"
    )]
    pub cache_dir: String,
    #[env_config(
        name = "ZO_ENRICHMENT_TABLE_MERGE_THRESHOLD_MB",
        default = 60,
        help = "Threshold for merging small files before S3 upload (in MB)"
    )]
    pub merge_threshold_mb: u64,
    #[env_config(
        name = "ZO_ENRICHMENT_TABLE_MERGE_INTERVAL",
        default = 600,
        help = "Background sync interval in seconds"
    )]
    pub merge_interval: u64,
}

pub fn init() -> Config {
    dotenv_override().ok();
    let mut cfg = Config::init().expect("config init error");

    // set local mode
    if cfg.common.local_mode {
        cfg.common.node_role = "all".to_string();
        cfg.common.node_role_group = "".to_string();
    }
    cfg.common.is_local_storage = cfg.common.local_mode
        && (cfg.common.local_mode_storage == "disk" || cfg.common.local_mode_storage == "local");

    // check limit config
    if let Err(e) = check_limit_config(&mut cfg) {
        panic!("limit config error: {e}");
    }

    // check route config
    if let Err(e) = check_route_config(&cfg) {
        panic!("route config error: {e}");
    }

    // check common config
    if let Err(e) = check_common_config(&mut cfg) {
        panic!("common config error: {e}");
    }

    // check grpc config
    if let Err(e) = check_grpc_config(&mut cfg) {
        panic!("common config error: {e}");
    }

    // check http config
    if let Err(e) = check_http_config(&mut cfg) {
        panic!("common config error: {e}")
    }

    // check data path config
    if let Err(e) = check_path_config(&mut cfg) {
        panic!("data path config error: {e}");
    }

    // check memory cache
    if let Err(e) = check_memory_config(&mut cfg) {
        panic!("memory cache config error: {e}");
    }

    // check disk cache
    if let Err(e) = check_disk_cache_config(&mut cfg) {
        panic!("disk cache config error: {e}");
    }

    // check compact config
    if let Err(e) = check_compact_config(&mut cfg) {
        panic!("compact config error: {e}");
    }

    // check s3 config
    if let Err(e) = check_s3_config(&mut cfg) {
        panic!("s3 config error: {e}");
    }

    // check sns config
    if let Err(e) = check_sns_config(&mut cfg) {
        panic!("sns config error: {e}");
    }

    if let Err(e) = check_encryption_config(&mut cfg) {
        panic!("encryption config error: {e}");
    }
    // check health check config
    if let Err(e) = check_health_check_config(&mut cfg) {
        panic!("health check config error: {e}");
    }

    // check pipeline config
    if let Err(e) = check_pipeline_config(&mut cfg) {
        panic!("pipeline config error: {e}");
    }

    // check nats config
    if let Err(e) = check_nats_config(&mut cfg) {
        panic!("nats config error: {e}");
    }

    // check inverted index config
    if let Err(e) = check_inverted_index_config(&mut cfg) {
        panic!("inverted index config error: {e}");
    }

    cfg
}

fn check_limit_config(cfg: &mut Config) -> Result<(), anyhow::Error> {
    // set real cpu num
    cfg.limit.real_cpu_num = max(1, sysinfo::get_cpu_limit());
    // set at least 2 threads
    let cpu_num = max(2, cfg.limit.real_cpu_num);
    cfg.limit.cpu_num = cpu_num;
    if cfg.limit.http_worker_num == 0 {
        cfg.limit.http_worker_num = cpu_num;
    }
    if cfg.limit.http_worker_max_blocking == 0 {
        cfg.limit.http_worker_max_blocking = 256;
    }
    if cfg.limit.grpc_runtime_worker_num == 0 {
        cfg.limit.grpc_runtime_worker_num = cpu_num;
    }
    if cfg.limit.grpc_runtime_blocking_worker_num == 0 {
        cfg.limit.grpc_runtime_blocking_worker_num = 512;
    }
    if cfg.limit.job_runtime_worker_num == 0 {
        cfg.limit.job_runtime_worker_num = cpu_num;
    }
    if cfg.limit.job_runtime_blocking_worker_num == 0 {
        cfg.limit.job_runtime_blocking_worker_num = 512;
    }
    // HACK for thread_num equal to CPU core * 4
    if cfg.limit.query_thread_num == 0 {
        if cfg.common.local_mode {
            cfg.limit.query_thread_num = cpu_num * 2;
        } else {
            cfg.limit.query_thread_num = cpu_num * 4;
        }
    }
    if cfg.limit.query_index_thread_num == 0 {
        if cfg.common.local_mode {
            cfg.limit.query_index_thread_num = cpu_num;
        } else {
            cfg.limit.query_index_thread_num = cpu_num * 4;
        }
    }

    if cfg.limit.file_download_thread_num == 0 {
        cfg.limit.file_download_thread_num = std::cmp::max(1, cpu_num / 2);
    }

    if cfg.limit.file_download_priority_queue_thread_num == 0 {
        cfg.limit.file_download_priority_queue_thread_num = std::cmp::max(1, cpu_num / 2);
    }

    // HACK for move_file_thread_num equal to CPU core
    if cfg.limit.file_move_thread_num == 0 {
        if cfg.common.local_mode {
            cfg.limit.file_move_thread_num = std::cmp::max(1, cpu_num / 2);
        } else {
            cfg.limit.file_move_thread_num = cpu_num;
        }
    }
    // HACK for file_merge_thread_num equal to CPU core
    if cfg.limit.file_merge_thread_num == 0 {
        if cfg.common.local_mode {
            cfg.limit.file_merge_thread_num = std::cmp::max(1, cpu_num / 2);
        } else {
            cfg.limit.file_merge_thread_num = cpu_num;
        }
    }
    // HACK for mem_dump_thread_num equal to CPU core
    if cfg.limit.mem_dump_thread_num == 0 {
        cfg.limit.mem_dump_thread_num = cpu_num;
    }
    // HACK for usage_reporting_thread_num equal to half of CPU core
    if cfg.limit.usage_reporting_thread_num == 0 {
        if cfg.common.local_mode {
            cfg.limit.usage_reporting_thread_num = std::cmp::max(1, cpu_num / 2);
        } else {
            cfg.limit.usage_reporting_thread_num = cpu_num;
        }
    }
    if cfg.limit.file_push_interval == 0 {
        cfg.limit.file_push_interval = 10;
    }
    if cfg.limit.file_push_limit == 0 {
        cfg.limit.file_push_limit = 10000;
    }

    if cfg.limit.sql_db_connections_min == 0 {
        cfg.limit.sql_db_connections_min = MINIMUM_DB_CONNECTIONS;
    }

    if cfg.limit.sql_db_connections_max == 0 {
        cfg.limit.sql_db_connections_max = cpu_num as u32 * 4;
    }
    cfg.limit.sql_db_connections_max =
        max(REQUIRED_DB_CONNECTIONS, cfg.limit.sql_db_connections_max);

    if cfg.limit.file_list_id_batch_size == 0 {
        cfg.limit.file_list_id_batch_size = 5000;
    }

    if cfg.limit.consistent_hash_vnodes < 1 {
        cfg.limit.consistent_hash_vnodes = 1000;
    }

    // reset to default if given zero
    if cfg.limit.max_dashboard_series < 1 {
        cfg.limit.max_dashboard_series = 100;
    }

    // check for uds
    #[allow(deprecated)]
    if cfg.limit.udschema_max_fields > 0 {
        cfg.limit.schema_max_fields_to_enable_uds = cfg.limit.udschema_max_fields;
    }

    // check for calculate stats
    if cfg.limit.calculate_stats_step_limit_secs < 1 {
        cfg.limit.calculate_stats_step_limit_secs = 600;
    }
    if cfg.limit.calculate_stats_step_limit_secs > 86400 {
        cfg.limit.calculate_stats_step_limit_secs = 86400;
    }

    Ok(())
}

fn check_route_config(cfg: &Config) -> Result<(), anyhow::Error> {
    if cfg.route.dispatch_strategy == RouteDispatchStrategy::Other {
        return Err(anyhow::anyhow!(
            "You must set ZO_ROUTE_STRATEGY to one of: workload (default) or random."
        ));
    }
    Ok(())
}

fn check_common_config(cfg: &mut Config) -> Result<(), anyhow::Error> {
    if cfg.limit.file_push_interval == 0 {
        cfg.limit.file_push_interval = 60;
    }
    if cfg.limit.req_cols_per_record_limit == 0 {
        cfg.limit.req_cols_per_record_limit = 1000;
    }

    // check max_file_size_on_disk to MB
    if cfg.limit.max_file_size_on_disk == 0 {
        cfg.limit.max_file_size_on_disk = 128 * 1024 * 1024; // 128MB
    } else {
        cfg.limit.max_file_size_on_disk *= 1024 * 1024;
    }
    // check max_file_size_in_memory to MB
    if cfg.limit.max_file_size_in_memory == 0 {
        cfg.limit.max_file_size_in_memory = 128 * 1024 * 1024; // 128MB
    } else {
        cfg.limit.max_file_size_in_memory *= 1024 * 1024;
    }

    // check for metrics limit
    if cfg.limit.metrics_max_series_per_query == 0 {
        cfg.limit.metrics_max_series_per_query = 30_000;
    }
    if cfg.limit.metrics_max_points_per_series == 0 {
        cfg.limit.metrics_max_points_per_series = 30_000;
    }
    if cfg.limit.metrics_cache_max_entries == 0 {
        cfg.limit.metrics_cache_max_entries = 100_000;
    }

    // check search job retention
    if cfg.limit.search_job_retention == 0 {
        return Err(anyhow::anyhow!("search job retention is set to zero"));
    }

    // HACK instance_name
    if cfg.common.instance_name.is_empty() {
        cfg.common.instance_name = sysinfo::os::get_hostname();
    }
    cfg.common.instance_name_short = cfg
        .common
        .instance_name
        .split('.')
        .next()
        .unwrap()
        .to_string();

    // HACK for tracing, always disable tracing except ingester and querier
    let local_node_role: Vec<cluster::Role> = cfg
        .common
        .node_role
        .clone()
        .split(',')
        .map(|s| s.parse().unwrap())
        .collect();
    if !local_node_role.contains(&cluster::Role::All)
        && !local_node_role.contains(&cluster::Role::Ingester)
        && !local_node_role.contains(&cluster::Role::Querier)
    {
        cfg.common.tracing_enabled = false;
    }

    if local_node_role.contains(&cluster::Role::ScriptServer) {
        // script server does not have external dep, so can ignore their config check
        return Ok(());
    }

    // format local_mode_storage
    cfg.common.local_mode_storage = cfg.common.local_mode_storage.to_lowercase();

    // format metadata storage
    if cfg.common.meta_store.is_empty() {
        if cfg.common.local_mode {
            cfg.common.meta_store = "sqlite".to_string();
        } else {
            cfg.common.meta_store = "nats".to_string();
        }
    }
    cfg.common.meta_store = cfg.common.meta_store.to_lowercase();
    if !cfg.common.local_mode
        && !cfg.common.meta_store.starts_with("postgres")
        && !cfg.common.meta_store.starts_with("mysql")
    {
        return Err(anyhow::anyhow!(
            "Meta store only support mysql or postgres in cluster mode."
        ));
    }
    if cfg.common.meta_store.starts_with("postgres") && cfg.common.meta_postgres_dsn.is_empty() {
        return Err(anyhow::anyhow!(
            "Meta store is PostgreSQL, you must set ZO_META_POSTGRES_DSN"
        ));
    }
    if cfg.common.meta_store.starts_with("mysql") && cfg.common.meta_mysql_dsn.is_empty() {
        return Err(anyhow::anyhow!(
            "Meta store is MySQL, you must set ZO_META_MYSQL_DSN"
        ));
    }

    // If the default scrape interval is less than 5s, raise an error
    if cfg.common.default_scrape_interval < 5 {
        return Err(anyhow::anyhow!(
            "Default scrape interval can not be set to lesser than 5s ."
        ));
    }

    // check bloom filter ndv ratio
    if cfg.common.bloom_filter_ndv_ratio == 0 {
        cfg.common.bloom_filter_ndv_ratio = 100;
    }

    // check for join match one
    if cfg.common.feature_join_match_one_enabled && cfg.common.feature_join_right_side_max_rows == 0
    {
        cfg.common.feature_join_right_side_max_rows = 50_000;
    }

    // check for broadcast join left side max rows
    if cfg.common.feature_broadcast_join_enabled
        && cfg.common.feature_broadcast_join_left_side_max_rows == 0
    {
        cfg.common.feature_broadcast_join_left_side_max_rows = 10_000;
    }

    if cfg.common.feature_broadcast_join_enabled
        && cfg.common.feature_broadcast_join_left_side_max_size == 0
    {
        cfg.common.feature_broadcast_join_left_side_max_size = 10; // 10 MB
    }

    // debug check is useful only when dual write is enabled. Otherwise it will raise error
    // incorrectly each time
    cfg.common.file_list_dump_debug_check =
        cfg.common.file_list_dump_dual_write && cfg.common.file_list_dump_debug_check;

    if cfg.common.default_hec_stream.is_empty() {
        cfg.common.default_hec_stream = "_hec".to_string();
    }

<<<<<<< HEAD
    if !matches!(cfg.common.usage_reporting_mode.as_str(), "local" | "both") {
        cfg.common.usage_reporting_mode = "local".to_string();
    }

    // max usage reporting interval can be 10 mins, because we
    // need relatively recent data for usage calculations
    if cfg.common.usage_publish_interval > 10 * 60 {
        cfg.common.usage_publish_interval = 10 * 60;
    }

    if cfg.common.usage_publish_interval < 1 {
        cfg.common.usage_publish_interval = 60;
=======
    cfg.common.log_page_default_field_list = cfg.common.log_page_default_field_list.to_lowercase();
    if !matches!(
        cfg.common.log_page_default_field_list.as_str(),
        "uds" | "all" | "interesting"
    ) {
        cfg.common.log_page_default_field_list = "uds".to_string();
>>>>>>> d40b6afc
    }

    Ok(())
}

fn check_grpc_config(cfg: &mut Config) -> Result<(), anyhow::Error> {
    if cfg.grpc.tls_enabled
        && (cfg.grpc.tls_cert_domain.is_empty()
            || cfg.grpc.tls_cert_path.is_empty()
            || cfg.grpc.tls_key_path.is_empty())
    {
        return Err(anyhow::anyhow!(
            "ZO_GRPC_TLS_CERT_DOMAIN, ZO_GRPC_TLS_CERT_PATH and ZO_GRPC_TLS_KEY_PATH must be set when ZO_GRPC_TLS_ENABLED is true"
        ));
    }
    Ok(())
}

fn check_http_config(cfg: &mut Config) -> Result<(), anyhow::Error> {
    if cfg.http.tls_enabled
        && (cfg.http.tls_cert_path.is_empty() || cfg.http.tls_key_path.is_empty())
    {
        return Err(anyhow::anyhow!(
            "When ZO_HTTP_TLS_ENABLED=true, both ZO_HTTP_TLS_CERT_PATH \
             and ZO_HTTP_TLS_KEY_PATH must be set."
        ));
    }
    Ok(())
}

fn check_path_config(cfg: &mut Config) -> Result<(), anyhow::Error> {
    // for web
    if cfg.common.web_url.ends_with('/') {
        cfg.common.web_url = cfg.common.web_url.trim_end_matches('/').to_string();
    }
    if cfg.common.base_uri.ends_with('/') {
        cfg.common.base_uri = cfg.common.base_uri.trim_end_matches('/').to_string();
    }
    // for data
    if cfg.common.data_dir.is_empty() {
        cfg.common.data_dir = "./data/openobserve/".to_string();
    }
    if !cfg.common.data_dir.ends_with('/') {
        cfg.common.data_dir = format!("{}/", cfg.common.data_dir);
    }
    if cfg.common.data_wal_dir.is_empty() {
        cfg.common.data_wal_dir = format!("{}wal/", cfg.common.data_dir);
    }
    if !cfg.common.data_wal_dir.ends_with('/') {
        cfg.common.data_wal_dir = format!("{}/", cfg.common.data_wal_dir);
    }
    if cfg.common.data_stream_dir.is_empty() {
        cfg.common.data_stream_dir = format!("{}stream/", cfg.common.data_dir);
    }
    if !cfg.common.data_stream_dir.ends_with('/') {
        cfg.common.data_stream_dir = format!("{}/", cfg.common.data_stream_dir);
    }
    if cfg.common.data_db_dir.is_empty() {
        cfg.common.data_db_dir = format!("{}db/", cfg.common.data_dir);
    }
    if !cfg.common.data_db_dir.ends_with('/') {
        cfg.common.data_db_dir = format!("{}/", cfg.common.data_db_dir);
    }
    if cfg.common.data_cache_dir.is_empty() {
        cfg.common.data_cache_dir = format!("{}cache/", cfg.common.data_dir);
    }
    if !cfg.common.data_cache_dir.ends_with('/') {
        cfg.common.data_cache_dir = format!("{}/", cfg.common.data_cache_dir);
    }
    if cfg.common.data_tmp_dir.is_empty() {
        cfg.common.data_tmp_dir = format!("{}tmp/", cfg.common.data_dir);
    }
    if !cfg.common.data_tmp_dir.ends_with('/') {
        cfg.common.data_tmp_dir = format!("{}/", cfg.common.data_tmp_dir);
    }
    if cfg.common.mmdb_data_dir.is_empty() {
        cfg.common.mmdb_data_dir = format!("{}mmdb/", cfg.common.data_dir);
    }
    if !cfg.common.mmdb_data_dir.ends_with('/') {
        cfg.common.mmdb_data_dir = format!("{}/", cfg.common.mmdb_data_dir);
    }

    // check for pprof flamegraph
    if cfg.profiling.pprof_flamegraph_path.is_empty() {
        cfg.profiling.pprof_flamegraph_path = format!("{}flamegraph.svg", cfg.common.data_dir);
    }

    Ok(())
}

fn check_memory_config(cfg: &mut Config) -> Result<(), anyhow::Error> {
    let mem_total = sysinfo::get_memory_limit();
    cfg.limit.mem_total = mem_total;
    if cfg.memory_cache.max_size == 0 {
        if cfg.common.local_mode {
            cfg.memory_cache.max_size = mem_total / 4; // 25%
        } else {
            cfg.memory_cache.max_size = mem_total / 2; // 50%
        }
    } else {
        cfg.memory_cache.max_size *= 1024 * 1024;
    }
    if cfg.memory_cache.skip_size == 0 {
        // will skip the cache when a query need cache great than this value, default is
        // 50% of max_size
        cfg.memory_cache.skip_size = cfg.memory_cache.max_size / 2;
    } else {
        cfg.memory_cache.skip_size *= 1024 * 1024;
    }
    if cfg.memory_cache.release_size == 0 {
        // when cache is full will release how many data once time, default is 10% of
        // max_size
        cfg.memory_cache.release_size = cfg.memory_cache.max_size / 10;
    } else {
        cfg.memory_cache.release_size *= 1024 * 1024;
    }
    if cfg.memory_cache.gc_size == 0 {
        cfg.memory_cache.gc_size = 100 * 1024 * 1024; // 100 MB
    } else {
        cfg.memory_cache.gc_size *= 1024 * 1024;
    }
    if cfg.memory_cache.enabled && cfg.memory_cache.max_size >= mem_total {
        return Err(anyhow::anyhow!(
            "ZO_MEMORY_CACHE_MAX_SIZE is larger than total memory, please set a smaller value"
        ));
    }
    if cfg.memory_cache.datafusion_max_size == 0 {
        if cfg.common.local_mode {
            cfg.memory_cache.datafusion_max_size = (mem_total - cfg.memory_cache.max_size) / 2; // 25%
        } else {
            cfg.memory_cache.datafusion_max_size = mem_total - cfg.memory_cache.max_size; // 50%
        }
    } else {
        cfg.memory_cache.datafusion_max_size *= 1024 * 1024;
    }

    if cfg.memory_cache.bucket_num == 0 {
        cfg.memory_cache.bucket_num = cfg.limit.cpu_num;
    }
    cfg.memory_cache.max_size /= cfg.memory_cache.bucket_num;
    cfg.memory_cache.release_size /= cfg.memory_cache.bucket_num;
    cfg.memory_cache.gc_size /= cfg.memory_cache.bucket_num;

    // for memtable limit check
    if cfg.limit.mem_table_max_size == 0 {
        if cfg.common.local_mode {
            cfg.limit.mem_table_max_size = mem_total / 4; // 25%
        } else {
            cfg.limit.mem_table_max_size = mem_total / 2; // 50%
        }
    } else {
        cfg.limit.mem_table_max_size *= 1024 * 1024;
    }
    if cfg.limit.mem_table_bucket_num == 0 {
        cfg.limit.mem_table_bucket_num = 1;
    }

    // wal
    if cfg.limit.wal_write_buffer_size < 4096 {
        cfg.limit.wal_write_buffer_size = 4096;
    }
    if cfg.limit.wal_write_queue_size == 0 {
        cfg.limit.wal_write_queue_size = 10000;
    }

    // check query settings
    if cfg.limit.query_group_base_speed == 0 {
        cfg.limit.query_group_base_speed = SIZE_IN_GB as usize;
    } else {
        cfg.limit.query_group_base_speed *= 1024 * 1024;
    }
    if cfg.limit.query_partition_by_secs == 0 {
        cfg.limit.query_partition_by_secs = 30;
    }
    if cfg.limit.query_default_limit == 0 {
        cfg.limit.query_default_limit = 1000;
    }
    Ok(())
}

fn check_disk_cache_config(cfg: &mut Config) -> Result<(), anyhow::Error> {
    std::fs::create_dir_all(&cfg.common.data_cache_dir).expect("create cache dir success");
    let cache_dir = Path::new(&cfg.common.data_cache_dir)
        .canonicalize()
        .unwrap();
    let cache_dir = cache_dir.to_str().unwrap();

    // disable disk cache for local disk storage
    if cfg.common.is_local_storage
        && !cfg.common.result_cache_enabled
        && !cfg.common.metrics_cache_enabled
        && !cfg.common.feature_query_streaming_aggs
    {
        cfg.disk_cache.enabled = false;
    }

    // disable result cache and metrics cache if disk cache is disabled
    if !cfg.disk_cache.enabled {
        cfg.common.result_cache_enabled = false;
        cfg.common.metrics_cache_enabled = false;
        cfg.common.feature_query_streaming_aggs = false;
        cfg.cache_latest_files.enabled = false;
        cfg.cache_latest_files.delete_merge_files = false;
    }

    let disks = sysinfo::disk::get_disk_usage();
    let disk = disks.iter().find(|d| cache_dir.starts_with(&d.mount_point));
    let (disk_total, disk_free) = match disk {
        Some(d) => (d.total_space, d.available_space),
        None => (0, 0),
    };
    cfg.limit.disk_total = disk_total as usize;
    cfg.limit.disk_free = disk_free as usize;
    if cfg.disk_cache.max_size == 0 {
        cfg.disk_cache.max_size = cfg.limit.disk_free / 2; // 50%
        if cfg.disk_cache.max_size > 1024 * 1024 * 1024 * 100 {
            cfg.disk_cache.max_size = 1024 * 1024 * 1024 * 100; // 100GB
        }
    } else {
        cfg.disk_cache.max_size *= 1024 * 1024;
    }

    if cfg.disk_cache.result_max_size == 0 {
        cfg.disk_cache.result_max_size = cfg.disk_cache.max_size / 10; // 10%
        if cfg.disk_cache.result_max_size > 1024 * 1024 * 1024 * 20 {
            cfg.disk_cache.result_max_size = 1024 * 1024 * 1024 * 20; // 20GB
        }
    } else {
        cfg.disk_cache.result_max_size *= 1024 * 1024;
    }

    if cfg.disk_cache.aggregation_max_size == 0 {
        cfg.disk_cache.aggregation_max_size = cfg.disk_cache.max_size / 10; // 10%
        if cfg.disk_cache.aggregation_max_size > 1024 * 1024 * 1024 * 20 {
            cfg.disk_cache.aggregation_max_size = 1024 * 1024 * 1024 * 20; // 20GB
        }
    } else {
        cfg.disk_cache.aggregation_max_size *= 1024 * 1024;
    }

    if cfg.disk_cache.skip_size == 0 {
        // will skip the cache when a query need cache great than this value, default is
        // 50% of max_size
        cfg.disk_cache.skip_size = cfg.disk_cache.max_size / 2;
    } else {
        cfg.disk_cache.skip_size *= 1024 * 1024;
    }
    if cfg.disk_cache.release_size == 0 {
        // when cache is full will release how many data once time, default is 10% of
        // max_size
        cfg.disk_cache.release_size = cfg.disk_cache.max_size / 10;
    } else {
        cfg.disk_cache.release_size *= 1024 * 1024;
    }
    if cfg.disk_cache.gc_size == 0 {
        cfg.disk_cache.gc_size = 100 * 1024 * 1024; // 100 MB
    } else {
        cfg.disk_cache.gc_size *= 1024 * 1024;
    }

    if cfg.disk_cache.multi_dir.contains('/') {
        return Err(anyhow::anyhow!(
            "ZO_DISK_CACHE_MULTI_DIR only supports a single directory level, can not contains / "
        ));
    }

    if cfg.disk_cache.bucket_num == 0 {
        // because we validate cpu_num before this
        // we can be sure here that that value is sane.

        // following numbers are imperically decided, users can set the value
        // directly if they know better, otherwise this was the best numbers
        // for bucket_num based on thread count.
        let threads = cfg.limit.cpu_num;
        if threads <= 16 {
            // for less than 16 threads, same buckets would be good enough
            // with 16 files in parallel we should not run into that many
            // files going into same bucket, so ok.
            cfg.disk_cache.bucket_num = threads;
        } else if threads > 16 && threads <= 64 {
            // for 32 -> 64 ish range, there can be a lot of collisions
            // so we set it to double the threads to avoid any collisions
            cfg.disk_cache.bucket_num = 2 * threads;
        } else {
            // for > 64 threads, it was observed that even with 1.5 times buckets
            // it is ok, not that many collisions. This is imperical, no concrete
            // reasoning for 1.5
            cfg.disk_cache.bucket_num = (threads as f64 * 1.5) as usize;
        }
    }
    cfg.disk_cache.bucket_num = max(
        cfg.disk_cache.bucket_num,
        cfg.disk_cache
            .multi_dir
            .split(',')
            .filter(|s| !s.trim().is_empty())
            .count(),
    );
    cfg.disk_cache.max_size /= cfg.disk_cache.bucket_num;
    cfg.disk_cache.release_size /= cfg.disk_cache.bucket_num;
    cfg.disk_cache.gc_size /= cfg.disk_cache.bucket_num;

    Ok(())
}

fn check_compact_config(cfg: &mut Config) -> Result<(), anyhow::Error> {
    if cfg.compact.data_retention_days > 0 && cfg.compact.data_retention_days < 3 {
        return Err(anyhow::anyhow!(
            "Data retention is not allowed to be less than 3 days."
        ));
    }
    if cfg.compact.interval < 1 {
        cfg.compact.interval = 60;
    }

    // check compact_max_file_size to MB
    if cfg.compact.max_file_size < 1 {
        cfg.compact.max_file_size = 512;
    }
    cfg.compact.max_file_size *= 1024 * 1024;
    if cfg.compact.delete_files_delay_hours < 1 {
        cfg.compact.delete_files_delay_hours = 2;
    }

    if cfg.compact.old_data_interval < 1 {
        cfg.compact.old_data_interval = 3600;
    }
    if cfg.compact.old_data_max_days < 1 {
        cfg.compact.old_data_max_days = 7;
    }
    if cfg.compact.old_data_min_hours < 1 {
        cfg.compact.old_data_min_hours = 2;
    }
    if cfg.compact.old_data_min_records < 1 {
        cfg.compact.old_data_min_records = 100;
    }
    if cfg.compact.old_data_min_files < 1 {
        cfg.compact.old_data_min_files = 10;
    }

    if cfg.compact.batch_size < 1 {
        cfg.compact.batch_size = cfg.limit.cpu_num as i64;
    }
    if cfg.compact.pending_jobs_metric_interval == 0 {
        cfg.compact.pending_jobs_metric_interval = 300;
    }

    Ok(())
}

fn check_sns_config(cfg: &mut Config) -> Result<(), anyhow::Error> {
    // Validate endpoint URL if provided
    if !cfg.sns.endpoint.is_empty()
        && !cfg.sns.endpoint.starts_with("http://")
        && !cfg.sns.endpoint.starts_with("https://")
    {
        return Err(anyhow::anyhow!(
            "Invalid SNS endpoint URL. It must start with http:// or https://"
        ));
    }

    // Validate timeouts
    if cfg.sns.connect_timeout == 0 {
        cfg.sns.connect_timeout = 10; // Default to 10 seconds if not set
        log::warn!("SNS connect timeout not specified, defaulting to 10 seconds");
    }
    if cfg.sns.operation_timeout == 0 {
        cfg.sns.operation_timeout = 30; // Default to 30 seconds if not set
        log::warn!("SNS operation timeout not specified, defaulting to 30 seconds");
    }

    Ok(())
}

fn check_s3_config(cfg: &mut Config) -> Result<(), anyhow::Error> {
    if !cfg.s3.bucket_prefix.is_empty() && !cfg.s3.bucket_prefix.ends_with('/') {
        cfg.s3.bucket_prefix = format!("{}/", cfg.s3.bucket_prefix);
    }
    if cfg.s3.provider.is_empty() {
        if cfg.s3.server_url.contains(".googleapis.com") {
            cfg.s3.provider = "gcs".to_string();
        } else if cfg.s3.server_url.contains(".aliyuncs.com") {
            cfg.s3.provider = "oss".to_string();
            if !cfg
                .s3
                .server_url
                .contains(&format!("://{}.", cfg.s3.bucket_name))
            {
                cfg.s3.server_url = cfg
                    .s3
                    .server_url
                    .replace("://", &format!("://{}.", cfg.s3.bucket_name));
            }
        } else {
            cfg.s3.provider = "aws".to_string();
        }
    }
    cfg.s3.provider = cfg.s3.provider.to_lowercase();
    if cfg.s3.provider.eq("swift") {
        unsafe { std::env::set_var("AWS_EC2_METADATA_DISABLED", "true") };
    }

    if cfg.s3.keepalive_timeout == 0 {
        // reset to default
        cfg.s3.keepalive_timeout = 20;
    }

    Ok(())
}

fn check_pipeline_config(cfg: &mut Config) -> Result<(), anyhow::Error> {
    // pipeline
    if cfg.pipeline.remote_stream_wal_dir.is_empty() {
        cfg.pipeline.remote_stream_wal_dir = format!("{}remote_stream_wal/", cfg.common.data_dir);
    }

    if !cfg.pipeline.remote_stream_wal_dir.is_empty()
        && !cfg.pipeline.remote_stream_wal_dir.ends_with('/')
    {
        cfg.pipeline.remote_stream_wal_dir = format!("{}/", cfg.pipeline.remote_stream_wal_dir);
    }

    if cfg.pipeline.offset_flush_interval == 0 {
        cfg.pipeline.offset_flush_interval = 10;
    }
    if cfg.pipeline.remote_request_max_retry_time == 0 {
        cfg.pipeline.remote_request_max_retry_time = 86400; // 24 hours, in seconds
    }

    if cfg.pipeline.wal_size_limit == 0 {
        cfg.pipeline.wal_size_limit = cfg.limit.disk_free as u64 / 2; // 50%
        if cfg.pipeline.wal_size_limit > 1024 * 1024 * 1024 * 100 {
            cfg.pipeline.wal_size_limit = 1024 * 1024 * 1024 * 100; // 100GB
        }
    } else {
        cfg.pipeline.wal_size_limit *= 1024 * 1024;
    }

    if cfg.pipeline.pipeline_file_push_back_interval == 0 {
        cfg.pipeline.pipeline_file_push_back_interval = 2; // 2 seconds
    }

    if cfg.pipeline.pipeline_sink_task_spawn_interval_ms == 0 {
        cfg.pipeline.pipeline_sink_task_spawn_interval_ms = 100; // 100 milliseconds
    }
    Ok(())
}

fn check_health_check_config(cfg: &mut Config) -> Result<(), anyhow::Error> {
    if cfg.health_check.timeout == 0 {
        cfg.health_check.timeout = 5;
    }
    if cfg.health_check.failed_times == 0 {
        cfg.health_check.failed_times = 3;
    }
    Ok(())
}

#[inline]
pub fn is_local_disk_storage() -> bool {
    get_config().common.is_local_storage
}

#[inline]
pub fn get_cluster_name() -> String {
    let cfg = get_config();
    if !cfg.common.cluster_name.is_empty() {
        cfg.common.cluster_name.to_string()
    } else {
        INSTANCE_ID.get("instance_id").unwrap().to_string()
    }
}

fn check_encryption_config(cfg: &mut Config) -> Result<(), anyhow::Error> {
    if !cfg.encryption.algorithm.is_empty() {
        if cfg.encryption.algorithm != "aes-256-siv" {
            return Err(anyhow::anyhow!(
                "invalid algorithm specified, only [aes-256-siv] is supported"
            ));
        }
        // this is basically a duplication of code from tables/cipher.rs
        // but we only support one algorithm for now, so ok. Once we support more
        // we have to extract this into proper functions and use the same in both places
        let key = match BASE64_STANDARD.decode(&cfg.encryption.master_key) {
            Ok(v) => v,
            Err(e) => {
                return Err(anyhow::anyhow!(
                    "master encryption key is not properly base64 encoded: {e}"
                ));
            }
        };
        match Aes256Siv::new_from_slice(&key) {
            Ok(_) => {}
            Err(e) => {
                return Err(anyhow::anyhow!("invalid master encryption key: {e}"));
            }
        }
    }
    Ok(())
}

#[inline]
pub fn get_parquet_compression(compression: &str) -> parquet::basic::Compression {
    match compression.to_lowercase().as_str() {
        "none" | "uncompressed" => parquet::basic::Compression::UNCOMPRESSED,
        "snappy" => parquet::basic::Compression::SNAPPY,
        "gzip" => parquet::basic::Compression::GZIP(Default::default()),
        "brotli" => parquet::basic::Compression::BROTLI(Default::default()),
        "lz4" | "lz4_raw" => parquet::basic::Compression::LZ4_RAW,
        "zstd" => parquet::basic::Compression::ZSTD(Default::default()),
        _ => parquet::basic::Compression::ZSTD(Default::default()),
    }
}

fn check_nats_config(cfg: &mut Config) -> Result<(), anyhow::Error> {
    if cfg.nats.queue_max_size == 0 {
        cfg.nats.queue_max_size = 2048; // 2GB
    }
    cfg.nats.queue_max_size *= 1024 * 1024; // convert to bytes
    Ok(())
}

fn check_inverted_index_config(cfg: &mut Config) -> Result<(), anyhow::Error> {
    if cfg.limit.inverted_index_result_cache_max_entries == 0 {
        cfg.limit.inverted_index_result_cache_max_entries = 10000;
    }
    if cfg.limit.inverted_index_result_cache_max_entry_size == 0 {
        cfg.limit.inverted_index_result_cache_max_entry_size = 20480;
    }
    if cfg.limit.inverted_index_skip_threshold == 0 {
        cfg.limit.inverted_index_skip_threshold = 35;
    }
    if cfg.limit.inverted_index_min_token_length == 0 {
        cfg.limit.inverted_index_min_token_length = 2;
    }
    if cfg.limit.inverted_index_max_token_length == 0 {
        cfg.limit.inverted_index_max_token_length = 64;
    }
    Ok(())
}

#[cfg(test)]
mod tests {
    use super::*;

    #[test]
    fn test_get_config() {
        let mut cfg = Config::init().unwrap();
        let ret = check_limit_config(&mut cfg);
        assert!(ret.is_ok());

        cfg.s3.server_url = "https://storage.googleapis.com".to_string();
        cfg.s3.provider = "".to_string();
        check_s3_config(&mut cfg).unwrap();
        assert_eq!(cfg.s3.provider, "gcs");
        cfg.s3.server_url = "https://oss-cn-beijing.aliyuncs.com".to_string();
        cfg.s3.provider = "".to_string();
        check_s3_config(&mut cfg).unwrap();
        assert_eq!(cfg.s3.provider, "oss");
        cfg.s3.server_url = "".to_string();
        cfg.s3.provider = "".to_string();
        check_s3_config(&mut cfg).unwrap();
        assert_eq!(cfg.s3.provider, "aws");

        // SNS configuration tests
        // Test default values
        check_sns_config(&mut cfg).unwrap();
        assert_eq!(cfg.sns.connect_timeout, 10);
        assert_eq!(cfg.sns.operation_timeout, 30);
        assert!(cfg.sns.endpoint.is_empty());

        // Test custom endpoint
        cfg.sns.endpoint = "https://sns.us-west-2.amazonaws.com".to_string();
        check_sns_config(&mut cfg).unwrap();
        assert_eq!(cfg.sns.endpoint, "https://sns.us-west-2.amazonaws.com");

        // Test custom timeouts
        cfg.sns.connect_timeout = 15;
        cfg.sns.operation_timeout = 45;
        check_sns_config(&mut cfg).unwrap();
        assert_eq!(cfg.sns.connect_timeout, 15);
        assert_eq!(cfg.sns.operation_timeout, 45);

        // Test zero values (should set to defaults)
        cfg.sns.connect_timeout = 0;
        cfg.sns.operation_timeout = 0;
        check_sns_config(&mut cfg).unwrap();
        assert_eq!(cfg.sns.connect_timeout, 10);
        assert_eq!(cfg.sns.operation_timeout, 30);

        // Test endpoint URL validation
        cfg.sns.endpoint = "invalid-url".to_string();
        assert!(check_sns_config(&mut cfg).is_err());

        cfg.memory_cache.max_size = 1024;
        cfg.memory_cache.release_size = 1024;
        cfg.memory_cache.bucket_num = 1;
        check_memory_config(&mut cfg).unwrap();
        assert_eq!(cfg.memory_cache.max_size, 1024 * 1024 * 1024);
        assert_eq!(cfg.memory_cache.release_size, 1024 * 1024 * 1024);

        cfg.limit.file_push_interval = 0;
        cfg.limit.req_cols_per_record_limit = 0;
        cfg.compact.interval = 0;
        cfg.compact.data_retention_days = 10;
        let ret = check_common_config(&mut cfg);
        assert!(ret.is_ok());
        assert_eq!(cfg.compact.data_retention_days, 10);
        assert_eq!(cfg.limit.req_cols_per_record_limit, 1000);

        cfg.compact.data_retention_days = 2;
        let ret = check_compact_config(&mut cfg);
        assert!(ret.is_err());

        cfg.common.data_dir = "".to_string();
        let ret = check_path_config(&mut cfg);
        assert!(ret.is_ok());

        cfg.common.data_dir = "/abc".to_string();
        cfg.common.data_wal_dir = "/abc".to_string();
        cfg.common.data_stream_dir = "/abc".to_string();
        cfg.common.base_uri = "/abc/".to_string();
        let ret = check_path_config(&mut cfg);
        assert!(ret.is_ok());
        assert_eq!(cfg.common.data_dir, "/abc/".to_string());
        assert_eq!(cfg.common.data_wal_dir, "/abc/".to_string());
        assert_eq!(cfg.common.data_stream_dir, "/abc/".to_string());
        assert_eq!(cfg.common.data_dir, "/abc/".to_string());
        assert_eq!(cfg.common.base_uri, "/abc".to_string());

        // Test route dispatch strategies
        cfg.route.dispatch_strategy = RouteDispatchStrategy::Workload;
        assert!(check_route_config(&cfg).is_ok());

        cfg.route.dispatch_strategy = RouteDispatchStrategy::Random;
        assert!(check_route_config(&cfg).is_ok());

        cfg.route.dispatch_strategy = RouteDispatchStrategy::Other;
        assert!(check_route_config(&cfg).is_err());
    }
}<|MERGE_RESOLUTION|>--- conflicted
+++ resolved
@@ -2379,7 +2379,6 @@
         cfg.common.default_hec_stream = "_hec".to_string();
     }
 
-<<<<<<< HEAD
     if !matches!(cfg.common.usage_reporting_mode.as_str(), "local" | "both") {
         cfg.common.usage_reporting_mode = "local".to_string();
     }
@@ -2392,14 +2391,14 @@
 
     if cfg.common.usage_publish_interval < 1 {
         cfg.common.usage_publish_interval = 60;
-=======
+    }
+    
     cfg.common.log_page_default_field_list = cfg.common.log_page_default_field_list.to_lowercase();
     if !matches!(
         cfg.common.log_page_default_field_list.as_str(),
         "uds" | "all" | "interesting"
     ) {
         cfg.common.log_page_default_field_list = "uds".to_string();
->>>>>>> d40b6afc
     }
 
     Ok(())
