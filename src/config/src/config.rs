--- conflicted
+++ resolved
@@ -2144,14 +2144,7 @@
         panic!("nats config error: {e}");
     }
 
-<<<<<<< HEAD
-    if let Err(e) = check_cuckoo_filter_config(&mut cfg) {
-        panic!("cuckoo filter config error: {e}");
-=======
-    // check inverted index config
-    if let Err(e) = check_inverted_index_config(&mut cfg) {
-        panic!("inverted index config error: {e}");
->>>>>>> b863826d
+
     }
 
     cfg
@@ -2961,30 +2954,30 @@
     Ok(())
 }
 
-<<<<<<< HEAD
+fn check_inverted_index_config(cfg: &mut Config) -> Result<(), anyhow::Error> {
+    if cfg.limit.inverted_index_result_cache_max_entries == 0 {
+        cfg.limit.inverted_index_result_cache_max_entries = 10000;
+    }
+    if cfg.limit.inverted_index_result_cache_max_entry_size == 0 {
+        cfg.limit.inverted_index_result_cache_max_entry_size = 20480;
+    }
+    if cfg.limit.inverted_index_skip_threshold == 0 {
+        cfg.limit.inverted_index_skip_threshold = 35;
+    }
+    if cfg.limit.inverted_index_min_token_length == 0 {
+        cfg.limit.inverted_index_min_token_length = 2;
+    }
+    if cfg.limit.inverted_index_max_token_length == 0 {
+        cfg.limit.inverted_index_max_token_length = 64;
+    }
+    Ok(())
+}
+
 fn check_cuckoo_filter_config(cfg: &mut Config) -> Result<(), anyhow::Error> {
     if cfg.cuckoo_filter.enabled && cfg.cuckoo_filter.dir.is_empty() {
         cfg.cuckoo_filter.dir = format!("{}cuckoo_filter/", cfg.common.data_dir);
     }
 
-=======
-fn check_inverted_index_config(cfg: &mut Config) -> Result<(), anyhow::Error> {
-    if cfg.limit.inverted_index_result_cache_max_entries == 0 {
-        cfg.limit.inverted_index_result_cache_max_entries = 10000;
-    }
-    if cfg.limit.inverted_index_result_cache_max_entry_size == 0 {
-        cfg.limit.inverted_index_result_cache_max_entry_size = 20480;
-    }
-    if cfg.limit.inverted_index_skip_threshold == 0 {
-        cfg.limit.inverted_index_skip_threshold = 35;
-    }
-    if cfg.limit.inverted_index_min_token_length == 0 {
-        cfg.limit.inverted_index_min_token_length = 2;
-    }
-    if cfg.limit.inverted_index_max_token_length == 0 {
-        cfg.limit.inverted_index_max_token_length = 64;
-    }
->>>>>>> b863826d
     Ok(())
 }
 
