--- conflicted
+++ resolved
@@ -1225,7 +1225,12 @@
         help = "unit: Hour. Optional env variable to add restriction for SA, if not set SA will use max_query_range stream setting. When set which ever is smaller value will apply to api calls"
     )]
     pub max_query_range_for_sa: i64,
-<<<<<<< HEAD
+    #[env_config(
+        name = "ZO_TEXT_DATA_TYPE",
+        default = "longtext",
+        help = "Default data type for LongText compliant DB's"
+    )]
+    pub db_text_data_type: String,
     #[env_config(name = "ZO_ENRICHMENT_TABLE_JOB_WORKS", default = 1)]
     pub enrichment_table_job_workers: i64,
     #[env_config(name = "ZO_ENRICHMENT_TABLE_JOB_SCHEDULE_INTERVAL", default = 10)] // seconds
@@ -1238,14 +1243,6 @@
     pub enrichment_table_job_timeout: i64,
     #[env_config(name = "ZO_ENRICHMENT_TABLE_JOB_DELETE_INTERVAL", default = 600)] // seconds
     pub enrichment_table_job_delete_interval: i64,
-=======
-    #[env_config(
-        name = "ZO_TEXT_DATA_TYPE",
-        default = "longtext",
-        help = "Default data type for LongText compliant DB's"
-    )]
-    pub db_text_data_type: String,
->>>>>>> b35d73d3
 }
 
 #[derive(EnvConfig)]
