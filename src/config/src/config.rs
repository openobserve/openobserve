--- conflicted
+++ resolved
@@ -67,8 +67,6 @@
 pub const INDEX_MIN_CHAR_LEN: usize = 3;
 pub const QUERY_WITH_NO_LIMIT: i32 = -999;
 
-<<<<<<< HEAD
-=======
 pub const REQUIRED_DB_CONNECTIONS: u32 = 4;
 
 // Columns added to ingested records for _INTERNAL_ use only.
@@ -76,7 +74,6 @@
 pub const ORIGINAL_DATA_COL_NAME: &str = "_original";
 pub const ID_COL_NAME: &str = "_o2_id";
 
->>>>>>> 851a750d
 const _DEFAULT_SQL_FULL_TEXT_SEARCH_FIELDS: [&str; 7] =
     ["log", "message", "msg", "content", "data", "body", "json"];
 pub static SQL_FULL_TEXT_SEARCH_FIELDS: Lazy<Vec<String>> = Lazy::new(|| {
