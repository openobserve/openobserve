// Copyright 2025 OpenObserve Inc.
//
// This program is free software: you can redistribute it and/or modify
// it under the terms of the GNU Affero General Public License as published by
// the Free Software Foundation, either version 3 of the License, or
// (at your option) any later version.
//
// This program is distributed in the hope that it will be useful
// but WITHOUT ANY WARRANTY; without even the implied warranty of
// MERCHANTABILITY or FITNESS FOR A PARTICULAR PURPOSE.  See the
// GNU Affero General Public License for more details.
//
// You should have received a copy of the GNU Affero General Public License
// along with this program.  If not, see <http://www.gnu.org/licenses/>.

use std::{cmp::max, collections::BTreeMap, path::Path, sync::Arc, time::Duration};

use aes_siv::{KeyInit, siv::Aes256Siv};
use arc_swap::ArcSwap;
use base64::{Engine, prelude::BASE64_STANDARD};
use chromiumoxide::{browser::BrowserConfig, handler::viewport::Viewport};
use dotenv_config::EnvConfig;
use dotenvy::dotenv_override;
use hashbrown::{HashMap, HashSet};
use itertools::chain;
use lettre::{
    AsyncSmtpTransport, Tokio1Executor,
    transport::smtp::{
        authentication::Credentials,
        client::{Tls, TlsParameters},
    },
};
use once_cell::sync::Lazy;

use crate::{
    meta::cluster,
    utils::{file::get_file_meta, sysinfo},
};

pub type FxIndexMap<K, V> = indexmap::IndexMap<K, V, ahash::RandomState>;
pub type FxIndexSet<K> = indexmap::IndexSet<K, ahash::RandomState>;
pub type RwHashMap<K, V> = dashmap::DashMap<K, V, ahash::RandomState>;
pub type RwHashSet<K> = dashmap::DashSet<K, ahash::RandomState>;
pub type RwAHashMap<K, V> = tokio::sync::RwLock<HashMap<K, V>>;
pub type RwAHashSet<K> = tokio::sync::RwLock<HashSet<K>>;
pub type RwBTreeMap<K, V> = tokio::sync::RwLock<BTreeMap<K, V>>;

// for DDL commands and migrations
pub const DB_SCHEMA_VERSION: u64 = 7;
pub const DB_SCHEMA_KEY: &str = "/db_schema_version/";

// global version variables
pub static VERSION: &str = env!("GIT_VERSION");
pub static COMMIT_HASH: &str = env!("GIT_COMMIT_HASH");
pub static BUILD_DATE: &str = env!("GIT_BUILD_DATE");

pub const META_ORG_ID: &str = "_meta";

pub const MMDB_CITY_FILE_NAME: &str = "GeoLite2-City.mmdb";
pub const MMDB_ASN_FILE_NAME: &str = "GeoLite2-ASN.mmdb";
pub const GEO_IP_CITY_ENRICHMENT_TABLE: &str = "maxmind_city";
pub const GEO_IP_ASN_ENRICHMENT_TABLE: &str = "maxmind_asn";

pub const SIZE_IN_MB: f64 = 1024.0 * 1024.0;
pub const SIZE_IN_GB: f64 = 1024.0 * 1024.0 * 1024.0;
pub const PARQUET_BATCH_SIZE: usize = 8 * 1024;
pub const PARQUET_MAX_ROW_GROUP_SIZE: usize = 1024 * 1024; // this can't be change, it will cause segment matching error
pub const PARQUET_FILE_CHUNK_SIZE: usize = 100 * 1024; // 100k, num_rows
pub const DEFAULT_BLOOM_FILTER_FPP: f64 = 0.01;

pub const FILE_EXT_JSON: &str = ".json";
pub const FILE_EXT_ARROW: &str = ".arrow";
pub const FILE_EXT_PARQUET: &str = ".parquet";
pub const FILE_EXT_PUFFIN: &str = ".puffin";
pub const FILE_EXT_TANTIVY: &str = ".ttv";

pub const INDEX_FIELD_NAME_FOR_ALL: &str = "_all";

pub const QUERY_WITH_NO_LIMIT: i64 = -999;

pub const MINIMUM_DB_CONNECTIONS: u32 = 2;
pub const REQUIRED_DB_CONNECTIONS: u32 = 4;

// Columns added to ingested records for _INTERNAL_ use only.
pub const TIMESTAMP_COL_NAME: &str = "_timestamp";
// Used for storing and querying unflattened original data
pub const ID_COL_NAME: &str = "_o2_id";
pub const ORIGINAL_DATA_COL_NAME: &str = "_original";
pub const ALL_VALUES_COL_NAME: &str = "_all_values";
pub const MESSAGE_COL_NAME: &str = "message";
pub const STREAM_NAME_LABEL: &str = "o2_stream_name";
pub const DEFAULT_STREAM_NAME: &str = "default";

<<<<<<< HEAD

const _DEFAULT_SQL_FULL_TEXT_SEARCH_FIELDS: [&str; 7] =
    ["log", "message", "msg", "content", "data", "body", "json"];
=======
const _DEFAULT_SQL_FULL_TEXT_SEARCH_FIELDS: [&str; 9] = [
    "log", "message", "msg", "content", "data", "body", "json", "error", "errors",
];
>>>>>>> 3b9fe6f4
pub static SQL_FULL_TEXT_SEARCH_FIELDS: Lazy<Vec<String>> = Lazy::new(|| {
    let mut fields = chain(
        _DEFAULT_SQL_FULL_TEXT_SEARCH_FIELDS
            .iter()
            .map(|s| s.to_string()),
        get_config()
            .common
            .feature_fulltext_extra_fields
            .split(',')
            .filter_map(|s| {
                let s = s.trim();
                if s.is_empty() {
                    None
                } else {
                    Some(s.to_string())
                }
            }),
    )
    .collect::<Vec<_>>();
    fields.sort();
    fields.dedup();
    fields
});

const _DEFAULT_SQL_SECONDARY_INDEX_SEARCH_FIELDS: [&str; 3] =
    ["trace_id", "service_name", "operation_name"];
pub static SQL_SECONDARY_INDEX_SEARCH_FIELDS: Lazy<Vec<String>> = Lazy::new(|| {
    let mut fields = chain(
        _DEFAULT_SQL_SECONDARY_INDEX_SEARCH_FIELDS
            .iter()
            .map(|s| s.to_string()),
        get_config()
            .common
            .feature_secondary_index_extra_fields
            .split(',')
            .filter_map(|s| {
                let s = s.trim();
                if s.is_empty() {
                    None
                } else {
                    Some(s.to_string())
                }
            }),
    )
    .collect::<Vec<_>>();
    fields.sort();
    fields.dedup();
    fields
});

pub static QUICK_MODEL_FIELDS: Lazy<Vec<String>> = Lazy::new(|| {
    let mut fields = get_config()
        .common
        .feature_quick_mode_fields
        .split(',')
        .filter_map(|s| {
            let s = s.trim();
            if s.is_empty() {
                None
            } else {
                Some(s.to_string())
            }
        })
        .collect::<Vec<_>>();
    fields.sort();
    fields.dedup();
    fields
});

const _DEFAULT_DISTINCT_FIELDS: [&str; 2] = ["service_name", "operation_name"];
pub static DISTINCT_FIELDS: Lazy<Vec<String>> = Lazy::new(|| {
    let mut fields = chain(
        _DEFAULT_DISTINCT_FIELDS.iter().map(|s| s.to_string()),
        get_config()
            .common
            .feature_distinct_extra_fields
            .split(',')
            .filter_map(|s| {
                let s = s.trim();
                if s.is_empty() {
                    None
                } else {
                    Some(s.to_string())
                }
            }),
    )
    .collect::<Vec<_>>();
    fields.sort();
    fields.dedup();
    fields
});

const _DEFAULT_BLOOM_FILTER_FIELDS: [&str; 1] = ["trace_id"];
pub static BLOOM_FILTER_DEFAULT_FIELDS: Lazy<Vec<String>> = Lazy::new(|| {
    let mut fields = chain(
        _DEFAULT_BLOOM_FILTER_FIELDS.iter().map(|s| s.to_string()),
        get_config()
            .common
            .bloom_filter_default_fields
            .split(',')
            .filter_map(|s| {
                let s = s.trim();
                if s.is_empty() {
                    None
                } else {
                    Some(s.to_string())
                }
            }),
    )
    .collect::<Vec<_>>();
    fields.sort();
    fields.dedup();
    fields
});

const _DEFAULT_SEARCH_AROUND_FIELDS: [&str; 6] = [
    "k8s_cluster",
    "k8s_namespace_name",
    "k8s_pod_name",
    "kubernetes_namespace_name",
    "kubernetes_pod_name",
    "hostname",
];
pub static DEFAULT_SEARCH_AROUND_FIELDS: Lazy<Vec<String>> = Lazy::new(|| {
    let mut fields = chain(
        _DEFAULT_SEARCH_AROUND_FIELDS.iter().map(|s| s.to_string()),
        get_config()
            .common
            .search_around_default_fields
            .split(',')
            .filter_map(|s| {
                let s = s.trim();
                if s.is_empty() {
                    None
                } else {
                    Some(s.to_string())
                }
            }),
    )
    .collect::<Vec<_>>();
    fields.sort();
    fields.dedup();
    fields
});

pub static MEM_TABLE_INDIVIDUAL_STREAMS: Lazy<HashMap<String, usize>> = Lazy::new(|| {
    let mut map = HashMap::default();
    let streams: Vec<String> = get_config()
        .common
        .mem_table_individual_streams
        .split(',')
        .filter_map(|s| {
            let s = s.trim();
            if s.is_empty() {
                None
            } else {
                Some(s.to_string())
            }
        })
        .collect();
    let num_mem_tables = get_config().limit.mem_table_bucket_num;
    for stream in streams.into_iter() {
        if map.contains_key(&stream) {
            continue;
        }
        map.insert(stream, num_mem_tables + map.len());
    }
    map
});

pub static COMPACT_OLD_DATA_STREAM_SET: Lazy<HashSet<String>> = Lazy::new(|| {
    get_config()
        .compact
        .old_data_streams
        .split(',')
        .map(|s| s.trim().to_string())
        .collect()
});

pub static CONFIG: Lazy<ArcSwap<Config>> = Lazy::new(|| ArcSwap::from(Arc::new(init())));
static INSTANCE_ID: Lazy<RwHashMap<String, String>> = Lazy::new(Default::default);

pub static TELEMETRY_CLIENT: Lazy<segment::HttpClient> = Lazy::new(|| {
    segment::HttpClient::new(
        reqwest::Client::builder()
            .connect_timeout(Duration::from_secs(10))
            .build()
            .unwrap(),
        CONFIG.load().common.telemetry_url.clone(),
    )
});

pub fn get_config() -> Arc<Config> {
    CONFIG.load().clone()
}

pub fn refresh_config() -> Result<(), anyhow::Error> {
    CONFIG.store(Arc::new(init()));
    Ok(())
}

pub fn cache_instance_id(instance_id: &str) {
    INSTANCE_ID.insert("instance_id".to_owned(), instance_id.to_owned());
}

pub fn get_instance_id() -> String {
    match INSTANCE_ID.get("instance_id") {
        Some(id) => id.clone(),
        None => "".to_string(),
    }
}

static CHROME_LAUNCHER_OPTIONS: tokio::sync::OnceCell<Option<BrowserConfig>> =
    tokio::sync::OnceCell::const_new();

pub async fn get_chrome_launch_options() -> &'static Option<BrowserConfig> {
    CHROME_LAUNCHER_OPTIONS
        .get_or_init(init_chrome_launch_options)
        .await
}

async fn init_chrome_launch_options() -> Option<BrowserConfig> {
    let cfg = get_config();
    if !cfg.chrome.chrome_enabled || !cfg.common.report_server_url.is_empty() {
        None
    } else {
        let mut browser_config = BrowserConfig::builder()
            .window_size(
                cfg.chrome.chrome_window_width,
                cfg.chrome.chrome_window_height,
            )
            .viewport(Viewport {
                width: cfg.chrome.chrome_window_width,
                height: cfg.chrome.chrome_window_height,
                device_scale_factor: Some(1.0),
                ..Viewport::default()
            });

        if cfg.chrome.chrome_with_head {
            browser_config = browser_config.with_head();
        }

        if cfg.chrome.chrome_no_sandbox {
            browser_config = browser_config.no_sandbox();
        }

        if !cfg.chrome.chrome_path.is_empty() {
            browser_config = browser_config.chrome_executable(cfg.chrome.chrome_path.as_str());
        } else {
            panic!("Chrome path must be specified");
        }
        Some(browser_config.build().unwrap())
    }
}

pub static SMTP_CLIENT: Lazy<Option<AsyncSmtpTransport<Tokio1Executor>>> = Lazy::new(|| {
    let cfg = get_config();
    if !cfg.smtp.smtp_enabled {
        None
    } else {
        let tls_parameters = TlsParameters::new(cfg.smtp.smtp_host.clone()).unwrap();
        let mut transport_builder =
            AsyncSmtpTransport::<Tokio1Executor>::builder_dangerous(&cfg.smtp.smtp_host)
                .port(cfg.smtp.smtp_port);

        let option = &cfg.smtp.smtp_encryption;
        transport_builder = if option == "starttls" {
            transport_builder.tls(Tls::Required(tls_parameters))
        } else if option == "ssltls" {
            transport_builder.tls(Tls::Wrapper(tls_parameters))
        } else {
            transport_builder
        };

        if !cfg.smtp.smtp_username.is_empty() && !cfg.smtp.smtp_password.is_empty() {
            transport_builder = transport_builder.credentials(Credentials::new(
                cfg.smtp.smtp_username.clone(),
                cfg.smtp.smtp_password.clone(),
            ));
        }
        Some(transport_builder.build())
    }
});

static SNS_CLIENT: tokio::sync::OnceCell<aws_sdk_sns::Client> = tokio::sync::OnceCell::const_new();

async fn init_sns_client() -> aws_sdk_sns::Client {
    let cfg = get_config();
    let shared_config = aws_config::load_defaults(aws_config::BehaviorVersion::latest()).await;

    let sns_config = aws_sdk_sns::config::Builder::from(&shared_config)
        .endpoint_url(cfg.sns.endpoint.clone())
        .timeout_config(
            aws_config::timeout::TimeoutConfig::builder()
                .connect_timeout(std::time::Duration::from_secs(cfg.sns.connect_timeout))
                .operation_timeout(std::time::Duration::from_secs(cfg.sns.operation_timeout))
                .build(),
        )
        .build();

    aws_sdk_sns::Client::from_conf(sns_config)
}

pub async fn get_sns_client() -> &'static aws_sdk_sns::Client {
    SNS_CLIENT.get_or_init(init_sns_client).await
}

pub static BLOCKED_STREAMS: Lazy<Vec<String>> = Lazy::new(|| {
    get_config()
        .common
        .blocked_streams
        .split(',')
        .map(|x| x.to_string())
        .collect()
});

#[derive(EnvConfig, Default)]
pub struct Config {
    pub auth: Auth,
    pub http_streaming: HttpStreaming,
    pub report_server: ReportServer,
    pub http: Http,
    pub grpc: Grpc,
    pub route: Route,
    pub common: Common,
    pub limit: Limit,
    pub compact: Compact,
    pub cache_latest_files: CacheLatestFiles,
    pub memory_cache: MemoryCache,
    pub disk_cache: DiskCache,
    pub log: Log,
    pub etcd: Etcd,
    pub nats: Nats,
    pub s3: S3,
    pub sns: Sns,
    pub tcp: TCP,
    pub prom: Prometheus,
    pub profiling: Profiling,
    pub smtp: Smtp,
    pub rum: RUM,
    pub chrome: Chrome,
    pub tokio_console: TokioConsole,
    pub pipeline: Pipeline,
    pub health_check: HealthCheck,
    pub encryption: Encryption,
    pub enrichment_table: EnrichmentTable,
}

#[derive(EnvConfig, Default)]
pub struct HttpStreaming {
    #[env_config(
        name = "ZO_STREAMING_RESPONSE_CHUNK_SIZE_MB",
        default = 1,
        help = "Size in MB for each chunk when streaming search responses"
    )]
    pub streaming_response_chunk_size: usize,
    #[env_config(
        name = "ZO_STREAMING_ENABLED",
        default = true,
        help = "Enable streaming"
    )]
    pub streaming_enabled: bool,
}

#[derive(EnvConfig, Default)]
pub struct ReportServer {
    #[env_config(name = "ZO_ENABLE_EMBEDDED_REPORT_SERVER", default = false)]
    pub enable_report_server: bool,
    #[env_config(name = "ZO_REPORT_USER_EMAIL", default = "")]
    pub user_email: String,
    #[env_config(name = "ZO_REPORT_USER_PASSWORD", default = "")]
    pub user_password: String,
    #[env_config(name = "ZO_REPORT_SERVER_HTTP_PORT", default = 5082)]
    pub port: u16,
    #[env_config(name = "ZO_REPORT_SERVER_HTTP_ADDR", default = "127.0.0.1")]
    pub addr: String,
    #[env_config(name = "ZO_HTTP_IPV6_ENABLED", default = false)]
    pub ipv6_enabled: bool,
}

#[derive(EnvConfig, Default)]
pub struct TokioConsole {
    #[env_config(name = "ZO_TOKIO_CONSOLE_SERVER_ADDR", default = "0.0.0.0")]
    pub tokio_console_server_addr: String,
    #[env_config(name = "ZO_TOKIO_CONSOLE_SERVER_PORT", default = 6699)]
    pub tokio_console_server_port: u16,
    #[env_config(name = "ZO_TOKIO_CONSOLE_RETENTION", default = 60)]
    pub tokio_console_retention: u64,
}

#[derive(EnvConfig, Default)]
pub struct Chrome {
    #[env_config(name = "ZO_CHROME_ENABLED", default = false)]
    pub chrome_enabled: bool,
    #[env_config(name = "ZO_CHROME_PATH", default = "")]
    pub chrome_path: String,
    #[env_config(name = "ZO_CHROME_CHECK_DEFAULT_PATH", default = true)]
    pub chrome_check_default: bool,
    #[env_config(name = "ZO_CHROME_AUTO_DOWNLOAD", default = false)]
    pub chrome_auto_download: bool,
    #[env_config(name = "ZO_CHROME_DOWNLOAD_PATH", default = "./download")]
    pub chrome_download_path: String,
    #[env_config(name = "ZO_CHROME_NO_SANDBOX", default = false)]
    pub chrome_no_sandbox: bool,
    #[env_config(name = "ZO_CHROME_WITH_HEAD", default = false)]
    pub chrome_with_head: bool,
    #[env_config(name = "ZO_CHROME_SLEEP_SECS", default = 20)]
    pub chrome_sleep_secs: u16,
    #[env_config(name = "ZO_CHROME_WINDOW_WIDTH", default = 1370)]
    pub chrome_window_width: u32,
    #[env_config(name = "ZO_CHROME_WINDOW_HEIGHT", default = 730)]
    pub chrome_window_height: u32,
}

#[derive(EnvConfig, Default)]
pub struct Smtp {
    #[env_config(name = "ZO_SMTP_ENABLED", default = false)]
    pub smtp_enabled: bool,
    #[env_config(name = "ZO_SMTP_HOST", default = "localhost")]
    pub smtp_host: String,
    #[env_config(name = "ZO_SMTP_PORT", default = 25)]
    pub smtp_port: u16,
    #[env_config(name = "ZO_SMTP_USER_NAME", default = "")]
    pub smtp_username: String,
    #[env_config(name = "ZO_SMTP_PASSWORD", default = "")]
    pub smtp_password: String,
    #[env_config(name = "ZO_SMTP_REPLY_TO", default = "")]
    pub smtp_reply_to: String,
    #[env_config(name = "ZO_SMTP_FROM_EMAIL", default = "")]
    pub smtp_from_email: String,
    #[env_config(name = "ZO_SMTP_ENCRYPTION", default = "")]
    pub smtp_encryption: String,
}

#[derive(EnvConfig, Default)]
pub struct Profiling {
    #[env_config(
        name = "ZO_PROF_PPROF_ENABLED",
        default = false,
        help = "Enable pprof profiling with pprof-rs"
    )]
    pub pprof_enabled: bool,
    #[env_config(
        name = "ZO_PROF_PPROF_PROTOBUF_ENABLED",
        default = false,
        help = "Enable pprof profiling with pprof-rs encode to protobuf format"
    )]
    pub pprof_protobuf_enabled: bool,
    #[env_config(
        name = "ZO_PROF_PPROF_FLAMEGRAPH_PATH",
        default = "",
        help = "Path to save flamegraph"
    )]
    pub pprof_flamegraph_path: String,
    #[env_config(
        name = "ZO_PROF_PYROSCOPE_ENABLED",
        default = false,
        help = "Enable pyroscope profiling with pyroscope-rs"
    )]
    pub pyroscope_enabled: bool,
    #[env_config(
        name = "ZO_PROF_PYROSCOPE_SERVER_URL",
        default = "http://localhost:4040",
        help = "Pyroscope server URL"
    )]
    pub pyroscope_server_url: String,
    #[env_config(
        name = "ZO_PROF_PYROSCOPE_PROJECT_NAME",
        default = "openobserve",
        help = "Pyroscope project name"
    )]
    pub pyroscope_project_name: String,
}

#[derive(EnvConfig, Default)]
pub struct Auth {
    #[env_config(name = "ZO_ROOT_USER_EMAIL")]
    pub root_user_email: String,
    #[env_config(name = "ZO_ROOT_USER_PASSWORD")]
    pub root_user_password: String,
    #[env_config(name = "ZO_ROOT_USER_TOKEN")]
    pub root_user_token: String,
    #[env_config(name = "ZO_COOKIE_MAX_AGE", default = 2592000)] // seconds, 30 days
    pub cookie_max_age: i64,
    #[env_config(name = "ZO_COOKIE_SAME_SITE_LAX", default = true)]
    pub cookie_same_site_lax: bool,
    #[env_config(name = "ZO_COOKIE_SECURE_ONLY", default = false)]
    pub cookie_secure_only: bool,
    #[env_config(name = "ZO_EXT_AUTH_SALT", default = "openobserve")]
    pub ext_auth_salt: String,
    #[env_config(name = "O2_ACTION_SERVER_TOKEN")]
    pub action_server_token: String,
}

#[derive(EnvConfig, Default)]
pub struct Http {
    #[env_config(name = "ZO_HTTP_PORT", default = 5080)]
    pub port: u16,
    #[env_config(name = "ZO_HTTP_ADDR", default = "")]
    pub addr: String,
    #[env_config(name = "ZO_HTTP_IPV6_ENABLED", default = false)]
    pub ipv6_enabled: bool,
    #[env_config(name = "ZO_HTTP_TLS_ENABLED", default = false)]
    pub tls_enabled: bool,
    #[env_config(name = "ZO_HTTP_TLS_CERT_PATH", default = "")]
    pub tls_cert_path: String,
    #[env_config(name = "ZO_HTTP_TLS_KEY_PATH", default = "")]
    pub tls_key_path: String,
    #[env_config(name = "ZO_HTTP_TLS_MIN_VERSION", default = "", help = "Supported values: "1.2" or "1.3", default is all_version")]
    pub tls_min_version: String,
    #[env_config(
        name = "ZO_HTTP_TLS_ROOT_CERTIFICATES",
        default = "webpki",
        help = "this value must use webpki or native. it means use standard root certificates from webpki-roots or native-roots as a rustls certificate store"
    )]
    pub tls_root_certificates: String,
}

#[derive(EnvConfig, Default)]
pub struct Grpc {
    #[env_config(name = "ZO_GRPC_PORT", default = 5081)]
    pub port: u16,
    #[env_config(name = "ZO_GRPC_ADDR", default = "")]
    pub addr: String,
    #[env_config(name = "ZO_GRPC_ORG_HEADER_KEY", default = "organization")]
    pub org_header_key: String,
    #[env_config(name = "ZO_GRPC_STREAM_HEADER_KEY", default = "stream-name")]
    pub stream_header_key: String,
    #[env_config(name = "ZO_INTERNAL_GRPC_TOKEN", default = "")]
    pub internal_grpc_token: String,
    #[env_config(
        name = "ZO_GRPC_MAX_MESSAGE_SIZE",
        default = 16,
        help = "Max grpc message size in MB, default is 16 MB"
    )]
    pub max_message_size: usize,
    #[env_config(name = "ZO_GRPC_CONNECT_TIMEOUT", default = 5)] // in seconds
    pub connect_timeout: u64,
    #[env_config(name = "ZO_GRPC_CHANNEL_CACHE_DISABLED", default = false)]
    pub channel_cache_disabled: bool,
    #[env_config(name = "ZO_GRPC_TLS_ENABLED", default = false)]
    pub tls_enabled: bool,
    #[env_config(name = "ZO_GRPC_TLS_CERT_DOMAIN", default = "")]
    pub tls_cert_domain: String,
    #[env_config(name = "ZO_GRPC_TLS_CERT_PATH", default = "")]
    pub tls_cert_path: String,
    #[env_config(name = "ZO_GRPC_TLS_KEY_PATH", default = "")]
    pub tls_key_path: String,
}

#[derive(EnvConfig, Default)]
pub struct TCP {
    #[env_config(name = "ZO_TCP_PORT", default = 5514)]
    pub tcp_port: u16,
    #[env_config(name = "ZO_UDP_PORT", default = 5514)]
    pub udp_port: u16,
    #[env_config(name = "ZO_TCP_TLS_ENABLED", default = false)]
    pub tcp_tls_enabled: bool,
    #[env_config(name = "ZO_TCP_TLS_CERT_PATH", default = "")]
    pub tcp_tls_cert_path: String,
    #[env_config(name = "ZO_TCP_TLS_KEY_PATH", default = "")]
    pub tcp_tls_key_path: String,
    #[env_config(name = "ZO_TCP_TLS_CA_CERT_PATH", default = "")]
    pub tcp_tls_ca_cert_path: String,
}


#[derive(PartialEq, Default)]
pub enum RouteDispatchStrategy {
    #[default]
    Workload,
    Random,
    Other
}

impl std::str::FromStr for RouteDispatchStrategy {
    type Err = &'static str;

    fn from_str(s: &str) -> Result<Self, Self::Err> {
        match s.trim().to_lowercase().as_str() {
            "random" => Ok(RouteDispatchStrategy::Random),
            "workload" => Ok(RouteDispatchStrategy::default()),
            _ => Ok(RouteDispatchStrategy::Other),
        }
    }
}

#[derive(EnvConfig, Default)]
pub struct Route {
    #[env_config(name = "ZO_ROUTE_TIMEOUT", default = 600)]
    pub timeout: u64,
    #[env_config(name = "ZO_ROUTE_MAX_CONNECTIONS", default = 1024)]
    pub max_connections: usize,
    #[env_config(name = "ZO_ROUTE_STRATEGY", parse, default = "workload")]
    pub dispatch_strategy: RouteDispatchStrategy,
}

#[derive(EnvConfig, Default)]
pub struct Common {
    #[env_config(name = "ZO_APP_NAME", default = "openobserve")]
    pub app_name: String,
    #[env_config(name = "ZO_LOCAL_MODE", default = true)]
    pub local_mode: bool,
    // ZO_LOCAL_MODE_STORAGE is ignored when ZO_LOCAL_MODE is set to false
    #[env_config(name = "ZO_LOCAL_MODE_STORAGE", default = "disk")]
    pub local_mode_storage: String,
    pub is_local_storage: bool,
    #[env_config(name = "ZO_CLUSTER_COORDINATOR", default = "etcd")]
    pub cluster_coordinator: String,
    #[env_config(name = "ZO_QUEUE_STORE", default = "")]
    pub queue_store: String,
    #[env_config(name = "ZO_META_STORE", default = "")]
    pub meta_store: String,
    #[env_config(name = "ZO_META_POSTGRES_DSN", default = "")]
    pub meta_postgres_dsn: String, // postgres://postgres:12345678@localhost:5432/openobserve
    #[env_config(name = "ZO_META_POSTGRES_RO_DSN", default = "")]
    pub meta_postgres_ro_dsn: String, // postgres://postgres:12345678@readonly:5432/openobserve
    #[env_config(name = "ZO_META_MYSQL_DSN", default = "")]
    pub meta_mysql_dsn: String, // mysql://root:12345678@localhost:3306/openobserve
    #[env_config(name = "ZO_META_MYSQL_RO_DSN", default = "")]
    pub meta_mysql_ro_dsn: String, // mysql://root:12345678@readonly:3306/openobserve
    #[env_config(name = "ZO_META_DDL_DSN", default = "")]
    pub meta_ddl_dsn: String, // same db as meta store, but user with ddl perms
    #[env_config(name = "ZO_NODE_ROLE", default = "all")]
    pub node_role: String,
    #[env_config(
        name = "ZO_NODE_ROLE_GROUP",
        default = "",
        help = "Role group can be empty (default), interactive, or background"
    )]
    pub node_role_group: String,
    #[env_config(name = "ZO_CLUSTER_NAME", default = "zo1")]
    pub cluster_name: String,
    #[env_config(name = "ZO_INSTANCE_NAME", default = "")]
    pub instance_name: String,
    pub instance_name_short: String,
    #[env_config(name = "ZO_INGESTION_URL", default = "")]
    pub ingestion_url: String,
    #[env_config(name = "ZO_WEB_URL", default = "http://localhost:5080")]
    pub web_url: String,
    #[env_config(name = "ZO_BASE_URI", default = "")] // /abc
    pub base_uri: String,
    #[env_config(name = "ZO_DATA_DIR", default = "./data/openobserve/")]
    pub data_dir: String,
    #[env_config(name = "ZO_DATA_WAL_DIR", default = "")] // ./data/openobserve/wal/
    pub data_wal_dir: String,
    #[env_config(name = "ZO_DATA_STREAM_DIR", default = "")] // ./data/openobserve/stream/
    pub data_stream_dir: String,
    #[env_config(name = "ZO_DATA_DB_DIR", default = "")] // ./data/openobserve/db/
    pub data_db_dir: String,
    #[env_config(name = "ZO_DATA_CACHE_DIR", default = "")] // ./data/openobserve/cache/
    pub data_cache_dir: String,
    #[env_config(name = "ZO_DATA_TMP_DIR", default = "")] // ./data/openobserve/tmp/
    pub data_tmp_dir: String,
    // TODO: should rename to column_all
    #[env_config(name = "ZO_CONCATENATED_SCHEMA_FIELD_NAME", default = "_all")]
    pub column_all: String,
    #[env_config(name = "ZO_PARQUET_COMPRESSION", default = "zstd")]
    pub parquet_compression: String,
    #[env_config(
        name = "ZO_TIMESTAMP_COMPRESSION_DISABLED",
        default = false,
        help = "Disable timestamp field compression"
    )]
    pub timestamp_compression_disabled: bool,
    #[env_config(name = "ZO_FEATURE_PER_THREAD_LOCK", default = false)]
    pub feature_per_thread_lock: bool,
    #[env_config(name = "ZO_FEATURE_INGESTER_NONE_COMPRESSION", default = false)]
    pub feature_ingester_none_compression: bool,
    #[env_config(name = "ZO_FEATURE_FULLTEXT_EXTRA_FIELDS", default = "")]
    pub feature_fulltext_extra_fields: String,
    #[env_config(name = "ZO_FEATURE_INDEX_EXTRA_FIELDS", default = "")]
    pub feature_secondary_index_extra_fields: String,
    #[env_config(name = "ZO_FEATURE_DISTINCT_EXTRA_FIELDS", default = "")]
    pub feature_distinct_extra_fields: String,
    #[env_config(name = "ZO_FEATURE_QUICK_MODE_FIELDS", default = "")]
    pub feature_quick_mode_fields: String,
    #[env_config(name = "ZO_FEATURE_FILELIST_DEDUP_ENABLED", default = false)]
    pub feature_filelist_dedup_enabled: bool,
    #[env_config(name = "ZO_FEATURE_QUERY_QUEUE_ENABLED", default = true)]
    pub feature_query_queue_enabled: bool,
    #[env_config(name = "ZO_FEATURE_QUERY_PARTITION_STRATEGY", default = "file_num")]
    pub feature_query_partition_strategy: String,
    #[env_config(name = "ZO_FEATURE_QUERY_INFER_SCHEMA", default = false)]
    pub feature_query_infer_schema: bool,
    #[env_config(name = "ZO_FEATURE_QUERY_EXCLUDE_ALL", default = true)]
    pub feature_query_exclude_all: bool,
    #[env_config(name = "ZO_FEATURE_QUERY_WITHOUT_INDEX", default = false)]
    pub feature_query_without_index: bool,
    #[env_config(name = "ZO_FEATURE_QUERY_REMOVE_FILTER_WITH_INDEX", default = true)]
    pub feature_query_remove_filter_with_index: bool,
    #[env_config(name = "ZO_FEATURE_QUERY_NOT_FILTER_WITH_INDEX", default = false)]
    pub feature_query_not_filter_with_index: bool,
    #[env_config(name = "ZO_FEATURE_QUERY_STREAMING_AGGS", default = true)]
    pub feature_query_streaming_aggs: bool,
    #[env_config(name = "ZO_FEATURE_JOIN_MATCH_ONE_ENABLED", default = false)]
    pub feature_join_match_one_enabled: bool,
    #[env_config(
        name = "ZO_FEATURE_JOIN_RIGHT_SIDE_MAX_ROWS",
        default = 0,
        help = "Default to 50_000 when ZO_FEATURE_JOIN_MATCH_ONE_ENABLED is true"
    )]
    pub feature_join_right_side_max_rows: usize,
    #[env_config(
        name = "ZO_FEATURE_QUERY_SKIP_WAL",
        default = false,
        help = "Skip WAL for query"
    )]
    pub feature_query_skip_wal: bool,
    #[env_config(name = "ZO_UI_ENABLED", default = true)]
    pub ui_enabled: bool,
    #[env_config(name = "ZO_UI_SQL_BASE64_ENABLED", default = false)]
    pub ui_sql_base64_enabled: bool,
    #[env_config(name = "ZO_METRICS_DEDUP_ENABLED", default = true)]
    pub metrics_dedup_enabled: bool,
    #[env_config(name = "ZO_BLOOM_FILTER_ENABLED", default = true)]
    pub bloom_filter_enabled: bool,
    #[env_config(name = "ZO_BLOOM_FILTER_DISABLED_ON_SEARCH", default = false)]
    pub bloom_filter_disabled_on_search: bool,
    #[env_config(name = "ZO_BLOOM_FILTER_DEFAULT_FIELDS", default = "")]
    pub bloom_filter_default_fields: String,
    #[env_config(
        name = "ZO_BLOOM_FILTER_NDV_RATIO",
        default = 100,
        help = "Bloom filter ndv ratio, set to 100 means NDV = row_count / 100, if set to 1 means will use NDV = row_count"
    )]
    pub bloom_filter_ndv_ratio: u64,
    #[env_config(
        name = "ZO_SEARCH_AROUND_DEFAULT_FIELDS",
        default = "",
        help = "Comma separated list of fields to use for search around"
    )]
    pub search_around_default_fields: String,
    #[env_config(name = "ZO_WAL_FSYNC_DISABLED", default = true)]
    pub wal_fsync_disabled: bool,
    #[env_config(
        name = "ZO_WAL_WRITE_QUEUE_ENABLED",
        default = false,
        help = "Enable write queue for WAL"
    )]
    pub wal_write_queue_enabled: bool,
    #[env_config(
        name = "ZO_WAL_WRITE_QUEUE_FULL_REJECT",
        default = false,
        help = "Reject write when write queue is full"
    )]
    pub wal_write_queue_full_reject: bool,
    #[env_config(name = "ZO_TRACING_ENABLED", default = false)]
    pub tracing_enabled: bool,
    #[env_config(name = "ZO_TRACING_SEARCH_ENABLED", default = false)]
    pub tracing_search_enabled: bool,
    #[env_config(name = "OTEL_OTLP_HTTP_ENDPOINT", default = "")]
    pub otel_otlp_url: String,
    #[env_config(name = "OTEL_OTLP_GRPC_ENDPOINT", default = "")]
    pub otel_otlp_grpc_url: String,
    #[env_config(
        name = "ZO_TRACING_GRPC_ORGANIZATION",
        default = "",
        help = "Used in metadata when exporting traces to grpc endpoint."
    )]
    pub tracing_grpc_header_org: String,
    #[env_config(
        name = "ZO_TRACING_GRPC_STREAM_NAME",
        default = "",
        help = "Used in metadata when exporting traces to grpc endpoint."
    )]
    pub tracing_grpc_header_stream_name: String,
    #[env_config(name = "ZO_TRACING_HEADER_KEY", default = "Authorization")]
    pub tracing_header_key: String,
    #[env_config(
        name = "ZO_TRACING_HEADER_VALUE",
        default = "Basic cm9vdEBleGFtcGxlLmNvbTpDb21wbGV4cGFzcyMxMjM="
    )]
    pub tracing_header_value: String,
    #[env_config(name = "ZO_TELEMETRY", default = true)]
    pub telemetry_enabled: bool,
    #[env_config(name = "ZO_TELEMETRY_URL", default = "https://e1.zinclabs.dev")]
    pub telemetry_url: String,
    #[env_config(name = "ZO_TELEMETRY_HEARTBEAT", default = 1800)] // seconds
    pub telemetry_heartbeat: i64,
    #[env_config(name = "ZO_PROMETHEUS_ENABLED", default = true)]
    pub prometheus_enabled: bool,
    #[env_config(name = "ZO_PRINT_KEY_CONFIG", default = false)]
    pub print_key_config: bool,
    #[env_config(name = "ZO_PRINT_KEY_EVENT", default = false)]
    pub print_key_event: bool,
    #[env_config(name = "ZO_PRINT_KEY_SQL", default = false)]
    pub print_key_sql: bool,
    // usage reporting
    #[env_config(name = "ZO_USAGE_REPORTING_ENABLED", default = false)]
    pub usage_enabled: bool,
    #[env_config(
        name = "ZO_USAGE_REPORTING_MODE",
        default = "local",
        help = "possible values - 'local', 'remote', 'both'"
    )] // local, remote , both
    pub usage_reporting_mode: String,
    #[env_config(
        name = "ZO_USAGE_REPORTING_URL",
        default = "http://localhost:5080/api/_meta/usage/_json"
    )]
    pub usage_reporting_url: String,
    #[env_config(name = "ZO_USAGE_REPORTING_CREDS", default = "")]
    pub usage_reporting_creds: String,
    #[env_config(name = "ZO_USAGE_REPORTING_ERRORS_ENABLED", default = true)]
    pub usage_reporting_errors_enabled: bool,
    #[env_config(name = "ZO_USAGE_BATCH_SIZE", default = 2000)]
    pub usage_batch_size: usize,
    #[env_config(
        name = "ZO_USAGE_PUBLISH_INTERVAL",
        default = 60,
        help = "duration in seconds after last reporting usage will be published"
    )]
    // in seconds
    pub usage_publish_interval: i64,
    // MMDB
    #[env_config(name = "ZO_MMDB_DATA_DIR")] // ./data/openobserve/mmdb/
    pub mmdb_data_dir: String,
    #[env_config(name = "ZO_MMDB_DISABLE_DOWNLOAD", default = false)]
    pub mmdb_disable_download: bool,
    #[env_config(name = "ZO_MMDB_UPDATE_DURATION_DAYS", default = 30)] // default 30 days
    pub mmdb_update_duration_days: u64,
    #[env_config(
        name = "ZO_MMDB_GEOLITE_CITYDB_URL",
        default = "https://geoip.zinclabs.dev/GeoLite2-City.mmdb"
    )]
    pub mmdb_geolite_citydb_url: String,
    #[env_config(
        name = "ZO_MMDB_GEOLITE_ASNDB_URL",
        default = "https://geoip.zinclabs.dev/GeoLite2-ASN.mmdb"
    )]
    pub mmdb_geolite_asndb_url: String,
    #[env_config(
        name = "ZO_MMDB_GEOLITE_CITYDB_SHA256_URL",
        default = "https://geoip.zinclabs.dev/GeoLite2-City.sha256"
    )]
    pub mmdb_geolite_citydb_sha256_url: String,
    #[env_config(
        name = "ZO_MMDB_GEOLITE_ASNDB_SHA256_URL",
        default = "https://geoip.zinclabs.dev/GeoLite2-ASN.sha256"
    )]
    pub mmdb_geolite_asndb_sha256_url: String,
    #[env_config(name = "ZO_DEFAULT_SCRAPE_INTERVAL", default = 15)]
    // Default scrape_interval value 15s
    pub default_scrape_interval: u32,
    #[env_config(name = "ZO_MEMORY_CIRCUIT_BREAKER_ENABLED", default = false)]
    pub memory_circuit_breaker_enabled: bool,
    #[env_config(name = "ZO_MEMORY_CIRCUIT_BREAKER_RATIO", default = 90)]
    pub memory_circuit_breaker_ratio: usize,
    #[env_config(
        name = "ZO_RESTRICTED_ROUTES_ON_EMPTY_DATA",
        default = false,
        help = "Control the redirection of a user to ingestion page in case there is no stream found."
    )]
    pub restricted_routes_on_empty_data: bool,
    #[env_config(
        name = "ZO_ENABLE_INVERTED_INDEX",
        default = true,
        help = "Toggle inverted index generation."
    )]
    pub inverted_index_enabled: bool,
    #[env_config(
        name = "ZO_INVERTED_INDEX_CACHE_ENABLED",
        default = false,
        help = "Toggle inverted index cache."
    )]
    pub inverted_index_cache_enabled: bool,
    #[env_config(
        name = "ZO_INVERTED_INDEX_RESULT_CACHE_ENABLED",
        default = false,
        help = "Toggle tantivy result cache."
    )]
    pub inverted_index_result_cache_enabled: bool,
    #[env_config(
        name = "ZO_INVERTED_INDEX_OLD_FORMAT",
        default = false,
        help = "Use old format for inverted index, it will generate same stream name for index."
    )]
    pub inverted_index_old_format: bool,
    #[env_config(
        name = "ZO_INVERTED_INDEX_CAMEL_CASE_TOKENIZER_DISABLED",
        default = false,
        help = "Disable camel case tokenizer for inverted index."
    )]
    pub inverted_index_camel_case_tokenizer_disabled: bool,
    #[env_config(
        name = "ZO_INVERTED_INDEX_COUNT_OPTIMIZER_ENABLED",
        default = true,
        help = "Toggle inverted index count optimizer."
    )]
    pub inverted_index_count_optimizer_enabled: bool,
    #[env_config(
        name = "ZO_QUERY_ON_STREAM_SELECTION",
        default = true,
        help = "Toggle search to be trigger based on button click event."
    )]
    pub query_on_stream_selection: bool,
    #[env_config(
        name = "ZO_SHOW_STREAM_DATES_DOCS_NUM",
        default = true,
        help = "Show docs count and stream dates"
    )]
    pub show_stream_dates_doc_num: bool,
    #[env_config(name = "ZO_INGEST_BLOCKED_STREAMS", default = "")] // use comma to split
    pub blocked_streams: String,
    #[env_config(name = "ZO_REPORT_USER_NAME", default = "")]
    pub report_user_name: String,
    #[env_config(name = "ZO_REPORT_USER_PASSWORD", default = "")]
    pub report_user_password: String,
    #[env_config(name = "ZO_REPORT_SERVER_URL", default = "http://localhost:5082")]
    pub report_server_url: String,
    #[env_config(name = "ZO_REPORT_SERVER_SKIP_TLS_VERIFY", default = false)]
    pub report_server_skip_tls_verify: bool,
    #[env_config(name = "ZO_SKIP_FORMAT_STREAM_NAME", default = false)]
    pub skip_formatting_stream_name: bool,
    #[env_config(name = "ZO_FORMAT_STREAM_NAME_TO_LOWERCASE", default = true)]
    pub format_stream_name_to_lower: bool,
    #[env_config(name = "ZO_BULK_RESPONSE_INCLUDE_ERRORS_ONLY", default = false)]
    pub bulk_api_response_errors_only: bool,
    #[env_config(name = "ZO_ALLOW_USER_DEFINED_SCHEMAS", default = false)]
    pub allow_user_defined_schemas: bool,
    #[env_config(
        name = "ZO_MEM_TABLE_STREAMS",
        default = "",
        help = "Streams for which dedicated MemTable will be used as comma separated values"
    )]
    pub mem_table_individual_streams: String,
    #[env_config(
        name = "ZO_TRACES_SPAN_METRICS_ENABLED",
        default = false,
        help = "enable span metrics for traces"
    )]
    pub traces_span_metrics_enabled: bool,
    #[env_config(
        name = "ZO_TRACES_SPAN_METRICS_EXPORT_INTERVAL",
        default = 60,
        help = "traces span metrics export interval, unit seconds"
    )]
    pub traces_span_metrics_export_interval: u64,
    #[env_config(
        name = "ZO_TRACES_SPAN_METRICS_CHANNEL_BUFFER",
        default = 100000,
        help = "traces span metrics channel send buffer"
    )]
    pub traces_span_metrics_channel_buffer: usize,
    #[env_config(
        name = "ZO_SELF_METRIC_CONSUMPTION_ENABLED",
        default = false,
        help = "self-consume metrics generated by openobserve"
    )]
    pub self_metrics_consumption_enabled: bool,
    #[env_config(
        name = "ZO_SELF_METRIC_CONSUMPTION_INTERVAL",
        default = 60,
        help = "metrics self-consumption interval, unit seconds"
    )]
    pub self_metrics_consumption_interval: u64,
    #[env_config(
        name = "ZO_SELF_METRIC_CONSUMPTION_ACCEPTLIST",
        default = "",
        help = "only these metrics will be self-consumed, comma separated"
    )]
    pub self_metrics_consumption_whitelist: String,
    #[env_config(
        name = "ZO_RESULT_CACHE_ENABLED",
        default = true,
        help = "Enable result cache for query results"
    )]
    pub result_cache_enabled: bool,
    #[env_config(
        name = "ZO_USE_MULTIPLE_RESULT_CACHE",
        default = false,
        help = "Enable to use mulple result caches for query results"
    )]
    pub use_multi_result_cache: bool,
    #[env_config(
        name = "ZO_RESULT_CACHE_SELECTION_STRATEGY",
        default = "overlap",
        help = "Strategy to use for result cache, default is both , possible value - both,overlap , duration"
    )]
    pub result_cache_selection_strategy: String,
    #[env_config(
        name = "ZO_RESULT_CACHE_DISCARD_DURATION",
        default = 60,
        help = "Discard data of last n seconds from cached results"
    )]
    pub result_cache_discard_duration: i64,
    #[env_config(
        name = "ZO_METRICS_CACHE_ENABLED",
        default = true,
        help = "Enable result cache for PromQL metrics queries"
    )]
    pub metrics_cache_enabled: bool,
    #[env_config(name = "ZO_SWAGGER_ENABLED", default = true)]
    pub swagger_enabled: bool,
    #[env_config(name = "ZO_FAKE_ES_VERSION", default = "")]
    pub fake_es_version: String,
    #[env_config(name = "ZO_ES_VERSION", default = "")]
    pub es_version: String,
    #[env_config(
        name = "ZO_CREATE_ORG_THROUGH_INGESTION",
        default = true,
        help = "If true (default true), new org can be automatically created through ingestion for root user. This can be changed in the runtime."
    )]
    pub create_org_through_ingestion: bool,
    #[env_config(
        name = "ZO_ORG_INVITE_EXPIRY",
        default = 7,
        help = "The number of days (default 7) an invitation token will be valid for. This can be changed in the runtime."
    )]
    pub org_invite_expiry: u32,
    #[env_config(
        name = "ZO_MIN_AUTO_REFRESH_INTERVAL",
        default = 5,
        help = "allow minimum auto refresh interval in seconds"
    )] // in seconds
    pub min_auto_refresh_interval: u32,
    #[env_config(name = "ZO_ADDITIONAL_REPORTING_ORGS", default = "")]
    pub additional_reporting_orgs: String,
    #[env_config(name = "ZO_FILE_LIST_DUMP_ENABLED", default = false)]
    pub file_list_dump_enabled: bool,
    #[env_config(name = "ZO_FILE_LIST_DUMP_DUAL_WRITE", default = true)]
    pub file_list_dump_dual_write: bool,
    #[env_config(name = "ZO_FILE_LIST_DUMP_MIN_HOUR", default = 2)]
    pub file_list_dump_min_hour: usize,
    #[env_config(name = "ZO_FILE_LIST_DUMP_DEBUG_CHECK", default = true)]
    pub file_list_dump_debug_check: bool,
    #[env_config(
        name = "ZO_USE_STREAM_SETTINGS_FOR_PARTITIONS_ENABLED",
        default = false,
        help = "Enable to use stream settings for partitions. This will apply for all streams"
    )]
    pub use_stream_settings_for_partitions_enabled: bool,
    #[env_config(name = "ZO_DASHBOARD_PLACEHOLDER", default = "_o2_all_")]
    pub dashboard_placeholder: String,
    #[env_config(name = "ZO_AGGREGATION_CACHE_ENABLED", default = true)]
    pub aggregation_cache_enabled: bool,
    #[env_config(name = "ZO_AGGREGATION_TOPK_ENABLED", default = true)]
    pub aggregation_topk_enabled: bool,
    #[env_config(name = "ZO_SEARCH_INSPECTOR_ENABLED", default = false)]
    pub search_inspector_enabled: bool,
    #[env_config(name = "ZO_UTF8_VIEW_ENABLED", default = true)]
    pub utf8_view_enabled: bool,
    #[env_config(
        name = "ZO_DASHBOARD_SHOW_SYMBOL_ENABLED",
        default = false,
        help = "Enable to show symbol in dashboard"
    )]
    pub dashboard_show_symbol_enabled: bool,
    #[env_config(name = "ZO_INGEST_DEFAULT_HEC_STREAM", default = "")]
    pub default_hec_stream: String,
    #[env_config(
        name = "ZO_ALIGN_PARTITIONS_FOR_INDEX",
        default = false,
        help = "Enable to use large partition for index. This will apply for all streams"
    )]
    pub align_partitions_for_index: bool,
}

#[derive(EnvConfig, Default)]
pub struct Limit {
    // no need set by environment
    pub cpu_num: usize,
    pub real_cpu_num: usize,
    pub mem_total: usize,
    pub disk_total: usize,
    pub disk_free: usize,
    #[env_config(name = "ZO_JSON_LIMIT", default = 209715200)]
    pub req_json_limit: usize,
    #[env_config(name = "ZO_PAYLOAD_LIMIT", default = 209715200)]
    pub req_payload_limit: usize,
    #[env_config(name = "ZO_MAX_FILE_RETENTION_TIME", default = 600)] // seconds
    pub max_file_retention_time: u64,
    // MB, per log file size limit on disk
    #[env_config(name = "ZO_MAX_FILE_SIZE_ON_DISK", default = 256)]
    pub max_file_size_on_disk: usize,
    // MB, per data file size limit in memory
    #[env_config(name = "ZO_MAX_FILE_SIZE_IN_MEMORY", default = 256)]
    pub max_file_size_in_memory: usize,
    #[deprecated(
        since = "0.14.1",
        note = "Please use `ZO_SCHEMA_MAX_FIELDS_TO_ENABLE_UDS` instead. This ENV is subject to be removed soon"
    )]
    #[env_config(
        name = "ZO_UDSCHEMA_MAX_FIELDS",
        default = 0,
        help = "Exceeding this limit will auto enable user-defined schema"
    )]
    pub udschema_max_fields: usize,
    #[env_config(
        name = "ZO_SCHEMA_MAX_FIELDS_TO_ENABLE_UDS",
        default = 1000,
        help = "Exceeding this limit will auto enable user-defined schema"
    )]
    pub schema_max_fields_to_enable_uds: usize,
    #[env_config(
        name = "ZO_USER_DEFINED_SCHEMA_MAX_FIELDS",
        default = 1000,
        help = "Maximum number of fields allowed in user-defined schema"
    )]
    pub user_defined_schema_max_fields: usize,
    // MB, total data size in memory, default is 50% of system memory
    #[env_config(name = "ZO_MEM_TABLE_MAX_SIZE", default = 0)]
    pub mem_table_max_size: usize,
    #[env_config(
        name = "ZO_MEM_TABLE_BUCKET_NUM",
        default = 0,
        help = "MemTable bucket num, default is 1"
    )] // default is 1
    pub mem_table_bucket_num: usize,
    #[env_config(name = "ZO_MEM_PERSIST_INTERVAL", default = 2)] // seconds
    pub mem_persist_interval: u64,
    #[env_config(name = "ZO_WAL_WRITE_BUFFER_SIZE", default = 16384)] // 16 KB
    pub wal_write_buffer_size: usize,
    #[env_config(name = "ZO_WAL_WRITE_QUEUE_SIZE", default = 10000)] // 10k messages
    pub wal_write_queue_size: usize,
    #[env_config(name = "ZO_FILE_PUSH_INTERVAL", default = 10)] // seconds
    pub file_push_interval: u64,
    #[env_config(name = "ZO_FILE_PUSH_LIMIT", default = 0)] // files
    pub file_push_limit: usize,
    // over this limit will skip merging on ingester
    #[env_config(name = "ZO_FILE_MOVE_FIELDS_LIMIT", default = 2000)]
    pub file_move_fields_limit: usize,
    #[env_config(name = "ZO_FILE_MOVE_THREAD_NUM", default = 0)]
    pub file_move_thread_num: usize,
    #[env_config(name = "ZO_FILE_MERGE_THREAD_NUM", default = 0)]
    pub file_merge_thread_num: usize,
    #[env_config(name = "ZO_MEM_DUMP_THREAD_NUM", default = 0)]
    pub mem_dump_thread_num: usize,
    #[env_config(name = "ZO_USAGE_REPORTING_THREAD_NUM", default = 0)]
    pub usage_reporting_thread_num: usize,
    #[env_config(name = "ZO_QUERY_THREAD_NUM", default = 0)]
    pub query_thread_num: usize,
    #[env_config(name = "ZO_QUERY_INDEX_THREAD_NUM", default = 0)]
    pub query_index_thread_num: usize,
    #[env_config(name = "ZO_FILE_DOWNLOAD_THREAD_NUM", default = 0)]
    pub file_download_thread_num: usize,
    #[env_config(name = "ZO_FILE_DOWNLOAD_PRIORITY_QUEUE_THREAD_NUM", default = 0)]
    pub file_download_priority_queue_thread_num: usize,
    #[env_config(name = "ZO_FILE_DOWNLOAD_PRIORITY_QUEUE_WINDOW_SECS", default = 3600)]
    pub file_download_priority_queue_window_secs: i64,
    #[env_config(name = "ZO_FILE_DOWNLOAD_ENABLE_PRIORITY_QUEUE", default = true)]
    pub file_download_enable_priority_queue: bool,
    #[env_config(name = "ZO_QUERY_TIMEOUT", default = 600)]
    pub query_timeout: u64,
    #[env_config(name = "ZO_QUERY_INGESTER_TIMEOUT", default = 0)]
    // default equal to query_timeout
    pub query_ingester_timeout: u64,
    #[env_config(name = "ZO_QUERY_DEFAULT_LIMIT", default = 1000)]
    pub query_default_limit: i64,
    #[env_config(name = "ZO_QUERY_PARTITION_BY_SECS", default = 1)] // seconds
    pub query_partition_by_secs: usize,
    #[env_config(name = "ZO_QUERY_GROUP_BASE_SPEED", default = 768)] // MB/s/core
    pub query_group_base_speed: usize,
    #[env_config(name = "ZO_INGEST_ALLOWED_UPTO", default = 5)] // in hours - in past
    pub ingest_allowed_upto: i64,
    #[env_config(name = "ZO_INGEST_ALLOWED_IN_FUTURE", default = 24)] // in hours - in future
    pub ingest_allowed_in_future: i64,
    #[env_config(name = "ZO_INGEST_FLATTEN_LEVEL", default = 3)] // default flatten level
    pub ingest_flatten_level: u32,
    #[env_config(name = "ZO_IGNORE_FILE_RETENTION_BY_STREAM", default = false)]
    pub ignore_file_retention_by_stream: bool,
    #[env_config(name = "ZO_LOGS_FILE_RETENTION", default = "hourly")]
    pub logs_file_retention: String,
    #[env_config(name = "ZO_TRACES_FILE_RETENTION", default = "hourly")]
    pub traces_file_retention: String,
    #[env_config(name = "ZO_METRICS_FILE_RETENTION", default = "daily")]
    pub metrics_file_retention: String,
    #[env_config(name = "ZO_METRICS_LEADER_PUSH_INTERVAL", default = 15)]
    pub metrics_leader_push_interval: u64,
    #[env_config(name = "ZO_METRICS_LEADER_ELECTION_INTERVAL", default = 30)]
    pub metrics_leader_election_interval: i64,
    #[env_config(name = "ZO_METRICS_MAX_SERIES_PER_QUERY", default = 30000)]
    pub metrics_max_series_per_query: usize,
    #[env_config(name = "ZO_METRICS_MAX_POINTS_PER_SERIES", default = 30000)]
    pub metrics_max_points_per_series: usize,
    #[env_config(name = "ZO_METRICS_CACHE_MAX_ENTRIES", default = 100000)]
    pub metrics_cache_max_entries: usize,
    #[env_config(name = "ZO_COLS_PER_RECORD_LIMIT", default = 1000)]
    pub req_cols_per_record_limit: usize,
    #[env_config(name = "ZO_NODE_HEARTBEAT_TTL", default = 30)] // seconds
    pub node_heartbeat_ttl: i64,
    #[env_config(name = "ZO_HTTP_WORKER_NUM", default = 0)]
    pub http_worker_num: usize, // equals to cpu_num if 0
    #[env_config(name = "ZO_HTTP_WORKER_MAX_BLOCKING", default = 0)]
    pub http_worker_max_blocking: usize, // equals to 256 if 0
    #[env_config(name = "ZO_GRPC_RUNTIME_WORKER_NUM", default = 0)]
    pub grpc_runtime_worker_num: usize, // equals to cpu_num if 0
    #[env_config(name = "ZO_GRPC_RUNTIME_BLOCKING_WORKER_NUM", default = 0)]
    pub grpc_runtime_blocking_worker_num: usize, // equals to 512 if 0
    #[env_config(name = "ZO_GRPC_RUNTIME_SHUTDOWN_TIMEOUT", default = 10)] // seconds
    pub grpc_runtime_shutdown_timeout: u64,
    #[env_config(name = "ZO_JOB_RUNTIME_WORKER_NUM", default = 0)]
    pub job_runtime_worker_num: usize, // equals to cpu_num if 0
    #[env_config(name = "ZO_JOB_RUNTIME_BLOCKING_WORKER_NUM", default = 0)]
    pub job_runtime_blocking_worker_num: usize, // equals to 512 if 0
    #[env_config(name = "ZO_JOB_RUNTIME_SHUTDOWN_TIMEOUT", default = 10)] // seconds
    pub job_runtime_shutdown_timeout: u64,
    #[env_config(name = "ZO_CALCULATE_STATS_INTERVAL", default = 60)] // seconds
    pub calculate_stats_interval: u64,
    #[env_config(name = "ZO_CALCULATE_STATS_STEP_LIMIT", default = 1000000)] // records
    pub calculate_stats_step_limit: i64,
    #[env_config(name = "ZO_ACTIX_REQ_TIMEOUT", default = 5)] // seconds
    pub http_request_timeout: u64,
    #[env_config(name = "ZO_ACTIX_KEEP_ALIVE", default = 5)] // seconds
    pub http_keep_alive: u64,
    #[env_config(name = "ZO_ACTIX_KEEP_ALIVE_DISABLED", default = false)]
    pub http_keep_alive_disabled: bool,
    #[env_config(name = "ZO_ACTIX_SHUTDOWN_TIMEOUT", default = 5)] // seconds
    pub http_shutdown_timeout: u64,
    #[env_config(name = "ZO_ACTIX_SLOW_LOG_THRESHOLD", default = 5)] // seconds
    pub http_slow_log_threshold: u64,
    #[env_config(name = "ZO_ALERT_SCHEDULE_INTERVAL", default = 10)] // seconds
    pub alert_schedule_interval: i64,
    #[env_config(name = "ZO_ALERT_SCHEDULE_CONCURRENCY", default = 5)]
    pub alert_schedule_concurrency: i64,
    #[env_config(name = "ZO_ALERT_SCHEDULE_TIMEOUT", default = 90)] // seconds
    pub alert_schedule_timeout: i64,
    #[env_config(name = "ZO_REPORT_SCHEDULE_TIMEOUT", default = 300)] // seconds
    pub report_schedule_timeout: i64,
    #[env_config(name = "ZO_DERIVED_STREAM_SCHEDULE_INTERVAL", default = 300)] // seconds
    pub derived_stream_schedule_interval: i64,
    #[env_config(name = "ZO_SCHEDULER_MAX_RETRIES", default = 3)]
    pub scheduler_max_retries: i32,
    #[env_config(name = "ZO_SCHEDULER_PAUSE_ALERT_AFTER_RETRIES", default = false)]
    pub pause_alerts_on_retries: bool,
    #[env_config(
        name = "ZO_ALERT_CONSIDERABLE_DELAY",
        default = 20,
        help = "Integer value representing the delay in percentage of the alert frequency that will be included in alert evaluation timerange. Default is 20. This can be changed in runtime."
    )]
    pub alert_considerable_delay: i32,
    #[env_config(name = "ZO_SCHEDULER_CLEAN_INTERVAL", default = 30)] // seconds
    pub scheduler_clean_interval: i64,
    #[env_config(name = "ZO_SCHEDULER_WATCH_INTERVAL", default = 30)] // seconds
    pub scheduler_watch_interval: i64,
    #[env_config(name = "ZO_SEARCH_JOB_WORKS", default = 1)]
    pub search_job_workers: i64,
    #[env_config(name = "ZO_SEARCH_JOB_SCHEDULE_INTERVAL", default = 10)] // seconds
    pub search_job_scheduler_interval: i64,
    #[env_config(
        name = "ZO_SEARCH_JOB_RUM_TIMEOUT",
        default = 600, // seconds
        help = "Timeout for update check"
    )]
    pub search_job_run_timeout: i64,
    #[env_config(name = "ZO_SEARCH_JOB_DELETE_INTERVAL", default = 600)] // seconds
    pub search_job_delete_interval: i64,
    #[env_config(
        name = "ZO_SEARCH_JOB_TIMEOUT",
        default = 36000, // seconds
        help = "Timeout for query"
    )]
    pub search_job_timeout: i64,
    #[env_config(
        name = "ZO_SEARCH_JOB_RETENTION",
        default = 30, // days
        help = "Retention for search job"
    )]
    pub search_job_retention: i64,
    #[env_config(name = "ZO_STARTING_EXPECT_QUERIER_NUM", default = 0)]
    pub starting_expect_querier_num: usize,
    #[env_config(name = "ZO_QUERY_OPTIMIZATION_NUM_FIELDS", default = 1000)]
    pub query_optimization_num_fields: usize,
    #[env_config(name = "ZO_QUICK_MODE_ENABLED", default = false)]
    pub quick_mode_enabled: bool,
    #[env_config(name = "ZO_QUICK_MODE_FORCE_ENABLED", default = true)]
    pub quick_mode_force_enabled: bool,
    #[env_config(name = "ZO_QUICK_MODE_NUM_FIELDS", default = 500)]
    pub quick_mode_num_fields: usize,
    #[env_config(name = "ZO_QUICK_MODE_STRATEGY", default = "")]
    pub quick_mode_strategy: String, // first, last, both
    #[env_config(name = "ZO_META_CONNECTION_POOL_MIN_SIZE", default = 0)] // number of connections
    pub sql_db_connections_min: u32,
    #[env_config(name = "ZO_META_CONNECTION_POOL_MAX_SIZE", default = 0)] // number of connections
    pub sql_db_connections_max: u32,
    #[env_config(
        name = "ZO_META_CONNECTION_POOL_ACQUIRE_TIMEOUT",
        default = 0,
        help = "Seconds, Maximum acquire timeout of individual connections."
    )]
    pub sql_db_connections_acquire_timeout: u64,
    #[env_config(
        name = "ZO_META_CONNECTION_POOL_IDLE_TIMEOUT",
        default = 0,
        help = "Seconds, Maximum idle timeout of individual connections."
    )]
    pub sql_db_connections_idle_timeout: u64,
    #[env_config(
        name = "ZO_META_CONNECTION_POOL_MAX_LIFETIME",
        default = 0,
        help = "Seconds, Maximum lifetime of individual connections."
    )]
    pub sql_db_connections_max_lifetime: u64,
    #[env_config(
        name = "ZO_META_TRANSACTION_RETRIES",
        default = 3,
        help = "max time of transaction will retry"
    )]
    pub meta_transaction_retries: usize,
    #[env_config(
        name = "ZO_META_TRANSACTION_LOCK_TIMEOUT",
        default = 600,
        help = "timeout of transaction lock"
    )] // seconds
    pub meta_transaction_lock_timeout: usize,
    #[env_config(
        name = "ZO_FILE_LIST_ID_BATCH_SIZE",
        default = 5000,
        help = "batch size of file list query"
    )]
    pub file_list_id_batch_size: usize,
    #[env_config(
        name = "ZO_FILE_LIST_MULTI_THREAD",
        default = false,
        help = "use multi thread for file list query"
    )]
    pub file_list_multi_thread: bool,
    #[env_config(name = "ZO_DISTINCT_VALUES_INTERVAL", default = 10)] // seconds
    pub distinct_values_interval: u64,
    #[env_config(name = "ZO_DISTINCT_VALUES_HOURLY", default = false)]
    pub distinct_values_hourly: bool,
    #[env_config(name = "ZO_CONSISTENT_HASH_VNODES", default = 1000)]
    pub consistent_hash_vnodes: usize,
    #[env_config(
        name = "ZO_DATAFUSION_FILE_STAT_CACHE_MAX_ENTRIES",
        default = 100000,
        help = "Maximum number of entries in the file stat cache. Higher values increase memory usage but may improve query performance."
    )]
    pub datafusion_file_stat_cache_max_entries: usize,
    #[env_config(
        name = "ZO_DATAFUSION_STREAMING_AGGS_CACHE_MAX_ENTRIES",
        default = 100000,
        help = "Maximum number of entries in the streaming aggs cache. Higher values increase memory usage but may improve query performance."
    )]
    pub datafusion_streaming_aggs_cache_max_entries: usize,
    #[env_config(name = "ZO_DATAFUSION_MIN_PARTITION_NUM", default = 2)]
    pub datafusion_min_partition_num: usize,
    #[env_config(
        name = "ZO_ENRICHMENT_TABLE_LIMIT",
        default = 256,
        help = "Maximum size of a single enrichment table in mb"
    )]
    pub enrichment_table_max_size: usize,
    #[env_config(name = "ZO_SHORT_URL_RETENTION_DAYS", default = 30)] // days
    pub short_url_retention_days: i64,
    #[env_config(
        name = "ZO_INVERTED_INDEX_CACHE_MAX_ENTRIES",
        default = 100000,
        help = "Maximum number of entries in the inverted index cache. Higher values increase memory usage but may improve query performance."
    )]
    pub inverted_index_cache_max_entries: usize,
    #[env_config(
        name = "ZO_INVERTED_INDEX_RESULT_CACHE_MAX_ENTRIES",
        default = 10000,
        help = "Maximum number of entries in the inverted index result cache. Higher values increase memory usage but may improve query performance."
    )]
    pub inverted_index_result_cache_max_entries: usize,
    #[env_config(
        name = "ZO_INVERTED_INDEX_RESULT_CACHE_MAX_ENTRY_SIZE",
        default = 20480, // bytes, default is 20KB
        help = "Maximum size of a single entry in the inverted index result cache. Higher values increase memory usage but may improve query performance."
    )]
    pub inverted_index_result_cache_max_entry_size: usize,
    #[env_config(
        name = "ZO_INVERTED_INDEX_SKIP_THRESHOLD",
        default = 35,
        help = "If the inverted index returns row_id more than this threshold(%), it will skip the inverted index."
    )]
    pub inverted_index_skip_threshold: usize,
    #[env_config(
        name = "ZO_DEFAULT_MAX_QUERY_RANGE_DAYS",
        default = 0,
        help = "unit: Days. Global default max query range for all streams. If set to a value > 0, this will be used as the default max query range. Can be overridden by stream settings."
    )]
    pub default_max_query_range_days: i64,
    #[env_config(
        name = "ZO_MAX_QUERY_RANGE_FOR_SA",
        default = 0,
        help = "unit: Hour. Optional env variable to add restriction for SA, if not set SA will use max_query_range stream setting. When set which ever is smaller value will apply to api calls"
    )]
    pub max_query_range_for_sa: i64,
    #[env_config(
        name = "ZO_TEXT_DATA_TYPE",
        default = "longtext",
        help = "Default data type for LongText compliant DB's"
    )]
    pub db_text_data_type: String,
    #[env_config(
        name = "ZO_MAX_DASHBOARD_SERIES",
        default = 100,
        help = "maximum series to display in charts"
    )]
    pub max_dashboard_series: usize,
    #[env_config(
        name = "ZO_SEARCH_MINI_PARTITION_DURATION_SECS",
        default = 60,
        help = "Duration of each mini search partition in seconds"
    )]
    pub search_mini_partition_duration_secs: u64,
    #[env_config(
        name = "ZO_HISTOGRAM_ENABLED",
        help = "Show histogram for logs page",
        default = true
    )]
    pub histogram_enabled: bool,
}

#[derive(EnvConfig, Default)]
pub struct Compact {
    #[env_config(name = "ZO_COMPACT_ENABLED", default = true)]
    pub enabled: bool,
    #[env_config(name = "ZO_COMPACT_INTERVAL", default = 10)] // seconds
    pub interval: u64,
    #[env_config(name = "ZO_COMPACT_OLD_DATA_INTERVAL", default = 3600)] // seconds
    pub old_data_interval: u64,
    #[env_config(name = "ZO_COMPACT_STRATEGY", default = "file_time")]
    // file_size, file_time, time_range
    pub strategy: String,
    #[env_config(name = "ZO_COMPACT_SYNC_TO_DB_INTERVAL", default = 600)] // seconds
    pub sync_to_db_interval: u64,
    #[env_config(name = "ZO_COMPACT_MAX_FILE_SIZE", default = 512)] // MB
    pub max_file_size: usize,
    #[env_config(name = "ZO_COMPACT_EXTENDED_DATA_RETENTION_DAYS", default = 3650)] // days
    pub extended_data_retention_days: i64,
    #[env_config(name = "ZO_COMPACT_OLD_DATA_STREAMS", default = "")] // use comma to split
    pub old_data_streams: String,
    #[env_config(name = "ZO_COMPACT_DATA_RETENTION_DAYS", default = 3650)] // days
    pub data_retention_days: i64,
    #[env_config(name = "ZO_COMPACT_OLD_DATA_MAX_DAYS", default = 7)] // days
    pub old_data_max_days: i64,
    #[env_config(name = "ZO_COMPACT_OLD_DATA_MIN_HOURS", default = 2)] // hours
    pub old_data_min_hours: i64,
    #[env_config(name = "ZO_COMPACT_OLD_DATA_MIN_RECORDS", default = 100)] // records
    pub old_data_min_records: i64,
    #[env_config(name = "ZO_COMPACT_OLD_DATA_MIN_FILES", default = 10)] // files
    pub old_data_min_files: i64,
    #[env_config(name = "ZO_COMPACT_DELETE_FILES_DELAY_HOURS", default = 2)] // hours
    pub delete_files_delay_hours: i64,
    #[env_config(name = "ZO_COMPACT_BLOCKED_ORGS", default = "")] // use comma to split
    pub blocked_orgs: String,
    #[env_config(name = "ZO_COMPACT_DATA_RETENTION_HISTORY", default = false)]
    pub data_retention_history: bool,
    #[env_config(
        name = "ZO_COMPACT_BATCH_SIZE",
        default = 0,
        help = "Batch size for compact get pending jobs"
    )]
    pub batch_size: i64,
    #[env_config(
        name = "ZO_COMPACT_JOB_RUN_TIMEOUT",
        default = 600, // 10 minutes
        help = "If a compact job is not finished in this time, it will be marked as failed"
    )]
    pub job_run_timeout: i64,
    #[env_config(
        name = "ZO_COMPACT_JOB_CLEAN_WAIT_TIME",
        default = 7200, // 2 hours
        help = "Clean the jobs which are finished more than this time"
    )]
    pub job_clean_wait_time: i64,
    #[env_config(name = "ZO_COMPACT_PENDING_JOBS_METRIC_INTERVAL", default = 300)] // seconds
    pub pending_jobs_metric_interval: u64,
    #[env_config(name = "ZO_COMPACT_MAX_GROUP_FILES", default = 10000)]
    pub max_group_files: usize,
}

#[derive(EnvConfig, Default)]
pub struct CacheLatestFiles {
    #[env_config(name = "ZO_CACHE_LATEST_FILES_ENABLED", default = false)]
    pub enabled: bool,
    // cache parquet files
    #[env_config(name = "ZO_CACHE_LATEST_FILES_PARQUET", default = true)]
    pub cache_parquet: bool,
    // cache index(tantivy) files
    #[env_config(name = "ZO_CACHE_LATEST_FILES_INDEX", default = true)]
    pub cache_index: bool,
    #[env_config(name = "ZO_CACHE_LATEST_FILES_DELETE_MERGE_FILES", default = false)]
    pub delete_merge_files: bool,
    #[env_config(name = "ZO_CACHE_LATEST_FILES_DOWNLOAD_FROM_NODE", default = false)]
    pub download_from_node: bool,
    #[env_config(name = "ZO_CACHE_LATEST_FILES_DOWNLOAD_NODE_SIZE", default = 100)] // MB
    pub download_node_size: i64,
}

#[derive(EnvConfig, Default)]
pub struct MemoryCache {
    #[env_config(name = "ZO_MEMORY_CACHE_ENABLED", default = true)]
    pub enabled: bool,
    // Memory data cache strategy, default is lru, other value is fifo, time_lru
    #[env_config(name = "ZO_MEMORY_CACHE_STRATEGY", default = "lru")]
    pub cache_strategy: String,
    // Memory data cache bucket num, multiple bucket means multiple locker, default is 0
    #[env_config(name = "ZO_MEMORY_CACHE_BUCKET_NUM", default = 0)]
    pub bucket_num: usize,
    // MB, default is 50% of system memory
    #[env_config(name = "ZO_MEMORY_CACHE_MAX_SIZE", default = 0)]
    pub max_size: usize,
    // MB, will skip the cache when a query need cache great than this value, default is 50% of
    // max_size
    #[env_config(name = "ZO_MEMORY_CACHE_SKIP_SIZE", default = 0)]
    pub skip_size: usize,
    // MB, when cache is full will release how many data once time, default is 10% of max_size
    #[env_config(name = "ZO_MEMORY_CACHE_RELEASE_SIZE", default = 0)]
    pub release_size: usize,
    #[env_config(name = "ZO_MEMORY_CACHE_GC_SIZE", default = 100)] // MB
    pub gc_size: usize,
    #[env_config(name = "ZO_MEMORY_CACHE_GC_INTERVAL", default = 60)] // seconds
    pub gc_interval: u64,
    #[env_config(name = "ZO_MEMORY_CACHE_SKIP_DISK_CHECK", default = false)]
    pub skip_disk_check: bool,
    // MB, default is 50% of system memory
    #[env_config(name = "ZO_MEMORY_CACHE_DATAFUSION_MAX_SIZE", default = 0)]
    pub datafusion_max_size: usize,
    #[env_config(name = "ZO_MEMORY_CACHE_DATAFUSION_MEMORY_POOL", default = "")]
    pub datafusion_memory_pool: String,
}

#[derive(EnvConfig, Default)]
pub struct DiskCache {
    #[env_config(name = "ZO_DISK_CACHE_ENABLED", default = true)]
    pub enabled: bool,
    // Disk data cache strategy, default is lru, other value is fifo, time_lru
    #[env_config(name = "ZO_DISK_CACHE_STRATEGY", default = "lru")]
    pub cache_strategy: String,
    // Disk data cache bucket num, multiple bucket means multiple locker, default is 0
    #[env_config(name = "ZO_DISK_CACHE_BUCKET_NUM", default = 0)]
    pub bucket_num: usize,
    // MB, default is 50% of local volume available space and maximum 100GB
    #[env_config(name = "ZO_DISK_CACHE_MAX_SIZE", default = 0)]
    pub max_size: usize,
    // MB, default is 10% of local volume available space and maximum 20GB
    #[env_config(name = "ZO_DISK_RESULT_CACHE_MAX_SIZE", default = 0)]
    pub result_max_size: usize,
    #[env_config(name = "ZO_DISK_AGGREGATION_CACHE_MAX_SIZE", default = 0)]
    pub aggregation_max_size: usize,
    // MB, will skip the cache when a query need cache great than this value, default is 50% of
    // max_size
    #[env_config(name = "ZO_DISK_CACHE_SKIP_SIZE", default = 0)]
    pub skip_size: usize,
    // MB, when cache is full will release how many data once time, default is 10% of max_size
    #[env_config(name = "ZO_DISK_CACHE_RELEASE_SIZE", default = 0)]
    pub release_size: usize,
    #[env_config(name = "ZO_DISK_CACHE_GC_SIZE", default = 100)] // MB
    pub gc_size: usize,
    #[env_config(name = "ZO_DISK_CACHE_GC_INTERVAL", default = 60)] // seconds
    pub gc_interval: u64,
    #[env_config(name = "ZO_DISK_CACHE_MULTI_DIR", default = "")] // dir1,dir2,dir3...
    pub multi_dir: String,
    #[env_config(
        name = "ZO_DISK_CACHE_DELAY_WINDOW_MINS",
        default = 10,
        help = "Delay window indicates the time range from now to skip caching to disk, default is 10 minutes"
    )]
    pub delay_window_mins: i64,
}

#[derive(EnvConfig, Default)]
pub struct Log {
    #[env_config(name = "RUST_LOG", default = "info")]
    pub level: String,
    #[env_config(name = "ZO_LOG_JSON_FORMAT", default = false)]
    pub json_format: bool,
    #[env_config(name = "ZO_LOG_FILE_DIR", default = "")]
    pub file_dir: String,
    // default is: o2.{hostname}.log
    #[env_config(name = "ZO_LOG_FILE_NAME_PREFIX", default = "")]
    pub file_name_prefix: String,
    // logger timestamp local setup, eg: %Y-%m-%dT%H:%M:%SZ
    #[env_config(name = "ZO_LOG_LOCAL_TIME_FORMAT", default = "")]
    pub local_time_format: String,
    #[env_config(name = "ZO_EVENTS_ENABLED", default = false)]
    pub events_enabled: bool,
    #[env_config(
        name = "ZO_EVENTS_AUTH",
        default = "cm9vdEBleGFtcGxlLmNvbTpUZ0ZzZFpzTUZQdzg2SzRK"
    )]
    pub events_auth: String,
    #[env_config(
        name = "ZO_EVENTS_EP",
        default = "https://api.openobserve.ai/api/debug/events/_json"
    )]
    pub events_url: String,
    #[env_config(name = "ZO_EVENTS_BATCH_SIZE", default = 10)]
    pub events_batch_size: usize,
}

#[derive(Debug, EnvConfig, Default)]
pub struct Etcd {
    #[env_config(name = "ZO_ETCD_ADDR", default = "localhost:2379")]
    pub addr: String,
    #[env_config(name = "ZO_ETCD_PREFIX", default = "/zinc/observe/")]
    pub prefix: String,
    #[env_config(name = "ZO_ETCD_CONNECT_TIMEOUT", default = 5)]
    pub connect_timeout: u64,
    #[env_config(name = "ZO_ETCD_COMMAND_TIMEOUT", default = 10)]
    pub command_timeout: u64,
    #[env_config(name = "ZO_ETCD_LOCK_WAIT_TIMEOUT", default = 3600)]
    pub lock_wait_timeout: u64,
    #[env_config(name = "ZO_ETCD_USER", default = "")]
    pub user: String,
    #[env_config(name = "ZO_ETCD_PASSWORD", default = "")]
    pub password: String,
    #[env_config(name = "ZO_ETCD_CLIENT_CERT_AUTH", default = false)]
    pub cert_auth: bool,
    #[env_config(name = "ZO_ETCD_TRUSTED_CA_FILE", default = "")]
    pub ca_file: String,
    #[env_config(name = "ZO_ETCD_CERT_FILE", default = "")]
    pub cert_file: String,
    #[env_config(name = "ZO_ETCD_KEY_FILE", default = "")]
    pub key_file: String,
    #[env_config(name = "ZO_ETCD_DOMAIN_NAME", default = "")]
    pub domain_name: String,
    #[env_config(name = "ZO_ETCD_LOAD_PAGE_SIZE", default = 1000)]
    pub load_page_size: i64,
}

#[derive(Debug, EnvConfig, Default)]
pub struct Nats {
    #[env_config(name = "ZO_NATS_ADDR", default = "localhost:4222")]
    pub addr: String,
    #[env_config(name = "ZO_NATS_PREFIX", default = "o2_")]
    pub prefix: String,
    #[env_config(name = "ZO_NATS_USER", default = "")]
    pub user: String,
    #[env_config(name = "ZO_NATS_PASSWORD", default = "")]
    pub password: String,
    #[env_config(
        name = "ZO_NATS_REPLICAS",
        default = 3,
        help = "the copies of a given message to store in the NATS cluster.
        Can not be modified after bucket is initialized.
        To update this, delete and recreate the bucket."
    )]
    pub replicas: usize,
    #[env_config(
        name = "ZO_NATS_HISTORY",
        default = 3,
        help = "in the context of KV to configure how many historical entries to keep for a given bucket.
        Can not be modified after bucket is initialized.
        To update this, delete and recreate the bucket."
    )]
    pub history: i64,
    #[env_config(
        name = "ZO_NATS_DELIVER_POLICY",
        default = "all",
        help = "The point in the stream from which to receive messages, default is: all, valid option is: all, last, new."
    )]
    pub deliver_policy: String,
    #[env_config(name = "ZO_NATS_CONNECT_TIMEOUT", default = 5)]
    pub connect_timeout: u64,
    #[env_config(name = "ZO_NATS_COMMAND_TIMEOUT", default = 10)]
    pub command_timeout: u64,
    #[env_config(name = "ZO_NATS_LOCK_WAIT_TIMEOUT", default = 3600)]
    pub lock_wait_timeout: u64,
    #[env_config(name = "ZO_NATS_SUB_CAPACITY", default = 65535)]
    pub subscription_capacity: usize,
    #[env_config(name = "ZO_NATS_QUEUE_MAX_AGE", default = 60)] // days
    pub queue_max_age: u64,
}

#[derive(Debug, Default, EnvConfig)]
pub struct S3 {
    #[env_config(
        name = "ZO_S3_ACCOUNTS",
        default = "",
        help = "comma separated list of accounts"
    )]
    pub accounts: String,
    #[env_config(
        name = "ZO_S3_STREAM_STRATEGY",
        default = "",
        help = "stream strategy, default is: empty, only use default account, other value is: file_hash, stream_hash, stream1:account1,stream2:account2"
    )]
    pub stream_strategy: String,
    #[env_config(name = "ZO_S3_PROVIDER", default = "")]
    pub provider: String,
    #[env_config(name = "ZO_S3_SERVER_URL", default = "")]
    pub server_url: String,
    #[env_config(name = "ZO_S3_REGION_NAME", default = "")]
    pub region_name: String,
    #[env_config(name = "ZO_S3_ACCESS_KEY", default = "")]
    pub access_key: String,
    #[env_config(name = "ZO_S3_SECRET_KEY", default = "")]
    pub secret_key: String,
    #[env_config(name = "ZO_S3_BUCKET_NAME", default = "")]
    pub bucket_name: String,
    #[env_config(name = "ZO_S3_BUCKET_PREFIX", default = "")]
    pub bucket_prefix: String,
    #[env_config(name = "ZO_S3_CONNECT_TIMEOUT", default = 10)] // seconds
    pub connect_timeout: u64,
    #[env_config(name = "ZO_S3_REQUEST_TIMEOUT", default = 3600)] // seconds
    pub request_timeout: u64,
    #[env_config(name = "ZO_S3_FEATURE_FORCE_HOSTED_STYLE", default = false)]
    pub feature_force_hosted_style: bool,
    #[env_config(name = "ZO_S3_FEATURE_HTTP1_ONLY", default = false)]
    pub feature_http1_only: bool,
    #[env_config(name = "ZO_S3_FEATURE_HTTP2_ONLY", default = false)]
    pub feature_http2_only: bool,
    #[env_config(name = "ZO_S3_FEATURE_BULK_DELETE", default = false)]
    pub feature_bulk_delete: bool,
    #[env_config(name = "ZO_S3_ALLOW_INVALID_CERTIFICATES", default = false)]
    pub allow_invalid_certificates: bool,
    #[env_config(name = "ZO_S3_SYNC_TO_CACHE_INTERVAL", default = 600)] // seconds
    pub sync_to_cache_interval: u64,
    #[env_config(name = "ZO_S3_MAX_RETRIES", default = 10)]
    pub max_retries: usize,
    #[env_config(name = "ZO_S3_MAX_IDLE_PER_HOST", default = 0)]
    pub max_idle_per_host: usize,
    // https://github.com/hyperium/hyper/issues/2136#issuecomment-589488526
    #[env_config(name = "ZO_S3_CONNECTION_KEEPALIVE_TIMEOUT", default = 20)] // seconds
    pub keepalive_timeout: u64, // aws s3 by has timeout of 20 sec
    #[env_config(
        name = "ZO_S3_MULTI_PART_UPLOAD_SIZE",
        default = 100,
        help = "The size of the file will switch to multi-part upload in MB"
    )]
    pub multi_part_upload_size: usize,
}

#[derive(Debug, EnvConfig, Default)]
pub struct Sns {
    #[env_config(name = "ZO_SNS_ENDPOINT", default = "")]
    pub endpoint: String,
    #[env_config(name = "ZO_SNS_CONNECT_TIMEOUT", default = 10)] // seconds
    pub connect_timeout: u64,
    #[env_config(name = "ZO_SNS_OPERATION_TIMEOUT", default = 30)] // seconds
    pub operation_timeout: u64,
}

#[derive(Debug, EnvConfig, Default)]
pub struct Prometheus {
    #[env_config(name = "ZO_PROMETHEUS_HA_CLUSTER", default = "cluster")]
    pub ha_cluster_label: String,
    #[env_config(name = "ZO_PROMETHEUS_HA_REPLICA", default = "__replica__")]
    pub ha_replica_label: String,
}

#[derive(Debug, EnvConfig, Default)]
pub struct RUM {
    #[env_config(name = "ZO_RUM_ENABLED", default = false)]
    pub enabled: bool,
    #[env_config(name = "ZO_RUM_CLIENT_TOKEN", default = "")]
    pub client_token: String,
    #[env_config(name = "ZO_RUM_APPLICATION_ID", default = "")]
    pub application_id: String,
    #[env_config(name = "ZO_RUM_SITE", default = "")]
    pub site: String,
    #[env_config(name = "ZO_RUM_SERVICE", default = "")]
    pub service: String,
    #[env_config(name = "ZO_RUM_ENV", default = "")]
    pub env: String,
    #[env_config(name = "ZO_RUM_VERSION", default = "")]
    pub version: String,
    #[env_config(name = "ZO_RUM_ORGANIZATION_IDENTIFIER", default = "")]
    pub organization_identifier: String,
    #[env_config(name = "ZO_RUM_API_VERSION", default = "")]
    pub api_version: String,
    #[env_config(name = "ZO_RUM_INSECURE_HTTP", default = false)]
    pub insecure_http: bool,
}

#[derive(Debug, EnvConfig, Default)]
pub struct Pipeline {
    #[env_config(
        name = "ZO_PIPELINE_REMOTE_STREAM_WAL_DIR",
        default = "",
        help = "For the remote stream WAL directory, if the pipeline destination is a remote stream, we use a separate path to distinguish between local WAL and remote WAL"
    )]
    pub remote_stream_wal_dir: String,
    #[env_config(
        name = "ZO_PIPELINE_REMOTE_STREAM_CONCURRENT_COUNT",
        default = 30,
        help = "control the remote stream wal send concurrent count"
    )]
    pub remote_stream_wal_concurrent_count: usize,
    #[env_config(
        name = "ZO_PIPELINE_OFFSET_FLUSH_INTERVAL",
        default = 10,
        help = "flush remote stream wal sended-ok-offset interval"
    )]
    pub offset_flush_interval: u64,
    #[env_config(
        name = "ZO_PIPELINE_REMOTE_REQUEST_TIMEOUT",
        default = 600,
        help = "pipeline exporter client request timeout"
    )]
    pub remote_request_timeout: u64,
    #[env_config(
        name = "ZO_PIPELINE_REMOTE_REQUEST_MAX_RETRY_TIME",
        default = 86400,
        help = "pipeline exporter client request max retry times, default 1440 minutes(24 hours)， unit is seconds"
    )]
    pub remote_request_max_retry_time: u64,
    #[env_config(
        name = "ZO_PIPELINE_WAL_SIZE_LIMIT",
        default = 0,
        help = "pipeline wal dir data size limit, default is 50% of local volume available space, unit is MB"
    )]
    pub wal_size_limit: u64,
    #[env_config(
        name = "ZO_PIPELINE_MAX_CONNECTIONS",
        default = 1024,
        help = "pipeline exporter client max connections"
    )]
    pub max_connections: usize,
    #[env_config(
        name = "ZO_PIPELINE_BATCH_ENABLED",
        default = true,
        help = "Enable batching of entries before sending HTTP requests"
    )]
    pub batch_enabled: bool,
    #[env_config(
        name = "ZO_PIPELINE_BATCH_SIZE",
        default = 100,
        help = "Maximum number of entries to batch together"
    )]
    pub batch_size: usize,
    #[env_config(
        name = "ZO_PIPELINE_BATCH_TIMEOUT_MS",
        default = 1000,
        help = "Maximum time to wait for a batch to fill up (in milliseconds)"
    )]
    pub batch_timeout_ms: u64,
    #[env_config(
        name = "ZO_PIPELINE_BATCH_SIZE_BYTES",
        default = 10485760, // 10MB
        help = "Maximum size of a batch in bytes"
    )]
    pub batch_size_bytes: usize,
    #[env_config(
        name = "ZO_PIPELINE_BATCH_RETRY_MAX_ATTEMPTS",
        default = 3,
        help = "Maximum number of retries for batch flush"
    )]
    pub batch_retry_max_attempts: u32,
    #[env_config(
        name = "ZO_PIPELINE_BATCH_RETRY_INITIAL_DELAY_MS",
        default = 1000, // 1 second
        help = "Initial delay for batch flush retry (in milliseconds)"
    )]
    pub batch_retry_initial_delay_ms: u64,
    #[env_config(
        name = "ZO_PIPELINE_BATCH_RETRY_MAX_DELAY_MS",
        default = 30000, // 30 seconds
        help = "Maximum delay for batch flush retry (in milliseconds)"
    )]
    pub batch_retry_max_delay_ms: u64,
    #[env_config(
        name = "ZO_PIPELINE_USE_SHARED_HTTP_CLIENT",
        default = false,
        help = "Use shared HTTP client instances for better connection pooling"
    )]
    pub use_shared_http_client: bool,
    #[env_config(
        name = "ZO_PIPELINE_REMOVE_FILE_AFTER_MAX_RETRY",
        default = true,
        help = "Remove wal file after max retry"
    )]
    pub remove_file_after_max_retry: bool,
    #[env_config(
        name = "ZO_PIPELINE_MAX_RETRY_COUNT",
        default = 10,
        help = "pipeline exporter client max retry count"
    )]
    pub max_retry_count: u32,
    #[env_config(
        name = "ZO_PIPELINE_MAX_RETRY_TIME_IN_HOURS",
        default = 24,
        help = "pipeline exporter client max retry time in hours"
    )]
    pub max_retry_time_in_hours: u64,
    #[env_config(
        name = "ZO_PIPELINE_MAX_FILE_SIZE_ON_DISK_MB",
        default = 128,
        help = "pipeline max file size on disk in MB"
    )]
    pub pipeline_max_file_size_on_disk_mb: usize,
    #[env_config(
        name = "ZO_PIPELINE_MAX_FILE_RETENTION_TIME_SECONDS",
        default = 600,
        help = "pipeline max file retention time in seconds"
    )]
    pub pipeline_max_file_retention_time_seconds: u64,
}

#[derive(EnvConfig, Default)]
pub struct Encryption {
    #[env_config(name = "ZO_MASTER_ENCRYPTION_ALGORITHM", default = "")]
    pub algorithm: String,
    #[env_config(name = "ZO_MASTER_ENCRYPTION_KEY", default = "")]
    pub master_key: String,
}

#[derive(EnvConfig, Default)]
pub struct HealthCheck {
    #[env_config(name = "ZO_HEALTH_CHECK_ENABLED", default = true)]
    pub enabled: bool,
    #[env_config(
        name = "ZO_HEALTH_CHECK_TIMEOUT",
        default = 5,
        help = "Health check timeout in seconds"
    )]
    pub timeout: u64,
    #[env_config(
        name = "ZO_HEALTH_CHECK_FAILED_TIMES",
        default = 3,
        help = "The node will be removed from consistent hash if health check failed exceed this times"
    )]
    pub failed_times: usize,
}

#[derive(EnvConfig, Default)]
pub struct EnrichmentTable {
    #[env_config(
        name = "ZO_ENRICHMENT_TABLE_CACHE_DIR",
        default = "",
        help = "Local cache directory for enrichment tables"
    )]
    pub cache_dir: String,
    #[env_config(
        name = "ZO_ENRICHMENT_TABLE_MERGE_THRESHOLD_MB",
        default = 60,
        help = "Threshold for merging small files before S3 upload (in MB)"
    )]
    pub merge_threshold_mb: u64,
    #[env_config(
        name = "ZO_ENRICHMENT_TABLE_MERGE_INTERVAL",
        default = 600,
        help = "Background sync interval in seconds"
    )]
    pub merge_interval: u64,
}

pub fn init() -> Config {
    dotenv_override().ok();
    let mut cfg = Config::init().expect("config init error");

    // set local mode
    if cfg.common.local_mode {
        cfg.common.node_role = "all".to_string();
        cfg.common.node_role_group = "".to_string();
    }
    cfg.common.is_local_storage = cfg.common.local_mode
        && (cfg.common.local_mode_storage == "disk" || cfg.common.local_mode_storage == "local");

    // check limit config
    if let Err(e) = check_limit_config(&mut cfg) {
        panic!("limit config error: {e}");
    }

    // check route config
    if let Err(e) = check_route_config(&cfg) {
        panic!("route config error: {e}");
    }

    // check common config
    if let Err(e) = check_common_config(&mut cfg) {
        panic!("common config error: {e}");
    }

    // check grpc config
    if let Err(e) = check_grpc_config(&mut cfg) {
        panic!("common config error: {e}");
    }

    // check http config
    if let Err(e) = check_http_config(&mut cfg) {
        panic!("common config error: {e}")
    }

    if let Err(e) = check_tcp_tls_config(&mut cfg) {
        panic!("syslog config error: {e}")
    }

    // check data path config
    if let Err(e) = check_path_config(&mut cfg) {
        panic!("data path config error: {e}");
    }

    // check memory cache
    if let Err(e) = check_memory_config(&mut cfg) {
        panic!("memory cache config error: {e}");
    }

    // check disk cache
    if let Err(e) = check_disk_cache_config(&mut cfg) {
        panic!("disk cache config error: {e}");
    }

    // check compact config
    if let Err(e) = check_compact_config(&mut cfg) {
        panic!("compact config error: {e}");
    }

    // check etcd config
    if let Err(e) = check_etcd_config(&mut cfg) {
        panic!("etcd config error: {e}");
    }

    // check s3 config
    if let Err(e) = check_s3_config(&mut cfg) {
        panic!("s3 config error: {e}");
    }

    // check sns config
    if let Err(e) = check_sns_config(&mut cfg) {
        panic!("sns config error: {e}");
    }

    if let Err(e) = check_encryption_config(&mut cfg) {
        panic!("encryption config error: {e}");
    }
    // check health check config
    if let Err(e) = check_health_check_config(&mut cfg) {
        panic!("health check config error: {e}");
    }

    // check pipeline config
    if let Err(e) = check_pipeline_config(&mut cfg) {
        panic!("pipeline config error: {e}");
    }

    cfg
}

fn check_limit_config(cfg: &mut Config) -> Result<(), anyhow::Error> {
    // set real cpu num
    cfg.limit.real_cpu_num = max(1, sysinfo::get_cpu_limit());
    // set at least 2 threads
    let cpu_num = max(2, cfg.limit.real_cpu_num);
    cfg.limit.cpu_num = cpu_num;
    if cfg.limit.http_worker_num == 0 {
        cfg.limit.http_worker_num = cpu_num;
    }
    if cfg.limit.http_worker_max_blocking == 0 {
        cfg.limit.http_worker_max_blocking = 256;
    }
    if cfg.limit.grpc_runtime_worker_num == 0 {
        cfg.limit.grpc_runtime_worker_num = cpu_num;
    }
    if cfg.limit.grpc_runtime_blocking_worker_num == 0 {
        cfg.limit.grpc_runtime_blocking_worker_num = 512;
    }
    if cfg.limit.job_runtime_worker_num == 0 {
        cfg.limit.job_runtime_worker_num = cpu_num;
    }
    if cfg.limit.job_runtime_blocking_worker_num == 0 {
        cfg.limit.job_runtime_blocking_worker_num = 512;
    }
    // HACK for thread_num equal to CPU core * 4
    if cfg.limit.query_thread_num == 0 {
        if cfg.common.local_mode {
            cfg.limit.query_thread_num = cpu_num * 2;
        } else {
            cfg.limit.query_thread_num = cpu_num * 4;
        }
    }
    if cfg.limit.query_index_thread_num == 0 {
        if cfg.common.local_mode {
            cfg.limit.query_index_thread_num = cpu_num;
        } else {
            cfg.limit.query_index_thread_num = cpu_num * 4;
        }
    }

    if cfg.limit.file_download_thread_num == 0 {
        cfg.limit.file_download_thread_num = std::cmp::max(1, cpu_num / 2);
    }

    if cfg.limit.file_download_priority_queue_thread_num == 0 {
        cfg.limit.file_download_priority_queue_thread_num = std::cmp::max(1, cpu_num / 2);
    }

    // HACK for move_file_thread_num equal to CPU core
    if cfg.limit.file_move_thread_num == 0 {
        if cfg.common.local_mode {
            cfg.limit.file_move_thread_num = std::cmp::max(1, cpu_num / 2);
        } else {
            cfg.limit.file_move_thread_num = cpu_num;
        }
    }
    // HACK for file_merge_thread_num equal to CPU core
    if cfg.limit.file_merge_thread_num == 0 {
        if cfg.common.local_mode {
            cfg.limit.file_merge_thread_num = std::cmp::max(1, cpu_num / 2);
        } else {
            cfg.limit.file_merge_thread_num = cpu_num;
        }
    }
    // HACK for mem_dump_thread_num equal to CPU core
    if cfg.limit.mem_dump_thread_num == 0 {
        cfg.limit.mem_dump_thread_num = cpu_num;
    }
    // HACK for usage_reporting_thread_num equal to half of CPU core
    if cfg.limit.usage_reporting_thread_num == 0 {
        if cfg.common.local_mode {
            cfg.limit.usage_reporting_thread_num = std::cmp::max(1, cpu_num / 2);
        } else {
            cfg.limit.usage_reporting_thread_num = cpu_num;
        }
    }
    if cfg.limit.file_push_interval == 0 {
        cfg.limit.file_push_interval = 10;
    }
    if cfg.limit.file_push_limit == 0 {
        cfg.limit.file_push_limit = 10000;
    }

    if cfg.limit.sql_db_connections_min == 0 {
        cfg.limit.sql_db_connections_min = MINIMUM_DB_CONNECTIONS;
    }

    if cfg.limit.sql_db_connections_max == 0 {
        cfg.limit.sql_db_connections_max = cpu_num as u32 * 4;
    }
    cfg.limit.sql_db_connections_max =
        max(REQUIRED_DB_CONNECTIONS, cfg.limit.sql_db_connections_max);

    if cfg.limit.file_list_id_batch_size == 0 {
        cfg.limit.file_list_id_batch_size = 5000;
    }

    if cfg.limit.consistent_hash_vnodes < 1 {
        cfg.limit.consistent_hash_vnodes = 1000;
    }

    // reset to default if given zero
    if cfg.limit.max_dashboard_series < 1 {
        cfg.limit.max_dashboard_series = 100;
    }

    // check for uds
    #[allow(deprecated)]
    if cfg.limit.udschema_max_fields > 0 {
        cfg.limit.schema_max_fields_to_enable_uds = cfg.limit.udschema_max_fields;
    }

    // check for calculate stats
    if cfg.limit.calculate_stats_step_limit < 1 {
        cfg.limit.calculate_stats_step_limit = 1000000;
    }

    Ok(())
}

fn check_route_config(cfg: &Config) -> Result<(), anyhow::Error> {
    if cfg.route.dispatch_strategy == RouteDispatchStrategy::Other {
        return Err(anyhow::anyhow!("You must set ZO_ROUTE_STRATEGY to one of: workload (default) or random."));
    }
    Ok(())
}

fn check_common_config(cfg: &mut Config) -> Result<(), anyhow::Error> {
    if cfg.limit.file_push_interval == 0 {
        cfg.limit.file_push_interval = 60;
    }
    if cfg.limit.req_cols_per_record_limit == 0 {
        cfg.limit.req_cols_per_record_limit = 1000;
    }

    // check max_file_size_on_disk to MB
    if cfg.limit.max_file_size_on_disk == 0 {
        cfg.limit.max_file_size_on_disk = 128 * 1024 * 1024; // 128MB
    } else {
        cfg.limit.max_file_size_on_disk *= 1024 * 1024;
    }
    // check max_file_size_in_memory to MB
    if cfg.limit.max_file_size_in_memory == 0 {
        cfg.limit.max_file_size_in_memory = 128 * 1024 * 1024; // 128MB
    } else {
        cfg.limit.max_file_size_in_memory *= 1024 * 1024;
    }

    // check for metrics limit
    if cfg.limit.metrics_max_series_per_query == 0 {
        cfg.limit.metrics_max_series_per_query = 30_000;
    }
    if cfg.limit.metrics_max_points_per_series == 0 {
        cfg.limit.metrics_max_points_per_series = 30_000;
    }
    if cfg.limit.metrics_cache_max_entries == 0 {
        cfg.limit.metrics_cache_max_entries = 100_000;
    }

    // check search job retention
    if cfg.limit.search_job_retention == 0 {
        return Err(anyhow::anyhow!("search job retention is set to zero"));
    }

    // HACK instance_name
    if cfg.common.instance_name.is_empty() {
        cfg.common.instance_name = sysinfo::os::get_hostname();
    }
    cfg.common.instance_name_short = cfg
        .common
        .instance_name
        .split('.')
        .next()
        .unwrap()
        .to_string();

    // HACK for tracing, always disable tracing except ingester and querier
    let local_node_role: Vec<cluster::Role> = cfg
        .common
        .node_role
        .clone()
        .split(',')
        .map(|s| s.parse().unwrap())
        .collect();
    if !local_node_role.contains(&cluster::Role::All)
        && !local_node_role.contains(&cluster::Role::Ingester)
        && !local_node_role.contains(&cluster::Role::Querier)
    {
        cfg.common.tracing_enabled = false;
    }

    if local_node_role.contains(&cluster::Role::ScriptServer) {
        // script server does not have external dep, so can ignore their config check
        return Ok(());
    }

    // format local_mode_storage
    cfg.common.local_mode_storage = cfg.common.local_mode_storage.to_lowercase();

    // format metadata storage
    if cfg.common.meta_store.is_empty() {
        if cfg.common.local_mode {
            cfg.common.meta_store = "sqlite".to_string();
        } else {
            cfg.common.meta_store = "etcd".to_string();
        }
    }
    cfg.common.meta_store = cfg.common.meta_store.to_lowercase();
    if !cfg.common.local_mode
        && !cfg.common.meta_store.starts_with("postgres")
        && !cfg.common.meta_store.starts_with("mysql")
    {
        return Err(anyhow::anyhow!(
            "Meta store only support mysql or postgres in cluster mode."
        ));
    }
    if cfg.common.meta_store.starts_with("postgres") && cfg.common.meta_postgres_dsn.is_empty() {
        return Err(anyhow::anyhow!(
            "Meta store is PostgreSQL, you must set ZO_META_POSTGRES_DSN"
        ));
    }
    if cfg.common.meta_store.starts_with("mysql") && cfg.common.meta_mysql_dsn.is_empty() {
        return Err(anyhow::anyhow!(
            "Meta store is MySQL, you must set ZO_META_MYSQL_DSN"
        ));
    }

    // If the default scrape interval is less than 5s, raise an error
    if cfg.common.default_scrape_interval < 5 {
        return Err(anyhow::anyhow!(
            "Default scrape interval can not be set to lesser than 5s ."
        ));
    }

    // check bloom filter ndv ratio
    if cfg.common.bloom_filter_ndv_ratio == 0 {
        cfg.common.bloom_filter_ndv_ratio = 100;
    }

    // check for join match one
    if cfg.common.feature_join_match_one_enabled && cfg.common.feature_join_right_side_max_rows == 0
    {
        cfg.common.feature_join_right_side_max_rows = 50_000;
    }

    // debug check is useful only when dual write is enabled. Otherwise it will raise error
    // incorrectly each time
    cfg.common.file_list_dump_debug_check =
        cfg.common.file_list_dump_dual_write && cfg.common.file_list_dump_debug_check;

    if cfg.common.default_hec_stream.is_empty() {
        cfg.common.default_hec_stream = "_hec".to_string();
    }

    Ok(())
}

fn check_grpc_config(cfg: &mut Config) -> Result<(), anyhow::Error> {
    if cfg.grpc.tls_enabled
        && (cfg.grpc.tls_cert_domain.is_empty()
            || cfg.grpc.tls_cert_path.is_empty()
            || cfg.grpc.tls_key_path.is_empty())
    {
        return Err(anyhow::anyhow!(
            "ZO_GRPC_TLS_CERT_DOMAIN, ZO_GRPC_TLS_CERT_PATH and ZO_GRPC_TLS_KEY_PATH must be set when ZO_GRPC_TLS_ENABLED is true"
        ));
    }
    Ok(())
}

fn check_http_config(cfg: &mut Config) -> Result<(), anyhow::Error> {
    if cfg.http.tls_enabled
        && (cfg.http.tls_cert_path.is_empty() || cfg.http.tls_key_path.is_empty())
    {
        return Err(anyhow::anyhow!(
            "When ZO_HTTP_TLS_ENABLED=true, both ZO_HTTP_TLS_CERT_PATH \
             and ZO_HTTP_TLS_KEY_PATH must be set."
        ));
    }
    Ok(())
}

fn check_path_config(cfg: &mut Config) -> Result<(), anyhow::Error> {
    // for web
    if cfg.common.web_url.ends_with('/') {
        cfg.common.web_url = cfg.common.web_url.trim_end_matches('/').to_string();
    }
    if cfg.common.base_uri.ends_with('/') {
        cfg.common.base_uri = cfg.common.base_uri.trim_end_matches('/').to_string();
    }
    // for data
    if cfg.common.data_dir.is_empty() {
        cfg.common.data_dir = "./data/openobserve/".to_string();
    }
    if !cfg.common.data_dir.ends_with('/') {
        cfg.common.data_dir = format!("{}/", cfg.common.data_dir);
    }
    if cfg.common.data_wal_dir.is_empty() {
        cfg.common.data_wal_dir = format!("{}wal/", cfg.common.data_dir);
    }
    if !cfg.common.data_wal_dir.ends_with('/') {
        cfg.common.data_wal_dir = format!("{}/", cfg.common.data_wal_dir);
    }
    if cfg.common.data_stream_dir.is_empty() {
        cfg.common.data_stream_dir = format!("{}stream/", cfg.common.data_dir);
    }
    if !cfg.common.data_stream_dir.ends_with('/') {
        cfg.common.data_stream_dir = format!("{}/", cfg.common.data_stream_dir);
    }
    if cfg.common.data_db_dir.is_empty() {
        cfg.common.data_db_dir = format!("{}db/", cfg.common.data_dir);
    }
    if !cfg.common.data_db_dir.ends_with('/') {
        cfg.common.data_db_dir = format!("{}/", cfg.common.data_db_dir);
    }
    if cfg.common.data_cache_dir.is_empty() {
        cfg.common.data_cache_dir = format!("{}cache/", cfg.common.data_dir);
    }
    if !cfg.common.data_cache_dir.ends_with('/') {
        cfg.common.data_cache_dir = format!("{}/", cfg.common.data_cache_dir);
    }
    if cfg.common.data_tmp_dir.is_empty() {
        cfg.common.data_tmp_dir = format!("{}tmp/", cfg.common.data_dir);
    }
    if !cfg.common.data_tmp_dir.ends_with('/') {
        cfg.common.data_tmp_dir = format!("{}/", cfg.common.data_tmp_dir);
    }
    if cfg.common.mmdb_data_dir.is_empty() {
        cfg.common.mmdb_data_dir = format!("{}mmdb/", cfg.common.data_dir);
    }
    if !cfg.common.mmdb_data_dir.ends_with('/') {
        cfg.common.mmdb_data_dir = format!("{}/", cfg.common.mmdb_data_dir);
    }

    // check for pprof flamegraph
    if cfg.profiling.pprof_flamegraph_path.is_empty() {
        cfg.profiling.pprof_flamegraph_path = format!("{}flamegraph.svg", cfg.common.data_dir);
    }

    Ok(())
}

fn check_etcd_config(cfg: &mut Config) -> Result<(), anyhow::Error> {
    if !cfg.etcd.prefix.is_empty() && !cfg.etcd.prefix.ends_with('/') {
        cfg.etcd.prefix = format!("{}/", cfg.etcd.prefix);
    }

    if !cfg.etcd.cert_auth {
        return Ok(());
    }
    if let Err(e) = get_file_meta(&cfg.etcd.ca_file) {
        return Err(anyhow::anyhow!("ZO_ETCD_TRUSTED_CA_FILE check err: {}", e));
    }
    if let Err(e) = get_file_meta(&cfg.etcd.cert_file) {
        return Err(anyhow::anyhow!("ZO_ETCD_TRUSTED_CA_FILE check err: {}", e));
    }
    if let Err(e) = get_file_meta(&cfg.etcd.key_file) {
        return Err(anyhow::anyhow!("ZO_ETCD_TRUSTED_CA_FILE check err: {}", e));
    }

    // check domain name
    if cfg.etcd.domain_name.is_empty() {
        let mut name = cfg.etcd.addr.clone();
        if name.contains("//") {
            name = name.split("//").collect::<Vec<&str>>()[1].to_string();
        }
        if name.contains(':') {
            name = name.split(':').collect::<Vec<&str>>()[0].to_string();
        }
        cfg.etcd.domain_name = name;
    }

    Ok(())
}

fn check_memory_config(cfg: &mut Config) -> Result<(), anyhow::Error> {
    let mem_total = sysinfo::get_memory_limit();
    cfg.limit.mem_total = mem_total;
    if cfg.memory_cache.max_size == 0 {
        if cfg.common.local_mode {
            cfg.memory_cache.max_size = mem_total / 4; // 25%
        } else {
            cfg.memory_cache.max_size = mem_total / 2; // 50%
        }
    } else {
        cfg.memory_cache.max_size *= 1024 * 1024;
    }
    if cfg.memory_cache.skip_size == 0 {
        // will skip the cache when a query need cache great than this value, default is
        // 50% of max_size
        cfg.memory_cache.skip_size = cfg.memory_cache.max_size / 2;
    } else {
        cfg.memory_cache.skip_size *= 1024 * 1024;
    }
    if cfg.memory_cache.release_size == 0 {
        // when cache is full will release how many data once time, default is 10% of
        // max_size
        cfg.memory_cache.release_size = cfg.memory_cache.max_size / 10;
    } else {
        cfg.memory_cache.release_size *= 1024 * 1024;
    }
    if cfg.memory_cache.gc_size == 0 {
        cfg.memory_cache.gc_size = 100 * 1024 * 1024; // 100 MB
    } else {
        cfg.memory_cache.gc_size *= 1024 * 1024;
    }
    if cfg.memory_cache.enabled && cfg.memory_cache.max_size >= mem_total {
        return Err(anyhow::anyhow!(
            "ZO_MEMORY_CACHE_MAX_SIZE is larger than total memory, please set a smaller value"
        ));
    }
    if cfg.memory_cache.datafusion_max_size == 0 {
        if cfg.common.local_mode {
            cfg.memory_cache.datafusion_max_size = (mem_total - cfg.memory_cache.max_size) / 2; // 25%
        } else {
            cfg.memory_cache.datafusion_max_size = mem_total - cfg.memory_cache.max_size; // 50%
        }
    } else {
        cfg.memory_cache.datafusion_max_size *= 1024 * 1024;
    }

    if cfg.memory_cache.bucket_num == 0 {
        cfg.memory_cache.bucket_num = cfg.limit.cpu_num;
    }
    cfg.memory_cache.max_size /= cfg.memory_cache.bucket_num;
    cfg.memory_cache.release_size /= cfg.memory_cache.bucket_num;
    cfg.memory_cache.gc_size /= cfg.memory_cache.bucket_num;

    // for memtable limit check
    if cfg.limit.mem_table_max_size == 0 {
        if cfg.common.local_mode {
            cfg.limit.mem_table_max_size = mem_total / 4; // 25%
        } else {
            cfg.limit.mem_table_max_size = mem_total / 2; // 50%
        }
    } else {
        cfg.limit.mem_table_max_size *= 1024 * 1024;
    }
    if cfg.limit.mem_table_bucket_num == 0 {
        cfg.limit.mem_table_bucket_num = 1;
    }

    // wal
    if cfg.limit.wal_write_buffer_size < 4096 {
        cfg.limit.wal_write_buffer_size = 4096;
    }
    if cfg.limit.wal_write_queue_size == 0 {
        cfg.limit.wal_write_queue_size = 10000;
    }

    // check query settings
    if cfg.limit.query_group_base_speed == 0 {
        cfg.limit.query_group_base_speed = SIZE_IN_GB as usize;
    } else {
        cfg.limit.query_group_base_speed *= 1024 * 1024;
    }
    if cfg.limit.query_partition_by_secs == 0 {
        cfg.limit.query_partition_by_secs = 30;
    }
    if cfg.limit.query_default_limit == 0 {
        cfg.limit.query_default_limit = 1000;
    }
    Ok(())
}

fn check_disk_cache_config(cfg: &mut Config) -> Result<(), anyhow::Error> {
    std::fs::create_dir_all(&cfg.common.data_cache_dir).expect("create cache dir success");
    let cache_dir = Path::new(&cfg.common.data_cache_dir)
        .canonicalize()
        .unwrap();
    let cache_dir = cache_dir.to_str().unwrap();

    // disable disk cache for local disk storage
    if cfg.common.is_local_storage
        && !cfg.common.result_cache_enabled
        && !cfg.common.metrics_cache_enabled
        && !cfg.common.aggregation_cache_enabled
    {
        cfg.disk_cache.enabled = false;
    }

    // disable result cache and metrics cache if disk cache is disabled
    if !cfg.disk_cache.enabled {
        cfg.common.result_cache_enabled = false;
        cfg.common.metrics_cache_enabled = false;
        cfg.common.aggregation_cache_enabled = false;
        cfg.cache_latest_files.enabled = false;
        cfg.cache_latest_files.delete_merge_files = false;
    }

    let disks = sysinfo::disk::get_disk_usage();
    let disk = disks.iter().find(|d| cache_dir.starts_with(&d.mount_point));
    let (disk_total, disk_free) = match disk {
        Some(d) => (d.total_space, d.available_space),
        None => (0, 0),
    };
    cfg.limit.disk_total = disk_total as usize;
    cfg.limit.disk_free = disk_free as usize;
    if cfg.disk_cache.max_size == 0 {
        cfg.disk_cache.max_size = cfg.limit.disk_free / 2; // 50%
        if cfg.disk_cache.max_size > 1024 * 1024 * 1024 * 100 {
            cfg.disk_cache.max_size = 1024 * 1024 * 1024 * 100; // 100GB
        }
    } else {
        cfg.disk_cache.max_size *= 1024 * 1024;
    }

    if cfg.disk_cache.result_max_size == 0 {
        cfg.disk_cache.result_max_size = cfg.disk_cache.max_size / 10; // 10%
        if cfg.disk_cache.result_max_size > 1024 * 1024 * 1024 * 20 {
            cfg.disk_cache.result_max_size = 1024 * 1024 * 1024 * 20; // 20GB
        }
    } else {
        cfg.disk_cache.result_max_size *= 1024 * 1024;
    }

    if cfg.disk_cache.aggregation_max_size == 0 {
        cfg.disk_cache.aggregation_max_size = cfg.disk_cache.max_size / 10; // 10%
        if cfg.disk_cache.aggregation_max_size > 1024 * 1024 * 1024 * 20 {
            cfg.disk_cache.aggregation_max_size = 1024 * 1024 * 1024 * 20; // 20GB
        }
    } else {
        cfg.disk_cache.aggregation_max_size *= 1024 * 1024;
    }

    if cfg.disk_cache.skip_size == 0 {
        // will skip the cache when a query need cache great than this value, default is
        // 50% of max_size
        cfg.disk_cache.skip_size = cfg.disk_cache.max_size / 2;
    } else {
        cfg.disk_cache.skip_size *= 1024 * 1024;
    }
    if cfg.disk_cache.release_size == 0 {
        // when cache is full will release how many data once time, default is 10% of
        // max_size
        cfg.disk_cache.release_size = cfg.disk_cache.max_size / 10;
    } else {
        cfg.disk_cache.release_size *= 1024 * 1024;
    }
    if cfg.disk_cache.gc_size == 0 {
        cfg.disk_cache.gc_size = 100 * 1024 * 1024; // 100 MB
    } else {
        cfg.disk_cache.gc_size *= 1024 * 1024;
    }

    if cfg.disk_cache.multi_dir.contains('/') {
        return Err(anyhow::anyhow!(
            "ZO_DISK_CACHE_MULTI_DIR only supports a single directory level, can not contains / "
        ));
    }

    if cfg.disk_cache.bucket_num == 0 {
        // because we validate cpu_num before this
        // we can be sure here that that value is sane.

        // following numbers are imperically decided, users can set the value
        // directly if they know better, otherwise this was the best numbers
        // for bucket_num based on thread count.
        let threads = cfg.limit.cpu_num;
        if threads <= 16 {
            // for less than 16 threads, same buckets would be good enough
            // with 16 files in parallel we should not run into that many
            // files going into same bucket, so ok.
            cfg.disk_cache.bucket_num = threads;
        } else if threads > 16 && threads <= 64 {
            // for 32 -> 64 ish range, there can be a lot of collisions
            // so we set it to double the threads to avoid any collisions
            cfg.disk_cache.bucket_num = 2 * threads;
        } else {
            // for > 64 threads, it was observed that even with 1.5 times buckets
            // it is ok, not that many collisions. This is imperical, no concrete
            // reasoning for 1.5
            cfg.disk_cache.bucket_num = (threads as f64 * 1.5) as usize;
        }
    }
    cfg.disk_cache.bucket_num = max(
        cfg.disk_cache.bucket_num,
        cfg.disk_cache
            .multi_dir
            .split(',')
            .filter(|s| !s.trim().is_empty())
            .count(),
    );
    cfg.disk_cache.max_size /= cfg.disk_cache.bucket_num;
    cfg.disk_cache.release_size /= cfg.disk_cache.bucket_num;
    cfg.disk_cache.gc_size /= cfg.disk_cache.bucket_num;

    Ok(())
}

fn check_compact_config(cfg: &mut Config) -> Result<(), anyhow::Error> {
    if cfg.compact.data_retention_days > 0 && cfg.compact.data_retention_days < 3 {
        return Err(anyhow::anyhow!(
            "Data retention is not allowed to be less than 3 days."
        ));
    }
    if cfg.compact.interval < 1 {
        cfg.compact.interval = 60;
    }

    // check compact_max_file_size to MB
    if cfg.compact.max_file_size < 1 {
        cfg.compact.max_file_size = 512;
    }
    cfg.compact.max_file_size *= 1024 * 1024;
    if cfg.compact.delete_files_delay_hours < 1 {
        cfg.compact.delete_files_delay_hours = 2;
    }

    if cfg.compact.old_data_interval < 1 {
        cfg.compact.old_data_interval = 3600;
    }
    if cfg.compact.old_data_max_days < 1 {
        cfg.compact.old_data_max_days = 7;
    }
    if cfg.compact.old_data_min_hours < 1 {
        cfg.compact.old_data_min_hours = 2;
    }
    if cfg.compact.old_data_min_records < 1 {
        cfg.compact.old_data_min_records = 100;
    }
    if cfg.compact.old_data_min_files < 1 {
        cfg.compact.old_data_min_files = 10;
    }

    if cfg.compact.batch_size < 1 {
        cfg.compact.batch_size = cfg.limit.cpu_num as i64;
    }
    if cfg.compact.pending_jobs_metric_interval == 0 {
        cfg.compact.pending_jobs_metric_interval = 300;
    }

    Ok(())
}

fn check_sns_config(cfg: &mut Config) -> Result<(), anyhow::Error> {
    // Validate endpoint URL if provided
    if !cfg.sns.endpoint.is_empty()
        && !cfg.sns.endpoint.starts_with("http://")
        && !cfg.sns.endpoint.starts_with("https://")
    {
        return Err(anyhow::anyhow!(
            "Invalid SNS endpoint URL. It must start with http:// or https://"
        ));
    }

    // Validate timeouts
    if cfg.sns.connect_timeout == 0 {
        cfg.sns.connect_timeout = 10; // Default to 10 seconds if not set
        log::warn!("SNS connect timeout not specified, defaulting to 10 seconds");
    }
    if cfg.sns.operation_timeout == 0 {
        cfg.sns.operation_timeout = 30; // Default to 30 seconds if not set
        log::warn!("SNS operation timeout not specified, defaulting to 30 seconds");
    }

    Ok(())
}

fn check_s3_config(cfg: &mut Config) -> Result<(), anyhow::Error> {
    if !cfg.s3.bucket_prefix.is_empty() && !cfg.s3.bucket_prefix.ends_with('/') {
        cfg.s3.bucket_prefix = format!("{}/", cfg.s3.bucket_prefix);
    }
    if cfg.s3.provider.is_empty() {
        if cfg.s3.server_url.contains(".googleapis.com") {
            cfg.s3.provider = "gcs".to_string();
        } else if cfg.s3.server_url.contains(".aliyuncs.com") {
            cfg.s3.provider = "oss".to_string();
            if !cfg
                .s3
                .server_url
                .contains(&format!("://{}.", cfg.s3.bucket_name))
            {
                cfg.s3.server_url = cfg
                    .s3
                    .server_url
                    .replace("://", &format!("://{}.", cfg.s3.bucket_name));
            }
        } else {
            cfg.s3.provider = "aws".to_string();
        }
    }
    cfg.s3.provider = cfg.s3.provider.to_lowercase();
    if cfg.s3.provider.eq("swift") {
        unsafe { std::env::set_var("AWS_EC2_METADATA_DISABLED", "true") };
    }

    if cfg.s3.keepalive_timeout == 0 {
        // reset to default
        cfg.s3.keepalive_timeout = 20;
    }

    Ok(())
}

fn check_pipeline_config(cfg: &mut Config) -> Result<(), anyhow::Error> {
    // pipeline
    if cfg.pipeline.remote_stream_wal_dir.is_empty() {
        cfg.pipeline.remote_stream_wal_dir = format!("{}remote_stream_wal/", cfg.common.data_dir);
    }

    if !cfg.pipeline.remote_stream_wal_dir.is_empty()
        && !cfg.pipeline.remote_stream_wal_dir.ends_with('/')
    {
        cfg.pipeline.remote_stream_wal_dir = format!("{}/", cfg.pipeline.remote_stream_wal_dir);
    }

    if cfg.pipeline.offset_flush_interval == 0 {
        cfg.pipeline.offset_flush_interval = 10;
    }
    if cfg.pipeline.remote_request_max_retry_time == 0 {
        cfg.pipeline.remote_request_max_retry_time = 86400; // 24 hours, in seconds
    }

    if cfg.pipeline.wal_size_limit == 0 {
        cfg.pipeline.wal_size_limit = cfg.limit.disk_free as u64 / 2; // 50%
        if cfg.pipeline.wal_size_limit > 1024 * 1024 * 1024 * 100 {
            cfg.pipeline.wal_size_limit = 1024 * 1024 * 1024 * 100; // 100GB
        }
    } else {
        cfg.pipeline.wal_size_limit *= 1024 * 1024;
    }
    Ok(())
}

fn check_health_check_config(cfg: &mut Config) -> Result<(), anyhow::Error> {
    if cfg.health_check.timeout == 0 {
        cfg.health_check.timeout = 5;
    }
    if cfg.health_check.failed_times == 0 {
        cfg.health_check.failed_times = 3;
    }
    Ok(())
}

#[inline]
pub fn is_local_disk_storage() -> bool {
    get_config().common.is_local_storage
}

#[inline]
pub fn get_cluster_name() -> String {
    let cfg = get_config();
    if !cfg.common.cluster_name.is_empty() {
        cfg.common.cluster_name.to_string()
    } else {
        INSTANCE_ID.get("instance_id").unwrap().to_string()
    }
}

fn check_encryption_config(cfg: &mut Config) -> Result<(), anyhow::Error> {
    if !cfg.encryption.algorithm.is_empty() {
        if cfg.encryption.algorithm != "aes-256-siv" {
            return Err(anyhow::anyhow!(
                "invalid algorithm specified, only [aes-256-siv] is supported"
            ));
        }
        // this is basically a duplication of code from tables/cipher.rs
        // but we only support one algorithm for now, so ok. Once we support more
        // we have to extract this into proper functions and use the same in both places
        let key = match BASE64_STANDARD.decode(&cfg.encryption.master_key) {
            Ok(v) => v,
            Err(e) => {
                return Err(anyhow::anyhow!(
                    "master encryption key is not properly base64 encoded: {e}"
                ));
            }
        };
        match Aes256Siv::new_from_slice(&key) {
            Ok(_) => {}
            Err(e) => {
                return Err(anyhow::anyhow!("invalid master encryption key: {e}"));
            }
        }
    }
    Ok(())
}

fn check_tcp_tls_config(cfg: &mut Config) -> Result<(), anyhow::Error> {
    if cfg.tcp.tcp_tls_enabled
        && (cfg.tcp.tcp_tls_cert_path.is_empty()
            || cfg.tcp.tcp_tls_key_path.is_empty()
            || cfg.tcp.tcp_tls_ca_cert_path.is_empty())
    {
        return Err(anyhow::anyhow!(
            "ZO_TCP_TLS_CERT_PATH, ZO_TCP_TLS_KEY_PATH and ZO_TCP_TLS_CA_CERT_PATH must be set when ZO_TCP_TLS_ENABLED is true"
        ));
    }
    Ok(())
}

#[inline]
pub fn get_parquet_compression(compression: &str) -> parquet::basic::Compression {
    match compression.to_lowercase().as_str() {
        "none" | "uncompressed" => parquet::basic::Compression::UNCOMPRESSED,
        "snappy" => parquet::basic::Compression::SNAPPY,
        "gzip" => parquet::basic::Compression::GZIP(Default::default()),
        "brotli" => parquet::basic::Compression::BROTLI(Default::default()),
        "lz4" | "lz4_raw" => parquet::basic::Compression::LZ4_RAW,
        "zstd" => parquet::basic::Compression::ZSTD(Default::default()),
        _ => parquet::basic::Compression::ZSTD(Default::default()),
    }
}

#[cfg(test)]
mod tests {
    use super::*;

    #[test]
    fn test_get_config() {
        let mut cfg = Config::init().unwrap();
        let ret = check_limit_config(&mut cfg);
        assert!(ret.is_ok());

        cfg.s3.server_url = "https://storage.googleapis.com".to_string();
        cfg.s3.provider = "".to_string();
        check_s3_config(&mut cfg).unwrap();
        assert_eq!(cfg.s3.provider, "gcs");
        cfg.s3.server_url = "https://oss-cn-beijing.aliyuncs.com".to_string();
        cfg.s3.provider = "".to_string();
        check_s3_config(&mut cfg).unwrap();
        assert_eq!(cfg.s3.provider, "oss");
        cfg.s3.server_url = "".to_string();
        cfg.s3.provider = "".to_string();
        check_s3_config(&mut cfg).unwrap();
        assert_eq!(cfg.s3.provider, "aws");

        // SNS configuration tests
        // Test default values
        check_sns_config(&mut cfg).unwrap();
        assert_eq!(cfg.sns.connect_timeout, 10);
        assert_eq!(cfg.sns.operation_timeout, 30);
        assert!(cfg.sns.endpoint.is_empty());

        // Test custom endpoint
        cfg.sns.endpoint = "https://sns.us-west-2.amazonaws.com".to_string();
        check_sns_config(&mut cfg).unwrap();
        assert_eq!(cfg.sns.endpoint, "https://sns.us-west-2.amazonaws.com");

        // Test custom timeouts
        cfg.sns.connect_timeout = 15;
        cfg.sns.operation_timeout = 45;
        check_sns_config(&mut cfg).unwrap();
        assert_eq!(cfg.sns.connect_timeout, 15);
        assert_eq!(cfg.sns.operation_timeout, 45);

        // Test zero values (should set to defaults)
        cfg.sns.connect_timeout = 0;
        cfg.sns.operation_timeout = 0;
        check_sns_config(&mut cfg).unwrap();
        assert_eq!(cfg.sns.connect_timeout, 10);
        assert_eq!(cfg.sns.operation_timeout, 30);

        // Test endpoint URL validation
        cfg.sns.endpoint = "invalid-url".to_string();
        assert!(check_sns_config(&mut cfg).is_err());

        cfg.memory_cache.max_size = 1024;
        cfg.memory_cache.release_size = 1024;
        cfg.memory_cache.bucket_num = 1;
        check_memory_config(&mut cfg).unwrap();
        assert_eq!(cfg.memory_cache.max_size, 1024 * 1024 * 1024);
        assert_eq!(cfg.memory_cache.release_size, 1024 * 1024 * 1024);

        cfg.limit.file_push_interval = 0;
        cfg.limit.req_cols_per_record_limit = 0;
        cfg.compact.interval = 0;
        cfg.compact.data_retention_days = 10;
        let ret = check_common_config(&mut cfg);
        assert!(ret.is_ok());
        assert_eq!(cfg.compact.data_retention_days, 10);
        assert_eq!(cfg.limit.req_cols_per_record_limit, 1000);

        cfg.compact.data_retention_days = 2;
        let ret = check_compact_config(&mut cfg);
        assert!(ret.is_err());

        cfg.common.data_dir = "".to_string();
        let ret = check_path_config(&mut cfg);
        assert!(ret.is_ok());

        cfg.common.data_dir = "/abc".to_string();
        cfg.common.data_wal_dir = "/abc".to_string();
        cfg.common.data_stream_dir = "/abc".to_string();
        cfg.common.base_uri = "/abc/".to_string();
        let ret = check_path_config(&mut cfg);
        assert!(ret.is_ok());
        assert_eq!(cfg.common.data_dir, "/abc/".to_string());
        assert_eq!(cfg.common.data_wal_dir, "/abc/".to_string());
        assert_eq!(cfg.common.data_stream_dir, "/abc/".to_string());
        assert_eq!(cfg.common.data_dir, "/abc/".to_string());
        assert_eq!(cfg.common.base_uri, "/abc".to_string());

        // Test route dispatch strategies
        cfg.route.dispatch_strategy = RouteDispatchStrategy::Workload;
        assert!(check_route_config(&cfg).is_ok());

        cfg.route.dispatch_strategy = RouteDispatchStrategy::Random;
        assert!(check_route_config(&cfg).is_ok());

        cfg.route.dispatch_strategy = RouteDispatchStrategy::Other;
        assert!(check_route_config(&cfg).is_err());
    }
}<|MERGE_RESOLUTION|>--- conflicted
+++ resolved
@@ -91,15 +91,9 @@
 pub const STREAM_NAME_LABEL: &str = "o2_stream_name";
 pub const DEFAULT_STREAM_NAME: &str = "default";
 
-<<<<<<< HEAD
-
-const _DEFAULT_SQL_FULL_TEXT_SEARCH_FIELDS: [&str; 7] =
-    ["log", "message", "msg", "content", "data", "body", "json"];
-=======
 const _DEFAULT_SQL_FULL_TEXT_SEARCH_FIELDS: [&str; 9] = [
     "log", "message", "msg", "content", "data", "body", "json", "error", "errors",
 ];
->>>>>>> 3b9fe6f4
 pub static SQL_FULL_TEXT_SEARCH_FIELDS: Lazy<Vec<String>> = Lazy::new(|| {
     let mut fields = chain(
         _DEFAULT_SQL_FULL_TEXT_SEARCH_FIELDS
