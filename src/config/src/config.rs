// Copyright 2023 Zinc Labs Inc.
//
// This program is free software: you can redistribute it and/or modify
// it under the terms of the GNU Affero General Public License as published by
// the Free Software Foundation, either version 3 of the License, or
// (at your option) any later version.
//
// This program is distributed in the hope that it will be useful
// but WITHOUT ANY WARRANTY; without even the implied warranty of
// MERCHANTABILITY or FITNESS FOR A PARTICULAR PURPOSE.  See the
// GNU Affero General Public License for more details.
//
// You should have received a copy of the GNU Affero General Public License
// along with this program.  If not, see <http://www.gnu.org/licenses/>.

use std::{collections::BTreeMap, path::Path, time::Duration};

use dotenv_config::EnvConfig;
use dotenvy::dotenv;
use hashbrown::{HashMap, HashSet};
use itertools::chain;
use lettre::{
    transport::smtp::{
        authentication::Credentials,
        client::{Tls, TlsParameters},
    },
    AsyncSmtpTransport, Tokio1Executor,
};
use once_cell::sync::Lazy;
use reqwest::Client;
use sysinfo::{DiskExt, SystemExt};

use crate::{
    meta::cluster,
    utils::{cgroup, file::get_file_meta},
};

pub type FxIndexMap<K, V> = indexmap::IndexMap<K, V, ahash::RandomState>;
pub type FxIndexSet<K> = indexmap::IndexSet<K, ahash::RandomState>;
pub type RwHashMap<K, V> = dashmap::DashMap<K, V, ahash::RandomState>;
pub type RwHashSet<K> = dashmap::DashSet<K, ahash::RandomState>;
pub type RwAHashMap<K, V> = tokio::sync::RwLock<HashMap<K, V>>;
pub type RwAHashSet<K> = tokio::sync::RwLock<HashSet<K>>;
pub type RwBTreeMap<K, V> = tokio::sync::RwLock<BTreeMap<K, V>>;

pub const MMDB_CITY_FILE_NAME: &str = "GeoLite2-City.mmdb";
pub const MMDB_ASN_FILE_NAME: &str = "GeoLite2-ASN.mmdb";
pub const GEO_IP_CITY_ENRICHMENT_TABLE: &str = "maxmind_city";
pub const GEO_IP_ASN_ENRICHMENT_TABLE: &str = "maxmind_asn";

pub const SIZE_IN_MB: f64 = 1024.0 * 1024.0;
pub const SIZE_IN_GB: f64 = 1024.0 * 1024.0 * 1024.0;
pub const PARQUET_BATCH_SIZE: usize = 8 * 1024;
pub const PARQUET_PAGE_SIZE: usize = 1024 * 1024;
pub const PARQUET_MAX_ROW_GROUP_SIZE: usize = 1024 * 1024;
pub const PARQUET_WRITE_BUFFER_SIZE: usize = 4096;

pub const HAS_FUNCTIONS: bool = true;
pub const FILE_EXT_JSON: &str = ".json";
pub const FILE_EXT_ARROW: &str = ".arrow";
pub const FILE_EXT_PARQUET: &str = ".parquet";

pub const DEFAULT_INDEX_TRIM_CHARS: &str = "!\"#$%&'()*+, -./:;<=>?@[\\]^_`{|}~";
pub const INDEX_MIN_CHAR_LEN: usize = 3;

const _DEFAULT_SQL_FULL_TEXT_SEARCH_FIELDS: [&str; 8] = [
    "log", "message", "msg", "content", "data", "body", "events", "json",
];
pub static SQL_FULL_TEXT_SEARCH_FIELDS: Lazy<Vec<String>> = Lazy::new(|| {
    let mut fields = chain(
        _DEFAULT_SQL_FULL_TEXT_SEARCH_FIELDS
            .iter()
            .map(|s| s.to_string()),
        CONFIG
            .common
            .feature_fulltext_extra_fields
            .split(',')
            .filter_map(|s| {
                let s = s.trim();
                if s.is_empty() {
                    None
                } else {
                    Some(s.to_string())
                }
            }),
    )
    .collect::<Vec<_>>();
    fields.sort();
    fields.dedup();
    fields
});

pub static QUICK_MODEL_FIELDS: Lazy<Vec<String>> = Lazy::new(|| {
    let mut fields = CONFIG
        .common
        .feature_quick_mode_fields
        .split(',')
        .filter_map(|s| {
            let s = s.trim();
            if s.is_empty() {
                None
            } else {
                Some(s.to_string())
            }
        })
        .collect::<Vec<_>>();
    fields.sort();
    fields.dedup();
    fields
});

const _DEFAULT_DISTINCT_FIELDS: [&str; 2] = ["service_name", "operation_name"];
pub static DISTINCT_FIELDS: Lazy<Vec<String>> = Lazy::new(|| {
    let mut fields = chain(
        _DEFAULT_DISTINCT_FIELDS.iter().map(|s| s.to_string()),
        CONFIG
            .common
            .feature_distinct_extra_fields
            .split(',')
            .filter_map(|s| {
                let s = s.trim();
                if s.is_empty() {
                    None
                } else {
                    Some(s.to_string())
                }
            }),
    )
    .collect::<Vec<_>>();
    fields.sort();
    fields.dedup();
    fields
});

const _DEFAULT_BLOOM_FILTER_FIELDS: [&str; 1] = ["trace_id"];
pub static BLOOM_FILTER_DEFAULT_FIELDS: Lazy<Vec<String>> = Lazy::new(|| {
    let mut fields = chain(
        _DEFAULT_BLOOM_FILTER_FIELDS.iter().map(|s| s.to_string()),
        CONFIG
            .common
            .bloom_filter_default_fields
            .split(',')
            .filter_map(|s| {
                let s = s.trim();
                if s.is_empty() {
                    None
                } else {
                    Some(s.to_string())
                }
            }),
    )
    .collect::<Vec<_>>();
    fields.sort();
    fields.dedup();
    fields
});

pub static CONFIG: Lazy<Config> = Lazy::new(init);
pub static INSTANCE_ID: Lazy<RwHashMap<String, String>> = Lazy::new(Default::default);

pub static TELEMETRY_CLIENT: Lazy<segment::HttpClient> = Lazy::new(|| {
    segment::HttpClient::new(
        Client::builder()
            .connect_timeout(Duration::new(10, 0))
            .build()
            .unwrap(),
        CONFIG.common.telemetry_url.clone(),
    )
});

pub static SMTP_CLIENT: Lazy<Option<AsyncSmtpTransport<Tokio1Executor>>> = Lazy::new(|| {
    if !CONFIG.smtp.smtp_enabled {
        None
    } else {
        let tls_parameters = TlsParameters::new(CONFIG.smtp.smtp_host.clone()).unwrap();
        let mut transport_builder =
            AsyncSmtpTransport::<Tokio1Executor>::builder_dangerous(&CONFIG.smtp.smtp_host)
                .port(CONFIG.smtp.smtp_port);

        let option = &CONFIG.smtp.smtp_encryption;
        transport_builder = if option == "starttls" {
            transport_builder.tls(Tls::Required(tls_parameters))
        } else if option == "ssltls" {
            transport_builder.tls(Tls::Wrapper(tls_parameters))
        } else {
            transport_builder
        };

        if !CONFIG.smtp.smtp_username.is_empty() && !CONFIG.smtp.smtp_password.is_empty() {
            transport_builder = transport_builder.credentials(Credentials::new(
                CONFIG.smtp.smtp_username.clone(),
                CONFIG.smtp.smtp_password.clone(),
            ));
        }
        Some(transport_builder.build())
    }
});

#[derive(EnvConfig)]
pub struct Config {
    pub auth: Auth,
    pub http: Http,
    pub grpc: Grpc,
    pub route: Route,
    pub common: Common,
    pub limit: Limit,
    pub compact: Compact,
    pub memory_cache: MemoryCache,
    pub disk_cache: DiskCache,
    pub log: Log,
    pub etcd: Etcd,
    pub nats: Nats,
    pub sled: Sled,
    pub dynamo: Dynamo,
    pub s3: S3,
    pub tcp: TCP,
    pub prom: Prometheus,
    pub profiling: Pyroscope,
    pub smtp: Smtp,
    pub rum: RUM,
}

#[derive(EnvConfig)]
pub struct Smtp {
    #[env_config(name = "ZO_SMTP_ENABLED", default = false)]
    pub smtp_enabled: bool,
    #[env_config(name = "ZO_SMTP_HOST", default = "localhost")]
    pub smtp_host: String,
    #[env_config(name = "ZO_SMTP_PORT", default = 25)]
    pub smtp_port: u16,
    #[env_config(name = "ZO_SMTP_USER_NAME", default = "")]
    pub smtp_username: String,
    #[env_config(name = "ZO_SMTP_PASSWORD", default = "")]
    pub smtp_password: String,
    #[env_config(name = "ZO_SMTP_REPLY_TO", default = "")]
    pub smtp_reply_to: String,
    #[env_config(name = "ZO_SMTP_FROM_EMAIL", default = "")]
    pub smtp_from_email: String,
    #[env_config(name = "ZO_SMTP_ENCRYPTION", default = "")]
    pub smtp_encryption: String,
}

#[derive(EnvConfig)]
pub struct Pyroscope {
    #[env_config(
        name = "ZO_PROF_PYROSCOPE_SERVER_URL",
        default = "http://localhost:4040"
    )]
    pub pyroscope_server_url: String,
    #[env_config(name = "ZO_PROF_PYROSCOPE_PROJECT_NAME", default = "openobserve")]
    pub pyroscope_project_name: String,
}

#[derive(EnvConfig)]
pub struct Auth {
    #[env_config(name = "ZO_ROOT_USER_EMAIL")]
    pub root_user_email: String,
    #[env_config(name = "ZO_ROOT_USER_PASSWORD")]
    pub root_user_password: String,
}

#[derive(EnvConfig)]
pub struct Http {
    #[env_config(name = "ZO_HTTP_PORT", default = 5080)]
    pub port: u16,
    #[env_config(name = "ZO_HTTP_ADDR", default = "")]
    pub addr: String,
    #[env_config(name = "ZO_HTTP_IPV6_ENABLED", default = false)]
    pub ipv6_enabled: bool,
}

#[derive(EnvConfig)]
pub struct Grpc {
    #[env_config(name = "ZO_GRPC_PORT", default = 5081)]
    pub port: u16,
    #[env_config(name = "ZO_GRPC_ADDR", default = "")]
    pub addr: String,
    #[env_config(name = "ZO_GRPC_ORG_HEADER_KEY", default = "organization")]
    pub org_header_key: String,
    #[env_config(name = "ZO_GRPC_STREAM_HEADER_KEY", default = "stream-name")]
    pub stream_header_key: String,
    #[env_config(name = "ZO_INTERNAL_GRPC_TOKEN", default = "")]
    pub internal_grpc_token: String,
    #[env_config(
        name = "ZO_GRPC_MAX_MESSAGE_SIZE",
        default = 16,
        help = "Max grpc message size in MB, default is 16 MB"
    )]
    pub max_message_size: usize,
}

#[derive(EnvConfig)]
pub struct TCP {
    #[env_config(name = "ZO_TCP_PORT", default = 5514)]
    pub tcp_port: u16,
    #[env_config(name = "ZO_UDP_PORT", default = 5514)]
    pub udp_port: u16,
}

#[derive(EnvConfig)]
pub struct Route {
    #[env_config(name = "ZO_ROUTE_TIMEOUT", default = 600)]
    pub timeout: u64,
    // zo1-openobserve-ingester.ziox-dev.svc.cluster.local
    #[env_config(name = "ZO_INGESTER_SERVICE_URL", default = "")]
    pub ingester_srv_url: String,
}

#[derive(EnvConfig)]
pub struct Common {
    #[env_config(name = "ZO_APP_NAME", default = "openobserve")]
    pub app_name: String,
    #[env_config(name = "ZO_LOCAL_MODE", default = true)]
    pub local_mode: bool,
    // ZO_LOCAL_MODE_STORAGE is ignored when ZO_LOCAL_MODE is set to false
    #[env_config(name = "ZO_LOCAL_MODE_STORAGE", default = "disk")]
    pub local_mode_storage: String,
    #[env_config(name = "ZO_CLUSTER_COORDINATOR", default = "etcd")]
    pub cluster_coordinator: String,
    #[env_config(name = "ZO_QUEUE_STORE", default = "")]
    pub queue_store: String,
    #[env_config(name = "ZO_META_STORE", default = "")]
    pub meta_store: String,
    pub meta_store_external: bool, // external storage no need sync file_list to s3
    #[env_config(name = "ZO_META_POSTGRES_DSN", default = "")]
    pub meta_postgres_dsn: String, // postgres://postgres:12345678@localhost:5432/openobserve
    #[env_config(name = "ZO_META_MYSQL_DSN", default = "")]
    pub meta_mysql_dsn: String, // mysql://root:12345678@localhost:3306/openobserve
    #[env_config(name = "ZO_NODE_ROLE", default = "all")]
    pub node_role: String,
    #[env_config(name = "ZO_CLUSTER_NAME", default = "zo1")]
    pub cluster_name: String,
    #[env_config(name = "ZO_INSTANCE_NAME", default = "")]
    pub instance_name: String,
    #[env_config(name = "ZO_WEB_URL", default = "")] // http://localhost:5080
    pub web_url: String,
    #[env_config(name = "ZO_BASE_URI", default = "")] // /abc
    pub base_uri: String,
    #[env_config(name = "ZO_DATA_DIR", default = "./data/openobserve/")]
    pub data_dir: String,
    #[env_config(name = "ZO_DATA_WAL_DIR", default = "")] // ./data/openobserve/wal/
    pub data_wal_dir: String,
    #[env_config(name = "ZO_DATA_IDX_DIR", default = "")] // ./data/openobserve/idx/
    pub data_idx_dir: String,
    #[env_config(name = "ZO_DATA_STREAM_DIR", default = "")] // ./data/openobserve/stream/
    pub data_stream_dir: String,
    #[env_config(name = "ZO_DATA_DB_DIR", default = "")] // ./data/openobserve/db/
    pub data_db_dir: String,
    #[env_config(name = "ZO_DATA_CACHE_DIR", default = "")] // ./data/openobserve/cache/
    pub data_cache_dir: String,
    #[env_config(name = "ZO_WAL_MEMORY_MODE_ENABLED", default = false)]
    pub wal_memory_mode_enabled: bool,
    #[env_config(name = "ZO_WAL_LINE_MODE_ENABLED", default = true)]
    pub wal_line_mode_enabled: bool,
    #[env_config(name = "ZO_COLUMN_TIMESTAMP", default = "_timestamp")]
    pub column_timestamp: String,
    #[env_config(name = "ZO_WIDENING_SCHEMA_EVOLUTION", default = true)]
    pub widening_schema_evolution: bool,
    #[env_config(name = "ZO_SKIP_SCHEMA_VALIDATION", default = false)]
    pub skip_schema_validation: bool,
    #[env_config(name = "ZO_FEATURE_PER_THREAD_LOCK", default = false)]
    pub feature_per_thread_lock: bool,
    #[env_config(name = "ZO_FEATURE_FULLTEXT_EXTRA_FIELDS", default = "")]
    pub feature_fulltext_extra_fields: String,
    #[env_config(name = "ZO_FEATURE_DISTINCT_EXTRA_FIELDS", default = "")]
    pub feature_distinct_extra_fields: String,
    #[env_config(name = "ZO_FEATURE_QUICK_MODE_FIELDS", default = "")]
    pub feature_quick_mode_fields: String,
    #[env_config(name = "ZO_FEATURE_FILELIST_DEDUP_ENABLED", default = false)]
    pub feature_filelist_dedup_enabled: bool,
    #[env_config(name = "ZO_FEATURE_QUERY_QUEUE_ENABLED", default = true)]
    pub feature_query_queue_enabled: bool,
    #[env_config(name = "ZO_FEATURE_QUERY_PARTITION_STRATEGY", default = "file_num")]
    pub feature_query_partition_strategy: String,
    #[env_config(name = "ZO_FEATURE_QUERY_INFER_SCHEMA", default = false)]
    pub feature_query_infer_schema: bool,
    #[env_config(name = "ZO_UI_ENABLED", default = true)]
    pub ui_enabled: bool,
    #[env_config(name = "ZO_UI_SQL_BASE64_ENABLED", default = false)]
    pub ui_sql_base64_enabled: bool,
    #[env_config(name = "ZO_METRICS_DEDUP_ENABLED", default = true)]
    pub metrics_dedup_enabled: bool,
    #[env_config(name = "ZO_BLOOM_FILTER_ENABLED", default = true)]
    pub bloom_filter_enabled: bool,
    #[env_config(name = "ZO_BLOOM_FILTER_DISABLED_ON_SEARCH", default = false)]
    pub bloom_filter_disabled_on_search: bool,
    #[env_config(name = "ZO_BLOOM_FILTER_ON_ALL_FIELDS", default = false)]
    pub bloom_filter_on_all_fields: bool,
    #[env_config(name = "ZO_BLOOM_FILTER_DEFAULT_FIELDS", default = "")]
    pub bloom_filter_default_fields: String,
    #[env_config(name = "ZO_TRACING_ENABLED", default = false)]
    pub tracing_enabled: bool,
    #[env_config(name = "OTEL_OTLP_HTTP_ENDPOINT", default = "")]
    pub otel_otlp_url: String,
    #[env_config(name = "ZO_TRACING_HEADER_KEY", default = "Authorization")]
    pub tracing_header_key: String,
    #[env_config(
        name = "ZO_TRACING_HEADER_VALUE",
        default = "Basic YWRtaW46Q29tcGxleHBhc3MjMTIz"
    )]
    pub tracing_header_value: String,
    #[env_config(name = "ZO_TELEMETRY", default = true)]
    pub telemetry_enabled: bool,
    #[env_config(name = "ZO_TELEMETRY_URL", default = "https://e1.zinclabs.dev")]
    pub telemetry_url: String,
    #[env_config(name = "ZO_TELEMETRY_HEARTBEAT", default = 1800)] // seconds
    pub telemetry_heartbeat: i64,
    #[env_config(name = "ZO_PROMETHEUS_ENABLED", default = true)]
    pub prometheus_enabled: bool,
    #[env_config(name = "ZO_PRINT_KEY_CONFIG", default = false)]
    pub print_key_config: bool,
    #[env_config(name = "ZO_PRINT_KEY_EVENT", default = false)]
    pub print_key_event: bool,
    #[env_config(name = "ZO_PRINT_KEY_SQL", default = false)]
    pub print_key_sql: bool,
    #[env_config(name = "ZO_USAGE_REPORTING_ENABLED", default = false)]
    pub usage_enabled: bool,
    #[env_config(name = "ZO_USAGE_REPORTING_COMPRESSED_SIZE", default = false)]
    pub usage_report_compressed_size: bool,
    #[env_config(name = "ZO_USAGE_ORG", default = "_meta")]
    pub usage_org: String,
    #[env_config(name = "ZO_USAGE_BATCH_SIZE", default = 2000)]
    pub usage_batch_size: usize,
    #[env_config(name = "ZO_MMDB_DATA_DIR")] // ./data/openobserve/mmdb/
    pub mmdb_data_dir: String,
    #[env_config(name = "ZO_MMDB_DISABLE_DOWNLOAD", default = "false")]
    pub mmdb_disable_download: bool,
    #[env_config(name = "ZO_MMDB_UPDATE_DURATION", default = "86400")] // Everyday to test
    pub mmdb_update_duration: u64,
    #[env_config(
        name = "ZO_MMDB_GEOLITE_CITYDB_URL",
        default = "https://geoip.zinclabs.dev/GeoLite2-City.mmdb"
    )]
    pub mmdb_geolite_citydb_url: String,
    #[env_config(
        name = "ZO_MMDB_GEOLITE_ASNDB_URL",
        default = "https://geoip.zinclabs.dev/GeoLite2-ASN.mmdb"
    )]
    pub mmdb_geolite_asndb_url: String,
    #[env_config(
        name = "ZO_MMDB_GEOLITE_CITYDB_SHA256_URL",
        default = "https://geoip.zinclabs.dev/GeoLite2-City.sha256"
    )]
    pub mmdb_geolite_citydb_sha256_url: String,
    #[env_config(
        name = "ZO_MMDB_GEOLITE_CITYDB_SHA256_URL",
        default = "https://geoip.zinclabs.dev/GeoLite2-ASN.sha256"
    )]
    pub mmdb_geolite_asndb_sha256_url: String,
    #[env_config(name = "ZO_DEFAULT_SCRAPE_INTERVAL", default = 15)]
    // Default scrape_interval value 15s
    pub default_scrape_interval: u32,
    #[env_config(name = "ZO_CIRCUIT_BREAKER_ENABLE", default = false)]
    pub memory_circuit_breaker_enable: bool,
    #[env_config(name = "ZO_CIRCUIT_BREAKER_RATIO", default = 100)]
    pub memory_circuit_breaker_ratio: usize,
    #[env_config(
        name = "ZO_RESTRICTED_ROUTES_ON_EMPTY_DATA",
        default = false,
        help = "Control the redirection of a user to ingestion page in case there is no stream found."
    )]
    pub restricted_routes_on_empty_data: bool,
    #[env_config(
        name = "ZO_ENABLE_INVERTED_INDEX",
        default = false,
        help = "Toggle inverted index generation."
    )]
    pub inverted_index_enabled: bool,

    #[env_config(
        name = "ZO_INVERTED_INDEX_SPLIT_CHARS",
        default = " ;,",
        help = "Characters which should be used as a delimiter to split the string."
    )]
    pub inverted_index_split_chars: String,

    #[env_config(
        name = "ZO_QUERY_ON_STREAM_SELECTION",
        default = true,
        help = "Toggle search to be trigger based on button click event."
    )]
    pub query_on_stream_selection: bool,
    #[env_config(
        name = "ZO_SHOW_STREAM_DATES_DOCS_NUM",
        default = true,
        help = "Show docs count and stream dates"
    )]
    pub show_stream_dates_doc_num: bool,
}

#[derive(EnvConfig)]
pub struct Limit {
    // no need set by environment
    pub cpu_num: usize,
    pub mem_total: usize,
    pub disk_total: usize,
    pub disk_free: usize,
    #[env_config(name = "ZO_JSON_LIMIT", default = 209715200)]
    pub req_json_limit: usize,
    #[env_config(name = "ZO_PAYLOAD_LIMIT", default = 209715200)]
    pub req_payload_limit: usize,
    #[env_config(name = "ZO_PARQUET_MAX_ROW_GROUP_SIZE", default = 0)] // row count
    pub parquet_max_row_group_size: usize,
    #[env_config(name = "ZO_MAX_FILE_RETENTION_TIME", default = 600)] // seconds
    pub max_file_retention_time: u64,
    // MB, per log file size limit on disk
    #[env_config(name = "ZO_MAX_FILE_SIZE_ON_DISK", default = 128)]
    pub max_file_size_on_disk: usize,
    // MB, per data file size limit in memory
    #[env_config(name = "ZO_MAX_FILE_SIZE_IN_MEMORY", default = 256)]
    pub max_file_size_in_memory: usize,
    // MB, total data size in memory, default is 50% of system memory
    #[env_config(name = "ZO_MEM_TABLE_MAX_SIZE", default = 0)]
    pub mem_table_max_size: usize,
    #[env_config(name = "ZO_MEM_PERSIST_INTERVAL", default = 5)] // seconds
    pub mem_persist_interval: u64,
    #[env_config(name = "ZO_FILE_PUSH_INTERVAL", default = 10)] // seconds
    pub file_push_interval: u64,
    #[env_config(name = "ZO_FILE_MOVE_THREAD_NUM", default = 0)]
    pub file_move_thread_num: usize,
    #[env_config(name = "ZO_QUERY_THREAD_NUM", default = 0)]
    pub query_thread_num: usize,
    #[env_config(name = "ZO_QUERY_TIMEOUT", default = 600)]
    pub query_timeout: u64,
    #[env_config(name = "ZO_QUERY_PARTITION_BY_SECS", default = 10)] // seconds
    pub query_partition_by_secs: usize,
    #[env_config(name = "ZO_QUERY_PARTITION_MIN_SECS", default = 600)] // seconds
    pub query_partition_min_secs: i64,
    #[env_config(name = "ZO_QUERY_GROUP_BASE_SPEED", default = 1024)] // MB/s/core
    pub query_group_base_speed: usize,
    #[env_config(name = "ZO_INGEST_ALLOWED_UPTO", default = 5)] // in hours - in past
    pub ingest_allowed_upto: i64,
    #[env_config(name = "ZO_IGNORE_FILE_RETENTION_BY_STREAM", default = false)]
    pub ignore_file_retention_by_stream: bool,
    #[env_config(name = "ZO_LOGS_FILE_RETENTION", default = "hourly")]
    pub logs_file_retention: String,
    #[env_config(name = "ZO_TRACES_FILE_RETENTION", default = "hourly")]
    pub traces_file_retention: String,
    #[env_config(name = "ZO_METRICS_FILE_RETENTION", default = "daily")]
    pub metrics_file_retention: String,
    #[env_config(name = "ZO_METRICS_LEADER_PUSH_INTERVAL", default = 15)]
    pub metrics_leader_push_interval: u64,
    #[env_config(name = "ZO_METRICS_LEADER_ELECTION_INTERVAL", default = 30)]
    pub metrics_leader_election_interval: i64,
    #[env_config(name = "ZO_COLS_PER_RECORD_LIMIT", default = 1000)]
    pub req_cols_per_record_limit: usize,
    #[env_config(name = "ZO_NODE_HEARTBEAT_TTL", default = 30)] // seconds
    pub node_heartbeat_ttl: i64,
    #[env_config(name = "ZO_HTTP_WORKER_NUM", default = 0)] // equals to cpu_num if 0
    pub http_worker_num: usize,
    #[env_config(name = "ZO_HTTP_WORKER_MAX_BLOCKING", default = 0)] // equals to 1024 if 0
    pub http_worker_max_blocking: usize,
    #[env_config(name = "ZO_CALCULATE_STATS_INTERVAL", default = 600)] // seconds
    pub calculate_stats_interval: u64,
    #[env_config(name = "ZO_ENRICHMENT_TABLE_LIMIT", default = 10)] // size in mb
    pub enrichment_table_limit: usize,
    #[env_config(name = "ZO_ACTIX_REQ_TIMEOUT", default = 30)] // seconds
    pub request_timeout: u64,
    #[env_config(name = "ZO_ACTIX_KEEP_ALIVE", default = 5)] // seconds
    pub keep_alive: u64,
    #[env_config(name = "ZO_ACTIX_SHUTDOWN_TIMEOUT", default = 10)] // seconds
    pub shutdown_timeout: u64,
    #[env_config(name = "ZO_ALERT_SCHEDULE_INTERVAL", default = 60)] // seconds
    pub alert_schedule_interval: i64,
    #[env_config(name = "ZO_STARTING_EXPECT_QUERIER_NUM", default = 0)]
    pub starting_expect_querier_num: usize,
    #[env_config(name = "ZO_QUERY_OPTIMIZATION_NUM_FIELDS", default = 0)]
    pub query_optimization_num_fields: usize,
<<<<<<< HEAD
    #[env_config(name = "ZO_FAST_MODE_NUM_FIELDS", default = 100)]
    pub fast_mode_num_fields: usize,
    #[env_config(name = "ZO_FAST_MODE_STRATEGY", default = "")]
    pub fast_mode_strategy: String, // first, last, both
    #[env_config(name = "ZO_FAST_MODE_FILE_LIST_ENABLED", default = false)]
    pub fast_mode_file_list_enabled: bool,
    #[env_config(name = "ZO_FAST_MODE_FILE_LIST_INTERVAL", default = 300)] // seconds
    pub fast_mode_file_list_interval: i64,
    #[env_config(name = "ZO_DISTINCT_VALUES_INTERVAL", default = 10)] // seconds
    pub distinct_values_interval: u64,
    #[env_config(name = "ZO_DISTINCT_VALUES_HOURLY", default = false)]
    pub distinct_values_hourly: bool,
=======
    #[env_config(name = "ZO_QUICK_MODE_NUM_FIELDS", default = 100)]
    pub quick_mode_num_fields: usize,
    #[env_config(name = "ZO_QUICK_MODE_STRATEGY", default = "")]
    pub quick_mode_strategy: String, // first, last, both
    #[env_config(name = "ZO_QUICK_MODE_FILE_LIST_ENABLED", default = false)]
    pub quick_mode_file_list_enabled: bool,
    #[env_config(name = "ZO_QUICK_MODE_FILE_LIST_INTERVAL", default = 300)] // seconds
    pub quick_mode_file_list_interval: i64,
>>>>>>> 8164ae15
    #[env_config(name = "ZO_META_CONNECTION_POOL_MIN_SIZE", default = 0)] // number of connections
    pub sql_min_db_connections: u32,
    #[env_config(name = "ZO_META_CONNECTION_POOL_MAX_SIZE", default = 0)] // number of connections
    pub sql_max_db_connections: u32,
}

#[derive(EnvConfig)]
pub struct Compact {
    #[env_config(name = "ZO_COMPACT_ENABLED", default = true)]
    pub enabled: bool,
    #[env_config(name = "ZO_COMPACT_INTERVAL", default = 60)] // seconds
    pub interval: u64,
    #[env_config(name = "ZO_COMPACT_LOOKBACK_HOURS", default = 0)] // hours
    pub lookback_hours: i64,
    #[env_config(name = "ZO_COMPACT_STEP_SECS", default = 3600)] // seconds
    pub step_secs: i64,
    #[env_config(name = "ZO_COMPACT_SYNC_TO_DB_INTERVAL", default = 1800)] // seconds
    pub sync_to_db_interval: u64,
    #[env_config(name = "ZO_COMPACT_MAX_FILE_SIZE", default = 256)] // MB
    pub max_file_size: usize,
    #[env_config(name = "ZO_COMPACT_DATA_RETENTION_DAYS", default = 3650)] // days
    pub data_retention_days: i64,
    #[env_config(name = "ZO_COMPACT_DELETE_FILES_DELAY_HOURS", default = 2)] // hours
    pub delete_files_delay_hours: i64,
    #[env_config(name = "ZO_COMPACT_BLOCKED_ORGS", default = "")] // use comma to split
    pub blocked_orgs: String,
}

#[derive(EnvConfig)]
pub struct MemoryCache {
    #[env_config(name = "ZO_MEMORY_CACHE_ENABLED", default = true)]
    pub enabled: bool,
    // Memory data cache strategy, default is lru, other value is fifo
    #[env_config(name = "ZO_MEMORY_CACHE_STRATEGY", default = "lru")]
    pub cache_strategy: String,
    #[env_config(name = "ZO_MEMORY_CACHE_CACHE_LATEST_FILES", default = false)]
    pub cache_latest_files: bool,
    // MB, default is 50% of system memory
    #[env_config(name = "ZO_MEMORY_CACHE_MAX_SIZE", default = 0)]
    pub max_size: usize,
    // MB, will skip the cache when a query need cache great than this value, default is 80% of
    // max_size
    #[env_config(name = "ZO_MEMORY_CACHE_SKIP_SIZE", default = 0)]
    pub skip_size: usize,
    // MB, when cache is full will release how many data once time, default is 1% of max_size
    #[env_config(name = "ZO_MEMORY_CACHE_RELEASE_SIZE", default = 0)]
    pub release_size: usize,
    #[env_config(name = "ZO_MEMORY_CACHE_GC_SIZE", default = 10)] // MB
    pub gc_size: usize,
    #[env_config(name = "ZO_MEMORY_CACHE_GC_INTERVAL", default = 0)] // seconds
    pub gc_interval: u64,
    // MB, default is 50% of system memory
    #[env_config(name = "ZO_MEMORY_CACHE_DATAFUSION_MAX_SIZE", default = 0)]
    pub datafusion_max_size: usize,
    #[env_config(name = "ZO_MEMORY_CACHE_DATAFUSION_MEMORY_POOL", default = "")]
    pub datafusion_memory_pool: String,
}

#[derive(EnvConfig)]
pub struct DiskCache {
    #[env_config(name = "ZO_DISK_CACHE_ENABLED", default = true)]
    pub enabled: bool,
    // Disk data cache strategy, default is lru, other value is fifo
    #[env_config(name = "ZO_DISK_CACHE_STRATEGY", default = "lru")]
    pub cache_strategy: String,
    // MB, default is 50% of local volume available space and maximum 100GB
    #[env_config(name = "ZO_DISK_CACHE_MAX_SIZE", default = 0)]
    pub max_size: usize,
    // MB, will skip the cache when a query need cache great than this value, default is 80% of
    // max_size
    #[env_config(name = "ZO_DISK_CACHE_SKIP_SIZE", default = 0)]
    pub skip_size: usize,
    // MB, when cache is full will release how many data once time, default is 1% of max_size
    #[env_config(name = "ZO_DISK_CACHE_RELEASE_SIZE", default = 0)]
    pub release_size: usize,
    #[env_config(name = "ZO_DISK_CACHE_GC_SIZE", default = 10)] // MB
    pub gc_size: usize,
    #[env_config(name = "ZO_DISK_CACHE_GC_INTERVAL", default = 0)] // seconds
    pub gc_interval: u64,
}

#[derive(EnvConfig)]
pub struct Log {
    #[env_config(name = "RUST_LOG", default = "info")]
    pub level: String,
    #[env_config(name = "ZO_LOG_JSON_FORMAT", default = false)]
    pub json_format: bool,
    #[env_config(name = "ZO_LOG_FILE_DIR", default = "")]
    pub file_dir: String,
    // default is: o2.{hostname}.log
    #[env_config(name = "ZO_LOG_FILE_NAME_PREFIX", default = "")]
    pub file_name_prefix: String,
    // logger timestamp local setup, eg: %Y-%m-%dT%H:%M:%SZ
    #[env_config(name = "ZO_LOG_LOCAL_TIME_FORMAT", default = "")]
    pub local_time_format: String,
    #[env_config(name = "ZO_EVENTS_ENABLED", default = false)]
    pub events_enabled: bool,
    #[env_config(
        name = "ZO_EVENTS_AUTH",
        default = "cm9vdEBleGFtcGxlLmNvbTpUZ0ZzZFpzTUZQdzg2SzRK"
    )]
    pub events_auth: String,
    #[env_config(
        name = "ZO_EVENTS_EP",
        default = "https://api.openobserve.ai/api/debug/events/_json"
    )]
    pub events_url: String,
    #[env_config(name = "ZO_EVENTS_BATCH_SIZE", default = 10)]
    pub events_batch_size: usize,
}

#[derive(EnvConfig)]
pub struct Sled {
    #[env_config(name = "ZO_SLED_DATA_DIR", default = "")] // ./data/openobserve/db/
    pub data_dir: String,
    #[env_config(name = "ZO_SLED_PREFIX", default = "/zinc/observe/")]
    pub prefix: String,
}

#[derive(Debug, EnvConfig)]
pub struct Etcd {
    #[env_config(name = "ZO_ETCD_ADDR", default = "localhost:2379")]
    pub addr: String,
    #[env_config(name = "ZO_ETCD_PREFIX", default = "/zinc/observe/")]
    pub prefix: String,
    #[env_config(name = "ZO_ETCD_CONNECT_TIMEOUT", default = 5)]
    pub connect_timeout: u64,
    #[env_config(name = "ZO_ETCD_COMMAND_TIMEOUT", default = 10)]
    pub command_timeout: u64,
    #[env_config(name = "ZO_ETCD_LOCK_WAIT_TIMEOUT", default = 3600)]
    pub lock_wait_timeout: u64,
    #[env_config(name = "ZO_ETCD_USER", default = "")]
    pub user: String,
    #[env_config(name = "ZO_ETCD_PASSWORD", default = "")]
    pub password: String,
    #[env_config(name = "ZO_ETCD_CLIENT_CERT_AUTH", default = false)]
    pub cert_auth: bool,
    #[env_config(name = "ZO_ETCD_TRUSTED_CA_FILE", default = "")]
    pub ca_file: String,
    #[env_config(name = "ZO_ETCD_CERT_FILE", default = "")]
    pub cert_file: String,
    #[env_config(name = "ZO_ETCD_KEY_FILE", default = "")]
    pub key_file: String,
    #[env_config(name = "ZO_ETCD_DOMAIN_NAME", default = "")]
    pub domain_name: String,
    #[env_config(name = "ZO_ETCD_LOAD_PAGE_SIZE", default = 1000)]
    pub load_page_size: i64,
}

#[derive(Debug, EnvConfig)]
pub struct Nats {
    #[env_config(name = "ZO_NATS_ADDR", default = "localhost:4222")]
    pub addr: String,
    #[env_config(name = "ZO_NATS_PREFIX", default = "o2_")]
    pub prefix: String,
    #[env_config(name = "ZO_NATS_USER", default = "")]
    pub user: String,
    #[env_config(name = "ZO_NATS_PASSWORD", default = "")]
    pub password: String,
    #[env_config(name = "ZO_NATS_CONNECT_TIMEOUT", default = 5)]
    pub connect_timeout: u64,
    #[env_config(name = "ZO_NATS_COMMAND_TIMEOUT", default = 10)]
    pub command_timeout: u64,
    #[env_config(name = "ZO_NATS_LOCK_WAIT_TIMEOUT", default = 3600)]
    pub lock_wait_timeout: u64,
}

#[derive(EnvConfig)]
pub struct Dynamo {
    #[env_config(name = "ZO_META_DYNAMO_PREFIX", default = "")] // default set to s3 bucket name
    pub prefix: String,
    pub file_list_table: String,
    pub file_list_deleted_table: String,
    pub stream_stats_table: String,
    pub org_meta_table: String,
    pub meta_table: String,
    pub schema_table: String,
    pub compact_table: String,
}

#[derive(Debug, EnvConfig)]
pub struct S3 {
    #[env_config(name = "ZO_S3_PROVIDER", default = "")]
    pub provider: String,
    #[env_config(name = "ZO_S3_SERVER_URL", default = "")]
    pub server_url: String,
    #[env_config(name = "ZO_S3_REGION_NAME", default = "")]
    pub region_name: String,
    #[env_config(name = "ZO_S3_ACCESS_KEY", default = "")]
    pub access_key: String,
    #[env_config(name = "ZO_S3_SECRET_KEY", default = "")]
    pub secret_key: String,
    #[env_config(name = "ZO_S3_BUCKET_NAME", default = "")]
    pub bucket_name: String,
    #[env_config(name = "ZO_S3_BUCKET_PREFIX", default = "")]
    pub bucket_prefix: String,
    #[env_config(name = "ZO_S3_CONNECT_TIMEOUT", default = 10)] // seconds
    pub connect_timeout: u64,
    #[env_config(name = "ZO_S3_REQUEST_TIMEOUT", default = 3600)] // seconds
    pub request_timeout: u64,
    // Deprecated, use ZO_S3_FEATURE_FORCE_HOSTED_STYLE instead
    // #[deprecated(since = "0.6.5", note = "use `ZO_S3_FEATURE_FORCE_HOSTED_STYLE` instead")]
    #[env_config(name = "ZO_S3_FEATURE_FORCE_PATH_STYLE", default = false)]
    pub feature_force_path_style: bool,
    #[env_config(name = "ZO_S3_FEATURE_FORCE_HOSTED_STYLE", default = false)]
    pub feature_force_hosted_style: bool,
    #[env_config(name = "ZO_S3_FEATURE_HTTP1_ONLY", default = false)]
    pub feature_http1_only: bool,
    #[env_config(name = "ZO_S3_FEATURE_HTTP2_ONLY", default = false)]
    pub feature_http2_only: bool,
    #[env_config(name = "ZO_S3_ALLOW_INVALID_CERTIFICATES", default = false)]
    pub allow_invalid_certificates: bool,
    #[env_config(name = "ZO_S3_SYNC_TO_CACHE_INTERVAL", default = 600)] // seconds
    pub sync_to_cache_interval: u64,
}

#[derive(Debug, EnvConfig)]
pub struct Prometheus {
    #[env_config(name = "ZO_PROMETHEUS_HA_CLUSTER", default = "cluster")]
    pub ha_cluster_label: String,
    #[env_config(name = "ZO_PROMETHEUS_HA_REPLICA", default = "__replica__")]
    pub ha_replica_label: String,
}

#[derive(Debug, EnvConfig)]
pub struct RUM {
    #[env_config(name = "ZO_RUM_ENABLED", default = false)]
    pub enabled: bool,
    #[env_config(name = "ZO_RUM_CLIENT_TOKEN", default = "")]
    pub client_token: String,
    #[env_config(name = "ZO_RUM_APPLICATION_ID", default = "")]
    pub application_id: String,
    #[env_config(name = "ZO_RUM_SITE", default = "")]
    pub site: String,
    #[env_config(name = "ZO_RUM_SERVICE", default = "")]
    pub service: String,
    #[env_config(name = "ZO_RUM_ENV", default = "")]
    pub env: String,
    #[env_config(name = "ZO_RUM_VERSION", default = "")]
    pub version: String,
    #[env_config(name = "ZO_RUM_ORGANIZATION_IDENTIFIER", default = "")]
    pub organization_identifier: String,
    #[env_config(name = "ZO_RUM_API_VERSION", default = "")]
    pub api_version: String,
    #[env_config(name = "ZO_RUM_INSECURE_HTTP", default = false)]
    pub insecure_http: bool,
}

pub fn init() -> Config {
    dotenv().ok();
    let mut cfg = Config::init().unwrap();
    // set cpu num
    let cpu_num = cgroup::get_cpu_limit();
    cfg.limit.cpu_num = cpu_num;
    if cfg.limit.http_worker_num == 0 {
        cfg.limit.http_worker_num = cpu_num;
    }
    if cfg.limit.http_worker_max_blocking == 0 {
        cfg.limit.http_worker_max_blocking = 1024;
    }
    // HACK for thread_num equal to CPU core * 4
    if cfg.limit.query_thread_num == 0 {
        cfg.limit.query_thread_num = cpu_num * 4;
    }
    // HACK for move_file_thread_num equal to CPU core * 2
    if cfg.limit.file_move_thread_num == 0 {
        cfg.limit.file_move_thread_num = cpu_num * 2;
    }

    if cfg.limit.sql_min_db_connections == 0 {
        cfg.limit.sql_min_db_connections = cpu_num as u32
    }

    if cfg.limit.sql_max_db_connections == 0 {
        cfg.limit.sql_max_db_connections = cfg.limit.sql_min_db_connections * 2
    }

    // check common config
    if let Err(e) = check_common_config(&mut cfg) {
        panic!("common config error: {e}");
    }

    // check data path config
    if let Err(e) = check_path_config(&mut cfg) {
        panic!("data path config error: {e}");
    }

    // check memeory cache
    if let Err(e) = check_memory_config(&mut cfg) {
        panic!("memory cache config error: {e}");
    }

    // check disk cache
    if let Err(e) = check_disk_cache_config(&mut cfg) {
        panic!("disk cache config error: {e}");
    }

    // check etcd config
    if let Err(e) = check_etcd_config(&mut cfg) {
        panic!("etcd config error: {e}");
    }

    // check sled config
    if let Err(e) = check_sled_config(&mut cfg) {
        panic!("sled config error: {e}");
    }

    // check s3 config
    if let Err(e) = check_s3_config(&mut cfg) {
        panic!("s3 config error: {e}");
    }

    // check dynamo config
    if let Err(e) = check_dynamo_config(&mut cfg) {
        panic!("dynamo config error: {e}");
    }

    cfg
}

fn check_common_config(cfg: &mut Config) -> Result<(), anyhow::Error> {
    if cfg.limit.file_push_interval == 0 {
        cfg.limit.file_push_interval = 60;
    }
    if cfg.limit.req_cols_per_record_limit == 0 {
        cfg.limit.req_cols_per_record_limit = 1000;
    }

    // check max_file_size_on_disk to MB
    if cfg.limit.max_file_size_on_disk == 0 {
        cfg.limit.max_file_size_on_disk = 64 * 1024 * 1024; // 64MB
    } else {
        cfg.limit.max_file_size_on_disk *= 1024 * 1024;
    }
    // check max_file_size_in_memory to MB
    if cfg.limit.max_file_size_in_memory == 0 {
        cfg.limit.max_file_size_in_memory = 256 * 1024 * 1024; // 256MB
    } else {
        cfg.limit.max_file_size_in_memory *= 1024 * 1024;
    }

    // HACK instance_name
    if cfg.common.instance_name.is_empty() {
        cfg.common.instance_name = sysinfo::System::new().host_name().unwrap();
    }

    // HACK for tracing, always disable tracing except ingester and querier
    let local_node_role: Vec<cluster::Role> = cfg
        .common
        .node_role
        .clone()
        .split(',')
        .map(|s| s.parse().unwrap())
        .collect();
    if !local_node_role.contains(&cluster::Role::All)
        && !local_node_role.contains(&cluster::Role::Ingester)
        && !local_node_role.contains(&cluster::Role::Querier)
    {
        cfg.common.tracing_enabled = false;
    }

    // format local_mode_storage
    cfg.common.local_mode_storage = cfg.common.local_mode_storage.to_lowercase();

    // format metadata storage
    if cfg.common.meta_store.is_empty() {
        if cfg.common.local_mode {
            cfg.common.meta_store = "sqlite".to_string();
        } else {
            cfg.common.meta_store = "etcd".to_string();
        }
    }
    cfg.common.meta_store = cfg.common.meta_store.to_lowercase();
    if cfg.common.local_mode
        || (cfg.common.meta_store != "sqlite" && cfg.common.meta_store != "etcd")
    {
        cfg.common.meta_store_external = true;
    }
    if cfg.common.meta_store.starts_with("postgres") && cfg.common.meta_postgres_dsn.is_empty() {
        return Err(anyhow::anyhow!(
            "Meta store is PostgreSQL, you must set ZO_META_POSTGRES_DSN"
        ));
    }
    if cfg.common.meta_store.starts_with("mysql") && cfg.common.meta_mysql_dsn.is_empty() {
        return Err(anyhow::anyhow!(
            "Meta store is MySQL, you must set ZO_META_MYSQL_DSN"
        ));
    }

    // check compact_max_file_size to MB
    cfg.compact.max_file_size *= 1024 * 1024;
    if cfg.compact.interval == 0 {
        cfg.compact.interval = 60;
    }
    // check compact_step_secs, min value is 600s
    if cfg.compact.step_secs == 0 {
        cfg.compact.step_secs = 3600;
    } else if cfg.compact.step_secs <= 600 {
        cfg.compact.step_secs = 600;
    }
    if cfg.compact.data_retention_days > 0 && cfg.compact.data_retention_days < 3 {
        return Err(anyhow::anyhow!(
            "Data retention is not allowed to be less than 3 days."
        ));
    }
    if cfg.compact.delete_files_delay_hours < 1 {
        return Err(anyhow::anyhow!(
            "Delete files delay is not allowed to be less than 1 hour."
        ));
    }

    // If the default scrape interval is less than 5s, raise an error
    if cfg.common.default_scrape_interval < 5 {
        return Err(anyhow::anyhow!(
            "Default scrape interval can not be set to lesser than 5s ."
        ));
    }
    Ok(())
}

fn check_path_config(cfg: &mut Config) -> Result<(), anyhow::Error> {
    // for web
    if cfg.common.web_url.ends_with('/') {
        cfg.common.web_url = cfg.common.web_url.trim_end_matches('/').to_string();
    }
    if cfg.common.base_uri.ends_with('/') {
        cfg.common.base_uri = cfg.common.base_uri.trim_end_matches('/').to_string();
    }
    // for data
    if cfg.common.data_dir.is_empty() {
        cfg.common.data_dir = "./data/openobserve/".to_string();
    }
    if !cfg.common.data_dir.ends_with('/') {
        cfg.common.data_dir = format!("{}/", cfg.common.data_dir);
    }
    if cfg.common.data_wal_dir.is_empty() {
        cfg.common.data_wal_dir = format!("{}wal/", cfg.common.data_dir);
    }
    if !cfg.common.data_wal_dir.ends_with('/') {
        cfg.common.data_wal_dir = format!("{}/", cfg.common.data_wal_dir);
    }
    if cfg.common.data_idx_dir.is_empty() {
        cfg.common.data_idx_dir = format!("{}idx/", cfg.common.data_dir);
    }
    if !cfg.common.data_idx_dir.ends_with('/') {
        cfg.common.data_idx_dir = format!("{}/", cfg.common.data_idx_dir);
    }
    if cfg.common.data_stream_dir.is_empty() {
        cfg.common.data_stream_dir = format!("{}stream/", cfg.common.data_dir);
    }
    if !cfg.common.data_stream_dir.ends_with('/') {
        cfg.common.data_stream_dir = format!("{}/", cfg.common.data_stream_dir);
    }
    if cfg.common.data_db_dir.is_empty() {
        cfg.common.data_db_dir = format!("{}db/", cfg.common.data_dir);
    }
    if !cfg.common.data_db_dir.ends_with('/') {
        cfg.common.data_db_dir = format!("{}/", cfg.common.data_db_dir);
    }
    if cfg.common.data_cache_dir.is_empty() {
        cfg.common.data_cache_dir = format!("{}cache/", cfg.common.data_dir);
    }
    if !cfg.common.data_cache_dir.ends_with('/') {
        cfg.common.data_cache_dir = format!("{}/", cfg.common.data_cache_dir);
    }
    if cfg.sled.data_dir.is_empty() {
        cfg.sled.data_dir = format!("{}db/", cfg.common.data_dir);
    }
    if !cfg.sled.data_dir.ends_with('/') {
        cfg.sled.data_dir = format!("{}/", cfg.sled.data_dir);
    }
    if cfg.common.mmdb_data_dir.is_empty() {
        cfg.common.mmdb_data_dir = format!("{}mmdb/", cfg.common.data_dir);
    }
    if !cfg.common.mmdb_data_dir.ends_with('/') {
        cfg.common.mmdb_data_dir = format!("{}/", cfg.common.mmdb_data_dir);
    }
    Ok(())
}

fn check_etcd_config(cfg: &mut Config) -> Result<(), anyhow::Error> {
    if !cfg.etcd.prefix.is_empty() && !cfg.etcd.prefix.ends_with('/') {
        cfg.etcd.prefix = format!("{}/", cfg.etcd.prefix);
    }

    if !cfg.etcd.cert_auth {
        return Ok(());
    }
    if let Err(e) = get_file_meta(&cfg.etcd.ca_file) {
        return Err(anyhow::anyhow!("ZO_ETCD_TRUSTED_CA_FILE check err: {}", e));
    }
    if let Err(e) = get_file_meta(&cfg.etcd.cert_file) {
        return Err(anyhow::anyhow!("ZO_ETCD_TRUSTED_CA_FILE check err: {}", e));
    }
    if let Err(e) = get_file_meta(&cfg.etcd.key_file) {
        return Err(anyhow::anyhow!("ZO_ETCD_TRUSTED_CA_FILE check err: {}", e));
    }

    // check domain name
    if cfg.etcd.domain_name.is_empty() {
        let mut name = cfg.etcd.addr.clone();
        if name.contains("//") {
            name = name.split("//").collect::<Vec<&str>>()[1].to_string();
        }
        if name.contains(':') {
            name = name.split(':').collect::<Vec<&str>>()[0].to_string();
        }
        cfg.etcd.domain_name = name;
    }

    Ok(())
}

fn check_sled_config(cfg: &mut Config) -> Result<(), anyhow::Error> {
    if cfg.sled.data_dir.is_empty() {
        cfg.sled.data_dir = format!("{}db/", cfg.common.data_dir);
    }
    if !cfg.sled.data_dir.ends_with('/') {
        cfg.sled.data_dir = format!("{}/", cfg.sled.data_dir);
    }
    if !cfg.sled.prefix.is_empty() && !cfg.sled.prefix.ends_with('/') {
        cfg.sled.prefix = format!("{}/", cfg.sled.prefix);
    }

    Ok(())
}

fn check_memory_config(cfg: &mut Config) -> Result<(), anyhow::Error> {
    let mem_total = cgroup::get_memory_limit();
    cfg.limit.mem_total = mem_total;
    if cfg.memory_cache.max_size == 0 {
        cfg.memory_cache.max_size = mem_total / 2; // 50%
    } else {
        cfg.memory_cache.max_size *= 1024 * 1024;
    }
    if cfg.memory_cache.skip_size == 0 {
        // will skip the cache when a query need cache great than this value, default is
        // 80% of max_size
        cfg.memory_cache.skip_size = cfg.memory_cache.max_size / 10 * 8;
    } else {
        cfg.memory_cache.skip_size *= 1024 * 1024;
    }
    if cfg.memory_cache.release_size == 0 {
        // when cache is full will release how many data once time, default is 1% of
        // max_size
        cfg.memory_cache.release_size = cfg.memory_cache.max_size / 100;
    } else {
        cfg.memory_cache.release_size *= 1024 * 1024;
    }
    if cfg.memory_cache.gc_size == 0 {
        cfg.memory_cache.gc_size = 10 * 1024 * 1024; // 10 MB
    } else {
        cfg.memory_cache.gc_size *= 1024 * 1024;
    }
    if cfg.memory_cache.datafusion_max_size == 0 {
        cfg.memory_cache.datafusion_max_size = mem_total - cfg.memory_cache.max_size;
    } else {
        cfg.memory_cache.datafusion_max_size *= 1024 * 1024;
    }

    // for memtable limit check
    if cfg.limit.mem_table_max_size == 0 {
        cfg.limit.mem_table_max_size = mem_total / 2; // 50%
    } else {
        cfg.limit.mem_table_max_size *= 1024 * 1024;
    }

    // check query settings
    if cfg.limit.query_group_base_speed == 0 {
        cfg.limit.query_group_base_speed = SIZE_IN_GB as usize;
    } else {
        cfg.limit.query_group_base_speed *= 1024 * 1024;
    }
    if cfg.limit.query_partition_by_secs == 0 {
        cfg.limit.query_partition_by_secs = 30;
    }
    if cfg.limit.query_partition_min_secs == 0 {
        cfg.limit.query_partition_min_secs = 600;
    }
    Ok(())
}

fn check_disk_cache_config(cfg: &mut Config) -> Result<(), anyhow::Error> {
    let mut system = sysinfo::System::new();
    system.refresh_disks_list();
    let mut disks: Vec<(&str, u64, u64)> = system
        .disks()
        .iter()
        .map(|d| {
            (
                d.mount_point().to_str().unwrap(),
                d.total_space(),
                d.available_space(),
            )
        })
        .collect();
    disks.sort_by(|a, b| b.0.cmp(a.0));

    std::fs::create_dir_all(&cfg.common.data_cache_dir).expect("create cache dir success");
    let cache_dir = Path::new(&cfg.common.data_cache_dir)
        .canonicalize()
        .unwrap();
    let cache_dir = cache_dir.to_str().unwrap();
    let disk = disks.iter().find(|d| cache_dir.starts_with(d.0));
    let (disk_total, disk_free) = match disk {
        Some(d) => (d.1, d.2),
        None => (0, 0),
    };
    cfg.limit.disk_total = disk_total as usize;
    cfg.limit.disk_free = disk_free as usize;
    if cfg.disk_cache.max_size == 0 {
        cfg.disk_cache.max_size = cfg.limit.disk_free / 2; // 50%
        if cfg.disk_cache.max_size > 1024 * 1024 * 1024 * 100 {
            cfg.disk_cache.max_size = 1024 * 1024 * 1024 * 100; // 100GB
        }
    } else {
        cfg.disk_cache.max_size *= 1024 * 1024;
    }
    if cfg.disk_cache.skip_size == 0 {
        // will skip the cache when a query need cache great than this value, default is
        // 80% of max_size
        cfg.disk_cache.skip_size = cfg.disk_cache.max_size / 10 * 8;
    } else {
        cfg.disk_cache.skip_size *= 1024 * 1024;
    }
    if cfg.disk_cache.release_size == 0 {
        // when cache is full will release how many data once time, default is 1% of
        // max_size
        cfg.disk_cache.release_size = cfg.disk_cache.max_size / 100;
    } else {
        cfg.disk_cache.release_size *= 1024 * 1024;
    }
    if cfg.disk_cache.gc_size == 0 {
        cfg.disk_cache.gc_size = 10 * 1024 * 1024; // 10 MB
    } else {
        cfg.disk_cache.gc_size *= 1024 * 1024;
    }
    Ok(())
}

fn check_s3_config(cfg: &mut Config) -> Result<(), anyhow::Error> {
    if !cfg.s3.bucket_prefix.is_empty() && !cfg.s3.bucket_prefix.ends_with('/') {
        cfg.s3.bucket_prefix = format!("{}/", cfg.s3.bucket_prefix);
    }
    if cfg.s3.provider.is_empty() {
        if cfg.s3.server_url.contains(".googleapis.com") {
            cfg.s3.provider = "gcs".to_string();
        } else if cfg.s3.server_url.contains(".aliyuncs.com") {
            cfg.s3.provider = "oss".to_string();
            if !cfg
                .s3
                .server_url
                .contains(&format!("://{}.", cfg.s3.bucket_name))
            {
                cfg.s3.server_url = cfg
                    .s3
                    .server_url
                    .replace("://", &format!("://{}.", cfg.s3.bucket_name));
            }
        } else {
            cfg.s3.provider = "aws".to_string();
        }
    }
    cfg.s3.provider = cfg.s3.provider.to_lowercase();
    if cfg.s3.provider.eq("swift") {
        std::env::set_var("AWS_EC2_METADATA_DISABLED", "true");
    }

    Ok(())
}

fn check_dynamo_config(cfg: &mut Config) -> Result<(), anyhow::Error> {
    if cfg.common.meta_store.starts_with("dynamo") && cfg.dynamo.prefix.is_empty() {
        cfg.dynamo.prefix = if cfg.s3.bucket_name.is_empty() {
            "default".to_string()
        } else {
            cfg.s3.bucket_name.clone()
        };
    }
    cfg.dynamo.file_list_table = format!("{}-file-list", cfg.dynamo.prefix);
    cfg.dynamo.file_list_deleted_table = format!("{}-file-list-deleted", cfg.dynamo.prefix);
    cfg.dynamo.stream_stats_table = format!("{}-stream-stats", cfg.dynamo.prefix);
    cfg.dynamo.org_meta_table = format!("{}-org-meta", cfg.dynamo.prefix);
    cfg.dynamo.meta_table = format!("{}-meta", cfg.dynamo.prefix);
    cfg.dynamo.schema_table = format!("{}-schema", cfg.dynamo.prefix);
    cfg.dynamo.compact_table = format!("{}-compact", cfg.dynamo.prefix);

    Ok(())
}

#[inline]
pub fn is_local_disk_storage() -> bool {
    CONFIG.common.local_mode && CONFIG.common.local_mode_storage.eq("disk")
}

#[cfg(test)]
mod tests {
    use super::*;

    #[test]
    fn test_get_config() {
        let mut cfg = Config::init().unwrap();
        cfg.s3.server_url = "https://storage.googleapis.com".to_string();
        cfg.s3.provider = "".to_string();
        check_s3_config(&mut cfg).unwrap();
        assert_eq!(cfg.s3.provider, "gcs");
        cfg.s3.server_url = "https://oss-cn-beijing.aliyuncs.com".to_string();
        cfg.s3.provider = "".to_string();
        check_s3_config(&mut cfg).unwrap();
        assert_eq!(cfg.s3.provider, "oss");
        cfg.s3.server_url = "".to_string();
        cfg.s3.provider = "".to_string();
        check_s3_config(&mut cfg).unwrap();
        assert_eq!(cfg.s3.provider, "aws");

        cfg.memory_cache.max_size = 1024;
        cfg.memory_cache.release_size = 1024;
        check_memory_config(&mut cfg).unwrap();
        assert_eq!(cfg.memory_cache.max_size, 1024 * 1024 * 1024);
        assert_eq!(cfg.memory_cache.release_size, 1024 * 1024 * 1024);

        cfg.limit.file_push_interval = 0;
        cfg.limit.req_cols_per_record_limit = 0;
        cfg.compact.interval = 0;
        cfg.compact.data_retention_days = 10;
        let ret = check_common_config(&mut cfg);
        assert!(ret.is_ok());
        assert_eq!(cfg.compact.data_retention_days, 10);
        assert_eq!(cfg.limit.req_cols_per_record_limit, 1000);

        cfg.compact.data_retention_days = 2;
        let ret = check_common_config(&mut cfg);
        assert!(ret.is_err());

        cfg.common.data_dir = "".to_string();
        let ret = check_path_config(&mut cfg);
        assert!(ret.is_ok());

        cfg.common.data_dir = "/abc".to_string();
        cfg.common.data_wal_dir = "/abc".to_string();
        cfg.common.data_stream_dir = "/abc".to_string();
        cfg.sled.data_dir = "/abc/".to_string();
        cfg.common.base_uri = "/abc/".to_string();
        let ret = check_path_config(&mut cfg);
        assert!(ret.is_ok());
        assert_eq!(cfg.common.data_dir, "/abc/".to_string());
        assert_eq!(cfg.common.data_wal_dir, "/abc/".to_string());
        assert_eq!(cfg.common.data_stream_dir, "/abc/".to_string());
        assert_eq!(cfg.common.data_dir, "/abc/".to_string());
        assert_eq!(cfg.common.base_uri, "/abc".to_string());
    }
}<|MERGE_RESOLUTION|>--- conflicted
+++ resolved
@@ -566,20 +566,10 @@
     pub starting_expect_querier_num: usize,
     #[env_config(name = "ZO_QUERY_OPTIMIZATION_NUM_FIELDS", default = 0)]
     pub query_optimization_num_fields: usize,
-<<<<<<< HEAD
-    #[env_config(name = "ZO_FAST_MODE_NUM_FIELDS", default = 100)]
-    pub fast_mode_num_fields: usize,
-    #[env_config(name = "ZO_FAST_MODE_STRATEGY", default = "")]
-    pub fast_mode_strategy: String, // first, last, both
-    #[env_config(name = "ZO_FAST_MODE_FILE_LIST_ENABLED", default = false)]
-    pub fast_mode_file_list_enabled: bool,
-    #[env_config(name = "ZO_FAST_MODE_FILE_LIST_INTERVAL", default = 300)] // seconds
-    pub fast_mode_file_list_interval: i64,
     #[env_config(name = "ZO_DISTINCT_VALUES_INTERVAL", default = 10)] // seconds
     pub distinct_values_interval: u64,
     #[env_config(name = "ZO_DISTINCT_VALUES_HOURLY", default = false)]
     pub distinct_values_hourly: bool,
-=======
     #[env_config(name = "ZO_QUICK_MODE_NUM_FIELDS", default = 100)]
     pub quick_mode_num_fields: usize,
     #[env_config(name = "ZO_QUICK_MODE_STRATEGY", default = "")]
@@ -588,7 +578,6 @@
     pub quick_mode_file_list_enabled: bool,
     #[env_config(name = "ZO_QUICK_MODE_FILE_LIST_INTERVAL", default = 300)] // seconds
     pub quick_mode_file_list_interval: i64,
->>>>>>> 8164ae15
     #[env_config(name = "ZO_META_CONNECTION_POOL_MIN_SIZE", default = 0)] // number of connections
     pub sql_min_db_connections: u32,
     #[env_config(name = "ZO_META_CONNECTION_POOL_MAX_SIZE", default = 0)] // number of connections
