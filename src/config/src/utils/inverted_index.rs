// Copyright 2024 OpenObserve Inc.
//
// This program is free software: you can redistribute it and/or modify
// it under the terms of the GNU Affero General Public License as published by
// the Free Software Foundation, either version 3 of the License, or
// (at your option) any later version.
//
// This program is distributed in the hope that it will be useful
// but WITHOUT ANY WARRANTY; without even the implied warranty of
// MERCHANTABILITY or FITNESS FOR A PARTICULAR PURPOSE.  See the
// GNU Affero General Public License for more details.
//
// You should have received a copy of the GNU Affero General Public License
// along with this program.  If not, see <http://www.gnu.org/licenses/>.

use std::borrow::Cow;

use anyhow::Result;
use futures::io::Cursor;
use itertools::Itertools;

use crate::{
<<<<<<< HEAD
    meta::{
        inverted_index::reader::IndexReader, puffin::reader::PuffinBytesReader, stream::StreamType,
    },
    FILE_EXT_PARQUET, FILE_EXT_PUFFIN, FILE_EXT_TANTIVY, INDEX_MIN_CHAR_LEN,
=======
    meta::{inverted_index::reader::IndexReader, stream::StreamType},
    FILE_EXT_PARQUET, FILE_EXT_PUFFIN, INDEX_MIN_CHAR_LEN,
>>>>>>> 5608a06c
};

/// Split a string into tokens based on a delimiter. if delimiter is empty, split by whitespace and
/// punctuation. also filter out tokens that are less than INDEX_MIN_CHAR_LEN characters long.
pub fn split_token(s: &str, delimiter: &str) -> Vec<String> {
    s.to_lowercase()
        .split(|c: char| {
            if delimiter.is_empty() {
                c.is_whitespace() || c.is_ascii_punctuation()
            } else {
                delimiter.contains(c)
            }
        })
        .filter_map(|s| {
            let s = s.trim().trim_matches(|c: char| c.is_ascii_punctuation());
            // Question (Uddhav) : This is problematic if user is looking for a single character.
            // If the idea is to skip small tokens, then we shoula also check if the input string is
            // a single character. Is that allowed?
            if s.len() >= INDEX_MIN_CHAR_LEN {
                Some(s.to_string())
            } else {
                None
            }
        })
        .unique()
        .collect()
}

/// Packs two u32 values into a single u64 value.
/// Used to cast (offset: u32, size: u32) to u64 that's acceptable by FSTMap
pub fn pack_u32_pair(offset: u32, size: u32) -> u64 {
    let packed: u64 = (offset as u64) | ((size as u64) << 32);
    packed
}

/// Unpacks a u64 value read from FSTMap to (offset: u32, size: u32)
pub fn unpack_u32_pair(packed: u64) -> (u32, u32) {
    let offset = (packed & 0xFFFFFFFF) as u32;
    let size = ((packed >> 32) & 0xFFFFFFFF) as u32;
    (offset, size)
}

/// Decompresses and parses puffin bytes into IndexerReader for searching
pub async fn create_index_reader_from_puffin_bytes(
    buf: Vec<u8>,
) -> Result<IndexReader<Cursor<Vec<u8>>>> {
    Ok(IndexReader::new(Cursor::new(buf)))
}

/// FST inverted index solution has a 1:1 mapping between parquet and idx files.
/// This is a helper function to convert the paruqet file name to idx file name.
/// e.g.
/// from: files/default/logs/quickstart1/2024/02/16/16/7164299619311026293.parquet
/// to:   files/default/index/quickstart1_logs/2024/02/16/16/7164299619311026293.ttv
pub fn convert_parquet_idx_file_name_to_tantivy_file(from: &str) -> Option<String> {
    let mut parts: Vec<Cow<str>> = from.split('/').map(Cow::Borrowed).collect();

    if parts.len() < 4 {
        return None;
    }

    // Replace the stream_type part
    let stream_type_pos = 2;
    let stream_type = match parts[stream_type_pos].as_ref() {
        "logs" => StreamType::Logs,
        "metrics" => StreamType::Metrics,
        "traces" => StreamType::Traces,
        _ => return None,
    };
    parts[stream_type_pos] = Cow::Borrowed("index");

    // Replace the stream_name part
    let stream_name_pos = stream_type_pos + 1;
    parts[stream_name_pos] = Cow::Owned(format!("{}_{}", parts[stream_name_pos], stream_type));

    // Replace the file extension
    let file_name_pos = parts.len() - 1;
    if !parts[file_name_pos].ends_with(FILE_EXT_PARQUET) {
        return None;
    }
    parts[file_name_pos] =
        Cow::Owned(parts[file_name_pos].replace(FILE_EXT_PARQUET, FILE_EXT_TANTIVY));

    Some(parts.join("/"))
}

/// FST inverted index solution has a 1:1 mapping between parquet and idx files.
/// This is a helper function to convert the paruqet file name to idx file name.
/// e.g.
/// from: files/default/logs/quickstart1/2024/02/16/16/7164299619311026293.parquet
/// to:   files/default/index/quickstart1_logs/2024/02/16/16/7164299619311026293.puffin
pub fn convert_parquet_idx_file_name(from: &str) -> Option<String> {
    let mut parts: Vec<Cow<str>> = from.split('/').map(Cow::Borrowed).collect();

    if parts.len() < 4 {
        return None;
    }

    // Replace the stream_type part
    let stream_type_pos = 2;
    let stream_type = match parts[stream_type_pos].as_ref() {
        "logs" => StreamType::Logs,
        "metrics" => StreamType::Metrics,
        "traces" => StreamType::Traces,
        _ => return None,
    };
    parts[stream_type_pos] = Cow::Borrowed("index");

    // Replace the stream_name part
    let stream_name_pos = stream_type_pos + 1;
    parts[stream_name_pos] = Cow::Owned(format!("{}_{}", parts[stream_name_pos], stream_type));

    // Replace the file extension
    let file_name_pos = parts.len() - 1;
    if !parts[file_name_pos].ends_with(FILE_EXT_PARQUET) {
        return None;
    }
    parts[file_name_pos] =
        Cow::Owned(parts[file_name_pos].replace(FILE_EXT_PARQUET, FILE_EXT_PUFFIN));

    Some(parts.join("/"))
}

#[cfg(test)]
mod tests {
    use super::*;

    #[test]
    fn test_empty_string() {
        let result = split_token("", "");
        assert_eq!(result, Vec::<String>::new());
    }

    #[test]
    fn test_min_character() {
        let result = split_token("t", "");
        assert_eq!(result, Vec::<String>::new());
    }

    #[test]
    fn test_empty_delimiter() {
        let result = split_token("Hello, world! This is a test.", "");
        assert_eq!(
            result,
            vec![
                "hello".to_string(),
                "world".to_string(),
                "this".to_string(),
                "test".to_string()
            ]
        );
    }

    #[test]
    fn test_non_empty_delimiter() {
        let result = split_token("Hello,world,This,is,a,test", ",");
        assert_eq!(
            result,
            vec![
                "hello".to_string(),
                "world".to_string(),
                "this".to_string(),
                "test".to_string()
            ]
        );
    }

    #[test]
    fn test_mixed_whitespace_and_punctuation() {
        let result = split_token("Hello, world! This - is; a: test.", "");
        assert_eq!(
            result,
            vec![
                "hello".to_string(),
                "world".to_string(),
                "this".to_string(),
                "test".to_string()
            ]
        );
    }

    #[test]
    fn test_all_punctuation() {
        let result = split_token("!!!,,,;;;...???", "");
        assert_eq!(result, Vec::<String>::new());
    }

    #[test]
    fn test_min_char_length_filter() {
        let result = split_token("a an and", "");
        assert_eq!(result, vec!["and".to_string()]);
    }

    #[test]
    fn test_with_numeric_characters() {
        let result = split_token("123 4567 89", "");
        assert_eq!(result, vec!["123".to_string(), "4567".to_string()]);
    }

    #[test]
    fn test_leading_and_trailing_punctuation() {
        let result = split_token("!!!Hello!!! !!!world!!!", "");
        assert_eq!(result, vec!["hello".to_string(), "world".to_string()]);
    }

    #[test]
    fn test_duplicate_tokens() {
        let result = split_token("hello, hello, world, world", ",");
        assert_eq!(result, vec!["hello".to_string(), "world".to_string()]);
    }

    #[test]
    fn test_mixed_case_sensitivity() {
        let result = split_token("Hello, HeLLo, WORLD, world", ",");
        assert_eq!(result, vec!["hello".to_string(), "world".to_string()]);
    }

    #[test]
    fn test_delimiter_as_whitespace() {
        let result = split_token("Hello world This is a test", " ");
        assert_eq!(
            result,
            vec![
                "hello".to_string(),
                "world".to_string(),
                "this".to_string(),
                "test".to_string()
            ]
        );
    }

    #[test]
    fn test_complex_delimiter() {
        let result = split_token("Hello||world||This||is||a||test", "||");
        assert_eq!(
            result,
            vec![
                "hello".to_string(),
                "world".to_string(),
                "this".to_string(),
                "test".to_string()
            ]
        );
    }

    #[test]
    fn test_pack_unpack_u32_pair() {
        // Test with random values
        let offset = 123456;
        let size = 789012;
        let packed = pack_u32_pair(offset, size);
        let (unpacked_offset, unpacked_size) = unpack_u32_pair(packed);
        assert_eq!(offset, unpacked_offset);
        assert_eq!(size, unpacked_size);

        // Test with 0 values
        let packed_zero = pack_u32_pair(0, 0);
        let (unpacked_zero_offset, unpacked_zero_size) = unpack_u32_pair(packed_zero);
        assert_eq!(0, unpacked_zero_offset);
        assert_eq!(0, unpacked_zero_size);

        // Test with maximum values
        let max_offset = u32::MAX;
        let max_size = u32::MAX;
        let packed_max = pack_u32_pair(max_offset, max_size);
        let (unpacked_max_offset, unpacked_max_size) = unpack_u32_pair(packed_max);
        assert_eq!(max_offset, unpacked_max_offset);
        assert_eq!(max_size, unpacked_max_size);
    }

    #[test]
    fn test_pack_unpack_u32_pair_overflow() {
        // Test with values that would cause overflow
        let offset = u32::MAX;
        let size = 1;
        let packed = pack_u32_pair(offset, size);
        let (unpacked_offset, unpacked_size) = unpack_u32_pair(packed);
        assert_eq!(offset, unpacked_offset);
        assert_eq!(size, unpacked_size);

        let offset = 1;
        let size = u32::MAX;
        let packed = pack_u32_pair(offset, size);
        let (unpacked_offset, unpacked_size) = unpack_u32_pair(packed);
        assert_eq!(offset, unpacked_offset);
        assert_eq!(size, unpacked_size);
    }

    #[test]
    fn test_convert_parquet_idx_file_name_to_tantivy_file() {
        let test_cases = vec![
            (
                "files/default/logs/quickstart1/2024/02/16/16/7164299619311026293.parquet",
                Some(
                    "files/default/index/quickstart1_logs/2024/02/16/16/7164299619311026293.ttv"
                        .to_string(),
                ),
            ),
            (
                "files/default/metrics/quickstart1/2024/02/16/16/7164299619311026293.parquet",
                Some(
                    "files/default/index/quickstart1_metrics/2024/02/16/16/7164299619311026293.ttv"
                        .to_string(),
                ),
            ),
            (
                "files/default/traces/quickstart1/2024/02/16/16/7164299619311026293.parquet",
                Some(
                    "files/default/index/quickstart1_traces/2024/02/16/16/7164299619311026293.ttv"
                        .to_string(),
                ),
            ),
            (
                "files/default/metadata/quickstart1/2024/02/16/16/7164299619311026293.parquet",
                None,
            ),
            (
                "files/default/index/quickstart1/2024/02/16/16/7164299619311026293.parquet",
                None,
            ),
        ];

        for (input, expected) in test_cases {
            assert_eq!(
                convert_parquet_idx_file_name_to_tantivy_file(input),
                expected
            );
        }
    }

    #[test]
    fn test_convert_parquet_idx_file_name_to_fst() {
        let test_cases = vec![
            (
                "files/default/logs/quickstart1/2024/02/16/16/7164299619311026293.parquet",
                Some(
                    "files/default/index/quickstart1_logs/2024/02/16/16/7164299619311026293.puffin"
                        .to_string(),
                ),
            ),
            (
                "files/default/metrics/quickstart1/2024/02/16/16/7164299619311026293.parquet",
                Some(
                    "files/default/index/quickstart1_metrics/2024/02/16/16/7164299619311026293.puffin"
                        .to_string(),
                ),
            ),
            (
                "files/default/traces/quickstart1/2024/02/16/16/7164299619311026293.parquet",
                Some(
                    "files/default/index/quickstart1_traces/2024/02/16/16/7164299619311026293.puffin"
                        .to_string(),
                ),
            ),
            (
                "files/default/metadata/quickstart1/2024/02/16/16/7164299619311026293.parquet",
                None,
            ),
            (
                "files/default/index/quickstart1/2024/02/16/16/7164299619311026293.parquet",
                None,
            ),
        ];

        for (input, expected) in test_cases {
            assert_eq!(convert_parquet_idx_file_name(input), expected);
        }
    }
}<|MERGE_RESOLUTION|>--- conflicted
+++ resolved
@@ -20,15 +20,8 @@
 use itertools::Itertools;
 
 use crate::{
-<<<<<<< HEAD
-    meta::{
-        inverted_index::reader::IndexReader, puffin::reader::PuffinBytesReader, stream::StreamType,
-    },
+    meta::{inverted_index::reader::IndexReader, stream::StreamType},
     FILE_EXT_PARQUET, FILE_EXT_PUFFIN, FILE_EXT_TANTIVY, INDEX_MIN_CHAR_LEN,
-=======
-    meta::{inverted_index::reader::IndexReader, stream::StreamType},
-    FILE_EXT_PARQUET, FILE_EXT_PUFFIN, INDEX_MIN_CHAR_LEN,
->>>>>>> 5608a06c
 };
 
 /// Split a string into tokens based on a delimiter. if delimiter is empty, split by whitespace and
