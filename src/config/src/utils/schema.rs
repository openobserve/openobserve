// Copyright 2025 OpenObserve Inc.
//
// This program is free software: you can redistribute it and/or modify
// it under the terms of the GNU Affero General Public License as published by
// the Free Software Foundation, either version 3 of the License, or
// (at your option) any later version.
//
// This program is distributed in the hope that it will be useful
// but WITHOUT ANY WARRANTY; without even the implied warranty of
// MERCHANTABILITY or FITNESS FOR A PARTICULAR PURPOSE.  See the
// GNU Affero General Public License for more details.
//
// You should have received a copy of the GNU Affero General Public License
// along with this program.  If not, see <http://www.gnu.org/licenses/>.

use std::{
    borrow::Borrow,
    io::{BufRead, Seek},
    sync::Arc,
};

use arrow_json::reader;
use arrow_schema::{ArrowError, DataType, Field, Schema};
use once_cell::sync::Lazy;
use regex::Regex;
use serde_json::{Map, Value};

use super::str::find;
use crate::{
    FxIndexMap, TIMESTAMP_COL_NAME,
    meta::{promql::HASH_LABEL, stream::StreamType},
};

const MAX_PARTITION_KEY_LENGTH: usize = 100;

static RE_CORRECT_STREAM_NAME: Lazy<Regex> = Lazy::new(|| Regex::new(r"[^a-zA-Z0-9_:]+").unwrap());

pub fn infer_json_schema<R: BufRead>(
    reader: R,
    max_read_records: Option<usize>,
    stream_type: StreamType,
) -> Result<Schema, ArrowError> {
    let (schema, _) = reader::infer_json_schema(reader, max_read_records)?;
    Ok(fix_schema(schema, stream_type))
}

pub fn infer_json_schema_from_seekable<R: BufRead + Seek>(
    reader: R,
    max_read_records: Option<usize>,
    stream_type: StreamType,
) -> Result<Schema, ArrowError> {
    let (schema, _) = reader::infer_json_schema_from_seekable(reader, max_read_records)?;
    Ok(fix_schema(schema, stream_type))
}

pub fn infer_json_schema_from_map<I, V>(
    value_iter: I,
    stream_type: impl Into<StreamType>,
) -> Result<Schema, ArrowError>
where
    I: Iterator<Item = V>,
    V: Borrow<Map<String, Value>>,
{
    let mut fields = None;
    for value in value_iter {
        if fields.is_none() {
            fields = Some(FxIndexMap::with_capacity_and_hasher(
                value.borrow().len(),
                Default::default(),
            ));
        }
        infer_json_schema_from_object(fields.as_mut().unwrap(), value.borrow())?;
    }
    let fields = fields.unwrap_or_default();
    let fields = fields
        .into_iter()
        .map(|(_, field)| field)
        .collect::<Vec<_>>();
    Ok(fix_schema(Schema::new(fields), stream_type.into()))
}

pub fn infer_json_schema_from_values<I, V>(
    value_iter: I,
    stream_type: impl Into<StreamType>,
) -> Result<Schema, ArrowError>
where
    I: Iterator<Item = V>,
    V: Borrow<Value>,
{
    let mut fields = None;
    for value in value_iter {
        match value.borrow() {
            Value::Object(v) => {
                if fields.is_none() {
                    fields = Some(FxIndexMap::with_capacity_and_hasher(
                        v.len(),
                        Default::default(),
                    ));
                }
                infer_json_schema_from_object(fields.as_mut().unwrap(), v)?;
            }
            _ => {
                return Err(ArrowError::SchemaError(
                    "Cannot infer schema from non-object value".to_string(),
                ));
            }
        }
    }
    let fields = fields.unwrap_or_default();
    let fields = fields
        .into_iter()
        .map(|(_, field)| field)
        .collect::<Vec<_>>();
    Ok(fix_schema(Schema::new(fields), stream_type.into()))
}

fn infer_json_schema_from_object(
    fields: &mut FxIndexMap<String, Field>,
    value: &Map<String, Value>,
) -> Result<(), ArrowError> {
    for (key, value) in value.iter() {
        match value {
            Value::String(_) => {
                convert_data_type(fields, key, DataType::Utf8)?;
            }
            Value::Number(v) => {
                if v.is_i64() {
                    convert_data_type(fields, key, DataType::Int64)?;
                } else if v.is_u64() {
                    convert_data_type(fields, key, DataType::UInt64)?;
                } else if v.is_f64() {
                    convert_data_type(fields, key, DataType::Float64)?;
                } else {
                    return Err(ArrowError::SchemaError(
                        "Cannot infer schema from non-basic-number type value".to_string(),
                    ));
                }
            }
            Value::Bool(_) => {
                convert_data_type(fields, key, DataType::Boolean)?;
            }
            Value::Null => {}
            _ => {
                return Err(ArrowError::SchemaError(
                    "Cannot infer schema from non-basic type value".to_string(),
                ));
            }
        }
    }
    Ok(())
}

fn convert_data_type(
    fields: &mut FxIndexMap<String, Field>,
    key: &str,
    data_type: DataType,
) -> Result<(), ArrowError> {
    let Some(f) = fields.get(key) else {
        fields.insert(key.to_string(), Field::new(key, data_type, true));
        return Ok(());
    };
    let f_type = f.data_type();
    if f_type == &data_type {
        return Ok(());
    }
    match (f_type, &data_type) {
        (DataType::Utf8, _) => {}
        (DataType::Float64, DataType::UInt64)
        | (DataType::Float64, DataType::Int64)
        | (DataType::Float64, DataType::Boolean) => {}
        (DataType::Int64, DataType::UInt64)
        | (DataType::Int64, DataType::Float64)
        | (DataType::Int64, DataType::Utf8) => {
            fields.insert(key.to_string(), Field::new(key, data_type, true));
        }
        (DataType::UInt64, DataType::Int64)
        | (DataType::UInt64, DataType::Boolean)
        | (DataType::Int64, DataType::Boolean) => {}
        (DataType::UInt64, DataType::Float64) | (DataType::UInt64, DataType::Utf8) => {
            fields.insert(key.to_string(), Field::new(key, data_type, true));
        }
        (DataType::Float64, DataType::Utf8) => {
            fields.insert(key.to_string(), Field::new(key, data_type, true));
        }

        (DataType::Boolean, _) => {
            fields.insert(key.to_string(), Field::new(key, data_type, true));
        }
        _ => {
            return Err(ArrowError::SchemaError(format!(
                "Cannot infer schema from conflicting types: {f_type:?} and {data_type:?}"
            )));
        }
    }
    Ok(())
}

/// Fix the schema to ensure that the start_time and end_time fields are always present with uint64
/// and the __hash__ field is always present with uint64
/// and that null fields are removed and sort the fields by name.
fn fix_schema(schema: Schema, stream_type: StreamType) -> Schema {
    let mut fields = if stream_type == StreamType::Traces {
        itertools::chain(
            schema.fields().into_iter().filter_map(|f| {
                if f.name() != "start_time"
                    && f.name() != "end_time"
                    && f.data_type() != &DataType::Null
                {
                    Some(f.to_owned())
                } else {
                    None
                }
            }),
            vec![
                Arc::new(Field::new("start_time", DataType::UInt64, true)),
                Arc::new(Field::new("end_time", DataType::UInt64, true)),
            ],
        )
        .collect::<Vec<_>>()
    } else {
        schema
            .fields()
            .into_iter()
            .filter_map(|f| {
                if f.data_type() == &DataType::Null {
                    None
                } else {
                    Some(f.to_owned())
                }
            })
            .collect::<Vec<_>>()
    };
    fields = fields
        .into_iter()
        .map(|x| {
            if x.name() == TIMESTAMP_COL_NAME {
                Arc::new(Field::new(
                    TIMESTAMP_COL_NAME.to_string(),
                    DataType::Int64,
                    false,
                ))
            } else if stream_type == StreamType::Metrics
                && x.data_type() == &DataType::Int64
                && x.name() == HASH_LABEL
            {
                Arc::new(Field::new(x.name().clone(), DataType::UInt64, false))
            } else {
                x
            }
        })
        .collect::<Vec<_>>();
    fields.sort_by(|a, b| a.name().cmp(b.name()));
    Schema::new(fields)
}

// format partition key
pub fn format_partition_key(input: &str) -> String {
    let mut output = String::with_capacity(std::cmp::min(input.len(), MAX_PARTITION_KEY_LENGTH));
    for c in input.chars() {
        if output.len() > MAX_PARTITION_KEY_LENGTH {
            break;
        }
        if c.is_alphanumeric() || c == '=' || c == '-' || c == '_' {
            output.push(c);
        }
    }
    output
}

// format stream name
pub fn format_stream_name(stream_name: &str) -> String {
<<<<<<< HEAD
    RE_CORRECT_STREAM_NAME
        .replace_all(stream_name, "_")
        .to_string()
=======
    if crate::get_config().common.format_stream_name_to_lower {
        RE_CORRECT_STREAM_NAME
            .replace_all(stream_name, "_")
            .to_string()
            .to_lowercase()
    } else {
        RE_CORRECT_STREAM_NAME
            .replace_all(stream_name, "_")
            .to_string()
    }
>>>>>>> ab5c296f
}

/// match a source is a needed file or not, return true if needed
pub fn filter_source_by_partition_key(source: &str, filters: &[(String, Vec<String>)]) -> bool {
    !filters.iter().any(|(k, v)| {
        let field = format_partition_key(&format!("{k}="));
        find(source, &format!("/{field}"))
            && !v.iter().any(|v| {
                let value = format_partition_key(&format!("{k}={v}"));
                find(source, &format!("/{value}/"))
            })
    })
}

#[cfg(test)]
mod tests {
    use super::*;

    #[test]
    fn test_matches_by_partition_key_with_str() {
        let path = "files/default/logs/gke-fluentbit/2023/04/14/08/kuberneteshost=gke-dev1/kubernetesnamespacename=ziox-dev/7052558621820981249.parquet";
        let filters = vec![
            (vec![], true),
            (
                vec![("kuberneteshost".to_string(), vec!["gke-dev1".to_string()])],
                true,
            ),
            (
                vec![("kuberneteshost".to_string(), vec!["gke-dev2".to_string()])],
                false,
            ),
            (
                vec![(
                    "kuberneteshost".to_string(),
                    vec!["gke-dev1".to_string(), "gke-dev2".to_string()],
                )],
                true,
            ),
            (
                vec![("some_other_key".to_string(), vec!["no-matter".to_string()])],
                true,
            ),
            (
                vec![
                    ("kuberneteshost".to_string(), vec!["gke-dev1".to_string()]),
                    (
                        "kubernetesnamespacename".to_string(),
                        vec!["ziox-dev".to_string()],
                    ),
                ],
                true,
            ),
            (
                vec![
                    ("kuberneteshost".to_string(), vec!["gke-dev1".to_string()]),
                    (
                        "kubernetesnamespacename".to_string(),
                        vec!["abcdefg".to_string()],
                    ),
                ],
                false,
            ),
            (
                vec![
                    ("kuberneteshost".to_string(), vec!["gke-dev2".to_string()]),
                    (
                        "kubernetesnamespacename".to_string(),
                        vec!["ziox-dev".to_string()],
                    ),
                ],
                false,
            ),
            (
                vec![
                    ("kuberneteshost".to_string(), vec!["gke-dev2".to_string()]),
                    (
                        "kubernetesnamespacename".to_string(),
                        vec!["abcdefg".to_string()],
                    ),
                ],
                false,
            ),
            (
                vec![
                    (
                        "kuberneteshost".to_string(),
                        vec!["gke-dev1".to_string(), "gke-dev2".to_string()],
                    ),
                    (
                        "kubernetesnamespacename".to_string(),
                        vec!["ziox-dev".to_string()],
                    ),
                ],
                true,
            ),
            (
                vec![
                    (
                        "kuberneteshost".to_string(),
                        vec!["gke-dev1".to_string(), "gke-dev2".to_string()],
                    ),
                    (
                        "kubernetesnamespacename".to_string(),
                        vec!["abcdefg".to_string()],
                    ),
                ],
                false,
            ),
            (
                vec![
                    (
                        "kuberneteshost".to_string(),
                        vec!["gke-dev1".to_string(), "gke-dev2".to_string()],
                    ),
                    ("some_other_key".to_string(), vec!["no-matter".to_string()]),
                ],
                true,
            ),
        ];
        for (filter, expected) in filters {
            assert_eq!(filter_source_by_partition_key(path, &filter), expected);
        }
    }
}<|MERGE_RESOLUTION|>--- conflicted
+++ resolved
@@ -269,11 +269,6 @@
 
 // format stream name
 pub fn format_stream_name(stream_name: &str) -> String {
-<<<<<<< HEAD
-    RE_CORRECT_STREAM_NAME
-        .replace_all(stream_name, "_")
-        .to_string()
-=======
     if crate::get_config().common.format_stream_name_to_lower {
         RE_CORRECT_STREAM_NAME
             .replace_all(stream_name, "_")
@@ -284,7 +279,6 @@
             .replace_all(stream_name, "_")
             .to_string()
     }
->>>>>>> ab5c296f
 }
 
 /// match a source is a needed file or not, return true if needed
