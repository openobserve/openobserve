// Copyright 2025 OpenObserve Inc.
//
// This program is free software: you can redistribute it and/or modify
// it under the terms of the GNU Affero General Public License as published by
// the Free Software Foundation, either version 3 of the License, or
// (at your option) any later version.
//
// This program is distributed in the hope that it will be useful
// but WITHOUT ANY WARRANTY; without even the implied warranty of
// MERCHANTABILITY or FITNESS FOR A PARTICULAR PURPOSE.  See the
// GNU Affero General Public License for more details.
//
// You should have received a copy of the GNU Affero General Public License
// along with this program.  If not, see <http://www.gnu.org/licenses/>.

use std::ops::ControlFlow;

use hashbrown::HashSet;
use sqlparser::{
    ast::{
        DuplicateTreatment, Expr, Function, FunctionArg, FunctionArgExpr, FunctionArgumentList,
        FunctionArguments, GroupByExpr, Query, SelectItem, SetExpr, Statement, TableFactor, Visit,
        Visitor,
    },
    dialect::GenericDialect,
    parser::Parser,
};

use crate::TIMESTAMP_COL_NAME;

<<<<<<< HEAD
pub const AGGREGATE_UDF_LIST: [&str; 18] = [
=======
pub const AGGREGATE_UDF_LIST: [&str; 15] = [
>>>>>>> 7c72f804
    "min",
    "max",
    "avg",
    "sum",
    "count",
    "median",
    "array_agg",
    "percentile_cont",
    "summary_percentile",
    "first_value",
    "last_value",
    "approx_distinct",
    "approx_median",
    "approx_percentile_cont",
    "approx_percentile_cont_with_weight",
<<<<<<< HEAD
    "approx_topk",
    "approx_topk_distinct",
=======
>>>>>>> 7c72f804
];

pub fn is_aggregate_query(query: &str) -> Result<bool, sqlparser::parser::ParserError> {
    let ast = Parser::parse_sql(&GenericDialect {}, query)?;
    for statement in ast.iter() {
        if let Statement::Query(query) = statement {
            if is_aggregate_in_select(query)
                || has_group_by(query)
                || has_having(query)
                || has_join(query)
                || has_subquery(statement)
                || has_union(query)
            {
                return Ok(true);
            }
        }
    }
    Ok(false)
}

// Only select from one table, have no join, no subquery, no union, no window functions, no CTE, no
// distinct, and has aggregation
pub fn is_simple_aggregate_query(query: &str) -> Result<bool, sqlparser::parser::ParserError> {
    let ast = Parser::parse_sql(&GenericDialect {}, query)?;
    for statement in ast.iter() {
        if has_subquery(statement) || has_window_functions(statement) {
            return Ok(false);
        }
        if let Statement::Query(query) = statement {
            if !is_aggregate_in_select(query)
                || has_join(query)
                || has_union(query)
                || has_cte(query)
            {
                return Ok(false);
            }
        }
    }
    Ok(true)
}

/// distinct with no group by
pub fn is_simple_distinct_query(query: &str) -> Result<bool, sqlparser::parser::ParserError> {
    let ast = Parser::parse_sql(&GenericDialect {}, query)?;
    for statement in ast.iter() {
        if let Statement::Query(query) = statement {
            if has_distinct(query) && !has_group_by(query) {
                return Ok(true);
            }
        }
    }
    Ok(false)
}

/// Checks if _timestamp has been selected
/// Used for validating scheduled pipeline sql queries
pub fn is_timestamp_selected(query: &str) -> Result<bool, sqlparser::parser::ParserError> {
    let ast = Parser::parse_sql(&GenericDialect {}, query)?;
    for statement in ast.iter() {
        if has_timestamp(statement) {
            return Ok(true);
        }
    }
    Ok(false)
}

fn is_aggregate_in_select(query: &Query) -> bool {
    if let SetExpr::Select(ref select) = *query.body {
        if select.distinct.is_some() {
            return true;
        }
        for select_item in &select.projection {
            if let SelectItem::UnnamedExpr(expr) | SelectItem::ExprWithAlias { expr, alias: _ } =
                select_item
            {
                if is_aggregate_expression(expr) {
                    return true;
                }
            }
        }
    }
    false
}

fn is_aggregate_expression(expr: &Expr) -> bool {
    match expr {
        Expr::Function(Function { name, .. }) => {
            AGGREGATE_UDF_LIST.contains(&name.to_string().to_lowercase().as_str())
        }
        Expr::BinaryOp { left, right, .. } => {
            // Recursively check both sides of binary operations
            is_aggregate_expression(left) || is_aggregate_expression(right)
        }
        Expr::Case {
            conditions,
            results,
            else_result,
            ..
        } => {
            // Check if any part of the CASE expression is an aggregate function
            conditions.iter().any(is_aggregate_expression)
                || results.iter().any(is_aggregate_expression)
                || else_result
                    .as_ref()
                    .is_some_and(|e| is_aggregate_expression(e))
        }
        Expr::Nested(expr) => {
            // Check nested expressions
            is_aggregate_expression(expr)
        }
        Expr::Cast { expr, .. } => {
            // Check casted expressions
            is_aggregate_expression(expr)
        }
        Expr::UnaryOp { expr, .. } => {
            // Check unary operations
            is_aggregate_expression(expr)
        }
        _ => false,
    }
}

// (is_eligible_for_histogram, is_sub_query)
pub fn is_eligible_for_histogram(
    query: &str,
) -> Result<(bool, bool), sqlparser::parser::ParserError> {
    // Histogram is not available for SUBQUERY, CTE, DISTINCT and LIMIT queries.
    let ast = Parser::parse_sql(&GenericDialect {}, query)?;
    for statement in ast.iter() {
        if let Statement::Query(query) = statement {
            if has_subquery(statement) {
                return Ok((true, true));
            } else if has_distinct(query) || has_limit(query) || has_cte(query) {
                return Ok((false, false));
            }
        }
    }
    Ok((true, false))
}

// Check if has group_by
fn has_group_by(query: &Query) -> bool {
    if let SetExpr::Select(ref select) = *query.body {
        match &select.group_by {
            GroupByExpr::All(v) => !v.is_empty(),
            GroupByExpr::Expressions(v, _) => !v.is_empty(),
        }
    } else {
        false
    }
}

// Check if has distinct
fn has_distinct(query: &Query) -> bool {
    let mut visitor = DistinctVisitor::new();
    query.visit(&mut visitor);
    visitor.has_distinct
}

struct DistinctVisitor {
    pub has_distinct: bool,
}

impl DistinctVisitor {
    fn new() -> Self {
        Self {
            has_distinct: false,
        }
    }
}

impl Visitor for DistinctVisitor {
    type Break = ();

    fn pre_visit_query(&mut self, query: &Query) -> ControlFlow<Self::Break> {
        // Check for SELECT DISTINCT
        if let SetExpr::Select(select) = query.body.as_ref() {
            if select.distinct.is_some() {
                self.has_distinct = true;
                return ControlFlow::Break(());
            }
        }
        ControlFlow::Continue(())
    }

    fn pre_visit_expr(&mut self, expr: &Expr) -> ControlFlow<Self::Break> {
        // Check for DISTINCT inside functions like COUNT(DISTINCT column)
        // from field names, string literals, or comments containing "distinct"
        if let Expr::Function(Function {
            args:
                FunctionArguments::List(FunctionArgumentList {
                    duplicate_treatment: Some(DuplicateTreatment::Distinct),
                    ..
                }),
            ..
        }) = expr
        {
            self.has_distinct = true;
            return ControlFlow::Break(());
        }
        ControlFlow::Continue(())
    }
}

// Check if has having
fn has_having(query: &Query) -> bool {
    if let SetExpr::Select(ref select) = *query.body {
        select.having.is_some()
    } else {
        false
    }
}

fn has_join(query: &Query) -> bool {
    if let SetExpr::Select(ref select) = *query.body {
        select.from.len() > 1
            || select
                .from
                .first()
                .is_some_and(|table| !table.joins.is_empty())
    } else {
        false
    }
}

fn has_union(query: &Query) -> bool {
    let mut visitor = UnionVisitor::new();
    query.visit(&mut visitor);
    visitor.has_union
}

fn has_subquery(stat: &Statement) -> bool {
    let mut visitor = SubqueryVisitor::new();
    let _ = stat.visit(&mut visitor);
    visitor.is_subquery
}

struct UnionVisitor {
    pub has_union: bool,
}

impl UnionVisitor {
    fn new() -> Self {
        Self { has_union: false }
    }
}

impl Visitor for UnionVisitor {
    type Break = ();

    fn pre_visit_query(&mut self, query: &Query) -> ControlFlow<Self::Break> {
        if let SetExpr::SetOperation { .. } = *query.body {
            self.has_union = true;
            return ControlFlow::Break(());
        }
        ControlFlow::Continue(())
    }
}

struct SubqueryVisitor {
    pub is_subquery: bool,
}

impl SubqueryVisitor {
    fn new() -> Self {
        Self { is_subquery: false }
    }
}

impl Visitor for SubqueryVisitor {
    type Break = ();

    fn pre_visit_expr(&mut self, expr: &Expr) -> ControlFlow<Self::Break> {
        match expr {
            Expr::Subquery(_) | Expr::Exists { .. } | Expr::InSubquery { .. } => {
                self.is_subquery = true;
                return ControlFlow::Break(());
            }
            _ => {}
        }
        ControlFlow::Continue(())
    }

    fn pre_visit_query(&mut self, query: &Query) -> ControlFlow<Self::Break> {
        // Check for table subqueries in FROM clause
        if let SetExpr::Select(select) = query.body.as_ref() {
            for table_with_joins in &select.from {
                if let sqlparser::ast::TableFactor::Derived { .. } = &table_with_joins.relation {
                    self.is_subquery = true;
                    return ControlFlow::Break(());
                }
            }
        }
        ControlFlow::Continue(())
    }
}

fn has_timestamp(stat: &Statement) -> bool {
    let mut visitor = TimestampVisitor::new();
    let _ = stat.visit(&mut visitor);
    visitor.timestamp_selected
}

pub struct TimestampVisitor {
    pub timestamp_selected: bool,
    timestamp_aliases: HashSet<String>, // known aliases for _timestamp or histogram(_timestamp)
}

impl TimestampVisitor {
    pub fn new() -> Self {
        Self {
            timestamp_selected: false,
            timestamp_aliases: HashSet::new(),
<<<<<<< HEAD
        }
    }

    fn is_timestamp_expr(expr: &Expr) -> bool {
        match expr {
            Expr::Identifier(ident) => ident.value == TIMESTAMP_COL_NAME,

            Expr::CompoundIdentifier(idents) => idents
                .last()
                .is_some_and(|id| id.value == TIMESTAMP_COL_NAME),

            Expr::Function(func) => {
                func.name.to_string().to_lowercase() == "histogram"
                    && match &func.args {
                        FunctionArguments::List(args) => args.args.iter().any(|arg| match arg {
                            FunctionArg::Unnamed(FunctionArgExpr::Expr(e)) => {
                                Self::is_timestamp_expr(e)
                            }
                            _ => false,
                        }),
                        _ => false,
                    }
            }

            _ => false,
        }
    }

    fn visit_table_factor(&mut self, relation: &TableFactor) -> ControlFlow<()> {
        match relation {
            TableFactor::Derived { subquery, .. } => {
                subquery.visit(self)?;
            }
            TableFactor::NestedJoin {
                table_with_joins,
                alias: _,
            } => {
                for join in &table_with_joins.joins {
                    join.relation.visit(self)?;
                }
                table_with_joins.relation.visit(self)?;
            }
            _ => {}
=======
>>>>>>> 7c72f804
        }
        ControlFlow::Continue(())
    }
}

impl Default for TimestampVisitor {
    fn default() -> Self {
        Self::new()
    }

    fn is_timestamp_expr(expr: &Expr) -> bool {
        match expr {
            Expr::Identifier(ident) => ident.value == TIMESTAMP_COL_NAME,

            Expr::CompoundIdentifier(idents) => idents
                .last()
                .is_some_and(|id| id.value == TIMESTAMP_COL_NAME),

            Expr::Function(func) => {
                func.name.to_string().to_lowercase() == "histogram"
                    && match &func.args {
                        FunctionArguments::List(args) => args.args.iter().any(|arg| match arg {
                            FunctionArg::Unnamed(FunctionArgExpr::Expr(e)) => {
                                Self::is_timestamp_expr(e)
                            }
                            _ => false,
                        }),
                        _ => false,
                    }
            }

            _ => false,
        }
    }

    fn visit_table_factor(&mut self, relation: &TableFactor) -> ControlFlow<()> {
        match relation {
            TableFactor::Derived { subquery, .. } => {
                subquery.visit(self)?;
            }
            TableFactor::NestedJoin {
                table_with_joins,
                alias: _,
            } => {
                for join in &table_with_joins.joins {
                    join.relation.visit(self)?;
                }
                table_with_joins.relation.visit(self)?;
            }
            _ => {}
        }
        ControlFlow::Continue(())
    }
}

impl Default for TimestampVisitor {
    fn default() -> Self {
        Self::new()
    }
}

impl Visitor for TimestampVisitor {
    type Break = ();

    fn pre_visit_query(&mut self, query: &Query) -> ControlFlow<Self::Break> {
        //  Recurse into CTEs
        if let Some(with) = &query.with {
            for cte in &with.cte_tables {
                cte.query.visit(self)?;
            }
        }

        //  Recurse into subqueries in FROM clause
        if let SetExpr::Select(select) = query.body.as_ref() {
            for table in &select.from {
                self.visit_table_factor(&table.relation)?;
            }

            for item in &select.projection {
                match item {
                    SelectItem::UnnamedExpr(expr) => {
                        if Self::is_timestamp_expr(expr) {
                            self.timestamp_selected = true;
                            return ControlFlow::Break(());
                        }

                        // Handle alias chain: SELECT ts1 FROM (...) where ts1 is alias for
                        // _timestamp
                        if let Expr::Identifier(ident) = expr {
                            if self.timestamp_aliases.contains(&ident.value) {
                                self.timestamp_selected = true;
                                return ControlFlow::Break(());
                            }
                        }
                    }

                    SelectItem::ExprWithAlias { expr, alias } => {
                        // If alias is "_timestamp", count it, regardless of expr
                        if alias.value == TIMESTAMP_COL_NAME {
                            self.timestamp_selected = true;
                            return ControlFlow::Break(());
                        }

                        // If the expression is timestamp-related, remember its alias
                        if Self::is_timestamp_expr(expr) {
                            self.timestamp_aliases.insert(alias.value.clone());
                        }

                        // If the expression is an alias we already know maps to timestamp
                        if let Expr::Identifier(ident) = expr {
                            if self.timestamp_aliases.contains(&ident.value) {
                                self.timestamp_aliases.insert(alias.value.clone());
                            }
                        }
                    }

                    // SELECT * — explicitly excluded
                    SelectItem::Wildcard(_) => {
                        self.timestamp_selected = true;
                        return ControlFlow::Break(());
                    }
                    _ => {}
                }
            }
        }

        ControlFlow::Continue(())
    }
}

fn has_window_functions(stat: &Statement) -> bool {
    let mut visitor = WindowFunctionVisitor::new();
    stat.visit(&mut visitor);
    visitor.has_window_function
}

struct WindowFunctionVisitor {
    pub has_window_function: bool,
}

impl WindowFunctionVisitor {
    fn new() -> Self {
        Self {
            has_window_function: false,
        }
    }
}

impl Visitor for WindowFunctionVisitor {
    type Break = ();

    fn pre_visit_expr(&mut self, expr: &Expr) -> ControlFlow<Self::Break> {
        match expr {
            Expr::Function(Function { over, .. }) if over.is_some() => {
                self.has_window_function = true;
                return ControlFlow::Break(());
            }
            _ => {}
        }
        ControlFlow::Continue(())
    }
}

fn has_cte(query: &Query) -> bool {
    // Check if query has WITH clause (CTEs)
    query.with.is_some()
}

fn has_limit(query: &Query) -> bool {
    query.limit.is_some()
}

#[cfg(test)]
mod tests {
    use super::*;

    #[test]
    fn test_timestamp_selection() -> Result<(), sqlparser::parser::ParserError> {
        let test_cases = vec![
            // Basic selection cases
            (
                "SELECT _timestamp FROM table1",
                true,
                "Direct timestamp selection",
            ),
            (
                "SELECT name, _timestamp FROM table1",
                true,
                "Timestamp with other columns",
            ),
            (
                "SELECT * FROM table1",
                true,
                "Wildcard selection includes timestamp",
            ),
            ("SELECT name FROM table1", false, "No timestamp selected"),
            // Function cases without alias - should all be false
            (
                "SELECT MAX(_timestamp) FROM table1",
                false,
                "Function without _timestamp alias",
            ),
            (
                "SELECT MAX(_timestamp), MAX(_timestamp) as _timestamp FROM table1",
                true,
                "One of the functions has _timestamp alias",
            ),
            (
                "SELECT MIN(_timestamp) FROM table1",
                false,
                "Function without _timestamp alias",
            ),
            (
                "SELECT COUNT(_timestamp) FROM table1",
                false,
                "Function without _timestamp alias",
            ),
            // Function cases with alias - should be true when aliased as _timestamp
            (
                "SELECT MAX(_timestamp) as _timestamp FROM table1",
                true,
                "Function aliased as _timestamp",
            ),
            (
                "SELECT MIN(_timestamp) as other FROM table1",
                false,
                "Function with different alias",
            ),
            // Expression cases
            (
                "SELECT _timestamp + 1 FROM table1",
                false,
                "Expression without _timestamp alias",
            ),
            (
                "SELECT (_timestamp + 1) as _timestamp FROM table1",
                true,
                "Expression aliased as _timestamp",
            ),
            // Compound identifiers
            (
                "SELECT t1._timestamp FROM table1 t1",
                true,
                "Table qualified timestamp",
            ),
            (
                "SELECT t1._timestamp as other FROM table1 t1",
                false,
                "Table qualified timestamp with different alias",
            ),
            // Complex expressions
            (
                "SELECT CASE WHEN _timestamp > 0 THEN _timestamp ELSE 0 END FROM table1",
                false,
                "Timestamp in subquery",
            ),
            (
                "SELECT CASE WHEN _timestamp > 0 THEN _timestamp ELSE 0 END as _timestamp FROM table1",
                true,
                "CASE expression aliased as _timestamp",
            ),
            // Subqueries
            (
                "SELECT * FROM (SELECT _timestamp FROM table1) t",
                true,
                "Subquery with wildcard",
            ),
            (
                "SELECT t.other FROM (SELECT _timestamp as other FROM table1) t",
                false,
                "Subquery with renamed timestamp",
            ),
            // Multiple levels of aliases
            (
                "SELECT MAX(_timestamp) as ts1, ts1 as _timestamp FROM table1",
                true,
                "Still results a _timestamp field",
            ),
            // Subquery
            (
                "SELECT ts, code, request_count FROM ( SELECT histogram(_timestamp) AS ts, code, count(_timestamp) AS request_count, ROW_NUMBER() OVER (PARTITION BY histogram(_timestamp) ORDER BY count(_timestamp) DESC) AS rn FROM drop1 WHERE (code IS NOT NULL) GROUP BY ts, code ) t WHERE rn <= 3 ORDER BY ts DESC, request_count DESC",
                true,
                "Still results a _timestamp field",
            ),
            // Subquery
            (
                "SELECT code, request_count FROM ( SELECT histogram(_timestamp) AS ts, code, count(_timestamp) AS request_count, ROW_NUMBER() OVER (PARTITION BY histogram(_timestamp) ORDER BY count(_timestamp) DESC) AS rn FROM drop1 WHERE (code IS NOT NULL) GROUP BY ts, code ) t WHERE rn <= 3 ORDER BY ts DESC, request_count DESC",
                false,
                "Final result does not have _timestamp field",
            ),
            // Subquery
            (
                "SELECT histogram(_timestamp) AS ts, count(*) FROM tbl1 WHERE a=b AND c IN(SELECT c FROM tbl2 WHERE c=d) GROUP BY ts ORDER BY ts ASC",
                false,
                "Final result does not have _timestamp field",
            ),
            // Subquery
            (
                "SELECT ts, cnt FROM (SELECT histogram(_timestamp) AS ts, count(*) AS cnt GROUP BY ts) LIMIT 10",
                true,
                "Still results a _timestamp field",
            ),
            // Subquery
            (
                "SELECT * FROM (SELECT histogram(_timestamp) AS ts, count(*) AS cnt GROUP BY ts) LIMIT 10",
                true,
                "Still results a _timestamp field",
            ),
            // Subquery
            (
                "SELECT histogram(_timestamp,'5 minutes') as t1, responsecode, COUNT(_timestamp) as total_count FROM (SELECT _timestamp, array_extract(regexp_match(log,'ResponseCode=(?<responsecode>[^,]+)'),1) AS responsecode FROM tbl WHERE log LIKE '%api/v1/%' and array_extract(regexp_match(log,'ResponseCode=(?<responsecode>[^,]+)'),1) = 200) GROUP BY t1, responsecode ORDER BY t1 DESC",
                true,
                "Still results a _timestamp field",
            ),
            // Subquery
            (
                "SELECT histogram(_timestamp,'5 minutes') as t1, responsecode, COUNT(_timestamp) as total_count FROM tbl WHERE responsecode IN(SELECT array_extract(regexp_match(log,'ResponseCode=(?<responsecode>[^,]+)'),1) AS responsecode FROM tbl WHERE log LIKE '%api/v1/%' and array_extract(regexp_match(log,'ResponseCode=(?<responsecode>[^,]+)'),1) = 200) GROUP BY t1, responsecode ORDER BY t1 DESC",
                false,
                "Final result does not have _timestamp field",
            ),
            // Subquery
            (
                "WITH tbl1 AS (SELECT histogram(_timestamp) AS ts, count(*) AS cnt FROM tbl1) SELECT * FROM tbl1",
                true,
                "Still results a _timestamp field",
            ),
            // Subquery
            (
                "WITH tbl1 AS (SELECT histogram(_timestamp) AS ts, count(*) AS cnt FROM tbl1) SELECT ts, cnt FROM tbl1",
                true,
                "Still results a _timestamp field",
            ),
            // Subquery
            (
                "WITH tbl1 AS (SELECT histogram(_timestamp) AS ts, count(*) AS cnt FROM tbl1) SELECT cnt FROM tbl1",
                false,
                "Final result does not have _timestamp field",
            ),
            // Subquery
            (
                "WITH bucketed_statuses AS (SELECT histogram(_timestamp) AS ts, edgeresponsestatus, COUNT(_timestamp) AS request_count FROM tbl1 WHERE source = 'cloudflare' GROUP BY ts, edgeresponsestatus), ranked_statuses AS (SELECT ts, edgeresponsestatus, request_count, ROW_NUMBER() OVER (PARTITION BY ts ORDER BY request_count DESC) AS rk FROM bucketed_statuses) SELECT ts, edgeresponsestatus, request_count FROM ranked_statuses WHERE rk < 10 ORDER BY ts ASC, request_count DESC",
                true,
                "Still results a _timestamp field",
            ),
            // Subquery
            (
                "WITH bucketed_statuses AS (SELECT histogram(_timestamp) AS ts, edgeresponsestatus, COUNT(_timestamp) AS request_count FROM tbl1 WHERE source = 'cloudflare' GROUP BY ts, edgeresponsestatus), ranked_statuses AS (SELECT ts AS ts2, edgeresponsestatus, request_count, ROW_NUMBER() OVER (PARTITION BY ts ORDER BY request_count DESC) AS rk FROM bucketed_statuses) SELECT ts2 AS ts3, edgeresponsestatus, request_count FROM ranked_statuses WHERE rk < 10 ORDER BY ts2 ASC, request_count DESC",
                false,
                "Final result does not have _timestamp field",
            ),
            // Join
            (
                "SELECT histogram(a._timestamp) AS ts, b.name, count(*) FROM tbl1 AS a LEFT JOIN tbl2 AS b ON a.userid=b.userid GROUP BY ts, name ORDER BY ts ASC",
                false,
                "Final result does not have _timestamp field",
            ),
            // CTE
            (
                "WITH a AS (SELECT histogram(_timestamp) AS ts, userid, count(*) as cnt FROM tbl1 GROUP BY ts, userid HAVING cnt > 40) SELECT ts, SUM(cnt) AS cnt, COUNT(DISTINCT userid) AS user_cnt FROM a GROUP BY ts",
                true,
                "Still results a _timestamp field",
            ),
            // CTE
        ];

        for (sql, expected, test_name) in test_cases {
            let result = is_timestamp_selected(sql)?;
            assert_eq!(
                result, expected,
                "Failed test case '{}': expected {}, got {}",
                test_name, expected, result
            );
        }

        Ok(())
    }

    #[test]
    fn check_is_simple_aggregate() {
        let query = r#"SELECT histogram(_timestamp) AS zo_sql_time, "kubernetes_docker_id" AS zo_sql_key, SUM(count) AS zo_sql_num FROM "distinct_values_logs_default22" GROUP BY zo_sql_time, zo_sql_key ORDER BY zo_sql_time ASC, zo_sql_num DESC"#;
        let ab = is_aggregate_query(query);
        print!("{:?}", ab);
    }

    #[test]
    fn check_is_simple_aggregate_for_complex_queries_should_be_false() {
        let queries = [
            // Test case 1: Query with JOINs (should be false)
            (
                r#"SELECT COUNT(*), SUM(a.value) 
                   FROM table_a a 
                   JOIN table_b b ON a.id = b.id"#,
                "Query with JOIN should not be simple",
            ),
            // Test case 2: Query with table subquery in FROM clause (should be false)
            (
                r#"SELECT COUNT(*), AVG(total) 
                   FROM (SELECT SUM(value) as total FROM events GROUP BY user_id) subq"#,
                "Query with table subquery should not be simple",
            ),
            // Test case 3: Query with expression subquery (should be false)
            (
                r#"SELECT COUNT(*), AVG(salary) 
                   FROM employees 
                   WHERE department_id IN (SELECT id FROM departments WHERE active = 1)"#,
                "Query with expression subquery should not be simple",
            ),
            // Test case 4: Query with UNION (should be false)
            (
                r#"SELECT COUNT(*) FROM (
                     SELECT user_id FROM events_2023 
                     UNION ALL 
                     SELECT user_id FROM events_2024
                   ) combined"#,
                "Query with UNION should not be simple",
            ),
            // Test case 5: Query with window functions (should be false)
            (
                r#"SELECT COUNT(*), 
                          SUM(value) OVER (PARTITION BY category) as window_sum
                   FROM events"#,
                "Query with window functions should not be simple",
            ),
            // Test case 6: Query with multiple window functions (should be false)
            (
                r#"SELECT user_id, event_time,
                          ROW_NUMBER() OVER (PARTITION BY user_id ORDER BY event_time) as row_num,
                          SUM(value) OVER (PARTITION BY user_id) as user_total
                   FROM events"#,
                "Query with multiple window functions should not be simple",
            ),
            // Test case 7: Complex query with multiple complexity factors (should be false)
            (
                r#"SELECT 
                     SUM(event_count) OVER (PARTITION BY time_bucket) AS total_events,
                     time_bucket,
                     ROW_NUMBER() OVER (PARTITION BY time_bucket) AS row_num
                   FROM (
                     SELECT histogram(event_time, '5 minutes') AS time_bucket,
                            COUNT(event_time) AS event_count
                     FROM events_a
                     GROUP BY time_bucket
                     UNION ALL
                     SELECT histogram(event_time, '5 minutes') AS time_bucket,
                            COUNT(event_time) AS event_count
                     FROM events_b
                     GROUP BY time_bucket
                   )"#,
                "Query with subquery + union + window functions should not be simple",
            ),
            // Test case 8: Query with EXISTS subquery (should be false)
            (
                r#"SELECT COUNT(*), AVG(amount) 
                   FROM orders o
                   WHERE EXISTS (SELECT 1 FROM customers c WHERE c.id = o.customer_id AND c.active = 1)"#,
                "Query with EXISTS subquery should not be simple",
            ),
            // Test case 9: Query with self-join (should be false)
            (
                r#"SELECT COUNT(*), SUM(a.value + b.value)
                   FROM events a
                   JOIN events b ON a.user_id = b.user_id AND a.event_time > b.event_time"#,
                "Query with self-join should not be simple",
            ),
            // Test case 10: Query with nested UNION (should be false)
            (
                r#"SELECT total FROM (
                     SELECT SUM(amount) as total FROM sales_q1
                     UNION
                     (SELECT SUM(amount) as total FROM sales_q2
                      UNION 
                      SELECT SUM(amount) as total FROM sales_q3)
                   )"#,
                "Query with nested UNION should not be simple",
            ),
            // Test case 11: Query with simple CTE (should be false)
            (
                r#"WITH user_totals AS (
                     SELECT user_id, SUM(amount) as total
                     FROM orders 
                     GROUP BY user_id
                   )
                   SELECT COUNT(*) FROM user_totals WHERE total > 100"#,
                "Query with simple CTE should not be simple",
            ),
            // Test case 12: Query with multiple CTEs (should be false)
            (
                r#"WITH sales_summary AS (
                     SELECT region, SUM(amount) as total_sales
                     FROM sales 
                     GROUP BY region
                   ),
                   top_regions AS (
                     SELECT region FROM sales_summary WHERE total_sales > 10000
                   )
                   SELECT COUNT(*) FROM top_regions"#,
                "Query with multiple CTEs should not be simple",
            ),
            // Test case 13: Query with recursive CTE (should be false)
            (
                r#"WITH RECURSIVE hierarchy AS (
                     SELECT id, parent_id, name, 1 as level
                     FROM categories WHERE parent_id IS NULL
                     UNION ALL
                     SELECT c.id, c.parent_id, c.name, h.level + 1
                     FROM categories c 
                     JOIN hierarchy h ON c.parent_id = h.id
                   )
                   SELECT COUNT(*) FROM hierarchy"#,
                "Query with recursive CTE should not be simple",
            ),
            // Test case 14: Query with CTE containing complex operations (should be false)
            (
                r#"WITH complex_cte AS (
                     SELECT user_id, 
                            ROW_NUMBER() OVER (ORDER BY created_at) as rank,
                            SUM(amount) OVER (PARTITION BY region) as region_total
                     FROM orders
                     WHERE created_at >= '2024-01-01'
                   )
                   SELECT COUNT(*), AVG(region_total) FROM complex_cte"#,
                "Query with CTE containing window functions should not be simple",
            ),
            // Test case 15: Query with histogram in subquery in FROM clause (should be false)
            (
                r#"SELECT SUM(x_axis_1) AS "y_axis_1"
                   FROM (
                     SELECT histogram(_timestamp) AS "xaxis",
                            COUNT(_timestamp) AS "x_axis_1"
                     FROM "default"
                     GROUP BY xaxis
                   )"#,
                "Query with histogram in subquery should not be simple",
            ),
        ];

        for (i, (query, description)) in queries.iter().enumerate() {
            let is_simple_aggregate = is_simple_aggregate_query(query).unwrap();
            println!(
                "Query [{}]: {} - is_simple: {:?}",
                i, description, is_simple_aggregate
            );
            assert_eq!(
                is_simple_aggregate, false,
                "Failed test case [{}]: '{}' - should not be simple but returned true",
                i, description
            );
        }
    }

    #[test]
    fn check_is_simple_aggregate_for_simple_queries_should_be_true() {
        let queries = [
            // Test case 1: Basic COUNT
            (
                r#"SELECT COUNT(*) FROM events"#,
                "Simple COUNT query should be simple",
            ),
            // Test case 2: SUM with GROUP BY
            (
                r#"SELECT user_id, SUM(amount) FROM orders GROUP BY user_id"#,
                "Simple SUM with GROUP BY should be simple",
            ),
            // Test case 3: Multiple aggregates
            (
                r#"SELECT COUNT(*), AVG(price), MAX(created_at) FROM products WHERE active = 1"#,
                "Multiple aggregates with WHERE should be simple",
            ),
            // Test case 4: Aggregate with GROUP BY and HAVING
            (
                r#"SELECT category, COUNT(*), AVG(price) 
                   FROM products 
                   GROUP BY category 
                   HAVING COUNT(*) > 5"#,
                "Aggregate with GROUP BY and HAVING should be simple",
            ),
            // Test case 5: Query with DISTINCT (should be true)
            (
                r#"SELECT DISTINCT user_id, COUNT(*) 
                   FROM events 
                   GROUP BY user_id"#,
                "Query with DISTINCT should be simple",
            ),
            // Test case 6: Query with DISTINCT and aggregate (should be true)
            (
                r#"SELECT DISTINCT region, SUM(amount) as total
                   FROM sales 
                   GROUP BY region"#,
                "Query with DISTINCT and aggregate should be simple",
            ),
            // Test case 7: Query with DISTINCT on multiple columns (should be true)
            (
                r#"SELECT DISTINCT user_id, product_id, COUNT(*) as purchase_count
                   FROM purchases
                   GROUP BY user_id, product_id"#,
                "Query with DISTINCT on multiple columns should be simple",
            ),
            // Test case 8: Query with COUNT(DISTINCT) (should be true)
            (
                r#"SELECT COUNT(DISTINCT user_id) as unique_users,
                          SUM(amount) as total_amount
                   FROM orders"#,
                "Query with COUNT(DISTINCT) should be simple",
            ),
            // Test case 9: Query with DISTINCT and no group by (should be true)
            (
                r#"SELECT DISTINCT user_id
                   FROM orders"#,
                "Query with DISTINCT and no group by should be simple",
            ),
        ];

        for (i, (query, description)) in queries.iter().enumerate() {
            let is_simple_aggregate = is_simple_aggregate_query(query).unwrap();
            println!(
                "Simple Query [{}]: {} - is_simple: {:?}",
                i, description, is_simple_aggregate
            );
            assert_eq!(
                is_simple_aggregate, true,
                "Failed test case [{}]: '{}' - should be simple but returned false",
                i, description
            );
        }
    }

    #[test]
    fn check_is_simple_aggregate_for_complex_queries_should_be_false_2() {
        let queries = [r#"
            SELECT 
                SUM(event_count) OVER (PARTITION BY time_bucket) AS total_events,
                time_bucket,
                (
                    SUM(error_events) OVER (PARTITION BY time_bucket) / 
                    SUM(event_count) OVER (PARTITION BY time_bucket)
                ) AS error_rate,
                (
                    CASE 
                        WHEN (SUM(error_events) OVER (PARTITION BY time_bucket) / 
                              SUM(event_count) OVER (PARTITION BY time_bucket)) > 0.001 
                             AND SUM(event_count) OVER (PARTITION BY time_bucket) > 1 
                        THEN 1 
                        ELSE 0 
                    END
                ) AS alert_flag,
                ROW_NUMBER() OVER (PARTITION BY time_bucket) AS row_num
            FROM (
                SELECT 
                    histogram(event_time, '5 minutes') AS time_bucket,
                    0 AS error_events,
                    'source_a' AS source_type,
                    CAST(COUNT(event_time) AS FLOAT) AS event_count
                FROM "event_logs_source_a"
                WHERE service_name = 'service-a'
                    AND (
                        path = '/' OR path LIKE '/?%' OR path = '/variant' OR path LIKE '/variant?%'
                    )
                GROUP BY time_bucket
    
                UNION ALL
    
                SELECT 
                    histogram(event_time, '5 minutes') AS time_bucket,
                    CAST(SUM(CASE WHEN status_code = '500' THEN 1 END) AS FLOAT) AS error_events,
                    'source_b' AS source_type,
                    CAST(COUNT(event_time) AS FLOAT) AS event_count
                FROM "event_logs_source_b"
                WHERE url LIKE 'https://example.com/%'
                    AND metric_name LIKE 'query_%'
                    AND category = 'log'
                GROUP BY time_bucket
                ORDER BY time_bucket
            )
            LIMIT 500000
            "#];

        for (i, query) in queries.iter().enumerate() {
            let is_simple_aggregate = is_simple_aggregate_query(query).unwrap();
            println!("Query [{}] is_simple: {:?}", i, is_simple_aggregate);
            assert_eq!(is_simple_aggregate, false);
        }
    }

    #[test]
    fn check_is_eligible_for_histogram_for_queries_should_be_true() {
        let queries = [
            r#"SELECT * FROM "olympics" WHERE _timestamp >= 1716854400000 AND _timestamp <= 1716940800000"#,
            r#"SELECT * FROM "olympics" WHERE _timestamp >= 1716854400000 AND _timestamp <= 1716940800000"#,
        ];
        for query in queries.iter() {
            let (is_eligible, is_sub_query) = is_eligible_for_histogram(query).unwrap();
            assert_eq!(is_eligible, true);
            assert_eq!(is_sub_query, false);
        }
    }

    #[test]
    fn check_is_eligible_for_histogram_for_queries_should_be_false() {
        // Histogram is not available for SUBQUERY, CTE, DISTINCT and LIMIT queries.
        let queries = [
            r#"WITH cte AS (SELECT * FROM "olympics") SELECT * FROM cte"#,
            r#"SELECT DISTINCT * FROM "olympics""#,
            r#"SELECT * FROM "olympics" LIMIT 100"#,
        ];
        for query in queries.iter() {
            let (is_eligible, is_sub_query) = is_eligible_for_histogram(query).unwrap();
            assert_eq!(is_eligible, false);
            // Note: subqueries return (true, true) but are still not eligible for histogram
            if query.contains("SELECT * FROM (SELECT") {
                assert_eq!(is_sub_query, true);
            } else {
                assert_eq!(is_sub_query, false);
            }
        }
    }
}<|MERGE_RESOLUTION|>--- conflicted
+++ resolved
@@ -28,11 +28,7 @@
 
 use crate::TIMESTAMP_COL_NAME;
 
-<<<<<<< HEAD
 pub const AGGREGATE_UDF_LIST: [&str; 18] = [
-=======
-pub const AGGREGATE_UDF_LIST: [&str; 15] = [
->>>>>>> 7c72f804
     "min",
     "max",
     "avg",
@@ -48,11 +44,8 @@
     "approx_median",
     "approx_percentile_cont",
     "approx_percentile_cont_with_weight",
-<<<<<<< HEAD
     "approx_topk",
     "approx_topk_distinct",
-=======
->>>>>>> 7c72f804
 ];
 
 pub fn is_aggregate_query(query: &str) -> Result<bool, sqlparser::parser::ParserError> {
@@ -366,60 +359,7 @@
         Self {
             timestamp_selected: false,
             timestamp_aliases: HashSet::new(),
-<<<<<<< HEAD
-        }
-    }
-
-    fn is_timestamp_expr(expr: &Expr) -> bool {
-        match expr {
-            Expr::Identifier(ident) => ident.value == TIMESTAMP_COL_NAME,
-
-            Expr::CompoundIdentifier(idents) => idents
-                .last()
-                .is_some_and(|id| id.value == TIMESTAMP_COL_NAME),
-
-            Expr::Function(func) => {
-                func.name.to_string().to_lowercase() == "histogram"
-                    && match &func.args {
-                        FunctionArguments::List(args) => args.args.iter().any(|arg| match arg {
-                            FunctionArg::Unnamed(FunctionArgExpr::Expr(e)) => {
-                                Self::is_timestamp_expr(e)
-                            }
-                            _ => false,
-                        }),
-                        _ => false,
-                    }
-            }
-
-            _ => false,
-        }
-    }
-
-    fn visit_table_factor(&mut self, relation: &TableFactor) -> ControlFlow<()> {
-        match relation {
-            TableFactor::Derived { subquery, .. } => {
-                subquery.visit(self)?;
-            }
-            TableFactor::NestedJoin {
-                table_with_joins,
-                alias: _,
-            } => {
-                for join in &table_with_joins.joins {
-                    join.relation.visit(self)?;
-                }
-                table_with_joins.relation.visit(self)?;
-            }
-            _ => {}
-=======
->>>>>>> 7c72f804
-        }
-        ControlFlow::Continue(())
-    }
-}
-
-impl Default for TimestampVisitor {
-    fn default() -> Self {
-        Self::new()
+        }
     }
 
     fn is_timestamp_expr(expr: &Expr) -> bool {
