// Copyright 2024 OpenObserve Inc.
//
// This program is free software: you can redistribute it and/or modify
// it under the terms of the GNU Affero General Public License as published by
// the Free Software Foundation, either version 3 of the License, or
// (at your option) any later version.
//
// This program is distributed in the hope that it will be useful
// but WITHOUT ANY WARRANTY; without even the implied warranty of
// MERCHANTABILITY or FITNESS FOR A PARTICULAR PURPOSE.  See the
// GNU Affero General Public License for more details.
//
// You should have received a copy of the GNU Affero General Public License
// along with this program.  If not, see <http://www.gnu.org/licenses/>.

use std::io::{Read, SeekFrom};

use anyhow::{anyhow, ensure, Result};
use futures::{AsyncRead, AsyncReadExt, AsyncSeek, AsyncSeekExt};

use super::{
    BlobMetadata, PuffinFooterFlags, PuffinMeta, FLAGS_SIZE, FOOTER_PAYLOAD_SIZE_SIZE, MAGIC,
    MAGIC_SIZE,
};
use crate::meta::puffin::{CompressionCodec, MIN_FILE_SIZE};

#[derive(Debug)]
pub struct PuffinBytesReader<R> {
    source: R,
    metadata: Option<PuffinMeta>,
}

impl<R> PuffinBytesReader<R> {
    pub fn new(source: R) -> Self {
        Self {
            source,
            metadata: None,
        }
    }
}

impl<R: AsyncRead + AsyncSeek + Unpin + Send> PuffinBytesReader<R> {
    pub async fn read_blob_bytes(&mut self, blob_metadata: &BlobMetadata) -> Result<Vec<u8>> {
        // Seek to the start of the blob
        self.source
            .seek(SeekFrom::Start(blob_metadata.offset as _))
            .await?;

<<<<<<< HEAD
        let mut compressed = vec![0u8; blob_metadata.length as usize];
        self.source.read_exact(&mut compressed).await?;

        let decompressed = match blob_metadata.compression_codec {
            Some(CompressionCodec::Lz4) => {
                unimplemented!()
            }
            Some(CompressionCodec::Zstd) => {
                let mut decompressed = Vec::new();
                let mut decoder = zstd::Decoder::new(&compressed[..])?;
                decoder.read_to_end(&mut decompressed)?;
                decompressed
            }
            None => compressed,
        };
        // decompress bytes since OpenObserve InvertedIndex compresses index data by default
        // This check should be outside the puffin reader logic
        // ensure!(
        //     blob_metadata.compression_codec == Some(CompressionCodec::Zstd),
        //     anyhow!("Unexpected CompressionCodex found in BlobMetadata")
        // );

        Ok(decompressed)
    }

    /// Read the slice of bytes from the blob in a puffin file, given the blob metadata
    // pub async fn read_slice(
    //     &mut self,
    //     blob_metadata: &BlobMetadata,
    //     range: Range<usize>,
    // ) -> Result<Vec<u8>> {
    //     let offset = blob_metadata.offset as usize;
    //     let start = offset + range.start;
    //     let end = offset + range.end;
    //     let slice_len = range.start - range.end;

    //     match blob_metadata.compression_codec {
    //         Some(CompressionCodec::Lz4) => unimplemented!(),
    //         Some(CompressionCodec::Zstd) => {
    //             self.source.seek(SeekFrom::Start(offset as _)).await?;

    //             let mut compressed = vec![0u8; blob_metadata.length as usize];
    //             self.source.read_exact(&mut compressed).await?;

    //             // Read the blob, decompress it, and give slice
    //             let mut decompressed = Vec::new();
    //             let mut decoder = zstd::Decoder::new(&compressed[..])?;
    //             decoder.read_to_end(&mut decompressed)?;
    //             Ok(decompressed[start..end].to_vec())
    //         }
    //         None => {
    //             // Read slice directly using offsets, return vec
    //             self.source.seek(SeekFrom::Start(start as _)).await?;
    //             let mut compressed = vec![0u8; slice_len as usize];
    //             self.source.read_exact(&mut compressed).await?;
    //             Ok(compressed)
    //         }
    //     }
    // }

    pub async fn get_metadata(&mut self) -> Result<PuffinMeta> {
        if let Some(meta) = &self.metadata {
            return Ok(meta.clone());
=======
        let mut raw_data = vec![0u8; blob_metadata.length as usize];
        self.source.read_exact(&mut raw_data).await?;

        let data = match blob_metadata.compression_codec {
            None => raw_data,
            Some(CompressionCodec::Zstd) => {
                let mut decompressed = Vec::new();
                let mut decoder = zstd::Decoder::new(&raw_data[..])?;
                decoder.read_to_end(&mut decompressed)?;
                decompressed
            }
            Some(CompressionCodec::Lz4) => {
                todo!("Lz4 decompression is not implemented yet")
            }
        };

        Ok(data)
    }

    pub async fn get_field(&mut self, field: &str) -> Result<Option<BlobMetadata>> {
        self.parse_footer().await?;
        match self.metadata.as_ref() {
            None => Err(anyhow!("Metadata not found")),
            Some(v) => {
                let Some(idx) = v.properties.get(field) else {
                    return Ok(None);
                };
                let idx = idx
                    .parse::<usize>()
                    .map_err(|_| anyhow!("Field not found"))?;
                Ok(v.blobs.get(idx).cloned())
            }
        }
    }

    pub async fn get_metadata(&mut self) -> Result<Option<PuffinMeta>> {
        self.parse_footer().await?;
        Ok(self.metadata.clone())
    }

    pub async fn parse_footer(&mut self) -> Result<()> {
        if self.metadata.is_some() {
            return Ok(());
>>>>>>> 5608a06c
        }

        // check MAGIC
        let mut magic = [0u8; MAGIC_SIZE as usize];
        self.source.read_exact(&mut magic).await?;
        ensure!(magic == MAGIC, anyhow!("Header MAGIC mismatch"));

        let end_offset = self.source.seek(SeekFrom::End(0)).await?;
        ensure!(
            end_offset >= MIN_FILE_SIZE,
            anyhow!(
                "Unexpected bytes size: minimal size {} vs actual size {}",
                MIN_FILE_SIZE,
                end_offset
            )
        );

        let puffin_meta = PuffinFooterBytesReader::new(&mut self.source, end_offset)
            .parse()
<<<<<<< HEAD
            .await
            .unwrap();
        self.metadata = Some(puffin_meta.clone());

        Ok(puffin_meta)
=======
            .await?;
        self.metadata = Some(puffin_meta);
        Ok(())
>>>>>>> 5608a06c
    }
}

/// Footer layout: HeadMagic Payload PayloadSize Flags FootMagic
///                [4]       [?]     [4]         [4]   [4]
struct PuffinFooterBytesReader<R> {
    source: R,
    file_size: u64,
    flags: PuffinFooterFlags,
    payload_size: u64,
    metadata: Option<PuffinMeta>,
}

impl<R> PuffinFooterBytesReader<R> {
    fn new(source: R, file_size: u64) -> Self {
        Self {
            source,
            file_size,
            flags: PuffinFooterFlags::empty(),
            payload_size: 0,
            metadata: None,
        }
    }
}

impl<R: AsyncRead + AsyncSeek + Unpin + Send> PuffinFooterBytesReader<R> {
    async fn parse(mut self) -> Result<PuffinMeta> {
        // read the footer magic and
        self.source
            .seek(SeekFrom::Start(self.footer_magic_offset()))
            .await?;
        let mut magic = [0u8; MAGIC_SIZE as usize];
        self.source.read_exact(&mut magic).await?;
        ensure!(magic == MAGIC, anyhow!("Footer MAGIC mismatch"));

        self.source
            .seek(SeekFrom::Start(self.flags_offset()))
            .await?;
        let mut flags = [0u8; FLAGS_SIZE as usize];
        self.source.read_exact(&mut flags).await?;
        self.flags = PuffinFooterFlags::from_bits(u32::from_le_bytes(flags))
            .ok_or_else(|| anyhow!("Error parsing Puffin flags from bytes"))?;

        self.source
            .seek(SeekFrom::Start(self.payload_size_offset()))
            .await?;
        let mut payload_size = [0u8; FOOTER_PAYLOAD_SIZE_SIZE as usize];
        self.source.read_exact(&mut payload_size).await?;
        self.payload_size = i32::from_le_bytes(payload_size) as u64;

        self.source
            .seek(SeekFrom::Start(self.payload_offset()))
            .await?;
        let mut payload: Vec<u8> = Vec::with_capacity(self.payload_size as usize);
        payload.resize(self.payload_size as usize, 0);
        self.source.read(&mut payload).await?;
        self.metadata = Some(self.parse_payload(&payload)?);
        self.validate_payload()?;

        self.source
            .seek(SeekFrom::Start(self.head_magic_offset()))
            .await?;
        self.source.read_exact(&mut magic).await?;
        ensure!(magic == MAGIC, anyhow!("Footer MAGIC mismatch"));

        Ok(self.metadata.unwrap())
    }

    fn parse_payload(&self, bytes: &[u8]) -> Result<PuffinMeta> {
        if self.flags.contains(PuffinFooterFlags::COMPRESSED) {
            let decoder = zstd::Decoder::new(bytes)?;
            serde_json::from_reader(decoder)
                .map_err(|e| anyhow!("Error decompress footer payload {}", e.to_string()))
        } else {
            serde_json::from_slice(bytes)
                .map_err(|e| anyhow!("Error serializing footer {}", e.to_string()))
        }
    }

    fn validate_payload(&self) -> Result<()> {
        let puffin_metadata = self.metadata.as_ref().expect("metadata is not set");

        let mut offset = MAGIC_SIZE;
        for blob in &puffin_metadata.blobs {
            ensure!(
                blob.offset == offset,
                anyhow!("Blob payload offset mismatch")
            );
            offset += blob.length;
        }

        let payload_ends_at = puffin_metadata
            .blobs
            .last()
            .map_or(MAGIC_SIZE, |blob| blob.offset + blob.length);

        ensure!(
            payload_ends_at == self.head_magic_offset(),
            anyhow!("Payload chunk offset mismatch")
        );
        Ok(())
    }

    fn footer_magic_offset(&self) -> u64 {
        self.file_size - MAGIC_SIZE
    }

    fn flags_offset(&self) -> u64 {
        self.footer_magic_offset() - FLAGS_SIZE
    }

    fn payload_size_offset(&self) -> u64 {
        self.flags_offset() - FOOTER_PAYLOAD_SIZE_SIZE
    }

    fn payload_offset(&self) -> u64 {
        self.payload_size_offset() - self.payload_size
    }

    fn head_magic_offset(&self) -> u64 {
        self.payload_offset() - MAGIC_SIZE
    }
}<|MERGE_RESOLUTION|>--- conflicted
+++ resolved
@@ -46,7 +46,6 @@
             .seek(SeekFrom::Start(blob_metadata.offset as _))
             .await?;
 
-<<<<<<< HEAD
         let mut compressed = vec![0u8; blob_metadata.length as usize];
         self.source.read_exact(&mut compressed).await?;
 
@@ -62,87 +61,19 @@
             }
             None => compressed,
         };
-        // decompress bytes since OpenObserve InvertedIndex compresses index data by default
-        // This check should be outside the puffin reader logic
-        // ensure!(
-        //     blob_metadata.compression_codec == Some(CompressionCodec::Zstd),
-        //     anyhow!("Unexpected CompressionCodex found in BlobMetadata")
-        // );
 
         Ok(decompressed)
-    }
-
-    /// Read the slice of bytes from the blob in a puffin file, given the blob metadata
-    // pub async fn read_slice(
-    //     &mut self,
-    //     blob_metadata: &BlobMetadata,
-    //     range: Range<usize>,
-    // ) -> Result<Vec<u8>> {
-    //     let offset = blob_metadata.offset as usize;
-    //     let start = offset + range.start;
-    //     let end = offset + range.end;
-    //     let slice_len = range.start - range.end;
-
-    //     match blob_metadata.compression_codec {
-    //         Some(CompressionCodec::Lz4) => unimplemented!(),
-    //         Some(CompressionCodec::Zstd) => {
-    //             self.source.seek(SeekFrom::Start(offset as _)).await?;
-
-    //             let mut compressed = vec![0u8; blob_metadata.length as usize];
-    //             self.source.read_exact(&mut compressed).await?;
-
-    //             // Read the blob, decompress it, and give slice
-    //             let mut decompressed = Vec::new();
-    //             let mut decoder = zstd::Decoder::new(&compressed[..])?;
-    //             decoder.read_to_end(&mut decompressed)?;
-    //             Ok(decompressed[start..end].to_vec())
-    //         }
-    //         None => {
-    //             // Read slice directly using offsets, return vec
-    //             self.source.seek(SeekFrom::Start(start as _)).await?;
-    //             let mut compressed = vec![0u8; slice_len as usize];
-    //             self.source.read_exact(&mut compressed).await?;
-    //             Ok(compressed)
-    //         }
-    //     }
-    // }
-
-    pub async fn get_metadata(&mut self) -> Result<PuffinMeta> {
-        if let Some(meta) = &self.metadata {
-            return Ok(meta.clone());
-=======
-        let mut raw_data = vec![0u8; blob_metadata.length as usize];
-        self.source.read_exact(&mut raw_data).await?;
-
-        let data = match blob_metadata.compression_codec {
-            None => raw_data,
-            Some(CompressionCodec::Zstd) => {
-                let mut decompressed = Vec::new();
-                let mut decoder = zstd::Decoder::new(&raw_data[..])?;
-                decoder.read_to_end(&mut decompressed)?;
-                decompressed
-            }
-            Some(CompressionCodec::Lz4) => {
-                todo!("Lz4 decompression is not implemented yet")
-            }
-        };
-
-        Ok(data)
     }
 
     pub async fn get_field(&mut self, field: &str) -> Result<Option<BlobMetadata>> {
         self.parse_footer().await?;
         match self.metadata.as_ref() {
             None => Err(anyhow!("Metadata not found")),
-            Some(v) => {
-                let Some(idx) = v.properties.get(field) else {
-                    return Ok(None);
-                };
-                let idx = idx
-                    .parse::<usize>()
-                    .map_err(|_| anyhow!("Field not found"))?;
-                Ok(v.blobs.get(idx).cloned())
-            }
+            Some(v) => Ok(v
+                .blobs
+                .iter()
+                .find(|b| b.properties.get("blob_tag").is_some_and(|val| val == field))
+                .cloned()),
         }
     }
 
@@ -154,7 +85,6 @@
     pub async fn parse_footer(&mut self) -> Result<()> {
         if self.metadata.is_some() {
             return Ok(());
->>>>>>> 5608a06c
         }
 
         // check MAGIC
@@ -172,19 +102,13 @@
             )
         );
 
-        let puffin_meta = PuffinFooterBytesReader::new(&mut self.source, end_offset)
-            .parse()
-<<<<<<< HEAD
-            .await
-            .unwrap();
-        self.metadata = Some(puffin_meta.clone());
-
-        Ok(puffin_meta)
-=======
-            .await?;
+        let puffin_meta = dbg!(
+            PuffinFooterBytesReader::new(&mut self.source, end_offset)
+                .parse()
+                .await
+        )?;
         self.metadata = Some(puffin_meta);
         Ok(())
->>>>>>> 5608a06c
     }
 }
 
