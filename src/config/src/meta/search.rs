--- conflicted
+++ resolved
@@ -230,16 +230,13 @@
     pub work_group: Option<String>,
     #[serde(skip_serializing_if = "Option::is_none")]
     pub order_by: Option<OrderBy>,
-<<<<<<< HEAD
+    #[serde(default)]
+    #[serde(skip_serializing_if = "Vec::is_empty")]
+    pub order_by_metadata: Vec<(String, OrderBy)>,
     #[serde(skip_serializing_if = "Option::is_none")]
     pub converted_histogram_query: Option<String>,
     #[serde(skip_serializing_if = "Option::is_none")]
     pub is_histogram_eligible: Option<bool>,
-=======
-    #[serde(default)]
-    #[serde(skip_serializing_if = "Vec::is_empty")]
-    pub order_by_metadata: Vec<(String, OrderBy)>,
->>>>>>> 1bd1caa1
 }
 
 /// Iterator for Streaming response of search `Response`
@@ -404,12 +401,9 @@
             result_cache_ratio: 0,
             work_group: None,
             order_by: None,
-<<<<<<< HEAD
+            order_by_metadata: Vec::new(),
             converted_histogram_query: None,
             is_histogram_eligible: None,
-=======
-            order_by_metadata: Vec::new(),
->>>>>>> 1bd1caa1
         }
     }
 
