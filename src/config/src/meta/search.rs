--- conflicted
+++ resolved
@@ -2146,54 +2146,6 @@
     }
 
     #[test]
-<<<<<<< HEAD
-    fn test_values_event_context() {
-        let ctx = ValuesEventContext {
-            field: "test_field".to_string(),
-            top_k: Some(10),
-            no_count: true,
-        };
-        assert_eq!(ctx.top_k, Some(10));
-        assert!(ctx.no_count);
-        assert_eq!(ctx.field, "test_field");
-    }
-
-    #[test]
-    fn test_values_request() {
-        let request = ValuesRequest {
-            fields: vec!["field1".to_string(), "field2".to_string()],
-            from: None,
-            size: Some(100),
-            no_count: true,
-            regions: vec!["region1".to_string()],
-            clusters: vec!["cluster1".to_string()],
-            vrl_fn: Some("vrl_fn".to_string()),
-            start_time: Some(100),
-            end_time: Some(200),
-            filter: Some("filter_expr".to_string()),
-            timeout: Some(30),
-            use_cache: true,
-            stream_name: "test_stream".to_string(),
-            stream_type: StreamType::Logs,
-            sql: "SELECT * FROM test".to_string(),
-            clear_cache: false,
-        };
-
-        assert_eq!(request.fields.len(), 2);
-        assert_eq!(request.size, Some(100));
-        assert!(request.no_count);
-        assert_eq!(request.regions.len(), 1);
-        assert_eq!(request.clusters.len(), 1);
-        assert_eq!(request.vrl_fn, Some("vrl_fn".to_string()));
-        assert_eq!(request.start_time, Some(100));
-        assert_eq!(request.end_time, Some(200));
-        assert_eq!(request.filter, Some("filter_expr".to_string()));
-        assert_eq!(request.timeout, Some(30));
-        assert!(request.use_cache);
-        assert_eq!(request.stream_name, "test_stream");
-        assert_eq!(request.stream_type, StreamType::Logs);
-        assert_eq!(request.sql, "SELECT * FROM test");
-=======
     fn test_search_history_hit_response_try_from() {
         let json_value = json::json!({
             "org_id": "org1",
@@ -2238,7 +2190,6 @@
         assert_eq!(stats.records, 0);
         assert_eq!(stats.original_size, 0);
         assert_eq!(stats.compressed_size, 0);
->>>>>>> 80cd29ef
     }
 
     #[test]
@@ -2615,9 +2566,9 @@
     #[test]
     fn test_values_event_context() {
         let ctx = ValuesEventContext {
+            field: "test_field".to_string(),
             top_k: Some(10),
             no_count: true,
-            field: "test_field".to_string(),
         };
         assert_eq!(ctx.top_k, Some(10));
         assert!(ctx.no_count);
@@ -2628,6 +2579,7 @@
     fn test_values_request() {
         let request = ValuesRequest {
             fields: vec!["field1".to_string(), "field2".to_string()],
+            from: None,
             size: Some(100),
             no_count: true,
             regions: vec!["region1".to_string()],
