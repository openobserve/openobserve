// Copyright 2025 OpenObserve Inc.
//
// This program is free software: you can redistribute it and/or modify
// it under the terms of the GNU Affero General Public License as published by
// the Free Software Foundation, either version 3 of the License, or
// (at your option) any later version.
//
// This program is distributed in the hope that it will be useful
// but WITHOUT ANY WARRANTY; without even the implied warranty of
// MERCHANTABILITY or FITNESS FOR A PARTICULAR PURPOSE.  See the
// GNU Affero General Public License for more details.
//
// You should have received a copy of the GNU Affero General Public License
// along with this program.  If not, see <http://www.gnu.org/licenses/>.

use std::collections::VecDeque;

use bytes::Bytes as BytesImpl;
use hashbrown::HashMap;
use proto::cluster_rpc;
use serde::{Deserialize, Deserializer, Serialize};
use utoipa::ToSchema;

use crate::{
    config::get_config,
    meta::{sql::OrderBy, stream::StreamType},
    utils::{base64, json},
};

pub const PARTIAL_ERROR_RESPONSE_MESSAGE: &str =
    "Please be aware that the response is based on partial data";

/// To represent the query start and end time based of partition or cache
#[derive(Serialize, Deserialize, Clone, Debug)]
pub struct TimeOffset {
    pub start_time: i64,
    pub end_time: i64,
}

#[derive(Clone, Debug, Eq, PartialEq)]
pub enum StorageType {
    Memory,
    Wal,
}

#[derive(Clone, Debug)]
pub struct Session {
    pub id: String,
    pub storage_type: StorageType,
    pub work_group: Option<String>,
    pub target_partitions: usize,
}

#[derive(Clone, Debug, Default, Serialize, Deserialize, ToSchema)]
#[schema(as = SearchRequest)]
pub struct Request {
    #[schema(value_type = SearchQuery)]
    pub query: Query,
    #[serde(default)]
    pub encoding: RequestEncoding,
    #[serde(default)]
    pub regions: Vec<String>, // default query all regions, local: only query local region clusters
    #[serde(default)]
    pub clusters: Vec<String>, // default query all clusters, local: only query local cluster
    #[serde(default)]
    pub timeout: i64,
    #[serde(skip_serializing_if = "Option::is_none", default)]
    pub search_type: Option<SearchEventType>,
    #[serde(skip_serializing_if = "Option::is_none", default)]
    pub search_event_context: Option<SearchEventContext>,
    #[serde(default = "default_use_cache")]
    pub use_cache: bool,
    #[serde(skip_serializing_if = "Option::is_none", default)]
    pub local_mode: Option<bool>,
}

pub fn default_use_cache() -> bool {
    get_config().common.result_cache_enabled
}

#[derive(Clone, Copy, Debug, Default, PartialEq, Eq, Serialize, Deserialize, ToSchema)]
pub enum RequestEncoding {
    #[serde(rename = "base64")]
    Base64,
    #[default]
    #[serde(rename = "")]
    Empty,
}

impl From<&str> for RequestEncoding {
    fn from(s: &str) -> Self {
        match s.to_lowercase().as_str() {
            "base64" => Self::Base64,
            _ => Self::Empty,
        }
    }
}

impl std::fmt::Display for RequestEncoding {
    fn fmt(&self, f: &mut std::fmt::Formatter) -> std::fmt::Result {
        match self {
            Self::Base64 => write!(f, "base64"),
            Self::Empty => write!(f, ""),
        }
    }
}

#[derive(Clone, Debug, Serialize, Deserialize, ToSchema)]
#[schema(as = SearchQuery)]
pub struct Query {
    pub sql: String,
    #[serde(default)]
    pub from: i64,
    #[serde(default = "default_size")]
    pub size: i64,
    #[serde(default)]
    pub start_time: i64,
    #[serde(default)]
    pub end_time: i64,
    #[serde(default)]
    pub quick_mode: bool,
    #[serde(default)]
    pub query_type: String,
    #[serde(default)]
    pub track_total_hits: bool,
    #[serde(default)]
    pub uses_zo_fn: bool,
    #[serde(default)]
    pub query_fn: Option<String>,
    #[serde(default)]
    pub action_id: Option<String>,
    #[serde(default)]
    pub skip_wal: bool,
    // streaming output
    #[serde(default)]
    pub streaming_output: bool,
    #[serde(default)]
    pub streaming_id: Option<String>,
    #[serde(default)]
    pub histogram_interval: i64,
}

fn default_size() -> i64 {
    crate::get_config().limit.query_default_limit
}

impl Default for Query {
    fn default() -> Self {
        Query {
            sql: "".to_string(),
            from: 0,
            size: 10,
            start_time: 0,
            end_time: 0,
            quick_mode: false,
            query_type: "".to_string(),
            track_total_hits: false,
            uses_zo_fn: false,
            query_fn: None,
            action_id: None,
            skip_wal: false,
            streaming_output: false,
            streaming_id: None,
            histogram_interval: 0,
        }
    }
}

impl Request {
    #[inline]
    pub fn decode(&mut self) -> Result<(), std::io::Error> {
        match self.encoding {
            RequestEncoding::Base64 => {
                let decoded = base64::decode_url(&self.query.sql)?;
                self.query.sql =
                    match crate::utils::query_select_utils::replace_o2_custom_patterns(&decoded) {
                        Ok(sql) => sql,
                        Err(e) => {
                            log::error!(
                                "Error replacing o2 custom patterns , returning original sql: {e}"
                            );
                            decoded
                        }
                    };
            }
            RequestEncoding::Empty => {}
        }
        self.encoding = RequestEncoding::Empty;
        Ok(())
    }
}

#[derive(Clone, Debug, Serialize, Deserialize, Default, ToSchema)]
#[schema(as = SearchResponse)]
pub struct Response {
    pub took: usize,
    #[serde(default)]
    pub took_detail: ResponseTook,
    #[serde(skip_serializing_if = "Vec::is_empty", default)]
    pub columns: Vec<String>,
    #[schema(value_type = Vec<Object>)]
    pub hits: Vec<json::Value>,
    pub total: usize,
    pub from: i64,
    pub size: i64,
    pub cached_ratio: usize,
    #[serde(skip_serializing, default)]
    pub scan_files: usize,
    pub scan_size: usize,
    pub idx_scan_size: usize,
    pub scan_records: usize,
    #[serde(skip_serializing_if = "String::is_empty", default)]
    pub response_type: String,
    #[serde(default)]
    #[serde(skip_serializing_if = "String::is_empty")]
    pub trace_id: String,
    #[serde(skip_serializing_if = "Vec::is_empty", default)]
    pub function_error: Vec<String>,
    #[serde(default)]
    pub is_partial: bool,
    #[serde(skip_serializing_if = "Option::is_none", default)]
    pub histogram_interval: Option<i64>, // seconds, for histogram
    #[serde(skip_serializing_if = "Option::is_none")]
    pub new_start_time: Option<i64>,
    #[serde(skip_serializing_if = "Option::is_none")]
    pub new_end_time: Option<i64>,
    #[serde(default)]
    pub result_cache_ratio: usize,
    #[serde(skip_serializing_if = "Option::is_none")]
    pub work_group: Option<String>,
    #[serde(skip_serializing_if = "Option::is_none")]
    pub order_by: Option<OrderBy>,
    #[serde(default)]
<<<<<<< HEAD
    pub is_explain_plan: bool,
=======
    #[serde(skip_serializing_if = "Vec::is_empty")]
    pub order_by_metadata: Vec<(String, OrderBy)>,
>>>>>>> 7cca606f
}

/// Iterator for Streaming response of search `Response`
///
/// This is used to split the search response to smaller chunks based on
/// env variable
/// The format of the iterator is as follows:
/// - Chunk 1: Response Metadata
/// - Chunk 2: Hits (1MB)
/// - Chunk 3: Hits (1MB)
pub struct ResponseChunkIterator {
    // Original response (will be split into chunks)
    response: Response,
    // Target size for each chunk in bytes
    chunk_size: usize,
    // Hits waiting to be processed
    remaining_hits: VecDeque<crate::utils::json::Value>,
    // Whether metadata has been sent
    metadata_sent: bool,
    // Current position in the iteration
    position: usize,
}

impl ResponseChunkIterator {
    /// Create a new response chunk iterator
    pub fn new(mut response: Response, chunk_size: Option<usize>) -> Self {
        // Get the configured chunk size or use the provided one or default
        let chunk_size = chunk_size.unwrap_or_else(|| {
            // Get from config, convert from MB to bytes
            let mb = 1024 * 1024;
            crate::get_config()
                .http_streaming
                .streaming_response_chunk_size
                * mb
        });

        let hits = response.hits.drain(..).collect::<Vec<_>>();

        Self {
            response,
            chunk_size,
            remaining_hits: VecDeque::from(hits),
            metadata_sent: false,
            position: 0,
        }
    }
}

// Define the possible chunk types
#[derive(Debug, Clone)]
pub enum ResponseChunk {
    Metadata {
        response: Box<Response>,
    },
    Hits {
        hits: Vec<crate::utils::json::Value>,
    },
}

impl Iterator for ResponseChunkIterator {
    type Item = ResponseChunk;

    fn next(&mut self) -> Option<Self::Item> {
        // First send metadata
        if !self.metadata_sent {
            self.metadata_sent = true;
            self.position += 1;

            // Clone response but remove hits
            let mut metadata_response = self.response.clone();
            metadata_response.hits = vec![];

            return Some(ResponseChunk::Metadata {
                response: Box::new(metadata_response),
            });
        }

        // If we have no hits left, we're done
        if self.remaining_hits.is_empty() {
            return None;
        }

        // Create the next chunk of hits
        let mut current_chunk: Vec<crate::utils::json::Value> = Vec::with_capacity(self.chunk_size);
        let mut current_chunk_size: usize = 0;

        // Keep adding hits until we reach the target chunk size
        while !self.remaining_hits.is_empty() {
            // Peek at the front hit
            let hit = &self.remaining_hits[0];
            let hit_size = crate::utils::json::estimate_json_bytes(hit);

            if hit_size > self.chunk_size {
                return Some(ResponseChunk::Hits {
                    hits: vec![hit.to_owned()],
                });
            }

            // If adding this hit would exceed target size, break
            if !current_chunk.is_empty() && current_chunk_size + hit_size > self.chunk_size {
                break;
            }

            // Add hit to current chunk - using pop_front() for O(1) complexity
            if let Some(hit) = self.remaining_hits.pop_front() {
                current_chunk.push(hit);
                current_chunk_size += hit_size;
            }
        }

        self.position += 1;

        // Return the hits chunk
        Some(ResponseChunk::Hits {
            hits: current_chunk,
        })
    }
}

#[derive(Clone, Debug, Serialize, Deserialize, Default, ToSchema)]
pub struct ResponseTook {
    pub total: usize,
    pub cache_took: usize,
    pub file_list_took: usize,
    pub wait_in_queue: usize,
    pub idx_took: usize,
    pub search_took: usize,
}

impl ResponseTook {
    pub fn add(&mut self, other: &ResponseTook) {
        self.cache_took += other.cache_took;
        self.file_list_took += other.file_list_took;
        self.wait_in_queue += other.wait_in_queue;
        self.idx_took += other.idx_took;
        self.search_took += other.search_took;
    }
}

impl Response {
    pub fn new(from: i64, size: i64) -> Self {
        Response {
            took: 0,
            took_detail: ResponseTook::default(),
            total: 0,
            from,
            size,
            scan_files: 0,
            cached_ratio: 0,
            scan_size: 0,
            idx_scan_size: 0,
            scan_records: 0,
            columns: Vec::new(),
            hits: Vec::new(),
            response_type: "".to_string(),
            trace_id: "".to_string(),
            function_error: Vec::new(),
            is_partial: false,
            histogram_interval: None,
            new_start_time: None,
            new_end_time: None,
            result_cache_ratio: 0,
            work_group: None,
            order_by: None,
<<<<<<< HEAD
            is_explain_plan: false,
=======
            order_by_metadata: Vec::new(),
>>>>>>> 7cca606f
        }
    }

    pub fn pagination(&mut self, from: i64, size: i64) {
        self.from = from;
        self.size = size;
        if from >= self.total as i64 {
            self.hits = Vec::new();
            self.total = 0;
            return;
        }

        self.hits = self
            .hits
            .iter()
            .skip(from as usize)
            .take(size as usize)
            .cloned()
            .collect();
    }

    pub fn add_hit(&mut self, hit: &json::Value) {
        self.hits.push(hit.to_owned());
        self.total += 1;
    }

    // set the total took time of the search request, it includes everything.
    pub fn set_took(&mut self, val: usize) {
        self.took = val;
        self.took_detail.total = val;
    }

    pub fn set_cache_took(&mut self, val: usize) {
        self.took_detail.cache_took = val;
    }

    pub fn set_wait_in_queue(&mut self, val: usize) {
        self.took_detail.wait_in_queue = val;
    }

    pub fn set_search_took(&mut self, total: usize, file_list: usize, idx: usize) {
        self.took_detail.search_took = total - file_list - idx;
        self.took_detail.file_list_took = file_list;
        self.took_detail.idx_took = idx;
    }

    pub fn set_total(&mut self, val: usize) {
        self.total = val;
    }

    pub fn set_scan_files(&mut self, val: usize) {
        self.scan_files = val;
    }

    pub fn set_cached_ratio(&mut self, val: usize) {
        self.cached_ratio = val;
    }

    pub fn set_scan_size(&mut self, val: usize) {
        self.scan_size = val;
    }

    pub fn set_idx_scan_size(&mut self, val: usize) {
        self.idx_scan_size = val;
    }

    pub fn set_scan_records(&mut self, val: usize) {
        self.scan_records = val;
    }

    pub fn set_trace_id(&mut self, trace_id: String) {
        self.trace_id = trace_id;
    }

    pub fn set_partial(&mut self, is_partial: bool, msg: String) {
        self.is_partial = is_partial;
        if !msg.is_empty() {
            if self.function_error.is_empty() {
                self.function_error = vec![msg];
            } else {
                self.function_error.push(msg);
            }
        }
    }

    pub fn set_histogram_interval(&mut self, val: Option<i64>) {
        self.histogram_interval = val;
    }

    pub fn set_work_group(&mut self, val: Option<String>) {
        self.work_group = val;
    }

    pub fn set_order_by(&mut self, val: Option<OrderBy>) {
        self.order_by = val;
    }

    pub fn set_result_cache_ratio(&mut self, val: usize) {
        self.result_cache_ratio = val;
    }

    pub fn set_order_by_metadata(&mut self, val: Vec<(String, OrderBy)>) {
        self.order_by_metadata = val;
    }
}

#[derive(Clone, Debug, Serialize, Deserialize, ToSchema)]
pub struct SearchPartitionRequest {
    pub sql: String,
    pub start_time: i64,
    pub end_time: i64,
    #[serde(default)]
    pub encoding: RequestEncoding,
    #[serde(default)]
    pub regions: Vec<String>,
    #[serde(default)]
    pub clusters: Vec<String>,
    #[serde(default)]
    pub query_fn: Option<String>,
    #[serde(default)]
    pub streaming_output: bool,
    #[serde(default)]
    pub histogram_interval: i64,
}

impl SearchPartitionRequest {
    #[inline]
    pub fn decode(&mut self) -> Result<(), std::io::Error> {
        match self.encoding {
            RequestEncoding::Base64 => {
                self.sql = match base64::decode_url(&self.sql) {
                    Ok(v) => v,
                    Err(e) => {
                        return Err(e);
                    }
                };
            }
            RequestEncoding::Empty => {}
        }
        self.encoding = RequestEncoding::Empty;
        Ok(())
    }
}

impl From<&Request> for SearchPartitionRequest {
    fn from(req: &Request) -> Self {
        SearchPartitionRequest {
            sql: req.query.sql.clone(),
            start_time: req.query.start_time,
            end_time: req.query.end_time,
            encoding: req.encoding,
            regions: req.regions.clone(),
            clusters: req.clusters.clone(),
            query_fn: req.query.query_fn.clone(),
            streaming_output: req.query.streaming_output,
            histogram_interval: req.query.histogram_interval,
        }
    }
}

#[derive(Clone, Debug, Default, Serialize, Deserialize, ToSchema)]
pub struct SearchPartitionResponse {
    pub trace_id: String,
    pub file_num: usize,
    pub records: usize,
    pub original_size: usize,
    pub compressed_size: usize,
    #[serde(skip_serializing_if = "Option::is_none", default)]
    pub histogram_interval: Option<i64>, // seconds, for histogram
    pub max_query_range: i64, // hours, for histogram
    pub partitions: Vec<[i64; 2]>,
    pub order_by: OrderBy,
    pub limit: i64,
    pub streaming_output: bool,
    pub streaming_aggs: bool,
    pub streaming_id: Option<String>,
}

#[derive(Clone, Debug, Default, Deserialize, ToSchema)]
pub struct SearchHistoryRequest {
    pub org_id: Option<String>,
    pub stream_type: Option<String>,
    pub stream_name: Option<String>,
    pub start_time: i64,
    pub end_time: i64,
    pub trace_id: Option<String>,
    pub user_email: Option<String>,
    #[serde(default = "default_size")]
    pub size: i64,
}

impl SearchHistoryRequest {
    pub fn validate(&self) -> Result<bool, String> {
        if self.start_time >= self.end_time {
            return Err("start_time must be less than end_time".to_string());
        }
        Ok(true)
    }

    fn build_query(&self, search_stream_name: &str) -> Result<String, String> {
        self.validate()?;

        // Create the query
        let query = search_history_utils::SearchHistoryQueryBuilder::new()
            .with_org_id(&self.org_id)
            .with_stream_type(&self.stream_type)
            .with_stream_name(&self.stream_name)
            .with_trace_id(&self.trace_id)
            .with_user_email(&self.user_email)
            .build(search_stream_name);

        Ok(query)
    }

    pub fn to_query_req(&self, search_stream_name: &str) -> Result<Request, String> {
        let sql = self.build_query(search_stream_name)?;

        let search_req = Request {
            query: Query {
                sql,
                from: 0,
                size: self.size,
                start_time: self.start_time,
                end_time: self.end_time,
                quick_mode: false,
                query_type: "".to_string(),
                track_total_hits: false,
                uses_zo_fn: false,
                query_fn: None,
                action_id: None,
                skip_wal: false,
                streaming_output: false,
                streaming_id: None,
                histogram_interval: 0,
            },
            encoding: RequestEncoding::Empty,
            regions: Vec::new(),
            clusters: Vec::new(),
            timeout: 0,
            search_type: Some(SearchEventType::Other),
            search_event_context: None,
            use_cache: default_use_cache(),
            local_mode: None,
        };
        Ok(search_req)
    }
}

#[derive(Clone, Debug, Default, Serialize, Deserialize, ToSchema)]
pub struct SearchHistoryHitResponse {
    pub org_id: String,
    pub stream_type: String,
    pub stream_name: String,
    #[serde(rename = "start_time")]
    pub min_ts: i64,
    #[serde(rename = "end_time")]
    pub max_ts: i64,
    #[serde(rename = "sql")]
    pub request_body: String,
    #[serde(rename = "scan_size")]
    pub size: f64,
    #[serde(rename = "scan_records")]
    pub num_records: i64,
    #[serde(rename = "took")]
    pub response_time: f64,
    pub cached_ratio: i64,
    pub trace_id: String,
    #[serde(skip_serializing_if = "Option::is_none")]
    pub function: Option<String>,
    #[serde(skip_serializing_if = "Option::is_none")]
    pub _timestamp: Option<i64>,
    #[serde(skip_serializing_if = "Option::is_none")]
    pub unit: Option<String>,
    #[serde(skip_serializing_if = "Option::is_none")]
    pub event: Option<String>,
}

impl TryFrom<json::Value> for SearchHistoryHitResponse {
    type Error = String;

    fn try_from(value: json::Value) -> Result<Self, Self::Error> {
        Ok(SearchHistoryHitResponse {
            org_id: value
                .get("org_id")
                .and_then(json::Value::as_str)
                .ok_or("org_id missing")?
                .to_string(),
            stream_type: value
                .get("stream_type")
                .and_then(json::Value::as_str)
                .ok_or("stream_type missing")?
                .to_string(),
            stream_name: value
                .get("stream_name")
                .and_then(json::Value::as_str)
                .ok_or("stream_name missing")?
                .to_string(),
            min_ts: value
                .get("min_ts")
                .and_then(json::Value::as_i64)
                .ok_or("min_ts missing")?,
            max_ts: value
                .get("max_ts")
                .and_then(json::Value::as_i64)
                .ok_or("max_ts missing")?,
            request_body: value
                .get("request_body")
                .and_then(json::Value::as_str)
                .ok_or("request_body missing")?
                .to_string(),
            size: value
                .get("size")
                .and_then(json::Value::as_f64)
                .ok_or("size missing")?,
            num_records: value
                .get("num_records")
                .and_then(json::Value::as_i64)
                .ok_or("num_records missing")?,
            response_time: value
                .get("response_time")
                .and_then(json::Value::as_f64)
                .ok_or("response_time missing")?,
            cached_ratio: value
                .get("cached_ratio")
                .and_then(json::Value::as_i64)
                .ok_or("cached_ratio missing")?,
            trace_id: value
                .get("trace_id")
                .and_then(json::Value::as_str)
                .ok_or("trace_id missing")?
                .to_string(),
            function: value
                .get("function")
                .and_then(json::Value::as_str)
                .map(|v| v.to_string()),
            _timestamp: value.get("_timestamp").and_then(json::Value::as_i64),
            unit: value
                .get("unit")
                .and_then(json::Value::as_str)
                .map(|v| v.to_string()),
            event: value
                .get("event")
                .and_then(json::Value::as_str)
                .map(|v| v.to_string()),
        })
    }
}

#[derive(Clone, Debug, Default, Serialize, Deserialize, ToSchema)]
pub struct QueryStatusResponse {
    pub status: Vec<QueryStatus>,
}

#[derive(Clone, Debug, Default, Serialize, Deserialize, ToSchema)]
pub struct QueryStatus {
    pub trace_id: String,
    pub status: String,
    pub created_at: i64,
    pub started_at: i64,
    pub work_group: String,
    pub user_id: Option<String>,
    pub org_id: Option<String>,
    pub stream_type: Option<String>,
    pub query: Option<QueryInfo>,
    pub scan_stats: Option<ScanStats>,
    pub search_type: Option<SearchEventType>,
}

#[derive(Clone, Debug, Default, Serialize, Deserialize, ToSchema)]
pub struct QueryInfo {
    pub sql: String,
    pub start_time: i64,
    pub end_time: i64,
}

#[derive(Clone, Debug, Default, Serialize, Deserialize, ToSchema)]
pub struct CancelQueryResponse {
    pub trace_id: String,
    pub is_success: bool,
}

#[derive(Clone, Debug, Copy, Default, Serialize, Deserialize, ToSchema)]
pub struct ScanStats {
    pub files: i64,
    pub records: i64,
    pub original_size: i64,
    pub compressed_size: i64,
    pub querier_files: i64,
    pub querier_memory_cached_files: i64,
    pub querier_disk_cached_files: i64,
    pub idx_scan_size: i64,
    pub idx_took: i64,
    pub file_list_took: i64,
    pub aggs_cache_ratio: i64,
}

impl ScanStats {
    pub fn new() -> Self {
        ScanStats::default()
    }

    pub fn add(&mut self, other: &ScanStats) {
        self.files += other.files;
        self.records += other.records;
        self.original_size += other.original_size;
        self.compressed_size += other.compressed_size;
        self.querier_files += other.querier_files;
        self.querier_memory_cached_files += other.querier_memory_cached_files;
        self.querier_disk_cached_files += other.querier_disk_cached_files;
        self.idx_scan_size += other.idx_scan_size;
        self.idx_took = std::cmp::max(self.idx_took, other.idx_took);
        self.file_list_took = std::cmp::max(self.file_list_took, other.file_list_took);
        self.aggs_cache_ratio = if self.aggs_cache_ratio == 0 {
            other.aggs_cache_ratio
        } else if other.aggs_cache_ratio == 0 {
            self.aggs_cache_ratio
        } else {
            std::cmp::min(self.aggs_cache_ratio, other.aggs_cache_ratio)
        };
    }

    pub fn format_to_mb(&mut self) {
        self.original_size = self.original_size / 1024 / 1024;
        self.compressed_size = self.compressed_size / 1024 / 1024;
        self.idx_scan_size = self.idx_scan_size / 1024 / 1024;
    }
}

impl From<Query> for cluster_rpc::SearchQuery {
    fn from(query: Query) -> Self {
        cluster_rpc::SearchQuery {
            sql: query.sql,
            quick_mode: query.quick_mode,
            query_type: query.query_type,
            from: query.from as i32,
            size: query.size as i32,
            start_time: query.start_time,
            end_time: query.end_time,
            track_total_hits: query.track_total_hits,
            uses_zo_fn: query.uses_zo_fn,
            query_fn: query.query_fn.unwrap_or_default(),
            action_id: query.action_id.unwrap_or_default(),
            skip_wal: query.skip_wal,
            histogram_interval: query.histogram_interval,
        }
    }
}

impl From<&ScanStats> for cluster_rpc::ScanStats {
    fn from(req: &ScanStats) -> Self {
        cluster_rpc::ScanStats {
            files: req.files,
            records: req.records,
            original_size: req.original_size,
            compressed_size: req.compressed_size,
            querier_files: req.querier_files,
            querier_memory_cached_files: req.querier_memory_cached_files,
            querier_disk_cached_files: req.querier_disk_cached_files,
            idx_scan_size: req.idx_scan_size,
            idx_took: req.idx_took,
            file_list_took: req.file_list_took,
            aggs_cache_ratio: req.aggs_cache_ratio,
        }
    }
}

impl From<&cluster_rpc::ScanStats> for ScanStats {
    fn from(req: &cluster_rpc::ScanStats) -> Self {
        ScanStats {
            files: req.files,
            records: req.records,
            original_size: req.original_size,
            compressed_size: req.compressed_size,
            querier_files: req.querier_files,
            querier_memory_cached_files: req.querier_memory_cached_files,
            querier_disk_cached_files: req.querier_disk_cached_files,
            idx_scan_size: req.idx_scan_size,
            idx_took: req.idx_took,
            file_list_took: req.file_list_took,
            aggs_cache_ratio: req.aggs_cache_ratio,
        }
    }
}

#[derive(Hash, Clone, Copy, Debug, Eq, PartialEq, Serialize, ToSchema)]
#[serde(rename_all = "lowercase")]
pub enum SearchEventType {
    UI,
    Dashboards,
    Reports,
    Alerts,
    Values,
    Other,
    RUM,
    DerivedStream,
    SearchJob,
    Download,
}

impl<'de> Deserialize<'de> for SearchEventType {
    fn deserialize<D>(deserializer: D) -> Result<Self, D::Error>
    where
        D: Deserializer<'de>,
    {
        struct FieldVisitor;

        impl serde::de::Visitor<'_> for FieldVisitor {
            type Value = SearchEventType;

            fn expecting(&self, formatter: &mut std::fmt::Formatter) -> std::fmt::Result {
                formatter.write_str("Invalid SearchEventType")
            }

            fn visit_str<E>(self, value: &str) -> Result<SearchEventType, E>
            where
                E: serde::de::Error,
            {
                SearchEventType::try_from(value).map_err(serde::de::Error::custom)
            }
        }

        deserializer.deserialize_identifier(FieldVisitor)
    }
}

impl std::fmt::Display for SearchEventType {
    fn fmt(&self, f: &mut std::fmt::Formatter) -> std::fmt::Result {
        match self {
            Self::UI => write!(f, "ui"),
            Self::Dashboards => write!(f, "dashboards"),
            Self::Reports => write!(f, "reports"),
            Self::Alerts => write!(f, "alerts"),
            Self::Values => write!(f, "_values"),
            Self::Other => write!(f, "other"),
            Self::RUM => write!(f, "rum"),
            Self::DerivedStream => write!(f, "derived_stream"),
            Self::SearchJob => write!(f, "search_job"),
            Self::Download => write!(f, "download"),
        }
    }
}

impl TryFrom<&str> for SearchEventType {
    type Error = String;
    fn try_from(s: &str) -> std::result::Result<Self, Self::Error> {
        match s.to_lowercase().as_str() {
            "ui" => Ok(Self::UI),
            "dashboards" => Ok(Self::Dashboards),
            "reports" => Ok(Self::Reports),
            "alerts" => Ok(Self::Alerts),
            "values" | "_values" => Ok(Self::Values),
            "other" => Ok(Self::Other),
            "rum" => Ok(Self::RUM),
            "derived_stream" | "derivedstream" => Ok(Self::DerivedStream),
            "search_job" | "searchjob" => Ok(Self::SearchJob),
            "download" => Ok(Self::Download),
            _ => Err(format!(
                "invalid SearchEventType `{s}`, expected one of `ui`, `dashboards`, `reports`, `alerts`, `values`, `other`, `rum`, `derived_stream`, `search_job`"
            )),
        }
    }
}

#[derive(Clone, Debug, PartialEq, Default, Serialize, Deserialize, ToSchema)]
#[serde(rename_all = "snake_case")]
pub struct ValuesEventContext {
    pub top_k: Option<i64>,
    pub no_count: bool,
    pub field: String,
}

#[derive(Clone, Debug, PartialEq, Default, Serialize, Deserialize, ToSchema)]
#[serde(rename_all = "snake_case")]
pub struct SearchEventContext {
    #[serde(skip_serializing_if = "Option::is_none", default)]
    pub alert_key: Option<String>,
    #[serde(skip_serializing_if = "Option::is_none", default)]
    pub derived_stream_key: Option<String>,
    #[serde(skip_serializing_if = "Option::is_none", rename = "report_id")]
    pub report_key: Option<String>,
    #[serde(skip_serializing_if = "Option::is_none", default)]
    pub dashboard_id: Option<String>,
    #[serde(skip_serializing_if = "Option::is_none", default)]
    pub dashboard_name: Option<String>,
    #[serde(skip_serializing_if = "Option::is_none", rename = "folder_id")]
    pub dashboard_folder_id: Option<String>,
    #[serde(skip_serializing_if = "Option::is_none", rename = "folder_name")]
    pub dashboard_folder_name: Option<String>,
}

impl SearchEventContext {
    pub fn with_alert(alert_key: Option<String>) -> Self {
        Self {
            alert_key,
            ..Default::default()
        }
    }

    pub fn with_derived_stream(derived_stream_key: Option<String>) -> Self {
        Self {
            derived_stream_key,
            ..Default::default()
        }
    }

    pub fn with_report(report_key: Option<String>) -> Self {
        Self {
            report_key,
            ..Default::default()
        }
    }

    pub fn with_dashboard(
        dashboard_id: Option<String>,
        dashboard_name: Option<String>,
        dashboard_folder_id: Option<String>,
        dashboard_folder_name: Option<String>,
    ) -> Self {
        Self {
            dashboard_id,
            dashboard_name,
            dashboard_folder_id,
            dashboard_folder_name,
            ..Default::default()
        }
    }

    pub fn enrich_for_dashboard(
        &mut self,
        dashboard_title: String,
        folder_name: String,
        folder_id: String,
    ) {
        self.dashboard_name = Some(dashboard_title);
        self.dashboard_folder_name = Some(folder_name);
        self.dashboard_folder_id = Some(folder_id);
    }
}

#[derive(Clone, Debug, Serialize, Deserialize, ToSchema)]
pub struct MultiSearchPartitionRequest {
    pub sql: Vec<String>,
    pub start_time: i64,
    pub end_time: i64,
    #[serde(default)]
    pub encoding: RequestEncoding,
    #[serde(default)]
    pub regions: Vec<String>,
    #[serde(default)]
    pub clusters: Vec<String>,
    #[serde(default)]
    pub query_fn: Option<String>,
    #[serde(default)]
    pub streaming_output: bool,
    #[serde(default)]
    pub histogram_interval: i64,
}

#[derive(Clone, Debug, Default, Serialize, Deserialize, ToSchema)]
pub struct MultiSearchPartitionResponse {
    pub success: hashbrown::HashMap<String, SearchPartitionResponse>,
    pub error: hashbrown::HashMap<String, String>,
}

#[derive(Clone, Debug, Serialize, Deserialize, ToSchema)]
pub struct SqlQuery {
    pub sql: String,
    #[serde(default)]
    pub start_time: Option<i64>,
    #[serde(default)]
    pub end_time: Option<i64>,
    #[serde(default)]
    pub query_fn: Option<String>,
    #[serde(default)]
    pub is_old_format: bool,
}

#[derive(Clone, Debug, Serialize, Deserialize, ToSchema)]
#[schema(as = SearchRequest)]
pub struct MultiStreamRequest {
    #[serde(default, deserialize_with = "deserialize_sql")]
    pub sql: Vec<SqlQuery>, // Use the new struct for SQL queries
    #[serde(default)]
    pub encoding: RequestEncoding,
    #[serde(default)]
    pub timeout: i64,
    #[serde(default)]
    pub from: i64,
    #[serde(default = "default_size")]
    pub size: i64,
    pub start_time: i64,
    pub end_time: i64,
    #[serde(default)]
    pub sort_by: Option<String>,
    #[serde(default)]
    pub quick_mode: bool,
    #[serde(default)]
    pub query_type: String,
    #[serde(default)]
    pub track_total_hits: bool,
    #[serde(default)]
    pub uses_zo_fn: bool,
    #[serde(default)]
    pub query_fn: Option<String>,
    #[serde(default)]
    pub skip_wal: bool,
    #[serde(default)]
    pub regions: Vec<String>, // default query all regions, local: only query local region clusters
    #[serde(default)]
    pub clusters: Vec<String>, // default query all clusters, local: only query local cluster
    #[serde(default)]
    #[serde(skip_serializing_if = "Option::is_none")]
    pub search_type: Option<SearchEventType>,
    #[serde(default)]
    #[serde(skip_serializing_if = "Option::is_none")]
    pub search_event_context: Option<SearchEventContext>,
    #[serde(default)]
    pub index_type: String, // parquet(default) or fst
    #[serde(default)]
    pub per_query_response: bool,
}

fn deserialize_sql<'de, D>(deserializer: D) -> Result<Vec<SqlQuery>, D::Error>
where
    D: Deserializer<'de>,
{
    #[derive(Deserialize)]
    #[serde(untagged)]
    enum SqlOrSqlQuery {
        OldFormat(String),
        NewFormat(SqlQuery),
    }

    let v: Vec<SqlOrSqlQuery> = Vec::deserialize(deserializer)?;

    // Convert old format into the new format
    let result: Vec<SqlQuery> = v
        .into_iter()
        .map(|item| match item {
            SqlOrSqlQuery::OldFormat(sql) => SqlQuery {
                sql,
                start_time: None,
                end_time: None,
                query_fn: None,
                is_old_format: true,
            },
            SqlOrSqlQuery::NewFormat(query) => query,
        })
        .collect();

    Ok(result)
}

impl MultiStreamRequest {
    pub fn to_query_req(&self) -> Vec<Request> {
        let mut res = vec![];
        for query in &self.sql {
            let query_fn = if query.is_old_format {
                self.query_fn
                    .as_ref()
                    .and_then(|v| base64::decode_url(v).ok())
            } else {
                query
                    .query_fn
                    .as_ref()
                    .and_then(|v| base64::decode_url(v).ok())
            };
            let sql = if let Ok(sql) =
                crate::utils::query_select_utils::replace_o2_custom_patterns(&query.sql)
            {
                sql
            } else {
                query.sql.clone()
            };
            res.push(Request {
                query: Query {
                    sql,
                    from: self.from,
                    size: self.size,
                    start_time: query.start_time.unwrap_or(self.start_time),
                    end_time: query.end_time.unwrap_or(self.end_time),
                    quick_mode: self.quick_mode,
                    query_type: self.query_type.clone(),
                    track_total_hits: self.track_total_hits,
                    uses_zo_fn: self.uses_zo_fn,
                    query_fn,
                    action_id: None,
                    skip_wal: self.skip_wal,
                    streaming_output: false,
                    streaming_id: None,
                    histogram_interval: 0,
                },
                regions: self.regions.clone(),
                clusters: self.clusters.clone(),
                encoding: self.encoding,
                timeout: self.timeout,
                search_type: self.search_type,
                search_event_context: self.search_event_context.clone(),
                use_cache: default_use_cache(),
                local_mode: None,
            });
        }
        res
    }
}

// for search job pagination
#[derive(Debug, Deserialize)]
pub struct PaginationQuery {
    pub from: Option<i64>,
    pub size: Option<i64>,
}

#[derive(Debug, Deserialize, Clone, Serialize)]
pub struct ValuesRequest {
    pub fields: Vec<String>,
    #[serde(default)]
    pub size: Option<i64>,
    pub no_count: bool,
    #[serde(default)]
    pub regions: Vec<String>,
    #[serde(default)]
    pub clusters: Vec<String>,
    #[serde(default)]
    pub vrl_fn: Option<String>,
    #[serde(default)]
    pub start_time: Option<i64>,
    #[serde(default)]
    pub end_time: Option<i64>,
    #[serde(default)]
    pub filter: Option<String>,
    #[serde(default)]
    pub timeout: Option<i64>,
    #[serde(default)]
    pub use_cache: bool,
    pub stream_name: String,
    pub stream_type: StreamType,
    pub sql: String,
}

#[derive(Debug, Deserialize, Clone, Serialize)]
pub struct HashFileRequest {
    pub files: Vec<String>,
}

#[derive(Debug, Default, Deserialize, Clone, Serialize)]
pub struct HashFileResponse {
    pub files: HashMap<String, HashMap<String, String>>,
}

#[cfg(test)]
mod tests {
    use super::*;

    #[test]
    fn test_response() {
        let mut res = Response::default();
        res.set_total(10);
        res.set_scan_files(5);
        let hit = json::json!({"num":12});
        let mut val_map = json::Map::new();
        val_map.insert("id".to_string(), json::json!({"id":1}));
        res.add_hit(&hit); // total+1
        assert_eq!(res.total, 11);
    }

    #[test]
    fn test_request_encoding() {
        let req = json::json!(
            {
                "query": {
                    "sql": "c2VsZWN0ICogZnJvbSB0ZXN0",
                    "from": 0,
                    "size": 10,
                    "start_time": 0,
                    "end_time": 0,
                    "track_total_hits": false
                },
                "encoding": "base64"
            }
        );
        let mut req: Request = json::from_value(req).unwrap();
        req.decode().unwrap();
        assert_eq!(req.query.sql, "select * from test");
    }

    #[test]
    fn test_request_no_encoding() {
        let req = json::json!(
            {
                "query": {
                    "sql": "select * from test",
                    "from": 0,
                    "size": 10,
                    "start_time": 0,
                    "end_time": 0,
                    "track_total_hits": false
                },
                "encoding": ""
            }
        );
        let mut req: Request = json::from_value(req).unwrap();
        req.decode().unwrap();
        assert_eq!(req.query.sql, "select * from test");
    }

    #[test]
    fn test_request_encoding_from_str() {
        assert_eq!(RequestEncoding::from("base64"), RequestEncoding::Base64);
        assert_eq!(RequestEncoding::from("BASE64"), RequestEncoding::Base64);
        assert_eq!(RequestEncoding::from(""), RequestEncoding::Empty);
        assert_eq!(RequestEncoding::from("unknown"), RequestEncoding::Empty);
    }

    #[test]
    fn test_request_encoding_display() {
        assert_eq!(RequestEncoding::Base64.to_string(), "base64");
        assert_eq!(RequestEncoding::Empty.to_string(), "");
    }

    #[test]
    fn test_query_default() {
        let query = Query::default();
        assert_eq!(query.sql, "");
        assert_eq!(query.from, 0);
        assert_eq!(query.size, 10);
        assert_eq!(query.start_time, 0);
        assert_eq!(query.end_time, 0);
        assert!(!query.quick_mode);
        assert_eq!(query.query_type, "");
        assert!(!query.track_total_hits);
        assert!(!query.uses_zo_fn);
        assert!(query.query_fn.is_none());
        assert!(query.action_id.is_none());
        assert!(!query.skip_wal);
        assert!(!query.streaming_output);
        assert!(query.streaming_id.is_none());
        assert_eq!(query.histogram_interval, 0);
    }

    #[test]
    fn test_response_new() {
        let response = Response::new(5, 20);
        assert_eq!(response.from, 5);
        assert_eq!(response.size, 20);
        assert_eq!(response.total, 0);
        assert_eq!(response.took, 0);
        assert!(response.hits.is_empty());
        assert!(response.columns.is_empty());
    }

    #[test]
    fn test_response_pagination() {
        let mut response = Response::new(0, 10);
        response.hits = vec![
            json::json!({"id": 1}),
            json::json!({"id": 2}),
            json::json!({"id": 3}),
            json::json!({"id": 4}),
            json::json!({"id": 5}),
        ];
        response.total = 5;

        // Test normal pagination
        response.pagination(1, 2);
        assert_eq!(response.from, 1);
        assert_eq!(response.size, 2);
        assert_eq!(response.hits.len(), 2);
        assert_eq!(response.hits[0]["id"], 2);
        assert_eq!(response.hits[1]["id"], 3);

        // Test pagination beyond total
        response.pagination(10, 5);
        assert_eq!(response.from, 10);
        assert_eq!(response.size, 5);
        assert!(response.hits.is_empty());
        assert_eq!(response.total, 0);
    }

    #[test]
    fn test_response_setters() {
        let mut response = Response::new(0, 10);

        response.set_took(100);
        assert_eq!(response.took, 100);
        assert_eq!(response.took_detail.total, 100);

        response.set_cache_took(20);
        assert_eq!(response.took_detail.cache_took, 20);

        response.set_wait_in_queue(30);
        assert_eq!(response.took_detail.wait_in_queue, 30);

        response.set_search_took(100, 10, 5);
        assert_eq!(response.took_detail.search_took, 85);
        assert_eq!(response.took_detail.file_list_took, 10);
        assert_eq!(response.took_detail.idx_took, 5);

        response.set_total(50);
        assert_eq!(response.total, 50);

        response.set_scan_files(25);
        assert_eq!(response.scan_files, 25);

        response.set_cached_ratio(75);
        assert_eq!(response.cached_ratio, 75);

        response.set_scan_size(1024);
        assert_eq!(response.scan_size, 1024);

        response.set_idx_scan_size(512);
        assert_eq!(response.idx_scan_size, 512);

        response.set_scan_records(1000);
        assert_eq!(response.scan_records, 1000);

        response.set_trace_id("trace123".to_string());
        assert_eq!(response.trace_id, "trace123");

        response.set_partial(true, "Partial data warning".to_string());
        assert!(response.is_partial);
        assert_eq!(response.function_error.len(), 1);
        assert_eq!(response.function_error[0], "Partial data warning");

        response.set_partial(false, "Another warning".to_string());
        assert!(!response.is_partial);
        assert_eq!(response.function_error.len(), 2);

        response.set_histogram_interval(Some(3600));
        assert_eq!(response.histogram_interval, Some(3600));

        response.set_work_group(Some("workgroup1".to_string()));
        assert_eq!(response.work_group, Some("workgroup1".to_string()));

        response.set_order_by(Some(OrderBy::Asc));
        assert_eq!(response.order_by, Some(OrderBy::Asc));

        response.set_result_cache_ratio(90);
        assert_eq!(response.result_cache_ratio, 90);
    }

    #[test]
    fn test_response_took_add() {
        let mut took1 = ResponseTook {
            total: 100,
            cache_took: 10,
            file_list_took: 20,
            wait_in_queue: 5,
            idx_took: 15,
            search_took: 50,
        };

        let took2 = ResponseTook {
            total: 200,
            cache_took: 15,
            file_list_took: 25,
            wait_in_queue: 10,
            idx_took: 20,
            search_took: 130,
        };

        took1.add(&took2);
        assert_eq!(took1.cache_took, 25);
        assert_eq!(took1.file_list_took, 45);
        assert_eq!(took1.wait_in_queue, 15);
        assert_eq!(took1.idx_took, 35);
        assert_eq!(took1.search_took, 180);
    }

    #[test]
    fn test_search_partition_request_decode() {
        let mut req = SearchPartitionRequest {
            sql: "c2VsZWN0ICogZnJvbSB0ZXN0".to_string(),
            start_time: 0,
            end_time: 1000,
            encoding: RequestEncoding::Base64,
            regions: vec!["region1".to_string()],
            clusters: vec!["cluster1".to_string()],
            query_fn: Some("fn1".to_string()),
            streaming_output: false,
            histogram_interval: 0,
        };

        req.decode().unwrap();
        assert_eq!(req.sql, "select * from test");
        assert_eq!(req.encoding, RequestEncoding::Empty);
    }

    #[test]
    fn test_search_partition_request_from_request() {
        let request = Request {
            query: Query {
                sql: "SELECT * FROM test".to_string(),
                start_time: 100,
                end_time: 200,
                query_fn: Some("test_fn".to_string()),
                streaming_output: true,
                histogram_interval: 3600,
                ..Default::default()
            },
            encoding: RequestEncoding::Base64,
            regions: vec!["region1".to_string()],
            clusters: vec!["cluster1".to_string()],
            ..Default::default()
        };

        let partition_req: SearchPartitionRequest = (&request).into();
        assert_eq!(partition_req.sql, "SELECT * FROM test");
        assert_eq!(partition_req.start_time, 100);
        assert_eq!(partition_req.end_time, 200);
        assert_eq!(partition_req.encoding, RequestEncoding::Base64);
        assert_eq!(partition_req.regions, vec!["region1".to_string()]);
        assert_eq!(partition_req.clusters, vec!["cluster1".to_string()]);
        assert_eq!(partition_req.query_fn, Some("test_fn".to_string()));
        assert!(partition_req.streaming_output);
        assert_eq!(partition_req.histogram_interval, 3600);
    }

    #[test]
    fn test_search_history_request_validate() {
        let valid_req = SearchHistoryRequest {
            start_time: 100,
            end_time: 200,
            ..Default::default()
        };
        assert!(valid_req.validate().unwrap());

        let invalid_req = SearchHistoryRequest {
            start_time: 200,
            end_time: 100,
            ..Default::default()
        };
        assert!(invalid_req.validate().is_err());
    }

    #[test]
    fn test_search_history_request_to_query_req() {
        let req = SearchHistoryRequest {
            org_id: Some("org1".to_string()),
            stream_type: Some("logs".to_string()),
            start_time: 100,
            end_time: 200,
            size: 50,
            ..Default::default()
        };

        let query_req = req.to_query_req("usage").unwrap();
        assert_eq!(query_req.query.start_time, 100);
        assert_eq!(query_req.query.end_time, 200);
        assert_eq!(query_req.query.size, 50);
        assert!(query_req.query.sql.contains("org_id = 'org1'"));
        assert!(query_req.query.sql.contains("stream_type = 'logs'"));
    }

    #[test]
    fn test_search_history_hit_response_try_from() {
        let json_value = json::json!({
            "org_id": "org1",
            "stream_type": "logs",
            "stream_name": "test_stream",
            "min_ts": 100,
            "max_ts": 200,
            "request_body": "SELECT * FROM test",
            "size": 1024.5,
            "num_records": 1000,
            "response_time": 50.0,
            "cached_ratio": 75,
            "trace_id": "trace123",
            "function": "test_fn",
            "_timestamp": 150,
            "unit": "bytes",
            "event": "search"
        });

        let response: SearchHistoryHitResponse = json_value.try_into().unwrap();
        assert_eq!(response.org_id, "org1");
        assert_eq!(response.stream_type, "logs");
        assert_eq!(response.stream_name, "test_stream");
        assert_eq!(response.min_ts, 100);
        assert_eq!(response.max_ts, 200);
        assert_eq!(response.request_body, "SELECT * FROM test");
        assert_eq!(response.size, 1024.5);
        assert_eq!(response.num_records, 1000);
        assert_eq!(response.response_time, 50.0);
        assert_eq!(response.cached_ratio, 75);
        assert_eq!(response.trace_id, "trace123");
        assert_eq!(response.function, Some("test_fn".to_string()));
        assert_eq!(response._timestamp, Some(150));
        assert_eq!(response.unit, Some("bytes".to_string()));
        assert_eq!(response.event, Some("search".to_string()));
    }

    #[test]
    fn test_scan_stats_new() {
        let stats = ScanStats::new();
        assert_eq!(stats.files, 0);
        assert_eq!(stats.records, 0);
        assert_eq!(stats.original_size, 0);
        assert_eq!(stats.compressed_size, 0);
    }

    #[test]
    fn test_scan_stats_add() {
        let mut stats1 = ScanStats {
            files: 10,
            records: 100,
            original_size: 1024,
            compressed_size: 512,
            querier_files: 5,
            querier_memory_cached_files: 3,
            querier_disk_cached_files: 2,
            idx_scan_size: 256,
            idx_took: 50,
            file_list_took: 30,
            aggs_cache_ratio: 80,
        };

        let stats2 = ScanStats {
            files: 20,
            records: 200,
            original_size: 2048,
            compressed_size: 1024,
            querier_files: 10,
            querier_memory_cached_files: 6,
            querier_disk_cached_files: 4,
            idx_scan_size: 512,
            idx_took: 60,
            file_list_took: 40,
            aggs_cache_ratio: 90,
        };

        stats1.add(&stats2);
        assert_eq!(stats1.files, 30);
        assert_eq!(stats1.records, 300);
        assert_eq!(stats1.original_size, 3072);
        assert_eq!(stats1.compressed_size, 1536);
        assert_eq!(stats1.querier_files, 15);
        assert_eq!(stats1.querier_memory_cached_files, 9);
        assert_eq!(stats1.querier_disk_cached_files, 6);
        assert_eq!(stats1.idx_scan_size, 768);
        assert_eq!(stats1.idx_took, 60); // max
        assert_eq!(stats1.file_list_took, 40); // max
        assert_eq!(stats1.aggs_cache_ratio, 80); // min
    }

    #[test]
    fn test_scan_stats_format_to_mb() {
        let mut stats = ScanStats {
            original_size: 1048576,  // 1MB in bytes
            compressed_size: 524288, // 0.5MB in bytes
            idx_scan_size: 2097152,  // 2MB in bytes
            ..Default::default()
        };

        stats.format_to_mb();
        assert_eq!(stats.original_size, 1);
        assert_eq!(stats.compressed_size, 0);
        assert_eq!(stats.idx_scan_size, 2);
    }

    #[test]
    fn test_search_event_type_try_from() {
        type SET = SearchEventType; // Saving line too long
        assert_eq!(SET::try_from("ui").unwrap(), SET::UI);
        assert_eq!(SET::try_from("dashboards").unwrap(), SET::Dashboards);
        assert_eq!(SET::try_from("reports").unwrap(), SET::Reports);
        assert_eq!(SET::try_from("alerts").unwrap(), SET::Alerts);
        assert_eq!(SET::try_from("values").unwrap(), SET::Values);
        assert_eq!(SET::try_from("_values").unwrap(), SET::Values);
        assert_eq!(SET::try_from("other").unwrap(), SET::Other);
        assert_eq!(SET::try_from("rum").unwrap(), SET::RUM);
        assert_eq!(SET::try_from("derived_stream").unwrap(), SET::DerivedStream);
        assert_eq!(SET::try_from("derivedstream").unwrap(), SET::DerivedStream);
        assert_eq!(SET::try_from("search_job").unwrap(), SET::SearchJob);
        assert_eq!(SET::try_from("searchjob").unwrap(), SET::SearchJob);
        assert!(SearchEventType::try_from("invalid").is_err());
    }

    #[test]
    fn test_search_event_type_display() {
        assert_eq!(SearchEventType::UI.to_string(), "ui");
        assert_eq!(SearchEventType::Dashboards.to_string(), "dashboards");
        assert_eq!(SearchEventType::Reports.to_string(), "reports");
        assert_eq!(SearchEventType::Alerts.to_string(), "alerts");
        assert_eq!(SearchEventType::Values.to_string(), "_values");
        assert_eq!(SearchEventType::Other.to_string(), "other");
        assert_eq!(SearchEventType::RUM.to_string(), "rum");
        assert_eq!(SearchEventType::DerivedStream.to_string(), "derived_stream");
        assert_eq!(SearchEventType::SearchJob.to_string(), "search_job");
    }

    #[test]
    fn test_search_event_context_builder_methods() {
        let alert_ctx = SearchEventContext::with_alert(Some("alert123".to_string()));
        assert_eq!(alert_ctx.alert_key, Some("alert123".to_string()));

        let derived_ctx = SearchEventContext::with_derived_stream(Some("stream123".to_string()));
        assert_eq!(
            derived_ctx.derived_stream_key,
            Some("stream123".to_string())
        );

        let report_ctx = SearchEventContext::with_report(Some("report123".to_string()));
        assert_eq!(report_ctx.report_key, Some("report123".to_string()));

        let dashboard_ctx = SearchEventContext::with_dashboard(
            Some("dashboard123".to_string()),
            Some("Dashboard Name".to_string()),
            Some("folder123".to_string()),
            Some("Folder Name".to_string()),
        );
        assert_eq!(dashboard_ctx.dashboard_id, Some("dashboard123".to_string()));
        assert_eq!(
            dashboard_ctx.dashboard_name,
            Some("Dashboard Name".to_string())
        );
        assert_eq!(
            dashboard_ctx.dashboard_folder_id,
            Some("folder123".to_string())
        );
        assert_eq!(
            dashboard_ctx.dashboard_folder_name,
            Some("Folder Name".to_string())
        );
    }

    #[test]
    fn test_search_event_context_enrich_for_dashboard() {
        let mut ctx = SearchEventContext::default();
        ctx.enrich_for_dashboard(
            "New Dashboard".to_string(),
            "New Folder".to_string(),
            "new_folder_id".to_string(),
        );
        assert_eq!(ctx.dashboard_name, Some("New Dashboard".to_string()));
        assert_eq!(ctx.dashboard_folder_name, Some("New Folder".to_string()));
        assert_eq!(ctx.dashboard_folder_id, Some("new_folder_id".to_string()));
    }

    #[test]
    fn test_query_to_cluster_rpc() {
        let query = Query {
            sql: "SELECT * FROM test".to_string(),
            quick_mode: true,
            query_type: "test".to_string(),
            from: 10,
            size: 20,
            start_time: 100,
            end_time: 200,
            track_total_hits: true,
            uses_zo_fn: true,
            query_fn: Some("test_fn".to_string()),
            action_id: Some("action123".to_string()),
            skip_wal: true,
            histogram_interval: 3600,
            ..Default::default()
        };

        let cluster_query: cluster_rpc::SearchQuery = query.into();
        assert_eq!(cluster_query.sql, "SELECT * FROM test");
        assert!(cluster_query.quick_mode);
        assert_eq!(cluster_query.query_type, "test");
        assert_eq!(cluster_query.from, 10);
        assert_eq!(cluster_query.size, 20);
        assert_eq!(cluster_query.start_time, 100);
        assert_eq!(cluster_query.end_time, 200);
        assert!(cluster_query.track_total_hits);
        assert!(cluster_query.uses_zo_fn);
        assert_eq!(cluster_query.query_fn, "test_fn");
        assert_eq!(cluster_query.action_id, "action123");
        assert!(cluster_query.skip_wal);
        assert_eq!(cluster_query.histogram_interval, 3600);
    }

    #[test]
    fn test_scan_stats_conversions() {
        let stats = ScanStats {
            files: 10,
            records: 100,
            original_size: 1024,
            compressed_size: 512,
            querier_files: 5,
            querier_memory_cached_files: 3,
            querier_disk_cached_files: 2,
            idx_scan_size: 256,
            idx_took: 50,
            file_list_took: 30,
            aggs_cache_ratio: 80,
        };

        // Test conversion to cluster_rpc::ScanStats
        let cluster_stats: cluster_rpc::ScanStats = (&stats).into();
        assert_eq!(cluster_stats.files, 10);
        assert_eq!(cluster_stats.records, 100);
        assert_eq!(cluster_stats.original_size, 1024);
        assert_eq!(cluster_stats.compressed_size, 512);
        assert_eq!(cluster_stats.querier_files, 5);
        assert_eq!(cluster_stats.querier_memory_cached_files, 3);
        assert_eq!(cluster_stats.querier_disk_cached_files, 2);
        assert_eq!(cluster_stats.idx_scan_size, 256);
        assert_eq!(cluster_stats.idx_took, 50);
        assert_eq!(cluster_stats.file_list_took, 30);
        assert_eq!(cluster_stats.aggs_cache_ratio, 80);

        // Test conversion from cluster_rpc::ScanStats
        let converted_stats: ScanStats = (&cluster_stats).into();
        assert_eq!(converted_stats.files, 10);
        assert_eq!(converted_stats.records, 100);
        assert_eq!(converted_stats.original_size, 1024);
        assert_eq!(converted_stats.compressed_size, 512);
        assert_eq!(converted_stats.querier_files, 5);
        assert_eq!(converted_stats.querier_memory_cached_files, 3);
        assert_eq!(converted_stats.querier_disk_cached_files, 2);
        assert_eq!(converted_stats.idx_scan_size, 256);
        assert_eq!(converted_stats.idx_took, 50);
        assert_eq!(converted_stats.file_list_took, 30);
        assert_eq!(converted_stats.aggs_cache_ratio, 80);
    }

    #[test]
    fn test_response_chunk_iterator() {
        let mut response = Response::new(0, 10);
        response.hits = vec![
            json::json!({"id": 1, "data": "small"}),
            json::json!({"id": 2, "data": "small"}),
            json::json!({"id": 3, "data": "small"}),
        ];
        response.total = 3;

        let iterator = ResponseChunkIterator::new(response, Some(100)); // Small chunk size
        let chunks: Vec<ResponseChunk> = iterator.collect();

        // Should have metadata chunk + hits chunks
        assert!(!chunks.is_empty());

        // First chunk should be metadata
        if let ResponseChunk::Metadata { response } = &chunks[0] {
            assert!(response.hits.is_empty());
            assert_eq!(response.total, 3);
        } else {
            panic!("First chunk should be metadata");
        }
    }

    #[test]
    fn test_stream_response_chunks_iterator() {
        let chunks = StreamResponseChunks {
            chunks_iter: None,
            single_chunk: Some(Ok(BytesImpl::from("test data"))),
        };

        let items: Vec<Result<BytesImpl, std::io::Error>> = chunks.collect();
        assert_eq!(items.len(), 1);
        assert!(items[0].is_ok());
    }

    #[test]
    fn test_multi_stream_request_to_query_req() {
        let request = MultiStreamRequest {
            sql: vec![
                SqlQuery {
                    sql: "SELECT * FROM table1".to_string(),
                    start_time: Some(100),
                    end_time: Some(200),
                    query_fn: Some("fn1".to_string()),
                    is_old_format: false,
                },
                SqlQuery {
                    sql: "SELECT * FROM table2".to_string(),
                    start_time: None,
                    end_time: None,
                    query_fn: None,
                    is_old_format: true,
                },
            ],
            encoding: RequestEncoding::Base64,
            timeout: 30,
            from: 5,
            size: 25,
            start_time: 50,
            end_time: 250,
            sort_by: Some("timestamp".to_string()),
            quick_mode: true,
            query_type: "test".to_string(),
            track_total_hits: true,
            uses_zo_fn: true,
            query_fn: Some("global_fn".to_string()),
            skip_wal: true,
            regions: vec!["region1".to_string()],
            clusters: vec!["cluster1".to_string()],
            search_type: Some(SearchEventType::UI),
            search_event_context: Some(SearchEventContext::default()),
            index_type: "parquet".to_string(),
            per_query_response: true,
        };

        let query_reqs = request.to_query_req();
        assert_eq!(query_reqs.len(), 2);

        // Check first query
        let first_req = &query_reqs[0];
        assert_eq!(first_req.query.sql, "SELECT * FROM table1");
        assert_eq!(first_req.query.start_time, 100);
        assert_eq!(first_req.query.end_time, 200);
        assert_eq!(first_req.query.from, 5);
        assert_eq!(first_req.query.size, 25);
        assert!(first_req.query.quick_mode);
        assert_eq!(first_req.query.query_type, "test");
        assert!(first_req.query.track_total_hits);
        assert!(first_req.query.uses_zo_fn);
        assert!(first_req.query.skip_wal);
        assert_eq!(first_req.encoding, RequestEncoding::Base64);
        assert_eq!(first_req.timeout, 30);
        assert_eq!(first_req.regions, vec!["region1".to_string()]);
        assert_eq!(first_req.clusters, vec!["cluster1".to_string()]);
        assert_eq!(first_req.search_type, Some(SearchEventType::UI));

        // Check second query
        let second_req = &query_reqs[1];
        assert_eq!(second_req.query.sql, "SELECT * FROM table2");
        assert_eq!(second_req.query.start_time, 50); // Uses global start_time
        assert_eq!(second_req.query.end_time, 250); // Uses global end_time
    }

    #[test]
    fn test_time_offset() {
        let time_offset = TimeOffset {
            start_time: 100,
            end_time: 200,
        };
        assert_eq!(time_offset.start_time, 100);
        assert_eq!(time_offset.end_time, 200);
    }

    #[test]
    fn test_storage_type() {
        assert_eq!(StorageType::Memory, StorageType::Memory);
        assert_eq!(StorageType::Wal, StorageType::Wal);
        assert_ne!(StorageType::Memory, StorageType::Wal);
    }

    #[test]
    fn test_session() {
        let session = Session {
            id: "session123".to_string(),
            storage_type: StorageType::Memory,
            work_group: Some("workgroup1".to_string()),
            target_partitions: 4,
        };
        assert_eq!(session.id, "session123");
        assert_eq!(session.storage_type, StorageType::Memory);
        assert_eq!(session.work_group, Some("workgroup1".to_string()));
        assert_eq!(session.target_partitions, 4);
    }

    #[test]
    fn test_values_event_context() {
        let ctx = ValuesEventContext {
            top_k: Some(10),
            no_count: true,
            field: "test_field".to_string(),
        };
        assert_eq!(ctx.top_k, Some(10));
        assert!(ctx.no_count);
        assert_eq!(ctx.field, "test_field");
    }

    #[test]
    fn test_values_request() {
        let request = ValuesRequest {
            fields: vec!["field1".to_string(), "field2".to_string()],
            size: Some(100),
            no_count: true,
            regions: vec!["region1".to_string()],
            clusters: vec!["cluster1".to_string()],
            vrl_fn: Some("vrl_fn".to_string()),
            start_time: Some(100),
            end_time: Some(200),
            filter: Some("filter_expr".to_string()),
            timeout: Some(30),
            use_cache: true,
            stream_name: "test_stream".to_string(),
            stream_type: StreamType::Logs,
            sql: "SELECT * FROM test".to_string(),
        };

        assert_eq!(request.fields.len(), 2);
        assert_eq!(request.size, Some(100));
        assert!(request.no_count);
        assert_eq!(request.regions.len(), 1);
        assert_eq!(request.clusters.len(), 1);
        assert_eq!(request.vrl_fn, Some("vrl_fn".to_string()));
        assert_eq!(request.start_time, Some(100));
        assert_eq!(request.end_time, Some(200));
        assert_eq!(request.filter, Some("filter_expr".to_string()));
        assert_eq!(request.timeout, Some(30));
        assert!(request.use_cache);
        assert_eq!(request.stream_name, "test_stream");
        assert_eq!(request.stream_type, StreamType::Logs);
        assert_eq!(request.sql, "SELECT * FROM test");
    }

    #[test]
    fn test_hash_file_request_response() {
        let request = HashFileRequest {
            files: vec!["file1.txt".to_string(), "file2.txt".to_string()],
        };
        assert_eq!(request.files.len(), 2);

        let mut response = HashFileResponse::default();
        response.files.insert(
            "file1.txt".to_string(),
            [("hash".to_string(), "abc123".to_string())]
                .into_iter()
                .collect(),
        );
        assert_eq!(response.files.len(), 1);
        assert!(response.files.contains_key("file1.txt"));
    }

    #[test]
    fn test_pagination_query() {
        let query = PaginationQuery {
            from: Some(10),
            size: Some(20),
        };
        assert_eq!(query.from, Some(10));
        assert_eq!(query.size, Some(20));
    }

    #[test]
    fn test_sql_query() {
        let query = SqlQuery {
            sql: "SELECT * FROM test".to_string(),
            start_time: Some(100),
            end_time: Some(200),
            query_fn: Some("test_fn".to_string()),
            is_old_format: false,
        };
        assert_eq!(query.sql, "SELECT * FROM test");
        assert_eq!(query.start_time, Some(100));
        assert_eq!(query.end_time, Some(200));
        assert_eq!(query.query_fn, Some("test_fn".to_string()));
        assert!(!query.is_old_format);
    }

    #[test]
    fn test_multi_search_partition_request() {
        let request = MultiSearchPartitionRequest {
            sql: vec![
                "SELECT * FROM table1".to_string(),
                "SELECT * FROM table2".to_string(),
            ],
            start_time: 100,
            end_time: 200,
            encoding: RequestEncoding::Base64,
            regions: vec!["region1".to_string()],
            clusters: vec!["cluster1".to_string()],
            query_fn: Some("test_fn".to_string()),
            streaming_output: true,
            histogram_interval: 3600,
        };
        assert_eq!(request.sql.len(), 2);
        assert_eq!(request.start_time, 100);
        assert_eq!(request.end_time, 200);
        assert_eq!(request.encoding, RequestEncoding::Base64);
        assert_eq!(request.regions.len(), 1);
        assert_eq!(request.clusters.len(), 1);
        assert_eq!(request.query_fn, Some("test_fn".to_string()));
        assert!(request.streaming_output);
        assert_eq!(request.histogram_interval, 3600);
    }

    #[test]
    fn test_multi_search_partition_response() {
        let mut response = MultiSearchPartitionResponse::default();
        let partition_response = SearchPartitionResponse {
            trace_id: "trace123".to_string(),
            file_num: 10,
            records: 100,
            original_size: 1024,
            compressed_size: 512,
            histogram_interval: Some(3600),
            max_query_range: 24,
            partitions: vec![[100, 200]],
            order_by: OrderBy::Asc,
            limit: 1000,
            streaming_output: true,
            streaming_aggs: false,
            streaming_id: Some("stream123".to_string()),
        };

        response
            .success
            .insert("query1".to_string(), partition_response);
        response
            .error
            .insert("query2".to_string(), "Error message".to_string());

        assert_eq!(response.success.len(), 1);
        assert_eq!(response.error.len(), 1);
        assert!(response.success.contains_key("query1"));
        assert!(response.error.contains_key("query2"));
    }

    #[test]
    fn test_query_status_response() {
        let response = QueryStatusResponse {
            status: vec![QueryStatus {
                trace_id: "trace123".to_string(),
                status: "running".to_string(),
                created_at: 100,
                started_at: 110,
                work_group: "workgroup1".to_string(),
                user_id: Some("user123".to_string()),
                org_id: Some("org123".to_string()),
                stream_type: Some("logs".to_string()),
                query: Some(QueryInfo {
                    sql: "SELECT * FROM test".to_string(),
                    start_time: 100,
                    end_time: 200,
                }),
                scan_stats: Some(ScanStats::new()),
                search_type: Some(SearchEventType::UI),
            }],
        };
        assert_eq!(response.status.len(), 1);
        assert_eq!(response.status[0].trace_id, "trace123");
        assert_eq!(response.status[0].status, "running");
    }

    #[test]
    fn test_cancel_query_response() {
        let response = CancelQueryResponse {
            trace_id: "trace123".to_string(),
            is_success: true,
        };
        assert_eq!(response.trace_id, "trace123");
        assert!(response.is_success);
    }

    #[test]
    fn test_query_info() {
        let info = QueryInfo {
            sql: "SELECT * FROM test".to_string(),
            start_time: 100,
            end_time: 200,
        };
        assert_eq!(info.sql, "SELECT * FROM test");
        assert_eq!(info.start_time, 100);
        assert_eq!(info.end_time, 200);
    }
}

mod search_history_utils {
    pub struct SearchHistoryQueryBuilder {
        pub org_id: Option<String>,
        pub stream_type: Option<String>,
        pub stream_name: Option<String>,
        pub user_email: Option<String>,
        pub trace_id: Option<String>,
    }

    impl SearchHistoryQueryBuilder {
        pub fn new() -> Self {
            Self {
                org_id: None,
                stream_type: None,
                stream_name: None,
                user_email: None,
                trace_id: None,
            }
        }

        pub fn with_org_id(mut self, org_id: &Option<String>) -> Self {
            self.org_id = org_id.to_owned();
            self
        }

        pub fn with_stream_type(mut self, stream_type: &Option<String>) -> Self {
            self.stream_type = stream_type.to_owned();
            self
        }

        pub fn with_stream_name(mut self, stream_name: &Option<String>) -> Self {
            self.stream_name = stream_name.to_owned();
            self
        }

        pub fn with_trace_id(mut self, trace_id: &Option<String>) -> Self {
            self.trace_id = trace_id.to_owned();
            self
        }

        pub fn with_user_email(mut self, email: &Option<String>) -> Self {
            self.user_email = email.to_owned();
            self
        }

        // Method to build the SQL query
        pub fn build(self, search_stream_name: &str) -> String {
            let mut query = format!("SELECT * FROM {search_stream_name} WHERE event='Search'");

            if let Some(org_id) = self.org_id.filter(|s| !s.is_empty()) {
                query.push_str(&format!(" AND org_id = '{org_id}'"));
            }
            if let Some(stream_type) = self.stream_type.filter(|s| !s.is_empty()) {
                query.push_str(&format!(" AND stream_type = '{stream_type}'"));
            }
            if let Some(stream_name) = self.stream_name.filter(|s| !s.is_empty()) {
                query.push_str(&format!(" AND stream_name = '{stream_name}'"));
            }
            if let Some(user_email) = self.user_email.filter(|s| !s.is_empty()) {
                query.push_str(&format!(" AND user_email = '{user_email}'"));
            }
            if let Some(trace_id) = self.trace_id.filter(|s| !s.is_empty()) {
                query.push_str(&format!(" AND trace_id = '{trace_id}'"));
            }

            query
        }
    }

    #[cfg(test)]
    mod tests {
        use super::SearchHistoryQueryBuilder;
        const SEARCH_STREAM_NAME: &str = "usage";

        #[test]
        fn test_empty_query() {
            let query = SearchHistoryQueryBuilder::new().build(SEARCH_STREAM_NAME);
            assert_eq!(query, "SELECT * FROM usage WHERE event='Search'");
        }

        #[test]
        fn test_with_org_id() {
            let query = SearchHistoryQueryBuilder::new()
                .with_org_id(&Some("org123".to_string()))
                .build(SEARCH_STREAM_NAME);
            assert_eq!(
                query,
                "SELECT * FROM usage WHERE event='Search' AND org_id = 'org123'"
            );
        }

        #[test]
        fn test_with_stream_type() {
            let query = SearchHistoryQueryBuilder::new()
                .with_stream_type(&Some("logs".to_string()))
                .build(SEARCH_STREAM_NAME);
            assert_eq!(
                query,
                "SELECT * FROM usage WHERE event='Search' AND stream_type = 'logs'"
            );
        }

        #[test]
        fn test_with_stream_name() {
            let query = SearchHistoryQueryBuilder::new()
                .with_stream_name(&Some("streamA".to_string()))
                .build(SEARCH_STREAM_NAME);
            assert_eq!(
                query,
                "SELECT * FROM usage WHERE event='Search' AND stream_name = 'streamA'"
            );
        }

        #[test]
        fn test_with_user_email() {
            let query = SearchHistoryQueryBuilder::new()
                .with_user_email(&Some("user123@gmail.com".to_string()))
                .build(SEARCH_STREAM_NAME);
            assert_eq!(
                query,
                "SELECT * FROM usage WHERE event='Search' AND user_email = 'user123@gmail.com'"
            );
        }

        #[test]
        fn test_with_trace_id() {
            let query = SearchHistoryQueryBuilder::new()
                .with_trace_id(&Some("trace123".to_string()))
                .build(SEARCH_STREAM_NAME);
            assert_eq!(
                query,
                "SELECT * FROM usage WHERE event='Search' AND trace_id = 'trace123'"
            );
        }

        #[test]
        fn test_combined_query() {
            let query = SearchHistoryQueryBuilder::new()
                .with_org_id(&Some("org123".to_string()))
                .with_stream_type(&Some("logs".to_string()))
                .with_stream_name(&Some("streamA".to_string()))
                .with_user_email(&Some("user123@gmail.com".to_string()))
                .with_trace_id(&Some("trace123".to_string()))
                .build(SEARCH_STREAM_NAME);

            let expected_query = "SELECT * FROM usage WHERE event='Search' \
            AND org_id = 'org123' \
            AND stream_type = 'logs' \
            AND stream_name = 'streamA' \
            AND user_email = 'user123@gmail.com' \
            AND trace_id = 'trace123'";

            assert_eq!(query, expected_query);
        }

        #[test]
        fn test_partial_query() {
            let query = SearchHistoryQueryBuilder::new()
                .with_org_id(&Some("org123".to_string()))
                .with_user_email(&Some("user123@gmail.com".to_string()))
                .build(SEARCH_STREAM_NAME);

            let expected_query = "SELECT * FROM usage WHERE event='Search' \
            AND org_id = 'org123' \
            AND user_email = 'user123@gmail.com'";

            assert_eq!(query, expected_query);
        }
    }
}

#[derive(Debug, Clone, Serialize, Deserialize)]
#[serde(untagged)]
pub enum StreamResponses {
    // Original variant - to be deprecated but kept for backward compatibility
    SearchResponse {
        results: Response,
        streaming_aggs: bool,
        #[serde(skip_serializing_if = "Option::is_none")]
        streaming_id: Option<String>,
        time_offset: TimeOffset,
    },
    // New focused variants
    SearchResponseMetadata {
        results: Response,
        streaming_aggs: bool,
        #[serde(skip_serializing_if = "Option::is_none")]
        streaming_id: Option<String>,
        time_offset: TimeOffset,
    },
    SearchResponseHits {
        hits: Vec<json::Value>,
    },
    Progress {
        percent: usize,
    },
    Error {
        code: u16,
        message: String,
        error_detail: Option<String>,
    },
    Done,
    Cancelled,
}

/// An iterator that yields formatted chunks from a StreamResponse
pub struct StreamResponseChunks {
    /// The inner iterator for search responses with multiple chunks
    chunks_iter: Option<Box<dyn Iterator<Item = Result<BytesImpl, std::io::Error>> + Send>>,
    /// Single chunk for simple responses
    single_chunk: Option<Result<BytesImpl, std::io::Error>>,
}

impl Iterator for StreamResponseChunks {
    type Item = Result<BytesImpl, std::io::Error>;

    fn next(&mut self) -> Option<Self::Item> {
        if let Some(iter) = &mut self.chunks_iter {
            iter.next()
        } else {
            self.single_chunk.take()
        }
    }
}

impl StreamResponses {
    /// Convert a response to an iterator of formatted chunks
    /// For SearchResponse, this will apply the ResponseChunkIterator to break it into multiple
    /// chunks For other response types, this will return an iterator with a single chunk
    pub fn to_chunks(&self) -> StreamResponseChunks {
        // Helper function to format event data
        let format_event = |event_type: &str, data: &str| -> BytesImpl {
            let formatted = format!("event: {event_type}\ndata: {data}\n\n");
            BytesImpl::from(formatted.into_bytes())
        };

        match self {
            // Handle search responses with chunking
            StreamResponses::SearchResponse {
                results,
                streaming_aggs,
                time_offset,
                streaming_id,
            } => {
                log::info!(
                    "[HTTP2_STREAM] Chunking search response with {} hits using ResponseChunkIterator",
                    results.hits.len()
                );

                // Create the iterator
                let iterator = ResponseChunkIterator::new(
                    results.clone(),
                    None, // Use configured chunk size from environment
                );

                // Add a log message to show the chunk size being used
                log::info!(
                    "[HTTP2_STREAM] Using chunk size of {}MB from configuration",
                    get_config().http_streaming.streaming_response_chunk_size
                );

                // Capture needed values for the closure
                let streaming_aggs = *streaming_aggs;
                let time_offset = time_offset.clone();
                let streaming_id = streaming_id.clone();

                // Create an iterator that maps each chunk to a formatted BytesImpl
                let chunks_iter = iterator.map(move |chunk| {
                    let (event_type, data) = match chunk {
                        ResponseChunk::Metadata { response } => {
                            // Add streaming_aggs and time_offset from the original response
                            let metadata = StreamResponses::SearchResponseMetadata {
                                results: *response,
                                streaming_aggs,
                                streaming_id: streaming_id.clone(),
                                time_offset: time_offset.clone(),
                            };
                            let data = serde_json::to_string(&metadata).unwrap_or_else(|_| {
                                log::error!("Failed to serialize metadata: {metadata:?}");
                                String::new()
                            });
                            ("search_response_metadata", data)
                        }
                        ResponseChunk::Hits { hits } => {
                            let data =
                                serde_json::to_string(&StreamResponses::SearchResponseHits {
                                    hits,
                                })
                                .unwrap_or_else(|e| {
                                    log::error!("Failed to serialize hits: {e}");
                                    String::new()
                                });
                            ("search_response_hits", data)
                        }
                    };

                    // Format and encode the chunk
                    Ok(format_event(event_type, &data))
                });

                StreamResponseChunks {
                    chunks_iter: Some(Box::new(chunks_iter)),
                    single_chunk: None,
                }
            }

            // Handle other response types with a single chunk
            StreamResponses::SearchResponseMetadata { .. } => {
                let data = serde_json::to_string(self).unwrap_or_default();
                let bytes = format_event("search_response_metadata", &data);
                StreamResponseChunks {
                    chunks_iter: None,
                    single_chunk: Some(Ok(bytes)),
                }
            }
            StreamResponses::SearchResponseHits { .. } => {
                let data = serde_json::to_string(self).unwrap_or_default();
                let bytes = format_event("search_response_hits", &data);
                StreamResponseChunks {
                    chunks_iter: None,
                    single_chunk: Some(Ok(bytes)),
                }
            }
            StreamResponses::Progress { .. } => {
                let data = serde_json::to_string(self).unwrap_or_default();
                let bytes = format_event("progress", &data);
                StreamResponseChunks {
                    chunks_iter: None,
                    single_chunk: Some(Ok(bytes)),
                }
            }
            StreamResponses::Error { .. } => {
                let data = serde_json::to_string(self).unwrap_or_default();
                let bytes = format_event("error", &data);
                StreamResponseChunks {
                    chunks_iter: None,
                    single_chunk: Some(Ok(bytes)),
                }
            }
            StreamResponses::Done => {
                let bytes = BytesImpl::from("data: [[DONE]]\n\n");
                StreamResponseChunks {
                    chunks_iter: None,
                    single_chunk: Some(Ok(bytes)),
                }
            }
            StreamResponses::Cancelled => {
                let bytes = BytesImpl::from("data: [[CANCELLED]]\n\n");
                StreamResponseChunks {
                    chunks_iter: None,
                    single_chunk: Some(Ok(bytes)),
                }
            }
        }
    }
}<|MERGE_RESOLUTION|>--- conflicted
+++ resolved
@@ -231,12 +231,9 @@
     #[serde(skip_serializing_if = "Option::is_none")]
     pub order_by: Option<OrderBy>,
     #[serde(default)]
-<<<<<<< HEAD
     pub is_explain_plan: bool,
-=======
     #[serde(skip_serializing_if = "Vec::is_empty")]
     pub order_by_metadata: Vec<(String, OrderBy)>,
->>>>>>> 7cca606f
 }
 
 /// Iterator for Streaming response of search `Response`
@@ -401,11 +398,8 @@
             result_cache_ratio: 0,
             work_group: None,
             order_by: None,
-<<<<<<< HEAD
             is_explain_plan: false,
-=======
             order_by_metadata: Vec::new(),
->>>>>>> 7cca606f
         }
     }
 
