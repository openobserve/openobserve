--- conflicted
+++ resolved
@@ -507,14 +507,11 @@
     pub fn set_order_by(&mut self, val: Option<OrderBy>) {
         self.order_by = val;
     }
-<<<<<<< HEAD
     pub fn set_result_cache_ratio(&mut self, val: usize) {
         self.result_cache_ratio = val;
-=======
 
     pub fn set_order_by_metadata(&mut self, val: Vec<(String, OrderBy)>) {
         self.order_by_metadata = val;
->>>>>>> 7c72f804
     }
 }
 
@@ -534,11 +531,8 @@
     #[serde(default)]
     pub streaming_output: bool,
     #[serde(default)]
-<<<<<<< HEAD
     pub histogram_interval: i64,
-=======
     pub search_type: Option<SearchEventType>,
->>>>>>> 7c72f804
 }
 
 impl SearchPartitionRequest {
@@ -571,11 +565,8 @@
             clusters: req.clusters.clone(),
             query_fn: req.query.query_fn.clone(),
             streaming_output: req.query.streaming_output,
-<<<<<<< HEAD
             histogram_interval: req.query.histogram_interval,
-=======
             search_type: req.search_type,
->>>>>>> 7c72f804
         }
     }
 }
