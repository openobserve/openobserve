--- conflicted
+++ resolved
@@ -55,8 +55,6 @@
     pub tz_offset: i32,
     #[serde(skip_serializing_if = "Option::is_none")]
     pub delay: Option<i32>,
-<<<<<<< HEAD
-=======
     /// The datetime from when the pipeline should check for ingested data
     #[serde(skip_serializing_if = "Option::is_none")]
     pub start_at: Option<i64>,
@@ -69,7 +67,6 @@
             self.stream_type, self.org_id, pipeline_name, pipeline_id
         )
     }
->>>>>>> ab5c296f
 }
 
 #[derive(Debug, Clone, Serialize, Deserialize)]
