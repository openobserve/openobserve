--- conflicted
+++ resolved
@@ -38,7 +38,6 @@
     }
 }
 
-<<<<<<< HEAD
 impl PipelineSource {
     pub fn is_scheduled(&self) -> bool {
         matches!(self, Self::Scheduled(_))
@@ -49,10 +48,17 @@
     }
 }
 
-#[derive(Clone, Debug, Serialize, Deserialize, PartialEq, Default)]
-=======
+impl PipelineSource {
+    pub fn is_scheduled(&self) -> bool {
+        matches!(self, Self::Scheduled(_))
+    }
+
+    pub fn is_realtime(&self) -> bool {
+        matches!(self, Self::Realtime(_))
+    }
+}
+
 #[derive(Clone, Debug, Serialize, Deserialize, PartialEq, Default, ToSchema)]
->>>>>>> 0730d5f7
 #[serde(rename_all = "snake_case")]
 #[serde(default)]
 pub struct DerivedStream {
