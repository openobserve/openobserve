// Copyright 2024 OpenObserve Inc.
//
// This program is free software: you can redistribute it and/or modify
// it under the terms of the GNU Affero General Public License as published by
// the Free Software Foundation, either version 3 of the License, or
// (at your option) any later version.
//
// This program is distributed in the hope that it will be useful
// but WITHOUT ANY WARRANTY; without even the implied warranty of
// MERCHANTABILITY or FITNESS FOR A PARTICULAR PURPOSE.  See the
// GNU Affero General Public License for more details.
//
// You should have received a copy of the GNU Affero General Public License
// along with this program.  If not, see <http://www.gnu.org/licenses/>.

pub mod alerts;
pub mod bitvec;
pub mod cluster;
pub mod dashboards;
pub mod folder;
pub mod function;
pub mod inverted_index;
pub mod logger;
pub mod meta_store;
pub mod organization;
pub mod otlp;
pub mod pipeline;
pub mod search;
pub mod self_reporting;
pub mod short_url;
pub mod sql;
pub mod stream;
<<<<<<< HEAD
pub mod user;
=======
pub mod websocket;
>>>>>>> af867245
<|MERGE_RESOLUTION|>--- conflicted
+++ resolved
@@ -30,8 +30,5 @@
 pub mod short_url;
 pub mod sql;
 pub mod stream;
-<<<<<<< HEAD
 pub mod user;
-=======
-pub mod websocket;
->>>>>>> af867245
+pub mod websocket;