// Copyright 2024 OpenObserve Inc.
//
// This program is free software: you can redistribute it and/or modify
// it under the terms of the GNU Affero General Public License as published by
// the Free Software Foundation, either version 3 of the License, or
// (at your option) any later version.
//
// This program is distributed in the hope that it will be useful
// but WITHOUT ANY WARRANTY; without even the implied warranty of
// MERCHANTABILITY or FITNESS FOR A PARTICULAR PURPOSE.  See the
// GNU Affero General Public License for more details.
//
// You should have received a copy of the GNU Affero General Public License
// along with this program.  If not, see <http://www.gnu.org/licenses/>.

pub mod actions;
pub mod alerts;
pub mod bitvec;
pub mod cluster;
pub mod dashboards;
pub mod destinations;
pub mod folder;
pub mod function;
pub mod inverted_index;
pub mod logger;
pub mod meta_store;
pub mod organization;
pub mod otlp;
pub mod pipeline;
pub mod promql;
pub mod search;
pub mod self_reporting;
pub mod short_url;
pub mod sql;
pub mod stream;
pub mod timed_annotations;
<<<<<<< HEAD
pub mod user;
=======
pub mod triggers;
>>>>>>> 5ce73b26
pub mod websocket;<|MERGE_RESOLUTION|>--- conflicted
+++ resolved
@@ -34,9 +34,6 @@
 pub mod sql;
 pub mod stream;
 pub mod timed_annotations;
-<<<<<<< HEAD
 pub mod user;
-=======
 pub mod triggers;
->>>>>>> 5ce73b26
 pub mod websocket;