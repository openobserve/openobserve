// Copyright 2024 OpenObserve Inc.
//
// This program is free software: you can redistribute it and/or modify
// it under the terms of the GNU Affero General Public License as published by
// the Free Software Foundation, either version 3 of the License, or
// (at your option) any later version.
//
// This program is distributed in the hope that it will be useful
// but WITHOUT ANY WARRANTY; without even the implied warranty of
// MERCHANTABILITY or FITNESS FOR A PARTICULAR PURPOSE.  See the
// GNU Affero General Public License for more details.
//
// You should have received a copy of the GNU Affero General Public License
// along with this program.  If not, see <http://www.gnu.org/licenses/>.

use std::{cmp::max, fmt::Display};

use chrono::Duration;
use hashbrown::HashMap;
use proto::cluster_rpc;
use serde::{ser::SerializeStruct, Deserialize, Serialize, Serializer};
use utoipa::ToSchema;

use super::bitvec::BitVec;
use crate::{
    get_config,
    meta::self_reporting::usage::Stats,
    utils::{
        hash::{gxhash, Sum64},
        json::{self, Map, Value},
    },
};

pub const ALL_STREAM_TYPES: [StreamType; 7] = [
    StreamType::Logs,
    StreamType::Metrics,
    StreamType::Traces,
    StreamType::EnrichmentTables,
    StreamType::Filelist,
    StreamType::Metadata,
    StreamType::Index,
];

#[derive(Clone, Copy, Debug, Default, Eq, PartialEq, Serialize, Deserialize, ToSchema, Hash)]
#[serde(rename_all = "lowercase")]
pub enum StreamType {
    #[default]
    Logs,
    Metrics,
    Traces,
    #[serde(rename = "enrichment_tables")]
    EnrichmentTables,
    #[serde(rename = "file_list")]
    Filelist,
    Metadata,
    Index,
}

impl StreamType {
    pub fn is_basic_type(&self) -> bool {
        matches!(
            *self,
            StreamType::Logs | StreamType::Metrics | StreamType::Traces
        )
    }

    pub fn as_str(&self) -> &str {
        match self {
            StreamType::Logs => "logs",
            StreamType::Metrics => "metrics",
            StreamType::Traces => "traces",
            StreamType::EnrichmentTables => "enrichment_tables",
            StreamType::Filelist => "file_list",
            StreamType::Metadata => "metadata",
            StreamType::Index => "index",
        }
    }
}

impl From<&str> for StreamType {
    fn from(s: &str) -> Self {
        match s.to_lowercase().as_str() {
            "logs" => StreamType::Logs,
            "metrics" => StreamType::Metrics,
            "traces" => StreamType::Traces,
            "enrichment_tables" => StreamType::EnrichmentTables,
            "file_list" => StreamType::Filelist,
            "metadata" => StreamType::Metadata,
            "index" => StreamType::Index,
            _ => StreamType::Logs,
        }
    }
}

impl From<StreamType> for cluster_rpc::StreamType {
    fn from(value: StreamType) -> Self {
        match value {
            StreamType::Logs => cluster_rpc::StreamType::Logs,
            StreamType::Metrics => cluster_rpc::StreamType::Metrics,
            StreamType::Traces => cluster_rpc::StreamType::Traces,
            StreamType::EnrichmentTables => cluster_rpc::StreamType::EnrichmentTables,
            StreamType::Filelist => cluster_rpc::StreamType::Filelist,
            StreamType::Metadata => cluster_rpc::StreamType::Metadata,
            StreamType::Index => cluster_rpc::StreamType::Index,
        }
    }
}

impl std::fmt::Display for StreamType {
    fn fmt(&self, f: &mut std::fmt::Formatter) -> std::fmt::Result {
        match self {
            StreamType::Logs => write!(f, "logs"),
            StreamType::Metrics => write!(f, "metrics"),
            StreamType::Traces => write!(f, "traces"),
            StreamType::EnrichmentTables => write!(f, "enrichment_tables"),
            StreamType::Filelist => write!(f, "file_list"),
            StreamType::Metadata => write!(f, "metadata"),
            StreamType::Index => write!(f, "index"),
        }
    }
}

#[derive(Clone, Debug, Serialize, Deserialize, PartialEq, Eq, Hash)]
#[serde(default)]
pub struct StreamParams {
    pub org_id: faststr::FastStr,
    pub stream_name: faststr::FastStr,
    pub stream_type: StreamType,
}

impl Default for StreamParams {
    fn default() -> Self {
        Self {
            org_id: String::default().into(),
            stream_name: String::default().into(),
            stream_type: StreamType::default(),
        }
    }
}

impl std::fmt::Display for StreamParams {
    fn fmt(&self, f: &mut std::fmt::Formatter<'_>) -> std::fmt::Result {
        write!(
            f,
            "{}/{}/{}",
            self.org_id, self.stream_name, self.stream_type
        )
    }
}

impl StreamParams {
    pub fn new(org_id: &str, stream_name: &str, stream_type: StreamType) -> Self {
        Self {
            org_id: org_id.to_string().into(),
            stream_name: stream_name.to_string().into(),
            stream_type,
        }
    }

    pub fn is_valid(&self) -> bool {
        !(self.org_id.is_empty() || self.stream_name.is_empty())
    }
}

#[derive(Clone, Debug, Serialize, Deserialize, ToSchema)]
pub struct ListStreamParams {
    pub list: Vec<StreamParams>,
}

#[derive(Clone, Debug, Default, Eq, PartialEq)]
pub struct FileKey {
    pub key: String,
    pub meta: FileMeta,
    pub deleted: bool,
    pub segment_ids: Option<BitVec>,
}

impl FileKey {
    pub fn new(key: &str, meta: FileMeta, deleted: bool) -> Self {
        Self {
            key: key.to_string(),
            meta,
            deleted,
            segment_ids: None,
        }
    }

    pub fn from_file_name(file: &str) -> Self {
        Self {
            key: file.to_string(),
            meta: FileMeta::default(),
            deleted: false,
            segment_ids: None,
        }
    }

    pub fn with_segment_ids(&mut self, segment_ids: BitVec) {
        self.segment_ids = Some(segment_ids);
    }
}

#[derive(Clone, Debug, Default, Eq, PartialEq, Serialize, Deserialize)]
pub struct FileMeta {
    pub min_ts: i64, // microseconds
    pub max_ts: i64, // microseconds
    pub records: i64,
    pub original_size: i64,
    pub compressed_size: i64,
    pub index_size: i64,
    pub flattened: bool,
}

impl FileMeta {
    pub fn is_empty(&self) -> bool {
        self.records == 0 && self.original_size == 0
    }
}

impl From<&[parquet::file::metadata::KeyValue]> for FileMeta {
    fn from(values: &[parquet::file::metadata::KeyValue]) -> Self {
        let mut meta = FileMeta::default();
        for kv in values {
            match kv.key.as_str() {
                "min_ts" => meta.min_ts = kv.value.as_ref().unwrap().parse().unwrap(),
                "max_ts" => meta.max_ts = kv.value.as_ref().unwrap().parse().unwrap(),
                "records" => meta.records = kv.value.as_ref().unwrap().parse().unwrap(),
                "original_size" => meta.original_size = kv.value.as_ref().unwrap().parse().unwrap(),
                "compressed_size" => {
                    meta.compressed_size = kv.value.as_ref().unwrap().parse().unwrap()
                }
                _ => {}
            }
        }
        meta
    }
}

#[derive(Clone, Debug, Default)]
pub struct FileListDeleted {
    pub file: String,
    pub index_file: bool,
    pub flattened: bool,
}

#[derive(Debug, Clone, PartialEq)]
pub enum QueryPartitionStrategy {
    FileNum,
    FileSize,
    FileHash,
}

impl From<&String> for QueryPartitionStrategy {
    fn from(s: &String) -> Self {
        match s.to_lowercase().as_str() {
            "file_num" => QueryPartitionStrategy::FileNum,
            "file_size" => QueryPartitionStrategy::FileSize,
            "file_hash" => QueryPartitionStrategy::FileHash,
            _ => QueryPartitionStrategy::FileNum,
        }
    }
}

#[derive(Debug, Clone, PartialEq)]
pub enum MergeStrategy {
    FileSize,
    FileTime,
}

impl From<&String> for MergeStrategy {
    fn from(s: &String) -> Self {
        match s.to_lowercase().as_str() {
            "file_size" => MergeStrategy::FileSize,
            "file_time" => MergeStrategy::FileTime,
            _ => MergeStrategy::FileSize,
        }
    }
}

#[derive(Debug, Clone, Default, PartialEq, Serialize, Deserialize, ToSchema)]
pub struct StreamStats {
    pub created_at: i64,
    pub doc_time_min: i64,
    pub doc_time_max: i64,
    pub doc_num: i64,
    pub file_num: i64,
    pub storage_size: i64,
    pub compressed_size: i64,
    pub index_size: i64,
}

impl StreamStats {
    /// Returns true iff [start, end] time range intersects with the stream's
    /// time range.
    pub fn time_range_intersects(&self, start: i64, end: i64) -> bool {
        assert!(start <= end);
        let (min, max) = self.time_range();
        // [min, max] does *not* intersect with [start, end] if either
        //
        // max < start
        // |--------------------|         |--------------------|
        // min                  max       start                end
        //
        // or min >= end
        // |--------------------|         |--------------------|
        // start                end       min                  max
        //
        // The time ranges intersect iff !(max < start || min >= end)
        max >= start && min < end
    }

    fn time_range(&self) -> (i64, i64) {
        assert!(self.doc_time_min <= self.doc_time_max);
        let file_push_interval = Duration::try_seconds(get_config().limit.file_push_interval as _)
            .unwrap()
            .num_microseconds()
            .unwrap();
        (self.doc_time_min, self.doc_time_max + file_push_interval)
    }

    pub fn add_file_meta(&mut self, meta: &FileMeta) {
        self.file_num += 1;
        self.doc_num = max(0, self.doc_num + meta.records);
        self.doc_time_min = self.doc_time_min.min(meta.min_ts);
        self.doc_time_max = self.doc_time_max.max(meta.max_ts);
        self.storage_size += meta.original_size;
        self.compressed_size += meta.compressed_size;
        self.index_size += meta.index_size;
        if self.doc_time_min == 0 {
            self.doc_time_min = meta.min_ts;
        }
        if self.storage_size < 0 {
            self.storage_size = 0;
        }
        if self.compressed_size < 0 {
            self.compressed_size = 0;
        }
        if self.index_size < 0 {
            self.index_size = 0;
        }
    }

    pub fn format_by(&mut self, stats: &StreamStats) {
        self.file_num = stats.file_num;
        self.doc_num = stats.doc_num;
        self.storage_size = stats.storage_size;
        self.compressed_size = stats.compressed_size;
        self.index_size = stats.index_size;
        self.doc_time_min = self.doc_time_min.min(stats.doc_time_min);
        self.doc_time_max = self.doc_time_max.max(stats.doc_time_max);
        if self.doc_time_min == 0 {
            self.doc_time_min = stats.doc_time_min;
        }
    }
}

impl From<&str> for StreamStats {
    fn from(data: &str) -> Self {
        json::from_str::<StreamStats>(data).unwrap()
    }
}

impl From<StreamStats> for Vec<u8> {
    fn from(value: StreamStats) -> Vec<u8> {
        json::to_vec(&value).unwrap()
    }
}

impl From<StreamStats> for String {
    fn from(data: StreamStats) -> Self {
        json::to_string(&data).unwrap()
    }
}

impl From<Stats> for StreamStats {
    fn from(meta: Stats) -> StreamStats {
        StreamStats {
            created_at: 0,
            doc_time_min: meta.min_ts,
            doc_time_max: meta.max_ts,
            doc_num: meta.records,
            file_num: 0,
            storage_size: meta.original_size as i64,
            compressed_size: meta.compressed_size.unwrap_or_default() as i64,
            index_size: meta.index_size.unwrap_or_default() as i64,
        }
    }
}

impl std::ops::Sub<FileMeta> for StreamStats {
    type Output = Self;

    fn sub(self, rhs: FileMeta) -> Self::Output {
        let mut ret = Self {
            created_at: self.created_at,
            file_num: self.file_num - 1,
            doc_num: self.doc_num - rhs.records,
            doc_time_min: self.doc_time_min.min(rhs.min_ts),
            doc_time_max: self.doc_time_max.max(rhs.max_ts),
            storage_size: self.storage_size - rhs.original_size,
            compressed_size: self.compressed_size - rhs.compressed_size,
            index_size: self.index_size - rhs.index_size,
        };
        if ret.doc_time_min == 0 {
            ret.doc_time_min = rhs.min_ts;
        }
        ret
    }
}

impl From<&FileMeta> for cluster_rpc::FileMeta {
    fn from(req: &FileMeta) -> Self {
        cluster_rpc::FileMeta {
            min_ts: req.min_ts,
            max_ts: req.max_ts,
            records: req.records,
            original_size: req.original_size,
            compressed_size: req.compressed_size,
            index_size: req.index_size,
        }
    }
}

impl From<&cluster_rpc::FileMeta> for FileMeta {
    fn from(req: &cluster_rpc::FileMeta) -> Self {
        FileMeta {
            min_ts: req.min_ts,
            max_ts: req.max_ts,
            records: req.records,
            original_size: req.original_size,
            compressed_size: req.compressed_size,
            flattened: false,
            index_size: req.index_size,
        }
    }
}

impl From<&FileKey> for cluster_rpc::FileKey {
    fn from(req: &FileKey) -> Self {
        cluster_rpc::FileKey {
            key: req.key.clone(),
            meta: Some(cluster_rpc::FileMeta::from(&req.meta)),
            deleted: req.deleted,
            segment_ids: None,
        }
    }
}

impl From<&cluster_rpc::FileKey> for FileKey {
    fn from(req: &cluster_rpc::FileKey) -> Self {
        FileKey {
            key: req.key.clone(),
            meta: FileMeta::from(req.meta.as_ref().unwrap()),
            deleted: req.deleted,
            segment_ids: None,
        }
    }
}

#[derive(Clone, Copy, Default, Debug, PartialEq, Eq, Serialize, Deserialize, ToSchema)]
#[serde(rename_all = "lowercase")]
pub enum PartitionTimeLevel {
    #[default]
    Unset,
    Hourly,
    Daily,
}

impl PartitionTimeLevel {
    pub fn duration(self) -> i64 {
        match self {
            PartitionTimeLevel::Unset => 0,
            PartitionTimeLevel::Hourly => 3600, // seconds, 1 hour
            PartitionTimeLevel::Daily => 86400, // seconds, 24 hour
        }
    }
}

impl From<&str> for PartitionTimeLevel {
    fn from(data: &str) -> Self {
        match data.to_lowercase().as_str() {
            "unset" => PartitionTimeLevel::Unset,
            "hourly" => PartitionTimeLevel::Hourly,
            "daily" => PartitionTimeLevel::Daily,
            _ => PartitionTimeLevel::Unset,
        }
    }
}

impl std::fmt::Display for PartitionTimeLevel {
    fn fmt(&self, f: &mut std::fmt::Formatter<'_>) -> std::fmt::Result {
        match self {
            PartitionTimeLevel::Unset => write!(f, "unset"),
            PartitionTimeLevel::Hourly => write!(f, "hourly"),
            PartitionTimeLevel::Daily => write!(f, "daily"),
        }
    }
}

#[derive(Clone, Debug, Default, Deserialize, ToSchema)]
pub struct UpdateStreamPartition {
    pub add: Vec<StreamPartition>,
    pub remove: Vec<StreamPartition>,
}

#[derive(Clone, Debug, Default, Deserialize, ToSchema)]
pub struct UpdateStringSettingsArray {
    pub add: Vec<String>,
    pub remove: Vec<String>,
}

#[derive(Clone, Debug, Default, Deserialize, ToSchema)]
pub struct UpdateStreamSettings {
    #[serde(skip_serializing_if = "Option::None")]
    pub partition_time_level: Option<PartitionTimeLevel>,
    #[serde(skip_serializing_if = "Vec::is_empty")]
    #[serde(default)]
    pub partition_keys: UpdateStreamPartition,
    #[serde(default)]
    pub full_text_search_keys: UpdateStringSettingsArray,
    #[serde(default)]
    pub index_fields: UpdateStringSettingsArray,
    #[serde(default)]
    pub bloom_filter_fields: UpdateStringSettingsArray,
    #[serde(skip_serializing_if = "Option::None")]
    #[serde(default)]
    pub data_retention: Option<i64>,
    #[serde(skip_serializing_if = "Option::None")]
    #[serde(default)]
    pub flatten_level: Option<i64>,
    #[serde(default)]
    pub defined_schema_fields: UpdateStringSettingsArray,
    #[serde(default)]
    pub distinct_value_fields: UpdateStringSettingsArray,
    #[serde(default)]
    pub max_query_range: Option<i64>,
    #[serde(default)]
    pub store_original_data: Option<bool>,
    #[serde(default)]
    pub approx_partition: Option<bool>,
}

#[derive(Debug, Clone, Default, Serialize, Deserialize, ToSchema)]
/// WARNING: this implements Eq trait based only on the name,
/// so the timestamp will not be considered when comparing two entries
pub struct DistinctField {
    pub name: String,
    pub added_ts: i64,
}

impl PartialEq for DistinctField {
    fn eq(&self, other: &Self) -> bool {
        self.name == other.name
    }
}
impl Eq for DistinctField {}

#[derive(Clone, Debug, Default, Deserialize, ToSchema)]
pub struct StreamSettings {
    #[serde(skip_serializing_if = "Option::None")]
    pub partition_time_level: Option<PartitionTimeLevel>,
    #[serde(skip_serializing_if = "Vec::is_empty")]
    #[serde(default)]
    pub partition_keys: Vec<StreamPartition>,
    #[serde(skip_serializing_if = "Vec::is_empty")]
    #[serde(default)]
    pub full_text_search_keys: Vec<String>,
    #[serde(skip_serializing_if = "Vec::is_empty")]
    #[serde(default)]
    pub index_fields: Vec<String>,
    #[serde(default)]
    pub bloom_filter_fields: Vec<String>,
    #[serde(default)]
    pub data_retention: i64,
    #[serde(skip_serializing_if = "Option::None")]
    pub flatten_level: Option<i64>,
    #[serde(skip_serializing_if = "Option::None")]
    pub defined_schema_fields: Option<Vec<String>>,
    #[serde(default)]
    pub max_query_range: i64,
    #[serde(default)]
    pub store_original_data: bool,
    #[serde(default)]
    pub approx_partition: bool,
<<<<<<< HEAD
    #[serde(skip_serializing_if = "Vec::is_empty")]
    #[serde(default)]
    pub distinct_value_fields: Vec<DistinctField>,
=======
    #[serde(default)]
    pub index_setting_timestamp: i64,
>>>>>>> 5c1f4721
}

impl Serialize for StreamSettings {
    fn serialize<S>(&self, serializer: S) -> Result<S::Ok, S::Error>
    where
        S: Serializer,
    {
        let mut state = serializer.serialize_struct("stream_settings", 4)?;
        let mut part_keys = HashMap::new();
        for (index, key) in self.partition_keys.iter().enumerate() {
            part_keys.insert(format!("L{index}"), key);
        }
        state.serialize_field(
            "partition_time_level",
            &self.partition_time_level.unwrap_or_default(),
        )?;
        state.serialize_field("partition_keys", &part_keys)?;
        state.serialize_field("full_text_search_keys", &self.full_text_search_keys)?;
        state.serialize_field("index_fields", &self.index_fields)?;
        state.serialize_field("bloom_filter_fields", &self.bloom_filter_fields)?;
        state.serialize_field("data_retention", &self.data_retention)?;
        state.serialize_field("max_query_range", &self.max_query_range)?;
        state.serialize_field("store_original_data", &self.store_original_data)?;
        state.serialize_field("approx_partition", &self.approx_partition)?;
        state.serialize_field("distinct_value_fields", &self.distinct_value_fields)?;

        match self.defined_schema_fields.as_ref() {
            Some(fields) => {
                if !fields.is_empty() {
                    state.serialize_field("defined_schema_fields", fields)?;
                } else {
                    state.skip_field("defined_schema_fields")?;
                }
            }
            None => {
                state.skip_field("defined_schema_fields")?;
            }
        }
        match self.flatten_level.as_ref() {
            Some(flatten_level) => {
                state.serialize_field("flatten_level", flatten_level)?;
            }
            None => {
                state.skip_field("flatten_level")?;
            }
        }
        state.end()
    }
}

impl From<&str> for StreamSettings {
    fn from(data: &str) -> Self {
        let settings: json::Value = json::from_slice(data.as_bytes()).unwrap();

        let mut partition_keys = Vec::new();
        if let Some(value) = settings.get("partition_keys") {
            let mut v: Vec<_> = value.as_object().unwrap().into_iter().collect();
            v.sort_by(|a, b| a.0.cmp(b.0));
            for (_, value) in v.iter() {
                match value {
                    json::Value::String(v) => {
                        partition_keys.push(StreamPartition::new(v));
                    }
                    json::Value::Object(v) => {
                        let val: StreamPartition =
                            json::from_value(json::Value::Object(v.to_owned())).unwrap();
                        partition_keys.push(val);
                    }
                    _ => {}
                }
            }
        }

        let mut partition_time_level = None;
        if let Some(value) = settings.get("partition_time_level") {
            partition_time_level = Some(PartitionTimeLevel::from(value.as_str().unwrap()));
        }

        let mut full_text_search_keys = Vec::new();
        let fields = settings.get("full_text_search_keys");
        if let Some(value) = fields {
            let v: Vec<_> = value.as_array().unwrap().iter().collect();
            for item in v {
                full_text_search_keys.push(item.as_str().unwrap().to_string())
            }
        }

        let mut index_fields = Vec::new();
        let fields = settings.get("index_fields");
        if let Some(value) = fields {
            let v: Vec<_> = value.as_array().unwrap().iter().collect();
            for item in v {
                index_fields.push(item.as_str().unwrap().to_string())
            }
        }

        let mut bloom_filter_fields = Vec::new();
        let fields = settings.get("bloom_filter_fields");
        if let Some(value) = fields {
            let v: Vec<_> = value.as_array().unwrap().iter().collect();
            for item in v {
                bloom_filter_fields.push(item.as_str().unwrap().to_string())
            }
        }

        let mut data_retention = 0;
        if let Some(v) = settings.get("data_retention") {
            data_retention = v.as_i64().unwrap();
        };

        let mut max_query_range = 0;
        if let Some(v) = settings.get("max_query_range") {
            max_query_range = v.as_i64().unwrap();
        };

        let mut defined_schema_fields: Option<Vec<String>> = None;
        if let Some(value) = settings.get("defined_schema_fields") {
            let fields = value
                .as_array()
                .unwrap()
                .iter()
                .map(|item| item.as_str().unwrap().to_string())
                .collect::<Vec<_>>();
            if !fields.is_empty() {
                defined_schema_fields = Some(fields);
            }
        }

        let flatten_level = settings.get("flatten_level").map(|v| v.as_i64().unwrap());

        let store_original_data = settings
            .get("store_original_data")
            .and_then(|v| v.as_bool())
            .unwrap_or(false);

        let approx_partition = settings
            .get("approx_partition")
            .and_then(|v| v.as_bool())
            .unwrap_or(false);

<<<<<<< HEAD
        let mut distinct_value_fields = Vec::new();
        let fields = settings.get("distinct_value_fields");
        if let Some(value) = fields {
            let v: Vec<_> = value.as_array().unwrap().iter().collect();
            for item in v {
                distinct_value_fields.push(json::from_value(item.clone()).unwrap())
            }
        }
=======
        let index_setting_timestamp = settings
            .get("index_setting_timestamp")
            .and_then(|v| v.as_i64())
            .unwrap_or_default();
>>>>>>> 5c1f4721

        Self {
            partition_time_level,
            partition_keys,
            full_text_search_keys,
            index_fields,
            bloom_filter_fields,
            data_retention,
            max_query_range,
            flatten_level,
            defined_schema_fields,
            store_original_data,
            approx_partition,
<<<<<<< HEAD
            distinct_value_fields,
=======
            index_setting_timestamp,
>>>>>>> 5c1f4721
        }
    }
}

#[derive(Clone, Debug, Default, Hash, PartialEq, Serialize, Deserialize, ToSchema)]
pub struct StreamPartition {
    pub field: String,
    #[serde(default)]
    pub types: StreamPartitionType,
    #[serde(default)]
    pub disabled: bool,
}

impl StreamPartition {
    pub fn new(field: &str) -> Self {
        Self {
            field: field.to_string(),
            types: StreamPartitionType::Value,
            disabled: false,
        }
    }

    pub fn new_hash(field: &str, buckets: u64) -> Self {
        Self {
            field: field.to_string(),
            types: StreamPartitionType::Hash(std::cmp::max(16, buckets)),
            disabled: false,
        }
    }

    pub fn new_prefix(field: &str) -> Self {
        Self {
            field: field.to_string(),
            types: StreamPartitionType::Prefix,
            disabled: false,
        }
    }

    pub fn get_partition_key(&self, value: &str) -> String {
        format!("{}={}", self.field, self.get_partition_value(value))
    }

    pub fn get_partition_value(&self, value: &str) -> String {
        let val = match &self.types {
            StreamPartitionType::Value => value.to_string(),
            StreamPartitionType::Hash(n) => {
                let h = gxhash::new().sum64(value);
                let bucket = h % n;
                bucket.to_string()
            }
            StreamPartitionType::Prefix => value
                .to_ascii_lowercase()
                .chars()
                .next()
                .unwrap_or('_')
                .to_string(),
        };
        if val.is_ascii() {
            val
        } else {
            urlencoding::encode(&val).into_owned()
        }
    }
}

#[derive(Clone, Debug, Default, Hash, PartialEq, Serialize, Deserialize, ToSchema)]
#[serde(rename_all = "lowercase")]
pub enum StreamPartitionType {
    #[default]
    Value, // each value is a partition
    Hash(u64), // partition with fixed bucket size by hash
    Prefix,    // partition by first letter of term
}

impl Display for StreamPartitionType {
    fn fmt(&self, f: &mut std::fmt::Formatter<'_>) -> std::fmt::Result {
        match self {
            StreamPartitionType::Value => write!(f, "value"),
            StreamPartitionType::Hash(_) => write!(f, "hash"),
            StreamPartitionType::Prefix => write!(f, "prefix"),
        }
    }
}

#[derive(Clone, Debug, Default, Serialize, Deserialize, ToSchema)]
#[serde(rename_all = "lowercase")]
pub struct PartitioningDetails {
    pub partition_keys: Vec<StreamPartition>,
    pub partition_time_level: Option<PartitionTimeLevel>,
}

// Code Duplicated from alerts
#[derive(Debug, Clone, PartialEq, Eq, Serialize, Deserialize, ToSchema)]
pub struct RoutingCondition {
    pub column: String,
    pub operator: Operator,
    #[schema(value_type = Object)]
    pub value: Value,
    #[serde(default)]
    pub ignore_case: bool,
}
// Code Duplicated from alerts
impl RoutingCondition {
    pub fn evaluate(&self, row: &Map<String, Value>) -> bool {
        let val = match row.get(&self.column) {
            Some(val) => val,
            None => {
                // field not found -> dropped
                return false;
            }
        };
        match val {
            Value::String(v) => {
                let val = v.as_str();
                let con_val = self.value.as_str().unwrap_or_default().trim_matches('"'); // "" is interpreted as empty string
                match self.operator {
                    Operator::EqualTo => val == con_val,
                    Operator::NotEqualTo => val != con_val,
                    Operator::GreaterThan => val > con_val,
                    Operator::GreaterThanEquals => val >= con_val,
                    Operator::LessThan => val < con_val,
                    Operator::LessThanEquals => val <= con_val,
                    Operator::Contains => val.contains(con_val),
                    Operator::NotContains => !val.contains(con_val),
                }
            }
            Value::Number(_) => {
                let val = val.as_f64().unwrap_or_default();
                let con_val = if self.value.is_number() {
                    self.value.as_f64().unwrap_or_default()
                } else {
                    self.value
                        .as_str()
                        .unwrap_or_default()
                        .parse()
                        .unwrap_or_default()
                };
                match self.operator {
                    Operator::EqualTo => val == con_val,
                    Operator::NotEqualTo => val != con_val,
                    Operator::GreaterThan => val > con_val,
                    Operator::GreaterThanEquals => val >= con_val,
                    Operator::LessThan => val < con_val,
                    Operator::LessThanEquals => val <= con_val,
                    _ => false,
                }
            }
            Value::Bool(v) => {
                let val = v.to_owned();
                let con_val = if self.value.is_boolean() {
                    self.value.as_bool().unwrap_or_default()
                } else {
                    self.value
                        .as_str()
                        .unwrap_or_default()
                        .parse()
                        .unwrap_or_default()
                };
                match self.operator {
                    Operator::EqualTo => val == con_val,
                    Operator::NotEqualTo => val != con_val,
                    _ => false,
                }
            }
            Value::Null => {
                matches!(self.operator, Operator::EqualTo)
                    && matches!(&self.value, Value::String(v) if v == "null")
            }
            _ => false,
        }
    }
}

#[derive(Debug, Clone, PartialEq, Eq, Serialize, Deserialize, ToSchema)]
pub enum Operator {
    #[serde(rename = "=")]
    EqualTo,
    #[serde(rename = "!=")]
    NotEqualTo,
    #[serde(rename = ">")]
    GreaterThan,
    #[serde(rename = ">=")]
    GreaterThanEquals,
    #[serde(rename = "<")]
    LessThan,
    #[serde(rename = "<=")]
    LessThanEquals,
    Contains,
    NotContains,
}

impl Default for Operator {
    fn default() -> Self {
        Self::EqualTo
    }
}

impl std::fmt::Display for Operator {
    fn fmt(&self, f: &mut std::fmt::Formatter<'_>) -> std::fmt::Result {
        match self {
            Operator::EqualTo => write!(f, "="),
            Operator::NotEqualTo => write!(f, "!="),
            Operator::GreaterThan => write!(f, ">"),
            Operator::GreaterThanEquals => write!(f, ">="),
            Operator::LessThan => write!(f, "<"),
            Operator::LessThanEquals => write!(f, "<="),
            Operator::Contains => write!(f, "contains"),
            Operator::NotContains => write!(f, "not contains"),
        }
    }
}

#[cfg(test)]
mod tests {
    use super::*;

    #[tokio::test]
    async fn test_get_file_meta() {
        let file_meta = FileMeta {
            min_ts: 1667978841110,
            max_ts: 1667978845354,
            records: 300,
            original_size: 10,
            compressed_size: 1,
            flattened: false,
            index_size: 0,
        };

        let rpc_meta = cluster_rpc::FileMeta::from(&file_meta);
        let resp = FileMeta::from(&rpc_meta);
        assert_eq!(file_meta, resp);
    }

    #[cfg(feature = "gxhash")]
    #[test]
    fn test_hash_partition() {
        let part = StreamPartition::new("field");
        assert_eq!(
            json::to_string(&part).unwrap(),
            r#"{"field":"field","types":"value","disabled":false}"#
        );
        let part = StreamPartition::new_hash("field", 32);
        assert_eq!(
            json::to_string(&part).unwrap(),
            r#"{"field":"field","types":{"hash":32},"disabled":false}"#
        );

        for key in &[
            "hello", "world", "foo", "bar", "test", "test1", "test2", "test3",
        ] {
            println!("{}: {}", key, part.get_partition_key(key));
        }
        assert_eq!(part.get_partition_key("hello"), "field=20");
        assert_eq!(part.get_partition_key("world"), "field=13");
        assert_eq!(part.get_partition_key("foo"), "field=21");
        assert_eq!(part.get_partition_key("bar"), "field=4");
        assert_eq!(part.get_partition_key("test"), "field=10");
        assert_eq!(part.get_partition_key("test1"), "field=21");
        assert_eq!(part.get_partition_key("test2"), "field=18");
        assert_eq!(part.get_partition_key("test3"), "field=6");
    }

    #[cfg(not(feature = "gxhash"))]
    #[test]
    fn test_hash_partition() {
        let part = StreamPartition::new("field");
        assert_eq!(
            json::to_string(&part).unwrap(),
            r#"{"field":"field","types":"value","disabled":false}"#
        );
        let part = StreamPartition::new_hash("field", 32);
        assert_eq!(
            json::to_string(&part).unwrap(),
            r#"{"field":"field","types":{"hash":32},"disabled":false}"#
        );

        for key in &[
            "hello", "world", "foo", "bar", "test", "test1", "test2", "test3",
        ] {
            println!("{}: {}", key, part.get_partition_key(key));
        }
        assert_eq!(part.get_partition_key("hello"), "field=30");
        assert_eq!(part.get_partition_key("world"), "field=20");
        assert_eq!(part.get_partition_key("foo"), "field=26");
        assert_eq!(part.get_partition_key("bar"), "field=7");
        assert_eq!(part.get_partition_key("test"), "field=13");
        assert_eq!(part.get_partition_key("test1"), "field=25");
        assert_eq!(part.get_partition_key("test2"), "field=4");
        assert_eq!(part.get_partition_key("test3"), "field=2");
    }

    #[test]
    fn test_stream_params() {
        let params = StreamParams::new("org_id", "stream_name", StreamType::Logs);
        let param2 = StreamParams::new("org_id", "stream_name", StreamType::Logs);
        let param3 = StreamParams::new("org_id", "stream_name", StreamType::Index);
        assert_eq!(params.org_id, "org_id");
        assert_eq!(params.stream_name, "stream_name");
        assert_eq!(params.stream_type, StreamType::Logs);
        let mut map = HashMap::new();
        map.insert(params, 1);
        map.insert(param2, 2);
        map.insert(param3, 2);
        assert_eq!(map.len(), 2);
    }
}<|MERGE_RESOLUTION|>--- conflicted
+++ resolved
@@ -581,14 +581,11 @@
     pub store_original_data: bool,
     #[serde(default)]
     pub approx_partition: bool,
-<<<<<<< HEAD
     #[serde(skip_serializing_if = "Vec::is_empty")]
     #[serde(default)]
     pub distinct_value_fields: Vec<DistinctField>,
-=======
     #[serde(default)]
     pub index_setting_timestamp: i64,
->>>>>>> 5c1f4721
 }
 
 impl Serialize for StreamSettings {
@@ -729,7 +726,6 @@
             .and_then(|v| v.as_bool())
             .unwrap_or(false);
 
-<<<<<<< HEAD
         let mut distinct_value_fields = Vec::new();
         let fields = settings.get("distinct_value_fields");
         if let Some(value) = fields {
@@ -738,12 +734,11 @@
                 distinct_value_fields.push(json::from_value(item.clone()).unwrap())
             }
         }
-=======
+
         let index_setting_timestamp = settings
             .get("index_setting_timestamp")
             .and_then(|v| v.as_i64())
             .unwrap_or_default();
->>>>>>> 5c1f4721
 
         Self {
             partition_time_level,
@@ -757,11 +752,8 @@
             defined_schema_fields,
             store_original_data,
             approx_partition,
-<<<<<<< HEAD
             distinct_value_fields,
-=======
             index_setting_timestamp,
->>>>>>> 5c1f4721
         }
     }
 }
