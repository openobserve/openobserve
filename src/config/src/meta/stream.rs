// Copyright 2025 OpenObserve Inc.
//
// This program is free software: you can redistribute it and/or modify
// it under the terms of the GNU Affero General Public License as published by
// the Free Software Foundation, either version 3 of the License, or
// (at your option) any later version.
//
// This program is distributed in the hope that it will be useful
// but WITHOUT ANY WARRANTY; without even the implied warranty of
// MERCHANTABILITY or FITNESS FOR A PARTICULAR PURPOSE.  See the
// GNU Affero General Public License for more details.
//
// You should have received a copy of the GNU Affero General Public License
// along with this program.  If not, see <http://www.gnu.org/licenses/>.

use std::{cmp::max, fmt::Display};

use chrono::{DateTime, Duration, TimeZone, Utc};
use hashbrown::HashMap;
use proto::cluster_rpc;
use serde::{Deserialize, Serialize, Serializer, ser::SerializeStruct};
use utoipa::ToSchema;

use super::bitvec::BitVec;
use crate::{
    get_config,
    meta::self_reporting::usage::Stats,
    utils::{
        hash::{Sum64, gxhash},
        json::{self, Map, Value},
    },
};

pub const ALL_STREAM_TYPES: [StreamType; 7] = [
    StreamType::Logs,
    StreamType::Metrics,
    StreamType::Traces,
    StreamType::EnrichmentTables,
    StreamType::Filelist,
    StreamType::Metadata,
    StreamType::Index,
];

#[derive(Clone, Copy, Debug, Default, Eq, PartialEq, Serialize, Deserialize, ToSchema, Hash)]
#[serde(rename_all = "lowercase")]
pub enum StreamType {
    #[default]
    Logs,
    Metrics,
    Traces,
    #[serde(rename = "enrichment_tables")]
    EnrichmentTables,
    #[serde(rename = "file_list")]
    Filelist,
    Metadata,
    Index,
}

impl StreamType {
    pub fn is_basic_type(&self) -> bool {
        matches!(
            *self,
            StreamType::Logs | StreamType::Metrics | StreamType::Traces
        )
    }

    pub fn as_str(&self) -> &'static str {
        match self {
            StreamType::Logs => "logs",
            StreamType::Metrics => "metrics",
            StreamType::Traces => "traces",
            StreamType::EnrichmentTables => "enrichment_tables",
            StreamType::Filelist => "file_list",
            StreamType::Metadata => "metadata",
            StreamType::Index => "index",
        }
    }
}

impl From<&str> for StreamType {
    fn from(s: &str) -> Self {
        match s.to_lowercase().as_str() {
            "logs" => StreamType::Logs,
            "metrics" => StreamType::Metrics,
            "traces" => StreamType::Traces,
            "enrichment_tables" | "enrich" => StreamType::EnrichmentTables,
            "file_list" => StreamType::Filelist,
            "metadata" => StreamType::Metadata,
            "index" => StreamType::Index,
            _ => StreamType::default(),
        }
    }
}

impl From<String> for StreamType {
    fn from(s: String) -> Self {
        StreamType::from(s.as_str())
    }
}

impl std::fmt::Display for StreamType {
    fn fmt(&self, f: &mut std::fmt::Formatter) -> std::fmt::Result {
        match self {
            StreamType::Logs => write!(f, "logs"),
            StreamType::Metrics => write!(f, "metrics"),
            StreamType::Traces => write!(f, "traces"),
            StreamType::EnrichmentTables => write!(f, "enrichment_tables"),
            StreamType::Filelist => write!(f, "file_list"),
            StreamType::Metadata => write!(f, "metadata"),
            StreamType::Index => write!(f, "index"),
        }
    }
}

#[derive(Clone, Debug, Serialize, Deserialize, PartialEq, Eq, Hash)]
#[serde(default)]
pub struct StreamParams {
    pub org_id: faststr::FastStr,
    pub stream_name: faststr::FastStr,
    pub stream_type: StreamType,
}

#[derive(Default, Clone, Debug, Serialize, Deserialize, PartialEq, Eq, Hash)]
#[serde(default)]
pub struct RemoteStreamParams {
    pub org_id: faststr::FastStr,
    pub destination_name: faststr::FastStr,
}

impl Default for StreamParams {
    fn default() -> Self {
        Self {
            org_id: String::default().into(),
            stream_name: String::default().into(),
            stream_type: StreamType::default(),
        }
    }
}

impl std::fmt::Display for StreamParams {
    fn fmt(&self, f: &mut std::fmt::Formatter<'_>) -> std::fmt::Result {
        write!(
            f,
            "{}/{}/{}",
            self.org_id, self.stream_name, self.stream_type
        )
    }
}

impl StreamParams {
    pub fn new(org_id: &str, stream_name: &str, stream_type: StreamType) -> Self {
        Self {
            org_id: org_id.to_string().into(),
            stream_name: stream_name.to_string().into(),
            stream_type,
        }
    }

    pub fn is_valid(&self) -> bool {
        !(self.org_id.is_empty() || self.stream_name.is_empty())
    }
}

#[derive(Clone, Debug, Serialize, Deserialize, ToSchema)]
pub struct ListStreamParams {
    pub list: Vec<StreamParams>,
}

#[derive(Clone, Debug, Default, Eq, PartialEq)]
pub struct FileKey {
    pub id: i64,
<<<<<<< HEAD
=======
    pub account: String,
>>>>>>> ab5c296f
    pub key: String,
    pub meta: FileMeta,
    pub deleted: bool,
    pub segment_ids: Option<BitVec>,
}

impl FileKey {
<<<<<<< HEAD
    pub fn new(id: i64, key: String, meta: FileMeta, deleted: bool) -> Self {
        Self {
            id,
=======
    pub fn new(id: i64, account: String, key: String, meta: FileMeta, deleted: bool) -> Self {
        Self {
            id,
            account,
>>>>>>> ab5c296f
            key,
            meta,
            deleted,
            segment_ids: None,
        }
    }

    pub fn from_file_name(file: &str) -> Self {
        Self {
            id: 0,
<<<<<<< HEAD
=======
            account: String::default(),
>>>>>>> ab5c296f
            key: file.to_string(),
            meta: FileMeta::default(),
            deleted: false,
            segment_ids: None,
        }
    }

    pub fn with_segment_ids(&mut self, segment_ids: BitVec) {
        self.segment_ids = Some(segment_ids);
    }
}

#[derive(Clone, Debug, Default, Eq, PartialEq, Serialize, Deserialize)]
pub struct FileMeta {
    pub min_ts: i64, // microseconds
    pub max_ts: i64, // microseconds
    pub records: i64,
    pub original_size: i64,
    pub compressed_size: i64,
    pub index_size: i64,
    pub flattened: bool,
}

impl FileMeta {
    pub fn is_empty(&self) -> bool {
        self.records == 0 && self.original_size == 0
    }
}

impl From<&[parquet::file::metadata::KeyValue]> for FileMeta {
    fn from(values: &[parquet::file::metadata::KeyValue]) -> Self {
        let mut meta = FileMeta::default();
        for kv in values {
            match kv.key.as_str() {
                "min_ts" => meta.min_ts = kv.value.as_ref().unwrap().parse().unwrap(),
                "max_ts" => meta.max_ts = kv.value.as_ref().unwrap().parse().unwrap(),
                "records" => meta.records = kv.value.as_ref().unwrap().parse().unwrap(),
                "original_size" => meta.original_size = kv.value.as_ref().unwrap().parse().unwrap(),
                "compressed_size" => {
                    meta.compressed_size = kv.value.as_ref().unwrap().parse().unwrap()
                }
                _ => {}
            }
        }
        meta
    }
}

#[derive(Clone, Debug, Default)]
pub struct FileListDeleted {
    pub id: i64,
    pub account: String,
    pub file: String,
    pub index_file: bool,
    pub flattened: bool,
}

#[derive(Debug, Clone, PartialEq)]
pub enum QueryPartitionStrategy {
    FileNum,
    FileSize,
    FileHash,
}

impl From<&String> for QueryPartitionStrategy {
    fn from(s: &String) -> Self {
        match s.to_lowercase().as_str() {
            "file_num" => QueryPartitionStrategy::FileNum,
            "file_size" => QueryPartitionStrategy::FileSize,
            "file_hash" => QueryPartitionStrategy::FileHash,
            _ => QueryPartitionStrategy::FileNum,
        }
    }
}

#[derive(Debug, Clone, PartialEq)]
pub enum MergeStrategy {
    FileSize,
    FileTime,
    TimeRange,
}

impl From<&String> for MergeStrategy {
    fn from(s: &String) -> Self {
        match s.to_lowercase().as_str() {
            "file_size" => MergeStrategy::FileSize,
            "file_time" => MergeStrategy::FileTime,
            "time_range" => MergeStrategy::TimeRange,
            _ => MergeStrategy::FileSize,
        }
    }
}

#[derive(Debug, Clone, Default, PartialEq, Serialize, Deserialize, ToSchema)]
pub struct StreamStats {
    pub created_at: i64,
    pub doc_time_min: i64,
    pub doc_time_max: i64,
    pub doc_num: i64,
    pub file_num: i64,
    pub storage_size: f64,
    pub compressed_size: f64,
    pub index_size: f64,
}

impl StreamStats {
    /// Returns true iff [start, end] time range intersects with the stream's
    /// time range.
    pub fn time_range_intersects(&self, start: i64, end: i64) -> bool {
        assert!(start <= end);
        let (min, max) = self.time_range();
        // [min, max] does *not* intersect with [start, end] if either
        //
        // max < start
        // |--------------------|         |--------------------|
        // min                  max       start                end
        //
        // or min >= end
        // |--------------------|         |--------------------|
        // start                end       min                  max
        //
        // The time ranges intersect iff !(max < start || min >= end)
        max >= start && min < end
    }

    fn time_range(&self) -> (i64, i64) {
        assert!(self.doc_time_min <= self.doc_time_max);
        let file_push_interval = Duration::try_seconds(get_config().limit.file_push_interval as _)
            .unwrap()
            .num_microseconds()
            .unwrap();
        (self.doc_time_min, self.doc_time_max + file_push_interval)
    }

    pub fn add_file_meta(&mut self, meta: &FileMeta) {
        self.file_num += 1;
        self.doc_num = max(0, self.doc_num + meta.records);
        self.doc_time_min = self.doc_time_min.min(meta.min_ts);
        self.doc_time_max = self.doc_time_max.max(meta.max_ts);
        self.storage_size += meta.original_size as f64;
        self.compressed_size += meta.compressed_size as f64;
        self.index_size += meta.index_size as f64;
        if self.doc_time_min == 0 {
            self.doc_time_min = meta.min_ts;
        }
        if self.storage_size < 0.0 {
            self.storage_size = 0.0;
        }
        if self.compressed_size < 0.0 {
            self.compressed_size = 0.0;
        }
        if self.index_size < 0.0 {
            self.index_size = 0.0;
        }
    }

    pub fn format_by(&mut self, stats: &StreamStats) {
        self.file_num = stats.file_num;
        self.doc_num = stats.doc_num;
        self.storage_size = stats.storage_size;
        self.compressed_size = stats.compressed_size;
        self.index_size = stats.index_size;
        self.doc_time_min = self.doc_time_min.min(stats.doc_time_min);
        self.doc_time_max = self.doc_time_max.max(stats.doc_time_max);
        if self.doc_time_min == 0 {
            self.doc_time_min = stats.doc_time_min;
        }
    }

    pub fn merge(&mut self, other: &StreamStats) {
        self.created_at = self.created_at.min(other.created_at);
        self.doc_time_min = self.doc_time_min.min(other.doc_time_min);
        self.doc_time_max = self.doc_time_max.max(other.doc_time_max);
        self.doc_num += other.doc_num;
        self.file_num += other.file_num;
        self.storage_size += other.storage_size;
        self.compressed_size += other.compressed_size;
        self.index_size += other.index_size;
    }
}

impl From<&str> for StreamStats {
    fn from(data: &str) -> Self {
        json::from_str::<StreamStats>(data).unwrap()
    }
}

impl From<StreamStats> for Vec<u8> {
    fn from(value: StreamStats) -> Vec<u8> {
        json::to_vec(&value).unwrap()
    }
}

impl From<StreamStats> for String {
    fn from(data: StreamStats) -> Self {
        json::to_string(&data).unwrap()
    }
}

impl From<Stats> for StreamStats {
    fn from(meta: Stats) -> StreamStats {
        StreamStats {
            created_at: 0,
            doc_time_min: meta.min_ts,
            doc_time_max: meta.max_ts,
            doc_num: meta.records,
            file_num: 0,
            storage_size: meta.original_size,
            compressed_size: meta.compressed_size.unwrap_or_default(),
            index_size: meta.index_size.unwrap_or_default(),
        }
    }
}

impl std::ops::Sub<&StreamStats> for &StreamStats {
    type Output = StreamStats;

    fn sub(self, rhs: &StreamStats) -> Self::Output {
        let mut ret = StreamStats {
            created_at: self.created_at,
            file_num: self.file_num - rhs.file_num,
            doc_num: self.doc_num - rhs.doc_num,
            doc_time_min: self.doc_time_min.min(rhs.doc_time_min),
            doc_time_max: self.doc_time_max.max(rhs.doc_time_max),
            storage_size: self.storage_size - rhs.storage_size,
            compressed_size: self.compressed_size - rhs.compressed_size,
            index_size: self.index_size - rhs.index_size,
        };
        if ret.doc_time_min == 0 {
            ret.doc_time_min = rhs.doc_time_min;
        }
        ret
    }
}

impl std::ops::Add<&StreamStats> for &StreamStats {
    type Output = StreamStats;

    fn add(self, rhs: &StreamStats) -> Self::Output {
        let mut ret = StreamStats {
            created_at: self.created_at,
            file_num: self.file_num + rhs.file_num,
            doc_num: self.doc_num + rhs.doc_num,
            doc_time_min: self.doc_time_min.min(rhs.doc_time_min),
            doc_time_max: self.doc_time_max.max(rhs.doc_time_max),
            storage_size: self.storage_size + rhs.storage_size,
            compressed_size: self.compressed_size + rhs.compressed_size,
            index_size: self.index_size + rhs.index_size,
        };
        if ret.doc_time_min == 0 {
            ret.doc_time_min = rhs.doc_time_min;
        }
        ret
    }
}

impl From<&FileMeta> for cluster_rpc::FileMeta {
    fn from(req: &FileMeta) -> Self {
        cluster_rpc::FileMeta {
            min_ts: req.min_ts,
            max_ts: req.max_ts,
            records: req.records,
            original_size: req.original_size,
            compressed_size: req.compressed_size,
            index_size: req.index_size,
        }
    }
}

impl From<&cluster_rpc::FileMeta> for FileMeta {
    fn from(req: &cluster_rpc::FileMeta) -> Self {
        FileMeta {
            min_ts: req.min_ts,
            max_ts: req.max_ts,
            records: req.records,
            original_size: req.original_size,
            compressed_size: req.compressed_size,
            flattened: false,
            index_size: req.index_size,
        }
    }
}

impl From<&FileKey> for cluster_rpc::FileKey {
    fn from(req: &FileKey) -> Self {
        cluster_rpc::FileKey {
            id: req.id,
<<<<<<< HEAD
=======
            account: req.account.clone(),
>>>>>>> ab5c296f
            key: req.key.clone(),
            meta: Some(cluster_rpc::FileMeta::from(&req.meta)),
            deleted: req.deleted,
            segment_ids: None,
        }
    }
}

impl From<&cluster_rpc::FileKey> for FileKey {
    fn from(req: &cluster_rpc::FileKey) -> Self {
        FileKey {
            id: req.id,
<<<<<<< HEAD
=======
            account: req.account.clone(),
>>>>>>> ab5c296f
            key: req.key.clone(),
            meta: FileMeta::from(req.meta.as_ref().unwrap()),
            deleted: req.deleted,
            segment_ids: None,
        }
    }
}

#[derive(Clone, Copy, Default, Debug, PartialEq, Eq, Serialize, Deserialize, ToSchema)]
#[serde(rename_all = "lowercase")]
pub enum PartitionTimeLevel {
    #[default]
    Unset,
    Hourly,
    Daily,
}

impl PartitionTimeLevel {
    pub fn duration(self) -> i64 {
        match self {
            PartitionTimeLevel::Unset => 0,
            PartitionTimeLevel::Hourly => 3600, // seconds, 1 hour
            PartitionTimeLevel::Daily => 86400, // seconds, 24 hour
        }
    }
}

impl From<&str> for PartitionTimeLevel {
    fn from(data: &str) -> Self {
        match data.to_lowercase().as_str() {
            "unset" => PartitionTimeLevel::Unset,
            "hourly" => PartitionTimeLevel::Hourly,
            "daily" => PartitionTimeLevel::Daily,
            _ => PartitionTimeLevel::Unset,
        }
    }
}

impl std::fmt::Display for PartitionTimeLevel {
    fn fmt(&self, f: &mut std::fmt::Formatter<'_>) -> std::fmt::Result {
        match self {
            PartitionTimeLevel::Unset => write!(f, "unset"),
            PartitionTimeLevel::Hourly => write!(f, "hourly"),
            PartitionTimeLevel::Daily => write!(f, "daily"),
        }
    }
}

#[derive(Clone, Debug, Default, Deserialize, ToSchema)]
pub struct UpdateSettingsWrapper<D> {
    #[serde(default)]
    pub add: Vec<D>,
    #[serde(default)]
    pub remove: Vec<D>,
}

#[derive(Clone, Debug, Default, Deserialize, ToSchema)]
pub struct UpdateStreamSettings {
    #[serde(skip_serializing_if = "Option::None")]
    pub partition_time_level: Option<PartitionTimeLevel>,
    #[serde(skip_serializing_if = "Vec::is_empty")]
    #[serde(default)]
    pub partition_keys: UpdateSettingsWrapper<StreamPartition>,
    #[serde(default)]
    pub full_text_search_keys: UpdateSettingsWrapper<String>,
    #[serde(default)]
    pub index_fields: UpdateSettingsWrapper<String>,
    #[serde(default)]
    pub bloom_filter_fields: UpdateSettingsWrapper<String>,
    #[serde(skip_serializing_if = "Option::None")]
    #[serde(default)]
    pub data_retention: Option<i64>,
    #[serde(skip_serializing_if = "Option::None")]
    #[serde(default)]
    pub flatten_level: Option<i64>,
    #[serde(default)]
    pub defined_schema_fields: UpdateSettingsWrapper<String>,
    #[serde(default)]
    pub distinct_value_fields: UpdateSettingsWrapper<String>,
    #[serde(default)]
    pub max_query_range: Option<i64>,
    #[serde(default)]
    pub store_original_data: Option<bool>,
    #[serde(default)]
    pub approx_partition: Option<bool>,
    #[serde(default)]
    pub extended_retention_days: UpdateSettingsWrapper<TimeRange>,
    #[serde(default)]
    pub index_original_data: Option<bool>,
    #[serde(default)]
    pub index_all_values: Option<bool>,
}

#[derive(Debug, Clone, Default, Serialize, Deserialize, ToSchema)]
/// WARNING: this implements Eq trait based only on the name,
/// so the timestamp will not be considered when comparing two entries
pub struct DistinctField {
    pub name: String,
    pub added_ts: i64,
}

impl PartialEq for DistinctField {
    fn eq(&self, other: &Self) -> bool {
        self.name == other.name
    }
}
impl Eq for DistinctField {}

#[derive(Debug, Clone, Default, Serialize, Deserialize, ToSchema, PartialEq)]
pub struct TimeRange {
    /// Start timestamp in microseconds
    pub start: i64,
    /// End timestamp in microseconds
    pub end: i64,
}

impl Display for TimeRange {
    fn fmt(&self, f: &mut std::fmt::Formatter) -> std::fmt::Result {
        let time_range_start: DateTime<Utc> = Utc.timestamp_nanos(self.start * 1000);
        let time_range_end: DateTime<Utc> = Utc.timestamp_nanos(self.end * 1000);
        write!(f, "{time_range_start} to {time_range_end}")
    }
}
impl TimeRange {
    pub fn new(start: i64, end: i64) -> Self {
        Self { start, end }
    }

    pub fn is_empty(&self) -> bool {
        self.start == 0 && self.end == 0
    }

    pub fn contains(&self, other: &Self) -> bool {
        self.start <= other.start && self.end >= other.end
    }

    pub fn intersects(&self, other: &Self) -> bool {
        self.start < other.end && self.end > other.start
    }

    /// Returns the intersection of two time ranges
    /// If the time ranges do not intersect, returns nothing
    /// If the time ranges intersect, returns the inverse of the intersection
    pub fn split_by_range(&self, other: &Self) -> anyhow::Result<(Option<Self>, Option<Self>)> {
        let mut left = None;
        let mut right = None;

        if self == other {
            return Ok((left, right));
        }

        if !self.intersects(other) {
            return Err(anyhow::anyhow!("Time ranges do not intersect"));
        }

        if self.start < other.start {
            left = Some(Self::new(self.start, other.start));
        }
        if self.end > other.end {
            right = Some(Self::new(other.end, self.end));
        }
        Ok((left, right))
    }

    pub fn flatten_overlapping_ranges(ranges: Vec<Self>) -> Vec<Self> {
        if ranges.is_empty() {
            return ranges;
        }
        let mut ranges = ranges;
        ranges.sort_by(|a, b| a.start.cmp(&b.start));
        let mut result = Vec::new();
        let mut current = ranges[0].clone();
        for range in ranges.iter().skip(1) {
            if current.intersects(range) {
                current.end = range.end;
            } else {
                result.push(current.clone());
                current = range.clone();
            }
        }
        result.push(current);
        result
    }
}
#[derive(Clone, Debug, Default, Deserialize, ToSchema, PartialEq)]
pub struct StreamSettings {
    #[serde(skip_serializing_if = "Option::None")]
    pub partition_time_level: Option<PartitionTimeLevel>,
    #[serde(skip_serializing_if = "Vec::is_empty")]
    #[serde(default)]
    pub partition_keys: Vec<StreamPartition>,
    #[serde(skip_serializing_if = "Vec::is_empty")]
    #[serde(default)]
    pub full_text_search_keys: Vec<String>,
    #[serde(skip_serializing_if = "Vec::is_empty")]
    #[serde(default)]
    pub index_fields: Vec<String>,
    #[serde(default)]
    pub bloom_filter_fields: Vec<String>,
    #[serde(default)]
    pub data_retention: i64,
    #[serde(skip_serializing_if = "Option::None")]
    pub flatten_level: Option<i64>,
    #[serde(skip_serializing_if = "Option::None")]
    pub defined_schema_fields: Option<Vec<String>>,
    #[serde(default)]
    pub max_query_range: i64, // hours
    #[serde(default)]
    pub store_original_data: bool,
    #[serde(default)]
    pub approx_partition: bool,
    #[serde(skip_serializing_if = "Vec::is_empty")]
    #[serde(default)]
    pub distinct_value_fields: Vec<DistinctField>,
    #[serde(default)]
    pub index_updated_at: i64,
    #[serde(default)]
    pub extended_retention_days: Vec<TimeRange>,
    #[serde(default)]
    pub index_original_data: bool,
    #[serde(default)]
    pub index_all_values: bool,
}

impl Serialize for StreamSettings {
    fn serialize<S>(&self, serializer: S) -> Result<S::Ok, S::Error>
    where
        S: Serializer,
    {
        let mut state = serializer.serialize_struct("stream_settings", 4)?;
        let mut part_keys = HashMap::new();
        for (index, key) in self.partition_keys.iter().enumerate() {
            part_keys.insert(format!("L{index}"), key);
        }
        state.serialize_field(
            "partition_time_level",
            &self.partition_time_level.unwrap_or_default(),
        )?;
        state.serialize_field("partition_keys", &part_keys)?;
        state.serialize_field("full_text_search_keys", &self.full_text_search_keys)?;
        state.serialize_field("index_fields", &self.index_fields)?;
        state.serialize_field("bloom_filter_fields", &self.bloom_filter_fields)?;
        state.serialize_field("distinct_value_fields", &self.distinct_value_fields)?;
        state.serialize_field("data_retention", &self.data_retention)?;
        state.serialize_field("max_query_range", &self.max_query_range)?;
        state.serialize_field("store_original_data", &self.store_original_data)?;
        state.serialize_field("approx_partition", &self.approx_partition)?;
        state.serialize_field("index_updated_at", &self.index_updated_at)?;
        state.serialize_field("extended_retention_days", &self.extended_retention_days)?;
        state.serialize_field("index_original_data", &self.index_original_data)?;
        state.serialize_field("index_all_values", &self.index_all_values)?;

        match self.defined_schema_fields.as_ref() {
            Some(fields) => {
                if !fields.is_empty() {
                    let mut fields = fields.clone();
                    fields.sort_unstable();
                    fields.dedup();
                    state.serialize_field("defined_schema_fields", &fields)?;
                } else {
                    state.skip_field("defined_schema_fields")?;
                }
            }
            None => {
                state.skip_field("defined_schema_fields")?;
            }
        }
        match self.flatten_level.as_ref() {
            Some(flatten_level) => {
                state.serialize_field("flatten_level", flatten_level)?;
            }
            None => {
                state.skip_field("flatten_level")?;
            }
        }
        state.end()
    }
}

impl From<&str> for StreamSettings {
    fn from(data: &str) -> Self {
        let settings: json::Value = json::from_slice(data.as_bytes()).unwrap();

        let mut partition_keys = Vec::new();
        if let Some(value) = settings.get("partition_keys") {
            let mut v: Vec<_> = value.as_object().unwrap().into_iter().collect();
            v.sort_by(|a, b| a.0.cmp(b.0));
            for (_, value) in v.iter() {
                match value {
                    json::Value::String(v) => {
                        partition_keys.push(StreamPartition::new(v));
                    }
                    json::Value::Object(v) => {
                        let val: StreamPartition =
                            json::from_value(json::Value::Object(v.to_owned())).unwrap();
                        partition_keys.push(val);
                    }
                    _ => {}
                }
            }
        }

        let mut partition_time_level = None;
        if let Some(value) = settings.get("partition_time_level") {
            partition_time_level = Some(PartitionTimeLevel::from(value.as_str().unwrap()));
        }

        let mut full_text_search_keys = Vec::new();
        let fields = settings.get("full_text_search_keys");
        if let Some(value) = fields {
            let v: Vec<_> = value.as_array().unwrap().iter().collect();
            for item in v {
                full_text_search_keys.push(item.as_str().unwrap().to_string())
            }
        }

        let mut index_fields = Vec::new();
        let fields = settings.get("index_fields");
        if let Some(value) = fields {
            let v: Vec<_> = value.as_array().unwrap().iter().collect();
            for item in v {
                index_fields.push(item.as_str().unwrap().to_string())
            }
        }

        let mut bloom_filter_fields = Vec::new();
        let fields = settings.get("bloom_filter_fields");
        if let Some(value) = fields {
            let v: Vec<_> = value.as_array().unwrap().iter().collect();
            for item in v {
                bloom_filter_fields.push(item.as_str().unwrap().to_string())
            }
        }

        let mut data_retention = 0;
        if let Some(v) = settings.get("data_retention") {
            data_retention = v.as_i64().unwrap();
        };

        let mut max_query_range = 0;
        if let Some(v) = settings.get("max_query_range") {
            max_query_range = v.as_i64().unwrap();
        };

        let mut defined_schema_fields: Option<Vec<String>> = None;
        if let Some(value) = settings.get("defined_schema_fields") {
            let mut fields = value
                .as_array()
                .unwrap()
                .iter()
                .map(|item| item.as_str().unwrap().to_string())
                .collect::<Vec<_>>();
            if !fields.is_empty() {
                fields.sort_unstable();
                fields.dedup();
                defined_schema_fields = Some(fields);
            }
        }

        let flatten_level = settings.get("flatten_level").map(|v| v.as_i64().unwrap());

        let store_original_data = settings
            .get("store_original_data")
            .and_then(|v| v.as_bool())
            .unwrap_or(false);

        let approx_partition = settings
            .get("approx_partition")
            .and_then(|v| v.as_bool())
            .unwrap_or(
                get_config()
                    .common
                    .use_stream_settings_for_partitions_enabled,
            );

        let mut distinct_value_fields = Vec::new();
        let fields = settings.get("distinct_value_fields");
        if let Some(value) = fields {
            let v: Vec<_> = value.as_array().unwrap().iter().collect();
            for item in v {
                distinct_value_fields.push(json::from_value(item.clone()).unwrap())
            }
        }

        let index_updated_at = settings
            .get("index_updated_at")
            .and_then(|v| v.as_i64())
            .unwrap_or_default();

        let mut extended_retention_days = vec![];
        if let Some(values) = settings
            .get("extended_retention_days")
            .and_then(|v| v.as_array())
        {
            for item in values {
                let start = item
                    .get("start")
                    .and_then(|v| v.as_i64())
                    .unwrap_or_default();
                let end = item.get("end").and_then(|v| v.as_i64()).unwrap_or_default();
                extended_retention_days.push(TimeRange::new(start, end));
            }
        }

        let index_original_data = settings
            .get("index_original_data")
            .and_then(|v| v.as_bool())
            .unwrap_or(false);

        let index_all_values = settings
            .get("index_all_values")
            .and_then(|v| v.as_bool())
            .unwrap_or(false);

        Self {
            partition_time_level,
            partition_keys,
            full_text_search_keys,
            index_fields,
            bloom_filter_fields,
            data_retention,
            max_query_range,
            flatten_level,
            defined_schema_fields,
            store_original_data,
            approx_partition,
            distinct_value_fields,
            index_updated_at,
            extended_retention_days,
            index_original_data,
            index_all_values,
        }
    }
}

#[derive(Clone, Debug, Default, Hash, PartialEq, Serialize, Deserialize, ToSchema)]
pub struct StreamPartition {
    pub field: String,
    #[serde(default)]
    pub types: StreamPartitionType,
    #[serde(default)]
    pub disabled: bool,
}

impl StreamPartition {
    pub fn new(field: &str) -> Self {
        Self {
            field: field.to_string(),
            types: StreamPartitionType::Value,
            disabled: false,
        }
    }

    pub fn new_hash(field: &str, buckets: u64) -> Self {
        Self {
            field: field.to_string(),
            types: StreamPartitionType::Hash(std::cmp::max(16, buckets)),
            disabled: false,
        }
    }

    pub fn new_prefix(field: &str) -> Self {
        Self {
            field: field.to_string(),
            types: StreamPartitionType::Prefix,
            disabled: false,
        }
    }

    pub fn get_partition_key(&self, value: &str) -> String {
        format!("{}={}", self.field, self.get_partition_value(value))
    }

    pub fn get_partition_value(&self, value: &str) -> String {
        let val = match &self.types {
            StreamPartitionType::Value => value.to_string(),
            StreamPartitionType::Hash(n) => {
                let h = gxhash::new().sum64(value);
                let bucket = h % n;
                bucket.to_string()
            }
            StreamPartitionType::Prefix => value
                .to_ascii_lowercase()
                .chars()
                .next()
                .unwrap_or('_')
                .to_string(),
        };
        if val.is_ascii() {
            val
        } else {
            urlencoding::encode(&val).into_owned()
        }
    }
}

#[derive(Clone, Debug, Default, Hash, PartialEq, Serialize, Deserialize, ToSchema)]
#[serde(rename_all = "lowercase")]
pub enum StreamPartitionType {
    #[default]
    Value, // each value is a partition
    Hash(u64), // partition with fixed bucket size by hash
    Prefix,    // partition by first letter of term
}

impl Display for StreamPartitionType {
    fn fmt(&self, f: &mut std::fmt::Formatter<'_>) -> std::fmt::Result {
        match self {
            StreamPartitionType::Value => write!(f, "value"),
            StreamPartitionType::Hash(_) => write!(f, "hash"),
            StreamPartitionType::Prefix => write!(f, "prefix"),
        }
    }
}

#[derive(Clone, Debug, Default, Serialize, Deserialize, ToSchema)]
#[serde(rename_all = "lowercase")]
pub struct PartitioningDetails {
    pub partition_keys: Vec<StreamPartition>,
    pub partition_time_level: Option<PartitionTimeLevel>,
}

// Code Duplicated from alerts
#[derive(Debug, Clone, PartialEq, Eq, Serialize, Deserialize, ToSchema)]
pub struct RoutingCondition {
    pub column: String,
    pub operator: Operator,
    #[schema(value_type = Object)]
    pub value: Value,
    #[serde(default)]
    pub ignore_case: bool,
}
// Code Duplicated from alerts
impl RoutingCondition {
    pub fn evaluate(&self, row: &Map<String, Value>) -> bool {
        let val = match row.get(&self.column) {
            Some(val) => val,
            None => {
                // field not found -> dropped
                return false;
            }
        };
        match val {
            Value::String(v) => {
                let val = v.as_str();
                let con_val = self.value.as_str().unwrap_or_default().trim_matches('"'); // "" is interpreted as empty string
                match self.operator {
                    Operator::EqualTo => val == con_val,
                    Operator::NotEqualTo => val != con_val,
                    Operator::GreaterThan => val > con_val,
                    Operator::GreaterThanEquals => val >= con_val,
                    Operator::LessThan => val < con_val,
                    Operator::LessThanEquals => val <= con_val,
                    Operator::Contains => val.contains(con_val),
                    Operator::NotContains => !val.contains(con_val),
                }
            }
            Value::Number(_) => {
                let val = val.as_f64().unwrap_or_default();
                let con_val = if self.value.is_number() {
                    self.value.as_f64().unwrap_or_default()
                } else {
                    self.value
                        .as_str()
                        .unwrap_or_default()
                        .parse()
                        .unwrap_or_default()
                };
                match self.operator {
                    Operator::EqualTo => val == con_val,
                    Operator::NotEqualTo => val != con_val,
                    Operator::GreaterThan => val > con_val,
                    Operator::GreaterThanEquals => val >= con_val,
                    Operator::LessThan => val < con_val,
                    Operator::LessThanEquals => val <= con_val,
                    _ => false,
                }
            }
            Value::Bool(v) => {
                let val = v.to_owned();
                let con_val = if self.value.is_boolean() {
                    self.value.as_bool().unwrap_or_default()
                } else {
                    self.value
                        .as_str()
                        .unwrap_or_default()
                        .parse()
                        .unwrap_or_default()
                };
                match self.operator {
                    Operator::EqualTo => val == con_val,
                    Operator::NotEqualTo => val != con_val,
                    _ => false,
                }
            }
            Value::Null => {
                matches!(self.operator, Operator::EqualTo)
                    && matches!(&self.value, Value::String(v) if v == "null")
            }
            _ => false,
        }
    }
}

#[derive(Debug, Clone, PartialEq, Eq, Serialize, Deserialize, ToSchema)]
pub enum Operator {
    #[serde(rename = "=")]
    EqualTo,
    #[serde(rename = "!=")]
    NotEqualTo,
    #[serde(rename = ">")]
    GreaterThan,
    #[serde(rename = ">=")]
    GreaterThanEquals,
    #[serde(rename = "<")]
    LessThan,
    #[serde(rename = "<=")]
    LessThanEquals,
    Contains,
    NotContains,
}

impl Default for Operator {
    fn default() -> Self {
        Self::EqualTo
    }
}

impl std::fmt::Display for Operator {
    fn fmt(&self, f: &mut std::fmt::Formatter<'_>) -> std::fmt::Result {
        match self {
            Operator::EqualTo => write!(f, "="),
            Operator::NotEqualTo => write!(f, "!="),
            Operator::GreaterThan => write!(f, ">"),
            Operator::GreaterThanEquals => write!(f, ">="),
            Operator::LessThan => write!(f, "<"),
            Operator::LessThanEquals => write!(f, "<="),
            Operator::Contains => write!(f, "contains"),
            Operator::NotContains => write!(f, "not contains"),
        }
    }
}

#[derive(Debug, Clone, Serialize, Deserialize, Default)]
pub struct EnrichmentTableMetaStreamStats {
    pub start_time: i64,
    pub end_time: i64,
    pub size: i64,
}

#[cfg(test)]
mod tests {
    use super::*;

    #[tokio::test]
    async fn test_get_file_meta() {
        let file_meta = FileMeta {
            min_ts: 1667978841110,
            max_ts: 1667978845354,
            records: 300,
            original_size: 10,
            compressed_size: 1,
            flattened: false,
            index_size: 0,
        };

        let rpc_meta = cluster_rpc::FileMeta::from(&file_meta);
        let resp = FileMeta::from(&rpc_meta);
        assert_eq!(file_meta, resp);
    }

    #[test]
    fn test_stream_stats_add_file_meta() {
        let mut stats = StreamStats::default();
        let meta = FileMeta {
            min_ts: 1000,
            max_ts: 2000,
            records: 100,
            original_size: 1000,
            compressed_size: 500,
            index_size: 50,
            flattened: false,
        };

        stats.add_file_meta(&meta);
        assert_eq!(stats.file_num, 1);
        assert_eq!(stats.doc_num, 100);
        assert_eq!(stats.doc_time_min, 1000);
        assert_eq!(stats.doc_time_max, 2000);
        assert_eq!(stats.storage_size, 1000.0);
        assert_eq!(stats.compressed_size, 500.0);

        // Test with negative values (should be clamped to 0)
        let negative_meta = FileMeta {
            original_size: -100,
            compressed_size: -50,
            index_size: -10,
            ..meta
        };
        let mut negative_stats = StreamStats {
            storage_size: 50.0,
            compressed_size: 25.0,
            index_size: 5.0,
            ..Default::default()
        };
        negative_stats.add_file_meta(&negative_meta);
        assert_eq!(negative_stats.storage_size, 0.0);
        assert_eq!(negative_stats.compressed_size, 0.0);
        assert_eq!(negative_stats.index_size, 0.0);
    }

    #[test]
    fn test_stream_stats_operations() {
        let stats1 = StreamStats {
            file_num: 5,
            doc_num: 100,
            storage_size: 1000.0,
            compressed_size: 500.0,
            doc_time_min: 1000,
            doc_time_max: 2000,
            ..Default::default()
        };

        let stats2 = StreamStats {
            file_num: 3,
            doc_num: 50,
            storage_size: 300.0,
            compressed_size: 150.0,
            doc_time_min: 1500,
            doc_time_max: 2500,
            ..Default::default()
        };

        // Test addition
        let sum = &stats1 + &stats2;
        assert_eq!(sum.file_num, 8);
        assert_eq!(sum.doc_num, 150);
        assert_eq!(sum.storage_size, 1300.0);
        assert_eq!(sum.doc_time_min, 1000);
        assert_eq!(sum.doc_time_max, 2500);

        // Test subtraction
        let diff = &stats1 - &stats2;
        assert_eq!(diff.file_num, 2);
        assert_eq!(diff.doc_num, 50);
        assert_eq!(diff.storage_size, 700.0);
    }

    #[test]
    fn test_stream_partition_types() {
        // Test prefix partition
        let prefix_part = StreamPartition::new_prefix("field");
        assert_eq!(prefix_part.types, StreamPartitionType::Prefix);
        assert_eq!(prefix_part.get_partition_value("Hello"), "h");
        assert_eq!(prefix_part.get_partition_value(""), "_");
        assert_eq!(prefix_part.get_partition_value("123"), "1");

        // Test value partition
        let value_part = StreamPartition::new("field");
        assert_eq!(value_part.get_partition_value("test_value"), "test_value");

        // Test non-ASCII encoding
        let non_ascii_part = StreamPartition::new("field");
        let encoded = non_ascii_part.get_partition_value("测试");
        assert!(encoded.contains("%"));

        // Test Display for StreamPartitionType
        assert_eq!(format!("{}", StreamPartitionType::Value), "value");
        assert_eq!(format!("{}", StreamPartitionType::Hash(32)), "hash");
        assert_eq!(format!("{}", StreamPartitionType::Prefix), "prefix");
    }

    #[cfg(feature = "gxhash")]
    #[test]
    fn test_hash_partition() {
        let part = StreamPartition::new("field");
        assert_eq!(
            json::to_string(&part).unwrap(),
            r#"{"field":"field","types":"value","disabled":false}"#
        );
        let part = StreamPartition::new_hash("field", 32);
        assert_eq!(
            json::to_string(&part).unwrap(),
            r#"{"field":"field","types":{"hash":32},"disabled":false}"#
        );

        assert_eq!(part.get_partition_key("hello"), "field=20");
        assert_eq!(part.get_partition_key("world"), "field=13");
        assert_eq!(part.get_partition_key("foo"), "field=21");
        assert_eq!(part.get_partition_key("bar"), "field=4");
        assert_eq!(part.get_partition_key("test"), "field=10");
        assert_eq!(part.get_partition_key("test1"), "field=21");
        assert_eq!(part.get_partition_key("test2"), "field=18");
        assert_eq!(part.get_partition_key("test3"), "field=6");
    }

    #[cfg(not(feature = "gxhash"))]
    #[test]
    fn test_hash_partition() {
        let part = StreamPartition::new("field");
        assert_eq!(
            json::to_string(&part).unwrap(),
            r#"{"field":"field","types":"value","disabled":false}"#
        );
        let part = StreamPartition::new_hash("field", 32);
        assert_eq!(
            json::to_string(&part).unwrap(),
            r#"{"field":"field","types":{"hash":32},"disabled":false}"#
        );

        for key in &[
            "hello", "world", "foo", "bar", "test", "test1", "test2", "test3",
        ] {
            println!("{}: {}", key, part.get_partition_key(key));
        }
        assert_eq!(part.get_partition_key("hello"), "field=30");
        assert_eq!(part.get_partition_key("world"), "field=20");
        assert_eq!(part.get_partition_key("foo"), "field=26");
        assert_eq!(part.get_partition_key("bar"), "field=7");
        assert_eq!(part.get_partition_key("test"), "field=13");
        assert_eq!(part.get_partition_key("test1"), "field=25");
        assert_eq!(part.get_partition_key("test2"), "field=4");
        assert_eq!(part.get_partition_key("test3"), "field=2");
    }

    #[test]
    fn test_stream_params() {
        let params = StreamParams::new("org_id", "stream_name", StreamType::Logs);
        let param2 = StreamParams::new("org_id", "stream_name", StreamType::Logs);
        let param3 = StreamParams::new("org_id", "stream_name", StreamType::Index);
        assert_eq!(params.org_id, "org_id");
        assert_eq!(params.stream_name, "stream_name");
        assert_eq!(params.stream_type, StreamType::Logs);
        let mut map = HashMap::new();
        map.insert(params, 1);
        map.insert(param2, 2);
        map.insert(param3, 2);
        assert_eq!(map.len(), 2);
    }

    #[test]
    fn test_split_ranges() {
        // contains
        let range = TimeRange::new(0, 400);
        let other = TimeRange::new(50, 150);
        let (left, right) = range.split_by_range(&other).unwrap();
        assert!(left.as_ref().and(right.as_ref()).is_some());
        assert_eq!(left.unwrap(), TimeRange::new(0, 50));
        assert_eq!(right.unwrap(), TimeRange::new(150, 400));

        // partial overlap
        let range = TimeRange::new(0, 100);
        let other = TimeRange::new(50, 100);
        let (left, right) = range.split_by_range(&other).unwrap();
        assert!(left.as_ref().is_some());
        assert!(!right.is_some());
        assert_eq!(left.unwrap(), TimeRange::new(0, 50));

        // equals
        let range = TimeRange::new(0, 100);
        let other = TimeRange::new(0, 100);
        let (left, right) = range.split_by_range(&other).unwrap();
        assert!(left.and(right).is_none());

        // does not intersect
        let range = TimeRange::new(0, 100);
        let other = TimeRange::new(200, 300);
        let res = range.split_by_range(&other);
        assert!(res.is_err());
    }

    #[test]
    fn test_flatten_ranges() {
        let ranges = vec![TimeRange::new(0, 150), TimeRange::new(100, 200)];
        let expected_res = TimeRange::new(0, 200);
        let mut ranges = TimeRange::flatten_overlapping_ranges(ranges);
        assert_eq!(ranges.len(), 1);
        assert_eq!(ranges[0], expected_res);

        ranges.clear();

        ranges = vec![
            TimeRange::new(0, 150),
            TimeRange::new(200, 300),
            TimeRange::new(100, 199),
        ];
        let expected_res = vec![TimeRange::new(0, 199), TimeRange::new(200, 300)];
        assert_eq!(TimeRange::flatten_overlapping_ranges(ranges), expected_res);
    }
}<|MERGE_RESOLUTION|>--- conflicted
+++ resolved
@@ -169,10 +169,7 @@
 #[derive(Clone, Debug, Default, Eq, PartialEq)]
 pub struct FileKey {
     pub id: i64,
-<<<<<<< HEAD
-=======
     pub account: String,
->>>>>>> ab5c296f
     pub key: String,
     pub meta: FileMeta,
     pub deleted: bool,
@@ -180,16 +177,10 @@
 }
 
 impl FileKey {
-<<<<<<< HEAD
-    pub fn new(id: i64, key: String, meta: FileMeta, deleted: bool) -> Self {
-        Self {
-            id,
-=======
     pub fn new(id: i64, account: String, key: String, meta: FileMeta, deleted: bool) -> Self {
         Self {
             id,
             account,
->>>>>>> ab5c296f
             key,
             meta,
             deleted,
@@ -200,10 +191,7 @@
     pub fn from_file_name(file: &str) -> Self {
         Self {
             id: 0,
-<<<<<<< HEAD
-=======
             account: String::default(),
->>>>>>> ab5c296f
             key: file.to_string(),
             meta: FileMeta::default(),
             deleted: false,
@@ -491,10 +479,7 @@
     fn from(req: &FileKey) -> Self {
         cluster_rpc::FileKey {
             id: req.id,
-<<<<<<< HEAD
-=======
             account: req.account.clone(),
->>>>>>> ab5c296f
             key: req.key.clone(),
             meta: Some(cluster_rpc::FileMeta::from(&req.meta)),
             deleted: req.deleted,
@@ -507,10 +492,7 @@
     fn from(req: &cluster_rpc::FileKey) -> Self {
         FileKey {
             id: req.id,
-<<<<<<< HEAD
-=======
             account: req.account.clone(),
->>>>>>> ab5c296f
             key: req.key.clone(),
             meta: FileMeta::from(req.meta.as_ref().unwrap()),
             deleted: req.deleted,
