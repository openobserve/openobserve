// Copyright 2025 OpenObserve Inc.
//
// This program is free software: you can redistribute it and/or modify
// it under the terms of the GNU Affero General Public License as published by
// the Free Software Foundation, either version 3 of the License, or
// (at your option) any later version.
//
// This program is distributed in the hope that it will be useful
// but WITHOUT ANY WARRANTY; without even the implied warranty of
// MERCHANTABILITY or FITNESS FOR A PARTICULAR PURPOSE.  See the
// GNU Affero General Public License for more details.
//
// You should have received a copy of the GNU Affero General Public License
// along with this program.  If not, see <http://www.gnu.org/licenses/>.

use proto::cluster_rpc;

#[derive(Clone, Debug, Eq, PartialEq)]
pub enum IndexOptimizeMode {
    SimpleSelect(usize, bool),
    SimpleCount,
    SimpleHistogram(i64, u64, usize),
    SimpleTopN(String, usize, bool),
    SimpleDistinct(String, usize, bool),
}

impl std::fmt::Display for IndexOptimizeMode {
    fn fmt(&self, f: &mut std::fmt::Formatter<'_>) -> std::fmt::Result {
        match self {
            IndexOptimizeMode::SimpleSelect(limit, ascend) => {
                write!(f, "select(limit: {limit}, ascend: {ascend})")
            }
            IndexOptimizeMode::SimpleCount => write!(f, "count"),
            IndexOptimizeMode::SimpleHistogram(min_value, bucket_width, num_buckets) => {
                write!(
                    f,
                    "histogram(min_value: {min_value}, bucket_width: {bucket_width}, num_buckets: {num_buckets})"
                )
            }
            IndexOptimizeMode::SimpleTopN(field, limit, ascend) => {
                write!(f, "topn(field: {field}, limit: {limit}, ascend: {ascend})")
            }
            IndexOptimizeMode::SimpleDistinct(field, limit, ascend) => {
                write!(
                    f,
                    "distinct(field: {field}, limit: {limit}, ascend: {ascend})"
                )
            }
        }
    }
}

impl From<cluster_rpc::IdxOptimizeMode> for IndexOptimizeMode {
    fn from(cluster_rpc_mode: cluster_rpc::IdxOptimizeMode) -> Self {
        match cluster_rpc_mode.mode {
            Some(cluster_rpc::idx_optimize_mode::Mode::SimpleSelect(select)) => {
                IndexOptimizeMode::SimpleSelect(select.index as usize, select.asc)
            }
            Some(cluster_rpc::idx_optimize_mode::Mode::SimpleCount(_)) => {
                IndexOptimizeMode::SimpleCount
            }
            Some(cluster_rpc::idx_optimize_mode::Mode::SimpleHistogram(select)) => {
                IndexOptimizeMode::SimpleHistogram(
                    select.min_value,
                    select.bucket_width,
                    select.num_buckets as usize,
                )
<<<<<<< HEAD
            }
            Some(cluster_rpc::idx_optimize_mode::Mode::SimpleTopn(select)) => {
                IndexOptimizeMode::SimpleTopN(select.field, select.limit as usize, select.asc)
            }
            Some(cluster_rpc::idx_optimize_mode::Mode::SimpleDistinct(select)) => {
                IndexOptimizeMode::SimpleDistinct(select.field, select.limit as usize, select.asc)
            }
=======
            }
            Some(cluster_rpc::idx_optimize_mode::Mode::SimpleTopn(select)) => {
                IndexOptimizeMode::SimpleTopN(select.field, select.limit as usize, select.asc)
            }
            Some(cluster_rpc::idx_optimize_mode::Mode::SimpleDistinct(select)) => {
                IndexOptimizeMode::SimpleDistinct(select.field, select.limit as usize, select.asc)
            }
>>>>>>> 73a42561
            None => panic!("Invalid IndexOptimizeMode"),
        }
    }
}

impl From<IndexOptimizeMode> for cluster_rpc::IdxOptimizeMode {
    fn from(mode: IndexOptimizeMode) -> Self {
        match mode {
            IndexOptimizeMode::SimpleSelect(index, asc) => cluster_rpc::IdxOptimizeMode {
                mode: Some(cluster_rpc::idx_optimize_mode::Mode::SimpleSelect(
                    cluster_rpc::SimpleSelect {
                        index: index as u32,
                        asc,
                    },
                )),
            },
            IndexOptimizeMode::SimpleCount => cluster_rpc::IdxOptimizeMode {
                mode: Some(cluster_rpc::idx_optimize_mode::Mode::SimpleCount(
                    cluster_rpc::SimpleCount {},
                )),
            },
            IndexOptimizeMode::SimpleHistogram(min_value, bucket_width, num_buckets) => {
                cluster_rpc::IdxOptimizeMode {
                    mode: Some(cluster_rpc::idx_optimize_mode::Mode::SimpleHistogram(
                        cluster_rpc::SimpleHistogram {
                            min_value,
                            bucket_width,
                            num_buckets: num_buckets as u32,
                        },
                    )),
                }
            }
            IndexOptimizeMode::SimpleTopN(field, limit, asc) => cluster_rpc::IdxOptimizeMode {
                mode: Some(cluster_rpc::idx_optimize_mode::Mode::SimpleTopn(
                    cluster_rpc::SimpleTopN {
                        field,
                        limit: limit as u32,
                        asc,
                    },
                )),
            },
            IndexOptimizeMode::SimpleDistinct(field, limit, asc) => cluster_rpc::IdxOptimizeMode {
                mode: Some(cluster_rpc::idx_optimize_mode::Mode::SimpleDistinct(
                    cluster_rpc::SimpleDistinct {
                        field,
                        limit: limit as u32,
                        asc,
                    },
                )),
            },
<<<<<<< HEAD
        }
    }
}

#[cfg(test)]
mod tests {
    use super::*;

    #[test]
    fn test_index_optimize_mode_display_formatting() {
        // Test all Display implementations for each variant
        let test_cases = [
            (
                IndexOptimizeMode::SimpleSelect(100, true),
                "select(limit: 100, ascend: true)",
            ),
            (
                IndexOptimizeMode::SimpleSelect(50, false),
                "select(limit: 50, ascend: false)",
            ),
            (IndexOptimizeMode::SimpleCount, "count"),
            (
                IndexOptimizeMode::SimpleHistogram(0, 10, 5),
                "histogram(min_value: 0, bucket_width: 10, num_buckets: 5)",
            ),
            (
                IndexOptimizeMode::SimpleHistogram(-100, 25, 20),
                "histogram(min_value: -100, bucket_width: 25, num_buckets: 20)",
            ),
            (
                IndexOptimizeMode::SimpleTopN("cpu_usage".to_string(), 10, true),
                "topn(field: cpu_usage, limit: 10, ascend: true)",
            ),
            (
                IndexOptimizeMode::SimpleTopN("memory_usage".to_string(), 5, false),
                "topn(field: memory_usage, limit: 5, ascend: false)",
            ),
            (
                IndexOptimizeMode::SimpleDistinct("user_id".to_string(), 100, true),
                "distinct(field: user_id, limit: 100, ascend: true)",
            ),
            (
                IndexOptimizeMode::SimpleDistinct("session_id".to_string(), 25, false),
                "distinct(field: session_id, limit: 25, ascend: false)",
            ),
        ];

        for (mode, expected) in test_cases {
            assert_eq!(mode.to_string(), expected);
        }
    }

    #[test]
    fn test_from_cluster_rpc_to_index_optimize_mode() {
        // Test conversion from cluster_rpc::IdxOptimizeMode to IndexOptimizeMode
        use cluster_rpc::{
            IdxOptimizeMode, SimpleCount, SimpleDistinct, SimpleHistogram, SimpleSelect,
            SimpleTopN, idx_optimize_mode::Mode,
        };

        let test_cases = [
            (
                IdxOptimizeMode {
                    mode: Some(Mode::SimpleSelect(SimpleSelect {
                        index: 100,
                        asc: true,
                    })),
                },
                IndexOptimizeMode::SimpleSelect(100, true),
            ),
            (
                IdxOptimizeMode {
                    mode: Some(Mode::SimpleSelect(SimpleSelect {
                        index: 50,
                        asc: false,
                    })),
                },
                IndexOptimizeMode::SimpleSelect(50, false),
            ),
            (
                IdxOptimizeMode {
                    mode: Some(Mode::SimpleCount(SimpleCount {})),
                },
                IndexOptimizeMode::SimpleCount,
            ),
            (
                IdxOptimizeMode {
                    mode: Some(Mode::SimpleHistogram(SimpleHistogram {
                        min_value: 0,
                        bucket_width: 10,
                        num_buckets: 5,
                    })),
                },
                IndexOptimizeMode::SimpleHistogram(0, 10, 5),
            ),
            (
                IdxOptimizeMode {
                    mode: Some(Mode::SimpleHistogram(SimpleHistogram {
                        min_value: -100,
                        bucket_width: 25,
                        num_buckets: 20,
                    })),
                },
                IndexOptimizeMode::SimpleHistogram(-100, 25, 20),
            ),
            (
                IdxOptimizeMode {
                    mode: Some(Mode::SimpleTopn(SimpleTopN {
                        field: "cpu_usage".to_string(),
                        limit: 10,
                        asc: true,
                    })),
                },
                IndexOptimizeMode::SimpleTopN("cpu_usage".to_string(), 10, true),
            ),
            (
                IdxOptimizeMode {
                    mode: Some(Mode::SimpleTopn(SimpleTopN {
                        field: "memory_usage".to_string(),
                        limit: 5,
                        asc: false,
                    })),
                },
                IndexOptimizeMode::SimpleTopN("memory_usage".to_string(), 5, false),
            ),
            (
                IdxOptimizeMode {
                    mode: Some(Mode::SimpleDistinct(SimpleDistinct {
                        field: "user_id".to_string(),
                        limit: 100,
                        asc: true,
                    })),
                },
                IndexOptimizeMode::SimpleDistinct("user_id".to_string(), 100, true),
            ),
            (
                IdxOptimizeMode {
                    mode: Some(Mode::SimpleDistinct(SimpleDistinct {
                        field: "session_id".to_string(),
                        limit: 25,
                        asc: false,
                    })),
                },
                IndexOptimizeMode::SimpleDistinct("session_id".to_string(), 25, false),
            ),
        ];

        for (cluster_rpc_mode, expected) in test_cases {
            let result: IndexOptimizeMode = cluster_rpc_mode.into();
            assert_eq!(result, expected);
        }
    }

    #[test]
    fn test_from_index_optimize_mode_to_cluster_rpc() {
        // Test conversion from IndexOptimizeMode to cluster_rpc::IdxOptimizeMode
        use cluster_rpc::{
            IdxOptimizeMode, SimpleCount, SimpleDistinct, SimpleHistogram, SimpleSelect,
            SimpleTopN, idx_optimize_mode::Mode,
        };

        let test_cases = [
            (
                IndexOptimizeMode::SimpleSelect(100, true),
                IdxOptimizeMode {
                    mode: Some(Mode::SimpleSelect(SimpleSelect {
                        index: 100,
                        asc: true,
                    })),
                },
            ),
            (
                IndexOptimizeMode::SimpleSelect(50, false),
                IdxOptimizeMode {
                    mode: Some(Mode::SimpleSelect(SimpleSelect {
                        index: 50,
                        asc: false,
                    })),
                },
            ),
            (
                IndexOptimizeMode::SimpleCount,
                IdxOptimizeMode {
                    mode: Some(Mode::SimpleCount(SimpleCount {})),
                },
            ),
            (
                IndexOptimizeMode::SimpleHistogram(0, 10, 5),
                IdxOptimizeMode {
                    mode: Some(Mode::SimpleHistogram(SimpleHistogram {
                        min_value: 0,
                        bucket_width: 10,
                        num_buckets: 5,
                    })),
                },
            ),
            (
                IndexOptimizeMode::SimpleHistogram(-100, 25, 20),
                IdxOptimizeMode {
                    mode: Some(Mode::SimpleHistogram(SimpleHistogram {
                        min_value: -100,
                        bucket_width: 25,
                        num_buckets: 20,
                    })),
                },
            ),
            (
                IndexOptimizeMode::SimpleTopN("cpu_usage".to_string(), 10, true),
                IdxOptimizeMode {
                    mode: Some(Mode::SimpleTopn(SimpleTopN {
                        field: "cpu_usage".to_string(),
                        limit: 10,
                        asc: true,
                    })),
                },
            ),
            (
                IndexOptimizeMode::SimpleTopN("memory_usage".to_string(), 5, false),
                IdxOptimizeMode {
                    mode: Some(Mode::SimpleTopn(SimpleTopN {
                        field: "memory_usage".to_string(),
                        limit: 5,
                        asc: false,
                    })),
                },
            ),
            (
                IndexOptimizeMode::SimpleDistinct("user_id".to_string(), 100, true),
                IdxOptimizeMode {
                    mode: Some(Mode::SimpleDistinct(SimpleDistinct {
                        field: "user_id".to_string(),
                        limit: 100,
                        asc: true,
                    })),
                },
            ),
            (
                IndexOptimizeMode::SimpleDistinct("session_id".to_string(), 25, false),
                IdxOptimizeMode {
                    mode: Some(Mode::SimpleDistinct(SimpleDistinct {
                        field: "session_id".to_string(),
                        limit: 25,
                        asc: false,
                    })),
                },
            ),
        ];

        for (mode, expected) in test_cases {
            let result: IdxOptimizeMode = mode.into();
            assert_eq!(result, expected);
        }
    }

    #[test]
    fn test_round_trip_conversions() {
        // Test that converting from IndexOptimizeMode to cluster_rpc and back preserves the
        // original
        let test_modes = [
            IndexOptimizeMode::SimpleSelect(100, true),
            IndexOptimizeMode::SimpleSelect(50, false),
            IndexOptimizeMode::SimpleCount,
            IndexOptimizeMode::SimpleHistogram(0, 10, 5),
            IndexOptimizeMode::SimpleHistogram(-100, 25, 20),
            IndexOptimizeMode::SimpleTopN("cpu_usage".to_string(), 10, true),
            IndexOptimizeMode::SimpleTopN("memory_usage".to_string(), 5, false),
            IndexOptimizeMode::SimpleDistinct("user_id".to_string(), 100, true),
            IndexOptimizeMode::SimpleDistinct("session_id".to_string(), 25, false),
        ];

        for original_mode in test_modes {
            let cluster_rpc_mode: cluster_rpc::IdxOptimizeMode = original_mode.clone().into();
            let converted_back: IndexOptimizeMode = cluster_rpc_mode.into();
            assert_eq!(original_mode, converted_back);
        }
    }

    #[test]
    #[should_panic(expected = "Invalid IndexOptimizeMode")]
    fn test_invalid_cluster_rpc_mode_panics() {
        // Test that converting from an invalid cluster_rpc mode panics
        let invalid_mode = cluster_rpc::IdxOptimizeMode { mode: None };
        let _: IndexOptimizeMode = invalid_mode.into();
    }

    #[test]
    fn test_enum_variant_equality_and_cloning() {
        // Test that enum variants can be compared and cloned correctly
        let mode1 = IndexOptimizeMode::SimpleSelect(100, true);
        let mode2 = IndexOptimizeMode::SimpleSelect(100, true);
        let mode3 = IndexOptimizeMode::SimpleSelect(100, false);
        let mode4 = IndexOptimizeMode::SimpleCount;

        // Test equality
        assert_eq!(mode1, mode2);
        assert_ne!(mode1, mode3);
        assert_ne!(mode1, mode4);

        // Test cloning
        let cloned_mode = mode1.clone();
        assert_eq!(mode1, cloned_mode);

        // Test that cloned mode is independent
        let mode5 = IndexOptimizeMode::SimpleSelect(200, true);
        assert_ne!(cloned_mode, mode5);
    }

    #[test]
    fn test_edge_cases_and_boundaries() {
        // Test edge cases and boundary values
        let edge_cases = [
            // Zero values
            IndexOptimizeMode::SimpleSelect(0, true),
            IndexOptimizeMode::SimpleHistogram(0, 0, 0),
            IndexOptimizeMode::SimpleTopN("".to_string(), 0, false),
            IndexOptimizeMode::SimpleDistinct("".to_string(), 0, true),
            // Large values (using u32::MAX to avoid overflow in conversion)
            IndexOptimizeMode::SimpleSelect(u32::MAX as usize, false),
            IndexOptimizeMode::SimpleHistogram(i64::MAX, u64::MAX, u32::MAX as usize),
            IndexOptimizeMode::SimpleTopN(
                "very_long_field_name_that_might_exceed_normal_lengths".to_string(),
                u32::MAX as usize,
                true,
            ),
            IndexOptimizeMode::SimpleDistinct(
                "another_very_long_field_name".to_string(),
                u32::MAX as usize,
                false,
            ),
            // Negative values for histogram
            IndexOptimizeMode::SimpleHistogram(i64::MIN, 1, 1),
        ];

        for mode in edge_cases {
            // Test that Display doesn't panic
            let display_str = mode.to_string();
            assert!(!display_str.is_empty());

            // Test that conversion to cluster_rpc doesn't panic
            let cluster_rpc_mode: cluster_rpc::IdxOptimizeMode = mode.clone().into();
            assert!(cluster_rpc_mode.mode.is_some());

            // Test round-trip conversion
            let converted_back: IndexOptimizeMode = cluster_rpc_mode.into();
            assert_eq!(mode, converted_back);
=======
>>>>>>> 73a42561
        }
    }
}<|MERGE_RESOLUTION|>--- conflicted
+++ resolved
@@ -65,7 +65,6 @@
                     select.bucket_width,
                     select.num_buckets as usize,
                 )
-<<<<<<< HEAD
             }
             Some(cluster_rpc::idx_optimize_mode::Mode::SimpleTopn(select)) => {
                 IndexOptimizeMode::SimpleTopN(select.field, select.limit as usize, select.asc)
@@ -73,15 +72,6 @@
             Some(cluster_rpc::idx_optimize_mode::Mode::SimpleDistinct(select)) => {
                 IndexOptimizeMode::SimpleDistinct(select.field, select.limit as usize, select.asc)
             }
-=======
-            }
-            Some(cluster_rpc::idx_optimize_mode::Mode::SimpleTopn(select)) => {
-                IndexOptimizeMode::SimpleTopN(select.field, select.limit as usize, select.asc)
-            }
-            Some(cluster_rpc::idx_optimize_mode::Mode::SimpleDistinct(select)) => {
-                IndexOptimizeMode::SimpleDistinct(select.field, select.limit as usize, select.asc)
-            }
->>>>>>> 73a42561
             None => panic!("Invalid IndexOptimizeMode"),
         }
     }
@@ -132,354 +122,6 @@
                     },
                 )),
             },
-<<<<<<< HEAD
-        }
-    }
-}
-
-#[cfg(test)]
-mod tests {
-    use super::*;
-
-    #[test]
-    fn test_index_optimize_mode_display_formatting() {
-        // Test all Display implementations for each variant
-        let test_cases = [
-            (
-                IndexOptimizeMode::SimpleSelect(100, true),
-                "select(limit: 100, ascend: true)",
-            ),
-            (
-                IndexOptimizeMode::SimpleSelect(50, false),
-                "select(limit: 50, ascend: false)",
-            ),
-            (IndexOptimizeMode::SimpleCount, "count"),
-            (
-                IndexOptimizeMode::SimpleHistogram(0, 10, 5),
-                "histogram(min_value: 0, bucket_width: 10, num_buckets: 5)",
-            ),
-            (
-                IndexOptimizeMode::SimpleHistogram(-100, 25, 20),
-                "histogram(min_value: -100, bucket_width: 25, num_buckets: 20)",
-            ),
-            (
-                IndexOptimizeMode::SimpleTopN("cpu_usage".to_string(), 10, true),
-                "topn(field: cpu_usage, limit: 10, ascend: true)",
-            ),
-            (
-                IndexOptimizeMode::SimpleTopN("memory_usage".to_string(), 5, false),
-                "topn(field: memory_usage, limit: 5, ascend: false)",
-            ),
-            (
-                IndexOptimizeMode::SimpleDistinct("user_id".to_string(), 100, true),
-                "distinct(field: user_id, limit: 100, ascend: true)",
-            ),
-            (
-                IndexOptimizeMode::SimpleDistinct("session_id".to_string(), 25, false),
-                "distinct(field: session_id, limit: 25, ascend: false)",
-            ),
-        ];
-
-        for (mode, expected) in test_cases {
-            assert_eq!(mode.to_string(), expected);
-        }
-    }
-
-    #[test]
-    fn test_from_cluster_rpc_to_index_optimize_mode() {
-        // Test conversion from cluster_rpc::IdxOptimizeMode to IndexOptimizeMode
-        use cluster_rpc::{
-            IdxOptimizeMode, SimpleCount, SimpleDistinct, SimpleHistogram, SimpleSelect,
-            SimpleTopN, idx_optimize_mode::Mode,
-        };
-
-        let test_cases = [
-            (
-                IdxOptimizeMode {
-                    mode: Some(Mode::SimpleSelect(SimpleSelect {
-                        index: 100,
-                        asc: true,
-                    })),
-                },
-                IndexOptimizeMode::SimpleSelect(100, true),
-            ),
-            (
-                IdxOptimizeMode {
-                    mode: Some(Mode::SimpleSelect(SimpleSelect {
-                        index: 50,
-                        asc: false,
-                    })),
-                },
-                IndexOptimizeMode::SimpleSelect(50, false),
-            ),
-            (
-                IdxOptimizeMode {
-                    mode: Some(Mode::SimpleCount(SimpleCount {})),
-                },
-                IndexOptimizeMode::SimpleCount,
-            ),
-            (
-                IdxOptimizeMode {
-                    mode: Some(Mode::SimpleHistogram(SimpleHistogram {
-                        min_value: 0,
-                        bucket_width: 10,
-                        num_buckets: 5,
-                    })),
-                },
-                IndexOptimizeMode::SimpleHistogram(0, 10, 5),
-            ),
-            (
-                IdxOptimizeMode {
-                    mode: Some(Mode::SimpleHistogram(SimpleHistogram {
-                        min_value: -100,
-                        bucket_width: 25,
-                        num_buckets: 20,
-                    })),
-                },
-                IndexOptimizeMode::SimpleHistogram(-100, 25, 20),
-            ),
-            (
-                IdxOptimizeMode {
-                    mode: Some(Mode::SimpleTopn(SimpleTopN {
-                        field: "cpu_usage".to_string(),
-                        limit: 10,
-                        asc: true,
-                    })),
-                },
-                IndexOptimizeMode::SimpleTopN("cpu_usage".to_string(), 10, true),
-            ),
-            (
-                IdxOptimizeMode {
-                    mode: Some(Mode::SimpleTopn(SimpleTopN {
-                        field: "memory_usage".to_string(),
-                        limit: 5,
-                        asc: false,
-                    })),
-                },
-                IndexOptimizeMode::SimpleTopN("memory_usage".to_string(), 5, false),
-            ),
-            (
-                IdxOptimizeMode {
-                    mode: Some(Mode::SimpleDistinct(SimpleDistinct {
-                        field: "user_id".to_string(),
-                        limit: 100,
-                        asc: true,
-                    })),
-                },
-                IndexOptimizeMode::SimpleDistinct("user_id".to_string(), 100, true),
-            ),
-            (
-                IdxOptimizeMode {
-                    mode: Some(Mode::SimpleDistinct(SimpleDistinct {
-                        field: "session_id".to_string(),
-                        limit: 25,
-                        asc: false,
-                    })),
-                },
-                IndexOptimizeMode::SimpleDistinct("session_id".to_string(), 25, false),
-            ),
-        ];
-
-        for (cluster_rpc_mode, expected) in test_cases {
-            let result: IndexOptimizeMode = cluster_rpc_mode.into();
-            assert_eq!(result, expected);
-        }
-    }
-
-    #[test]
-    fn test_from_index_optimize_mode_to_cluster_rpc() {
-        // Test conversion from IndexOptimizeMode to cluster_rpc::IdxOptimizeMode
-        use cluster_rpc::{
-            IdxOptimizeMode, SimpleCount, SimpleDistinct, SimpleHistogram, SimpleSelect,
-            SimpleTopN, idx_optimize_mode::Mode,
-        };
-
-        let test_cases = [
-            (
-                IndexOptimizeMode::SimpleSelect(100, true),
-                IdxOptimizeMode {
-                    mode: Some(Mode::SimpleSelect(SimpleSelect {
-                        index: 100,
-                        asc: true,
-                    })),
-                },
-            ),
-            (
-                IndexOptimizeMode::SimpleSelect(50, false),
-                IdxOptimizeMode {
-                    mode: Some(Mode::SimpleSelect(SimpleSelect {
-                        index: 50,
-                        asc: false,
-                    })),
-                },
-            ),
-            (
-                IndexOptimizeMode::SimpleCount,
-                IdxOptimizeMode {
-                    mode: Some(Mode::SimpleCount(SimpleCount {})),
-                },
-            ),
-            (
-                IndexOptimizeMode::SimpleHistogram(0, 10, 5),
-                IdxOptimizeMode {
-                    mode: Some(Mode::SimpleHistogram(SimpleHistogram {
-                        min_value: 0,
-                        bucket_width: 10,
-                        num_buckets: 5,
-                    })),
-                },
-            ),
-            (
-                IndexOptimizeMode::SimpleHistogram(-100, 25, 20),
-                IdxOptimizeMode {
-                    mode: Some(Mode::SimpleHistogram(SimpleHistogram {
-                        min_value: -100,
-                        bucket_width: 25,
-                        num_buckets: 20,
-                    })),
-                },
-            ),
-            (
-                IndexOptimizeMode::SimpleTopN("cpu_usage".to_string(), 10, true),
-                IdxOptimizeMode {
-                    mode: Some(Mode::SimpleTopn(SimpleTopN {
-                        field: "cpu_usage".to_string(),
-                        limit: 10,
-                        asc: true,
-                    })),
-                },
-            ),
-            (
-                IndexOptimizeMode::SimpleTopN("memory_usage".to_string(), 5, false),
-                IdxOptimizeMode {
-                    mode: Some(Mode::SimpleTopn(SimpleTopN {
-                        field: "memory_usage".to_string(),
-                        limit: 5,
-                        asc: false,
-                    })),
-                },
-            ),
-            (
-                IndexOptimizeMode::SimpleDistinct("user_id".to_string(), 100, true),
-                IdxOptimizeMode {
-                    mode: Some(Mode::SimpleDistinct(SimpleDistinct {
-                        field: "user_id".to_string(),
-                        limit: 100,
-                        asc: true,
-                    })),
-                },
-            ),
-            (
-                IndexOptimizeMode::SimpleDistinct("session_id".to_string(), 25, false),
-                IdxOptimizeMode {
-                    mode: Some(Mode::SimpleDistinct(SimpleDistinct {
-                        field: "session_id".to_string(),
-                        limit: 25,
-                        asc: false,
-                    })),
-                },
-            ),
-        ];
-
-        for (mode, expected) in test_cases {
-            let result: IdxOptimizeMode = mode.into();
-            assert_eq!(result, expected);
-        }
-    }
-
-    #[test]
-    fn test_round_trip_conversions() {
-        // Test that converting from IndexOptimizeMode to cluster_rpc and back preserves the
-        // original
-        let test_modes = [
-            IndexOptimizeMode::SimpleSelect(100, true),
-            IndexOptimizeMode::SimpleSelect(50, false),
-            IndexOptimizeMode::SimpleCount,
-            IndexOptimizeMode::SimpleHistogram(0, 10, 5),
-            IndexOptimizeMode::SimpleHistogram(-100, 25, 20),
-            IndexOptimizeMode::SimpleTopN("cpu_usage".to_string(), 10, true),
-            IndexOptimizeMode::SimpleTopN("memory_usage".to_string(), 5, false),
-            IndexOptimizeMode::SimpleDistinct("user_id".to_string(), 100, true),
-            IndexOptimizeMode::SimpleDistinct("session_id".to_string(), 25, false),
-        ];
-
-        for original_mode in test_modes {
-            let cluster_rpc_mode: cluster_rpc::IdxOptimizeMode = original_mode.clone().into();
-            let converted_back: IndexOptimizeMode = cluster_rpc_mode.into();
-            assert_eq!(original_mode, converted_back);
-        }
-    }
-
-    #[test]
-    #[should_panic(expected = "Invalid IndexOptimizeMode")]
-    fn test_invalid_cluster_rpc_mode_panics() {
-        // Test that converting from an invalid cluster_rpc mode panics
-        let invalid_mode = cluster_rpc::IdxOptimizeMode { mode: None };
-        let _: IndexOptimizeMode = invalid_mode.into();
-    }
-
-    #[test]
-    fn test_enum_variant_equality_and_cloning() {
-        // Test that enum variants can be compared and cloned correctly
-        let mode1 = IndexOptimizeMode::SimpleSelect(100, true);
-        let mode2 = IndexOptimizeMode::SimpleSelect(100, true);
-        let mode3 = IndexOptimizeMode::SimpleSelect(100, false);
-        let mode4 = IndexOptimizeMode::SimpleCount;
-
-        // Test equality
-        assert_eq!(mode1, mode2);
-        assert_ne!(mode1, mode3);
-        assert_ne!(mode1, mode4);
-
-        // Test cloning
-        let cloned_mode = mode1.clone();
-        assert_eq!(mode1, cloned_mode);
-
-        // Test that cloned mode is independent
-        let mode5 = IndexOptimizeMode::SimpleSelect(200, true);
-        assert_ne!(cloned_mode, mode5);
-    }
-
-    #[test]
-    fn test_edge_cases_and_boundaries() {
-        // Test edge cases and boundary values
-        let edge_cases = [
-            // Zero values
-            IndexOptimizeMode::SimpleSelect(0, true),
-            IndexOptimizeMode::SimpleHistogram(0, 0, 0),
-            IndexOptimizeMode::SimpleTopN("".to_string(), 0, false),
-            IndexOptimizeMode::SimpleDistinct("".to_string(), 0, true),
-            // Large values (using u32::MAX to avoid overflow in conversion)
-            IndexOptimizeMode::SimpleSelect(u32::MAX as usize, false),
-            IndexOptimizeMode::SimpleHistogram(i64::MAX, u64::MAX, u32::MAX as usize),
-            IndexOptimizeMode::SimpleTopN(
-                "very_long_field_name_that_might_exceed_normal_lengths".to_string(),
-                u32::MAX as usize,
-                true,
-            ),
-            IndexOptimizeMode::SimpleDistinct(
-                "another_very_long_field_name".to_string(),
-                u32::MAX as usize,
-                false,
-            ),
-            // Negative values for histogram
-            IndexOptimizeMode::SimpleHistogram(i64::MIN, 1, 1),
-        ];
-
-        for mode in edge_cases {
-            // Test that Display doesn't panic
-            let display_str = mode.to_string();
-            assert!(!display_str.is_empty());
-
-            // Test that conversion to cluster_rpc doesn't panic
-            let cluster_rpc_mode: cluster_rpc::IdxOptimizeMode = mode.clone().into();
-            assert!(cluster_rpc_mode.mode.is_some());
-
-            // Test round-trip conversion
-            let converted_back: IndexOptimizeMode = cluster_rpc_mode.into();
-            assert_eq!(mode, converted_back);
-=======
->>>>>>> 73a42561
         }
     }
 }