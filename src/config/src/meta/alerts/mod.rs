--- conflicted
+++ resolved
@@ -428,9 +428,160 @@
 }
 
 #[cfg(test)]
-<<<<<<< HEAD
 mod test {
+    use chrono::{DateTime, FixedOffset, TimeZone};
     use super::*;
+
+    #[test]
+    fn test_align_time() {
+        // Test case 1: Align to 5-minute intervals
+        let timezone = FixedOffset::east_opt(0).unwrap(); // UTC
+        let dt = timezone.with_ymd_and_hms(2025, 1, 1, 11, 3, 0).unwrap();
+        let next_run_at = dt.timestamp_micros();
+        let aligned_time = TriggerCondition::align_time(next_run_at, 0, 300); // 5 minutes in seconds
+        let aligned_dt = DateTime::from_timestamp_micros(aligned_time).unwrap();
+        assert_eq!(aligned_dt.hour(), 11);
+        assert_eq!(aligned_dt.minute(), 0);
+        assert_eq!(aligned_dt.second(), 0);
+
+        // Test case 2: Align to 1-hour intervals
+        let dt = timezone.with_ymd_and_hms(2025, 1, 1, 17, 19, 30).unwrap();
+        let next_run_at = dt.timestamp_micros();
+        let aligned_time = TriggerCondition::align_time(next_run_at, 0, 3600); // 1 hour in seconds
+        let aligned_dt = DateTime::from_timestamp_micros(aligned_time).unwrap();
+        assert_eq!(aligned_dt.hour(), 17);
+        assert_eq!(aligned_dt.minute(), 0);
+        assert_eq!(aligned_dt.second(), 0);
+
+        // Test case 3: Align to 1-minute intervals
+        let dt = timezone.with_ymd_and_hms(2025, 1, 1, 17, 19, 11).unwrap();
+        let next_run_at = dt.timestamp_micros();
+        let aligned_time = TriggerCondition::align_time(next_run_at, 0, 60); // 1 minute in seconds
+        let aligned_dt = DateTime::from_timestamp_micros(aligned_time).unwrap();
+        assert_eq!(aligned_dt.hour(), 17);
+        assert_eq!(aligned_dt.minute(), 19);
+        assert_eq!(aligned_dt.second(), 0);
+
+        // Test case 4: Already at interval boundary
+        let dt = timezone.with_ymd_and_hms(2025, 1, 1, 17, 0, 0).unwrap();
+        let next_run_at = dt.timestamp_micros();
+        let aligned_time = TriggerCondition::align_time(next_run_at, 0, 3600); // 1 hour in seconds
+        let aligned_dt = DateTime::from_timestamp_micros(aligned_time).unwrap();
+        assert_eq!(aligned_dt.hour(), 17);
+        assert_eq!(aligned_dt.minute(), 0);
+        assert_eq!(aligned_dt.second(), 0);
+
+        // Test case 5: Different timezone (UTC+8)
+        let timezone = FixedOffset::east_opt(8 * 60 * 60).unwrap(); // UTC+8
+        let dt = timezone.with_ymd_and_hms(2025, 1, 1, 17, 19, 30).unwrap();
+        let next_run_at = dt.timestamp_micros();
+        // `align_time` expects frequency in minutes, so convert 8 hours to minutes
+        let aligned_time = TriggerCondition::align_time(next_run_at, 8 * 60, 3600); // 1 hour in seconds
+        let aligned_dt = DateTime::from_timestamp_micros(aligned_time)
+            .unwrap()
+            .with_timezone(&timezone);
+        assert_eq!(aligned_dt.hour(), 17);
+        assert_eq!(aligned_dt.minute(), 0);
+        assert_eq!(aligned_dt.second(), 0);
+    }
+
+    #[test]
+    fn test_get_next_trigger_time() {
+        // Test case 1: Regular frequency (5 minutes)
+        let condition = TriggerCondition {
+            frequency: 300, // 5 minutes in seconds
+            frequency_type: FrequencyType::Minutes,
+            ..Default::default()
+        };
+        let result = condition.get_next_trigger_time(true, 0, false).unwrap();
+        let dt = DateTime::from_timestamp_micros(result).unwrap();
+        let after_5_minutes = Utc::now() + Duration::minutes(5);
+        assert_eq!(dt.minute(), after_5_minutes.minute());
+
+        // Test case 2: Cron expression
+        let condition = TriggerCondition {
+            frequency: 300,
+            frequency_type: FrequencyType::Cron,
+            cron: "0 */5 * * * *".to_string(), // Every 5 minutes
+            ..Default::default()
+        };
+        let result = condition.get_next_trigger_time(true, 0, false).unwrap();
+        let dt = DateTime::from_timestamp_micros(result).unwrap();
+        assert_eq!(dt.minute() % 5, 0);
+        assert_eq!(dt.second(), 0);
+
+        // Test case 3: With silence period
+        let condition = TriggerCondition {
+            frequency: 300,
+            silence: 10, // 10 minutes silence
+            ..Default::default()
+        };
+        let result = condition.get_next_trigger_time(true, 0, true).unwrap();
+        let dt = DateTime::from_timestamp_micros(result).unwrap();
+        // The next trigger should be after the silence period
+        let now = Utc::now();
+        let silence_end = now + Duration::minutes(10);
+        assert_eq!(dt.minute(), silence_end.minute());
+
+        // Test case 4: With tolerance
+        let condition = TriggerCondition {
+            frequency: 300,
+            tolerance_in_secs: Some(60), // 1 minute tolerance
+            ..Default::default()
+        };
+        let result = condition.get_next_trigger_time(true, 0, false).unwrap();
+        let dt = DateTime::from_timestamp_micros(result).unwrap();
+        // The next trigger should be within the tolerance range
+        let now = Utc::now();
+        let expected = now + Duration::minutes(5);
+        let min_expected = expected - Duration::minutes(1);
+        let max_expected = expected + Duration::minutes(1);
+        assert!(dt >= min_expected && dt <= max_expected);
+    }
+
+    #[test]
+    fn test_get_aligned_next_trigger_time() {
+        // Test case 1: Regular frequency with alignment
+        let condition = TriggerCondition {
+            frequency: 300, // 5 minutes in seconds
+            frequency_type: FrequencyType::Minutes,
+            ..Default::default()
+        };
+
+        // Mock the current time for testing
+        let result = condition
+            .get_aligned_next_trigger_time(true, 0, false)
+            .unwrap();
+        let dt = DateTime::from_timestamp_micros(result).unwrap();
+
+        // The next trigger should be aligned to the previous 5-minute boundary
+        // If current time is 11:03:00, the next trigger should be at 11:05:00
+        let now = Utc::now();
+        let expected = now + Duration::minutes(6);
+        assert!(dt < expected);
+        assert_eq!(dt.minute() % 5, 0);
+        assert_eq!(dt.second(), 0);
+
+        // Test case 2: Cron expression (should not be aligned)
+        let condition = TriggerCondition {
+            frequency: 300,
+            frequency_type: FrequencyType::Cron,
+            cron: "0 */5 * * * *".to_string(), // Every 5 minutes at 0th second
+            ..Default::default()
+        };
+
+        // For cron expressions, the time should not be aligned by our function
+        // as it's handled by the cron library
+        let result = condition
+            .get_aligned_next_trigger_time(true, 0, false)
+            .unwrap();
+        let dt = DateTime::from_timestamp_micros(result).unwrap();
+
+        // The next trigger should still be at a 5-minute boundary, but this is
+        // handled by the cron library, not our alignment function
+        assert_eq!(dt.minute() % 5, 0);
+        assert_eq!(dt.second(), 0);
+    }
 
     #[test]
     fn test_deserialize_backcompat_condition_list() {
@@ -612,161 +763,5 @@
                 ]
             }
         );
-=======
-mod tests {
-    use chrono::{DateTime, FixedOffset, TimeZone};
-
-    use super::*;
-
-    #[test]
-    fn test_align_time() {
-        // Test case 1: Align to 5-minute intervals
-        let timezone = FixedOffset::east_opt(0).unwrap(); // UTC
-        let dt = timezone.with_ymd_and_hms(2025, 1, 1, 11, 3, 0).unwrap();
-        let next_run_at = dt.timestamp_micros();
-        let aligned_time = TriggerCondition::align_time(next_run_at, 0, 300); // 5 minutes in seconds
-        let aligned_dt = DateTime::from_timestamp_micros(aligned_time).unwrap();
-        assert_eq!(aligned_dt.hour(), 11);
-        assert_eq!(aligned_dt.minute(), 0);
-        assert_eq!(aligned_dt.second(), 0);
-
-        // Test case 2: Align to 1-hour intervals
-        let dt = timezone.with_ymd_and_hms(2025, 1, 1, 17, 19, 30).unwrap();
-        let next_run_at = dt.timestamp_micros();
-        let aligned_time = TriggerCondition::align_time(next_run_at, 0, 3600); // 1 hour in seconds
-        let aligned_dt = DateTime::from_timestamp_micros(aligned_time).unwrap();
-        assert_eq!(aligned_dt.hour(), 17);
-        assert_eq!(aligned_dt.minute(), 0);
-        assert_eq!(aligned_dt.second(), 0);
-
-        // Test case 3: Align to 1-minute intervals
-        let dt = timezone.with_ymd_and_hms(2025, 1, 1, 17, 19, 11).unwrap();
-        let next_run_at = dt.timestamp_micros();
-        let aligned_time = TriggerCondition::align_time(next_run_at, 0, 60); // 1 minute in seconds
-        let aligned_dt = DateTime::from_timestamp_micros(aligned_time).unwrap();
-        assert_eq!(aligned_dt.hour(), 17);
-        assert_eq!(aligned_dt.minute(), 19);
-        assert_eq!(aligned_dt.second(), 0);
-
-        // Test case 4: Already at interval boundary
-        let dt = timezone.with_ymd_and_hms(2025, 1, 1, 17, 0, 0).unwrap();
-        let next_run_at = dt.timestamp_micros();
-        let aligned_time = TriggerCondition::align_time(next_run_at, 0, 3600); // 1 hour in seconds
-        let aligned_dt = DateTime::from_timestamp_micros(aligned_time).unwrap();
-        assert_eq!(aligned_dt.hour(), 17);
-        assert_eq!(aligned_dt.minute(), 0);
-        assert_eq!(aligned_dt.second(), 0);
-
-        // Test case 5: Different timezone (UTC+8)
-        let timezone = FixedOffset::east_opt(8 * 60 * 60).unwrap(); // UTC+8
-        let dt = timezone.with_ymd_and_hms(2025, 1, 1, 17, 19, 30).unwrap();
-        let next_run_at = dt.timestamp_micros();
-        // `align_time` expects frequency in minutes, so convert 8 hours to minutes
-        let aligned_time = TriggerCondition::align_time(next_run_at, 8 * 60, 3600); // 1 hour in seconds
-        let aligned_dt = DateTime::from_timestamp_micros(aligned_time)
-            .unwrap()
-            .with_timezone(&timezone);
-        assert_eq!(aligned_dt.hour(), 17);
-        assert_eq!(aligned_dt.minute(), 0);
-        assert_eq!(aligned_dt.second(), 0);
-    }
-
-    #[test]
-    fn test_get_next_trigger_time() {
-        // Test case 1: Regular frequency (5 minutes)
-        let condition = TriggerCondition {
-            frequency: 300, // 5 minutes in seconds
-            frequency_type: FrequencyType::Minutes,
-            ..Default::default()
-        };
-        let result = condition.get_next_trigger_time(true, 0, false).unwrap();
-        let dt = DateTime::from_timestamp_micros(result).unwrap();
-        let after_5_minutes = Utc::now() + Duration::minutes(5);
-        assert_eq!(dt.minute(), after_5_minutes.minute());
-
-        // Test case 2: Cron expression
-        let condition = TriggerCondition {
-            frequency: 300,
-            frequency_type: FrequencyType::Cron,
-            cron: "0 */5 * * * *".to_string(), // Every 5 minutes
-            ..Default::default()
-        };
-        let result = condition.get_next_trigger_time(true, 0, false).unwrap();
-        let dt = DateTime::from_timestamp_micros(result).unwrap();
-        assert_eq!(dt.minute() % 5, 0);
-        assert_eq!(dt.second(), 0);
-
-        // Test case 3: With silence period
-        let condition = TriggerCondition {
-            frequency: 300,
-            silence: 10, // 10 minutes silence
-            ..Default::default()
-        };
-        let result = condition.get_next_trigger_time(true, 0, true).unwrap();
-        let dt = DateTime::from_timestamp_micros(result).unwrap();
-        // The next trigger should be after the silence period
-        let now = Utc::now();
-        let silence_end = now + Duration::minutes(10);
-        assert_eq!(dt.minute(), silence_end.minute());
-
-        // Test case 4: With tolerance
-        let condition = TriggerCondition {
-            frequency: 300,
-            tolerance_in_secs: Some(60), // 1 minute tolerance
-            ..Default::default()
-        };
-        let result = condition.get_next_trigger_time(true, 0, false).unwrap();
-        let dt = DateTime::from_timestamp_micros(result).unwrap();
-        // The next trigger should be within the tolerance range
-        let now = Utc::now();
-        let expected = now + Duration::minutes(5);
-        let min_expected = expected - Duration::minutes(1);
-        let max_expected = expected + Duration::minutes(1);
-        assert!(dt >= min_expected && dt <= max_expected);
-    }
-
-    #[test]
-    fn test_get_aligned_next_trigger_time() {
-        // Test case 1: Regular frequency with alignment
-        let condition = TriggerCondition {
-            frequency: 300, // 5 minutes in seconds
-            frequency_type: FrequencyType::Minutes,
-            ..Default::default()
-        };
-
-        // Mock the current time for testing
-        let result = condition
-            .get_aligned_next_trigger_time(true, 0, false)
-            .unwrap();
-        let dt = DateTime::from_timestamp_micros(result).unwrap();
-
-        // The next trigger should be aligned to the previous 5-minute boundary
-        // If current time is 11:03:00, the next trigger should be at 11:05:00
-        let now = Utc::now();
-        let expected = now + Duration::minutes(6);
-        assert!(dt < expected);
-        assert_eq!(dt.minute() % 5, 0);
-        assert_eq!(dt.second(), 0);
-
-        // Test case 2: Cron expression (should not be aligned)
-        let condition = TriggerCondition {
-            frequency: 300,
-            frequency_type: FrequencyType::Cron,
-            cron: "0 */5 * * * *".to_string(), // Every 5 minutes at 0th second
-            ..Default::default()
-        };
-
-        // For cron expressions, the time should not be aligned by our function
-        // as it's handled by the cron library
-        let result = condition
-            .get_aligned_next_trigger_time(true, 0, false)
-            .unwrap();
-        let dt = DateTime::from_timestamp_micros(result).unwrap();
-
-        // The next trigger should still be at a 5-minute boundary, but this is
-        // handled by the cron library, not our alignment function
-        assert_eq!(dt.minute() % 5, 0);
-        assert_eq!(dt.second(), 0);
->>>>>>> 7e80909c
     }
 }