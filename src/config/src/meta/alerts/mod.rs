// Copyright 2024 OpenObserve Inc.
//
// This program is free software: you can redistribute it and/or modify
// it under the terms of the GNU Affero General Public License as published by
// the Free Software Foundation, either version 3 of the License, or
// (at your option) any later version.
//
// This program is distributed in the hope that it will be useful
// but WITHOUT ANY WARRANTY; without even the implied warranty of
// MERCHANTABILITY or FITNESS FOR A PARTICULAR PURPOSE.  See the
// GNU Affero General Public License for more details.
//
// You should have received a copy of the GNU Affero General Public License
// along with this program.  If not, see <http://www.gnu.org/licenses/>.

use serde::{Deserialize, Serialize};
use utoipa::ToSchema;

use crate::{meta::search::SearchEventType, utils::json::Value};

pub mod alert;
<<<<<<< HEAD
pub mod derived_streams;
=======
pub mod destinations;
pub mod templates;
>>>>>>> c67e684a

#[derive(Clone, Debug, Default, Serialize, Deserialize, ToSchema, PartialEq)]
pub struct TriggerCondition {
    /// (minutes)
    pub period: i64, // 10 minutes
    #[serde(default)]
    pub operator: Operator, // >=
    #[serde(default)]
    pub threshold: i64, // 3 times
    /// (seconds)
    #[serde(default)]
    pub frequency: i64, // 1 minute
    #[serde(default)]
    pub cron: String, // Cron Expression
    #[serde(default)]
    pub frequency_type: FrequencyType,
    #[serde(default)]
    /// (minutes)
    pub silence: i64, // silence for 10 minutes after fire an alert
    #[serde(skip_serializing_if = "Option::is_none")]
    pub timezone: Option<String>,
    /// (seconds)
    #[serde(default)]
    pub tolerance_in_secs: Option<i64>,
}

#[derive(Clone, Default, Debug, Serialize, Deserialize, ToSchema, PartialEq)]
pub struct CompareHistoricData {
    #[serde(rename = "offSet")]
    pub offset: String,
}

#[derive(Clone, Debug, Default, PartialEq, Serialize, Deserialize, ToSchema)]
pub enum FrequencyType {
    #[serde(rename = "cron")]
    Cron,
    #[serde(rename = "minutes")]
    #[default]
    Minutes,
}

#[derive(Clone, Debug, Default, Serialize, Deserialize, ToSchema, PartialEq)]
pub struct QueryCondition {
    #[serde(default)]
    #[serde(rename = "type")]
    pub query_type: QueryType,
    pub conditions: Option<Vec<Condition>>,
    pub sql: Option<String>,
    pub promql: Option<String>,              // (cpu usage / cpu total)
    pub promql_condition: Option<Condition>, // value >= 80
    pub aggregation: Option<Aggregation>,
    #[serde(default)]
    pub vrl_function: Option<String>,
    #[serde(default)]
    pub search_event_type: Option<SearchEventType>,
    #[serde(default)]
    pub multi_time_range: Option<Vec<CompareHistoricData>>,
}

#[derive(Clone, Debug, Serialize, Deserialize, ToSchema, PartialEq)]
pub struct Aggregation {
    pub group_by: Option<Vec<String>>,
    pub function: AggFunction,
    pub having: Condition,
}

#[derive(Clone, Debug, PartialEq, Serialize, Deserialize, ToSchema)]
pub enum AggFunction {
    #[serde(rename = "avg")]
    Avg,
    #[serde(rename = "min")]
    Min,
    #[serde(rename = "max")]
    Max,
    #[serde(rename = "sum")]
    Sum,
    #[serde(rename = "count")]
    Count,
    #[serde(rename = "median")]
    Median,
    #[serde(rename = "p50")]
    P50,
    #[serde(rename = "p75")]
    P75,
    #[serde(rename = "p90")]
    P90,
    #[serde(rename = "p95")]
    P95,
    #[serde(rename = "p99")]
    P99,
}

impl std::fmt::Display for AggFunction {
    fn fmt(&self, f: &mut std::fmt::Formatter<'_>) -> std::fmt::Result {
        match self {
            AggFunction::Avg => write!(f, "avg"),
            AggFunction::Min => write!(f, "min"),
            AggFunction::Max => write!(f, "max"),
            AggFunction::Sum => write!(f, "sum"),
            AggFunction::Count => write!(f, "count"),
            AggFunction::Median => write!(f, "median"),
            AggFunction::P50 => write!(f, "p50"),
            AggFunction::P75 => write!(f, "p75"),
            AggFunction::P90 => write!(f, "p90"),
            AggFunction::P95 => write!(f, "p95"),
            AggFunction::P99 => write!(f, "p99"),
        }
    }
}

impl TryFrom<&str> for AggFunction {
    type Error = &'static str;
    fn try_from(s: &str) -> Result<Self, Self::Error> {
        Ok(match s.to_lowercase().as_str() {
            "avg" => AggFunction::Avg,
            "min" => AggFunction::Min,
            "max" => AggFunction::Max,
            "sum" => AggFunction::Sum,
            "count" => AggFunction::Count,
            "median" => AggFunction::Median,
            "p50" => AggFunction::P50,
            "p75" => AggFunction::P75,
            "p90" => AggFunction::P90,
            "p95" => AggFunction::P95,
            "p99" => AggFunction::P99,
            _ => return Err("invalid aggregation function"),
        })
    }
}

#[derive(Clone, Debug, Default, PartialEq, Serialize, Deserialize, ToSchema)]
pub enum QueryType {
    #[default]
    #[serde(rename = "custom")]
    Custom,
    #[serde(rename = "sql")]
    SQL,
    #[serde(rename = "promql")]
    PromQL,
}

impl std::fmt::Display for QueryType {
    fn fmt(&self, f: &mut std::fmt::Formatter<'_>) -> std::fmt::Result {
        match self {
            QueryType::Custom => write!(f, "custom"),
            QueryType::SQL => write!(f, "sql"),
            QueryType::PromQL => write!(f, "promql"),
        }
    }
}

impl From<&str> for QueryType {
    fn from(s: &str) -> Self {
        match s.to_lowercase().as_str() {
            "custom" => QueryType::Custom,
            "sql" => QueryType::SQL,
            "promql" => QueryType::PromQL,
            _ => QueryType::Custom,
        }
    }
}

#[derive(Debug, Clone, PartialEq, Eq, Serialize, Deserialize, ToSchema)]
pub struct Condition {
    pub column: String,
    pub operator: Operator,
    #[schema(value_type = Object)]
    pub value: Value,
    #[serde(default)]
    pub ignore_case: bool,
}

#[derive(Debug, Clone, Copy, PartialEq, Eq, Serialize, Deserialize, ToSchema)]
pub enum Operator {
    #[serde(rename = "=")]
    EqualTo,
    #[serde(rename = "!=")]
    NotEqualTo,
    #[serde(rename = ">")]
    GreaterThan,
    #[serde(rename = ">=")]
    GreaterThanEquals,
    #[serde(rename = "<")]
    LessThan,
    #[serde(rename = "<=")]
    LessThanEquals,
    Contains,
    NotContains,
}

impl Default for Operator {
    fn default() -> Self {
        Self::EqualTo
    }
}

impl std::fmt::Display for Operator {
    fn fmt(&self, f: &mut std::fmt::Formatter<'_>) -> std::fmt::Result {
        match self {
            Operator::EqualTo => write!(f, "="),
            Operator::NotEqualTo => write!(f, "!="),
            Operator::GreaterThan => write!(f, ">"),
            Operator::GreaterThanEquals => write!(f, ">="),
            Operator::LessThan => write!(f, "<"),
            Operator::LessThanEquals => write!(f, "<="),
            Operator::Contains => write!(f, "contains"),
            Operator::NotContains => write!(f, "not contains"),
        }
    }
}<|MERGE_RESOLUTION|>--- conflicted
+++ resolved
@@ -19,12 +19,6 @@
 use crate::{meta::search::SearchEventType, utils::json::Value};
 
 pub mod alert;
-<<<<<<< HEAD
-pub mod derived_streams;
-=======
-pub mod destinations;
-pub mod templates;
->>>>>>> c67e684a
 
 #[derive(Clone, Debug, Default, Serialize, Deserialize, ToSchema, PartialEq)]
 pub struct TriggerCondition {
