--- conflicted
+++ resolved
@@ -160,10 +160,7 @@
                 // Convert frequency from seconds to minutes
                 let mut frequency_minutes = freq / 60;
 
-<<<<<<< HEAD
-=======
                 // in case received frequency is less than 60 s
->>>>>>> ab5c296f
                 if frequency_minutes == 0 {
                     frequency_minutes = 1;
                 }
@@ -205,17 +202,12 @@
         apply_silence: bool,
         start_from: Option<i64>,
     ) -> Result<i64, anyhow::Error> {
-<<<<<<< HEAD
-        let next_run_at =
-            self.get_next_trigger_time(freq_in_secs, timezone_offset, apply_silence, start_from)?;
-=======
         let next_run_at = self.get_next_trigger_time_non_aligned(
             freq_in_secs,
             timezone_offset,
             apply_silence,
             start_from,
         )?;
->>>>>>> ab5c296f
         // Cron frequency is handled by the cron library, so we don't need to align it
         if self.frequency_type != FrequencyType::Cron {
             // `align_time` expects frequency in seconds, so convert if necessary
@@ -640,11 +632,7 @@
             ..Default::default()
         };
         let result = condition
-<<<<<<< HEAD
-            .get_next_trigger_time(true, 0, false, None)
-=======
             .get_next_trigger_time_non_aligned(true, 0, false, None)
->>>>>>> ab5c296f
             .unwrap();
         let dt = DateTime::from_timestamp_micros(result).unwrap();
         let after_5_minutes = Utc::now() + Duration::minutes(5);
@@ -658,11 +646,7 @@
             ..Default::default()
         };
         let result = condition
-<<<<<<< HEAD
-            .get_next_trigger_time(true, 0, false, None)
-=======
             .get_next_trigger_time_non_aligned(true, 0, false, None)
->>>>>>> ab5c296f
             .unwrap();
         let dt = DateTime::from_timestamp_micros(result).unwrap();
         assert_eq!(dt.minute() % 5, 0);
@@ -675,11 +659,7 @@
             ..Default::default()
         };
         let result = condition
-<<<<<<< HEAD
-            .get_next_trigger_time(true, 0, true, None)
-=======
             .get_next_trigger_time_non_aligned(true, 0, true, None)
->>>>>>> ab5c296f
             .unwrap();
         let dt = DateTime::from_timestamp_micros(result).unwrap();
         // The next trigger should be after the silence period
@@ -694,11 +674,7 @@
             ..Default::default()
         };
         let result = condition
-<<<<<<< HEAD
-            .get_next_trigger_time(true, 0, false, None)
-=======
             .get_next_trigger_time_non_aligned(true, 0, false, None)
->>>>>>> ab5c296f
             .unwrap();
         let dt = DateTime::from_timestamp_micros(result).unwrap();
         // The next trigger should be within the tolerance range
