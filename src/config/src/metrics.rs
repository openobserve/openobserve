--- conflicted
+++ resolved
@@ -809,18 +809,14 @@
     registry
         .register(Box::new(MEMORY_USAGE.clone()))
         .expect("Metric registered");
-
-<<<<<<< HEAD
-    // trace
     registry
         .register(Box::new(SPAN_DURATION_MILLISECONDS.clone()))
-=======
+        .expect("Metric registered");
     registry
         .register(Box::new(QUERY_DISK_RESULT_CACHE_USED_BYTES.clone()))
         .expect("Metric registered");
     registry
         .register(Box::new(QUERY_DISK_RESULT_CACHE_FILES.clone()))
->>>>>>> 2a4c296b
         .expect("Metric registered");
 }
 
