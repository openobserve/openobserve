[package]
name = "config"
version.workspace = true
edition.workspace = true
license.workspace = true

[features]
default = ["gxhash"]
gxhash = ["dep:gxhash"]

[dependencies]
actix-web-prometheus.workspace = true
ahash.workspace = true
anyhow.workspace = true
arc-swap.workspace = true
arrow.workspace = true
arrow-json.workspace = true
arrow-schema.workspace = true
async-recursion.workspace = true
async-walkdir.workspace = true
aws-config.workspace = true
aws-sdk-sns.workspace = true
base64.workspace = true
bitvec.workspace = true
bitflags = "2.6.0"
bytes.workspace = true
byteorder.workspace = true
chrono.workspace = true
cityhasher.workspace = true
chromiumoxide.workspace = true
datafusion.workspace = true
dashmap.workspace = true
dotenv_config.workspace = true
dotenvy.workspace = true
faststr.workspace = true
futures.workspace = true
fst.workspace = true
get_if_addrs.workspace = true
getrandom.workspace = true
gxhash = { version = "~3.4.1", optional = true }
hashbrown.workspace = true
hex.workspace = true
indexmap.workspace = true
itertools.workspace = true
lettre.workspace = true
log.workspace = true
md5.workspace = true
memchr.workspace = true
murmur3.workspace = true
once_cell.workspace = true
parking_lot.workspace = true
parquet.workspace = true
prometheus.workspace = true
proto.workspace = true
reqwest.workspace = true
regex.workspace = true
rand.workspace = true
serde.workspace = true
serde_json.workspace = true
segment.workspace = true
sqlparser.workspace = true
sqlx.workspace = true
svix-ksuid.workspace = true
sysinfo.workspace = true
tantivy.workspace = true
tokio.workspace = true
tracing.workspace = true
tracing-log.workspace = true
tracing-subscriber.workspace = true
urlencoding.workspace = true
utoipa.workspace = true
<<<<<<< HEAD
zstd.workspace = true
tokio-util = { version = "0.7.12", features = ["compat"] }
async-trait = "0.1.83"

[dev-dependencies]
criterion.workspace = true
pprof = { version = "0.4.2", features = ["criterion", "flamegraph"] }

[[bench]]
name = "test_puffin"
harness = false

[[bin]]
name = "profile_puffin"
path = "benches/profile_puffin.rs"

[profile.dev]
debug = true
=======
vrl.workspace = true
zstd.workspace = true
>>>>>>> 0c291189
<|MERGE_RESOLUTION|>--- conflicted
+++ resolved
@@ -69,7 +69,7 @@
 tracing-subscriber.workspace = true
 urlencoding.workspace = true
 utoipa.workspace = true
-<<<<<<< HEAD
+vrl.workspace = true
 zstd.workspace = true
 tokio-util = { version = "0.7.12", features = ["compat"] }
 async-trait = "0.1.83"
@@ -87,8 +87,4 @@
 path = "benches/profile_puffin.rs"
 
 [profile.dev]
-debug = true
-=======
-vrl.workspace = true
-zstd.workspace = true
->>>>>>> 0c291189
+debug = true