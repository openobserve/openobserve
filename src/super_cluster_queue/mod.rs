--- conflicted
+++ resolved
@@ -34,13 +34,9 @@
 use config::cluster::{LOCAL_NODE, is_offline};
 use o2_enterprise::enterprise::super_cluster::queue::{
     ActionScriptsQueue, AlertsQueue, DashboardsQueue, DestinationsQueue, FoldersQueue, MetaQueue,
-<<<<<<< HEAD
-    OrgUsersQueue, OrganizationsQueue, PipelinesQueue, SchemasQueue, SearchJobsQueue,
-    SuperClusterQueueTrait, TemplatesQueue, UsersQueue,
-=======
-    PipelinesQueue, SchedulerQueue, SchemasQueue, SearchJobsQueue, SuperClusterQueueTrait,
-    TemplatesQueue,
->>>>>>> 5dd59cd4
+    OrgUsersQueue, OrganizationsQueue, PipelinesQueue, SchedulerQueue, SchemasQueue, SearchJobsQueue,
+    SuperClusterQueueTrait,
+    TemplatesQueue, UsersQueue,
 };
 
 /// Creates a super cluster queue for each super cluster topic and begins
@@ -111,13 +107,10 @@
         Box::new(templates_queue),
         Box::new(destinations_queue),
         Box::new(action_scripts_queue),
-<<<<<<< HEAD
+        Box::new(scheduler_queue),
         Box::new(orgs_queue),
         Box::new(users_queue),
         Box::new(org_users_queue),
-=======
-        Box::new(scheduler_queue),
->>>>>>> 5dd59cd4
     ];
 
     for queue in queues {
