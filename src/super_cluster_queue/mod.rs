// Copyright 2024 Zinc Labs Inc.
//
// This program is free software: you can redistribute it and/or modify
// it under the terms of the GNU Affero General Public License as published by
// the Free Software Foundation, either version 3 of the License, or
// (at your option) any later version.
//
// This program is distributed in the hope that it will be useful
// but WITHOUT ANY WARRANTY; without even the implied warranty of
// MERCHANTABILITY or FITNESS FOR A PARTICULAR PURPOSE.  See the
// GNU Affero General Public License for more details.
//
// You should have received a copy of the GNU Affero General Public License
// along with this program.  If not, see <http://www.gnu.org/licenses/>.

mod action_scripts;
mod alerts;
mod cipher_keys;
mod dashboards;
mod destinations;
mod distinct_values;
mod folders;
mod meta;
mod pipelines;
mod ratelimit;
mod scheduler;
mod schemas;
mod search_job;
mod short_urls;
mod templates;

<<<<<<< HEAD
use config::cluster::{is_offline, LOCAL_NODE};
use o2_enterprise::enterprise::super_cluster::{
    queue::{
        ActionScriptsQueue, AlertsQueue, DashboardsQueue, DestinationsQueue, FoldersQueue,
        MetaQueue, PipelinesQueue, SchemasQueue, SearchJobsQueue, SuperClusterQueueTrait,
        TemplatesQueue,
    },
    queue_item::ratelimit::RatelimitSuperClusterQueue,
=======
use config::cluster::{LOCAL_NODE, is_offline};
use o2_enterprise::enterprise::super_cluster::queue::{
    ActionScriptsQueue, AlertsQueue, DashboardsQueue, DestinationsQueue, FoldersQueue, MetaQueue,
    PipelinesQueue, SchedulerQueue, SchemasQueue, SearchJobsQueue, SuperClusterQueueTrait,
    TemplatesQueue,
>>>>>>> 2a185ddc
};

/// Creates a super cluster queue for each super cluster topic and begins
/// polling messages from each queue in a separate thread.
pub async fn init() -> Result<(), anyhow::Error> {
    let meta_queue = MetaQueue {
        on_meta_msg: meta::process,
        on_distinct_values_msg: distinct_values::process,
        on_short_url_msg: short_urls::process,
        on_schema_msg: schemas::process,
        on_alert_msg: alerts::process,
        on_scheduler_msg: scheduler::process,
        on_search_job_msg: search_job::process,
        on_dashboard_msg: dashboards::process,
        on_pipeline_msg: pipelines::process,
        on_cipher_key_msg: cipher_keys::process,
    };
    let schema_queue = SchemasQueue {
        on_schema_msg: schemas::process,
    };
    let alerts_queue = AlertsQueue {
        on_alert_msg: alerts::process,
        on_scheduler_msg: scheduler::process,
    };
    let scheduler_queue = SchedulerQueue {
        on_scheduler_msg: scheduler::process,
    };
    let search_jobs_queue = SearchJobsQueue {
        on_search_job_msg: search_job::process,
    };
    let dashboards_queue = DashboardsQueue {
        on_dashboard_msg: dashboards::process,
    };
    let pipelines_queue = PipelinesQueue {
        on_pipeline_msg: pipelines::process,
    };
    let folders_queue = FoldersQueue {
        on_folder_msg: folders::process,
    };
    let templates_queue = TemplatesQueue {
        on_template_msg: templates::process,
    };
    let destinations_queue = DestinationsQueue {
        on_destination_msg: destinations::process,
    };
    let action_scripts_queue = ActionScriptsQueue {
        on_action_script_msg: action_scripts::process,
    };

    let ratelimit_queue = RatelimitSuperClusterQueue {
        on_rate_limit_msg: ratelimit::process,
    };

    let queues: Vec<Box<dyn SuperClusterQueueTrait + Sync + Send>> = vec![
        Box::new(meta_queue),
        Box::new(schema_queue),
        Box::new(alerts_queue),
        Box::new(search_jobs_queue),
        Box::new(dashboards_queue),
        Box::new(pipelines_queue),
        Box::new(folders_queue),
        Box::new(templates_queue),
        Box::new(destinations_queue),
        Box::new(action_scripts_queue),
<<<<<<< HEAD
        Box::new(ratelimit_queue),
=======
        Box::new(scheduler_queue),
>>>>>>> 2a185ddc
    ];

    for queue in queues {
        queue.create_queue().await?;

        if LOCAL_NODE.is_compactor() {
            tokio::task::spawn(async move {
                loop {
                    if is_offline() {
                        break;
                    }
                    if let Err(e) = queue.subscribe().await {
                        log::error!("[SUPER_CLUSTER:sync] failed to subscribe: {}", e);
                    }
                }
            });
        }
    }

    Ok(())
}<|MERGE_RESOLUTION|>--- conflicted
+++ resolved
@@ -29,22 +29,11 @@
 mod short_urls;
 mod templates;
 
-<<<<<<< HEAD
 use config::cluster::{is_offline, LOCAL_NODE};
-use o2_enterprise::enterprise::super_cluster::{
-    queue::{
-        ActionScriptsQueue, AlertsQueue, DashboardsQueue, DestinationsQueue, FoldersQueue,
-        MetaQueue, PipelinesQueue, SchemasQueue, SearchJobsQueue, SuperClusterQueueTrait,
-        TemplatesQueue,
-    },
-    queue_item::ratelimit::RatelimitSuperClusterQueue,
-=======
-use config::cluster::{LOCAL_NODE, is_offline};
 use o2_enterprise::enterprise::super_cluster::queue::{
-    ActionScriptsQueue, AlertsQueue, DashboardsQueue, DestinationsQueue, FoldersQueue, MetaQueue,
-    PipelinesQueue, SchedulerQueue, SchemasQueue, SearchJobsQueue, SuperClusterQueueTrait,
-    TemplatesQueue,
->>>>>>> 2a185ddc
+    ratelimit::RatelimitSuperClusterQueue, ActionScriptsQueue, AlertsQueue, DashboardsQueue,
+    DestinationsQueue, FoldersQueue, MetaQueue, PipelinesQueue, SchemasQueue, SearchJobsQueue,
+    SuperClusterQueueTrait, TemplatesQueue,
 };
 
 /// Creates a super cluster queue for each super cluster topic and begins
@@ -109,11 +98,8 @@
         Box::new(templates_queue),
         Box::new(destinations_queue),
         Box::new(action_scripts_queue),
-<<<<<<< HEAD
+        Box::new(scheduler_queue),
         Box::new(ratelimit_queue),
-=======
-        Box::new(scheduler_queue),
->>>>>>> 2a185ddc
     ];
 
     for queue in queues {
