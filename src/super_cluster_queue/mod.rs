// Copyright 2024 Zinc Labs Inc.
//
// This program is free software: you can redistribute it and/or modify
// it under the terms of the GNU Affero General Public License as published by
// the Free Software Foundation, either version 3 of the License, or
// (at your option) any later version.
//
// This program is distributed in the hope that it will be useful
// but WITHOUT ANY WARRANTY; without even the implied warranty of
// MERCHANTABILITY or FITNESS FOR A PARTICULAR PURPOSE.  See the
// GNU Affero General Public License for more details.
//
// You should have received a copy of the GNU Affero General Public License
// along with this program.  If not, see <http://www.gnu.org/licenses/>.

mod action_scripts;
mod alerts;
mod cipher_keys;
mod dashboards;
mod destinations;
mod distinct_values;
mod folders;
mod meta;
mod pipelines;
mod scheduler;
mod schemas;
mod search_job;
mod short_urls;
mod templates;

use config::cluster::{is_offline, LOCAL_NODE};
use o2_enterprise::enterprise::super_cluster::queue::{
<<<<<<< HEAD
    AlertsQueue, DashboardsQueue, DestinationsQueue, FoldersQueue, MetaQueue, PipelinesQueue,
    SchemasQueue, SearchJobsQueue, SuperClusterQueueTrait, TemplatesQueue,
=======
    ActionScriptsQueue, AlertsQueue, DashboardsQueue, FoldersQueue, MetaQueue, PipelinesQueue,
    SchemasQueue, SearchJobsQueue, SuperClusterQueueTrait,
>>>>>>> c8057a94
};

/// Creates a super cluster queue for each super cluster topic and begins
/// polling messages from each queue in a separate thread.
pub async fn init() -> Result<(), anyhow::Error> {
    let meta_queue = MetaQueue {
        on_meta_msg: meta::process,
        on_distinct_values_msg: distinct_values::process,
        on_short_url_msg: short_urls::process,
        on_schema_msg: schemas::process,
        on_alert_msg: alerts::process,
        on_scheduler_msg: scheduler::process,
        on_search_job_msg: search_job::process,
        on_dashboard_msg: dashboards::process,
        on_pipeline_msg: pipelines::process,
        on_cipher_key_msg: cipher_keys::process,
    };
    let schema_queue = SchemasQueue {
        on_schema_msg: schemas::process,
    };
    let alerts_queue = AlertsQueue {
        on_alert_msg: alerts::process,
        on_scheduler_msg: scheduler::process,
    };
    let search_jobs_queue = SearchJobsQueue {
        on_search_job_msg: search_job::process,
    };
    let dashboards_queue = DashboardsQueue {
        on_dashboard_msg: dashboards::process,
    };
    let pipelines_queue = PipelinesQueue {
        on_pipeline_msg: pipelines::process,
    };
    let folders_queue = FoldersQueue {
        on_folder_msg: folders::process,
    };
<<<<<<< HEAD
    let templates_queue = TemplatesQueue {
        on_template_msg: templates::process,
    };
    let destinations_queue = DestinationsQueue {
        on_destination_msg: destinations::process,
=======
    let action_scripts_queue = ActionScriptsQueue {
        on_action_script_msg: action_scripts::process,
>>>>>>> c8057a94
    };

    let queues: Vec<Box<dyn SuperClusterQueueTrait + Sync + Send>> = vec![
        Box::new(meta_queue),
        Box::new(schema_queue),
        Box::new(alerts_queue),
        Box::new(search_jobs_queue),
        Box::new(dashboards_queue),
        Box::new(pipelines_queue),
        Box::new(folders_queue),
<<<<<<< HEAD
        Box::new(templates_queue),
        Box::new(destinations_queue),
=======
        Box::new(action_scripts_queue),
>>>>>>> c8057a94
    ];

    for queue in queues {
        queue.create_queue().await?;

        if LOCAL_NODE.is_compactor() {
            tokio::task::spawn(async move {
                loop {
                    if is_offline() {
                        break;
                    }
                    if let Err(e) = queue.subscribe().await {
                        log::error!("[SUPER_CLUSTER:sync] failed to subscribe: {}", e);
                    }
                }
            });
        }
    }

    Ok(())
}<|MERGE_RESOLUTION|>--- conflicted
+++ resolved
@@ -30,13 +30,10 @@
 
 use config::cluster::{is_offline, LOCAL_NODE};
 use o2_enterprise::enterprise::super_cluster::queue::{
-<<<<<<< HEAD
     AlertsQueue, DashboardsQueue, DestinationsQueue, FoldersQueue, MetaQueue, PipelinesQueue,
     SchemasQueue, SearchJobsQueue, SuperClusterQueueTrait, TemplatesQueue,
-=======
     ActionScriptsQueue, AlertsQueue, DashboardsQueue, FoldersQueue, MetaQueue, PipelinesQueue,
     SchemasQueue, SearchJobsQueue, SuperClusterQueueTrait,
->>>>>>> c8057a94
 };
 
 /// Creates a super cluster queue for each super cluster topic and begins
@@ -73,16 +70,14 @@
     let folders_queue = FoldersQueue {
         on_folder_msg: folders::process,
     };
-<<<<<<< HEAD
     let templates_queue = TemplatesQueue {
         on_template_msg: templates::process,
     };
     let destinations_queue = DestinationsQueue {
         on_destination_msg: destinations::process,
-=======
+    };
     let action_scripts_queue = ActionScriptsQueue {
         on_action_script_msg: action_scripts::process,
->>>>>>> c8057a94
     };
 
     let queues: Vec<Box<dyn SuperClusterQueueTrait + Sync + Send>> = vec![
@@ -93,12 +88,9 @@
         Box::new(dashboards_queue),
         Box::new(pipelines_queue),
         Box::new(folders_queue),
-<<<<<<< HEAD
         Box::new(templates_queue),
         Box::new(destinations_queue),
-=======
         Box::new(action_scripts_queue),
->>>>>>> c8057a94
     ];
 
     for queue in queues {
