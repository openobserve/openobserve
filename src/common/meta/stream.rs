// Copyright 2025 OpenObserve Inc.
//
// This program is free software: you can redistribute it and/or modify
// it under the terms of the GNU Affero General Public License as published by
// the Free Software Foundation, either version 3 of the License, or
// (at your option) any later version.
//
// This program is distributed in the hope that it will be useful
// but WITHOUT ANY WARRANTY; without even the implied warranty of
// MERCHANTABILITY or FITNESS FOR A PARTICULAR PURPOSE.  See the
// GNU Affero General Public License for more details.
//
// You should have received a copy of the GNU Affero General Public License
// along with this program.  If not, see <http://www.gnu.org/licenses/>.

use std::sync::Arc;

use arrow_schema::Field;
use config::{
    meta::{
        promql::Metadata,
        stream::{PatternAssociation, StreamSettings, StreamStats, StreamType},
    },
    utils::json,
};
use datafusion::arrow::datatypes::Schema;
use serde::{Deserialize, Serialize};
use utoipa::ToSchema;

#[derive(Clone, Debug, Serialize, Deserialize, ToSchema)]
pub struct Stream {
    pub name: String,
    pub storage_type: String,
    pub stream_type: StreamType,
    pub stats: StreamStats,
    #[serde(skip_serializing_if = "Vec::is_empty")]
    pub schema: Vec<StreamProperty>,
    #[serde(skip_serializing_if = "Vec::is_empty", default)]
    pub uds_schema: Vec<StreamProperty>,
    pub settings: StreamSettings,
    #[serde(skip_serializing_if = "Option::is_none")]
    pub metrics_meta: Option<Metadata>,
    pub total_fields: usize,
<<<<<<< HEAD
    #[serde(skip_serializing_if = "Vec::is_empty", default)]
    pub pattern_associations: Vec<PatternAssociation>,
=======
    #[serde(skip_serializing_if = "Option::is_none")]
    pub is_derived: Option<bool>,
>>>>>>> d7a56813
}

#[derive(Clone, Debug, Serialize, Deserialize, ToSchema)]
pub struct StreamProperty {
    pub name: String,
    #[serde(rename = "type")]
    pub prop_type: String,
}

#[derive(Clone, Debug, Serialize, Deserialize)]
pub struct StreamQueryParams {
    #[serde(rename = "type")]
    pub stream_type: Option<StreamType>,
}

#[derive(Clone, Debug, Serialize, Deserialize)]
pub struct StreamSchema {
    pub stream_name: String,
    pub stream_type: StreamType,
    pub schema: Schema,
}

#[derive(Clone, Debug, Serialize, Deserialize, ToSchema)]
pub struct ListStream {
    pub list: Vec<Stream>,
    pub total: usize,
}

pub struct SchemaEvolution {
    pub is_schema_changed: bool,
    pub types_delta: Option<Vec<Field>>,
}

pub struct SchemaRecords {
    pub schema_key: String,
    pub schema: Arc<Schema>,
    pub records: Vec<Arc<json::Value>>,
    pub records_size: usize,
}

#[derive(Clone, Debug, Default, Serialize, Deserialize, ToSchema)]
pub struct StreamDeleteFields {
    pub fields: Vec<String>,
}

#[cfg(test)]
mod tests {
    use config::meta::stream::{StreamSettings, StreamType};

    use super::*;

    #[test]
    fn test_stats() {
        let stats = StreamStats::default();
        let stats_str: String = stats.clone().into();
        let stats_frm_str = StreamStats::from(stats_str.as_str());
        assert_eq!(stats, stats_frm_str);
    }

    #[test]
    fn test_stream_property() {
        let property = StreamProperty {
            name: "test_field".to_string(),
            prop_type: "string".to_string(),
        };

        assert_eq!(property.name, "test_field");
        assert_eq!(property.prop_type, "string");
    }

    #[test]
    fn test_stream_query_params() {
        let params = StreamQueryParams {
            stream_type: Some(StreamType::Logs),
        };

        assert_eq!(params.stream_type, Some(StreamType::Logs));
    }

    #[test]
    fn test_stream_schema() {
        let schema = Schema::new(vec![
            Field::new("field1", arrow_schema::DataType::Utf8, false),
            Field::new("field2", arrow_schema::DataType::Int64, true),
        ]);

        let stream_schema = StreamSchema {
            stream_name: "test_stream".to_string(),
            stream_type: StreamType::Logs,
            schema,
        };

        assert_eq!(stream_schema.stream_name, "test_stream");
        assert_eq!(stream_schema.stream_type, StreamType::Logs);
        assert_eq!(stream_schema.schema.fields().len(), 2);
    }

    #[test]
    fn test_list_stream() {
        let stream = Stream {
            name: "test_stream".to_string(),
            storage_type: "local".to_string(),
            stream_type: StreamType::Logs,
            stats: StreamStats::default(),
            schema: vec![StreamProperty {
                name: "field1".to_string(),
                prop_type: "string".to_string(),
            }],
            uds_schema: vec![],
            settings: StreamSettings::default(),
            metrics_meta: None,
            total_fields: 1,
<<<<<<< HEAD
            pattern_associations: vec![],
=======
            is_derived: None,
>>>>>>> d7a56813
        };

        let list_stream = ListStream {
            list: vec![stream],
            total: 1,
        };

        assert_eq!(list_stream.total, 1);
        assert_eq!(list_stream.list.len(), 1);
        assert_eq!(list_stream.list[0].name, "test_stream");
    }

    #[test]
    fn test_schema_evolution() {
        let evolution = SchemaEvolution {
            is_schema_changed: true,
            types_delta: Some(vec![Field::new(
                "new_field",
                arrow_schema::DataType::Utf8,
                false,
            )]),
        };

        assert!(evolution.is_schema_changed);
        assert!(evolution.types_delta.is_some());
        assert_eq!(evolution.types_delta.unwrap().len(), 1);
    }

    #[test]
    fn test_schema_records() {
        let schema = Arc::new(Schema::new(vec![Field::new(
            "field1",
            arrow_schema::DataType::Utf8,
            false,
        )]));

        let records = vec![Arc::new(json::json!({
            "field1": "value1"
        }))];

        let schema_records = SchemaRecords {
            schema_key: "test_key".to_string(),
            schema: schema.clone(),
            records: records.clone(),
            records_size: 1,
        };

        assert_eq!(schema_records.schema_key, "test_key");
        assert!(Arc::ptr_eq(&schema_records.schema, &schema));
        assert_eq!(schema_records.records.len(), 1);
        assert_eq!(schema_records.records_size, 1);
    }

    #[test]
    fn test_stream_delete_fields() {
        let delete_fields = StreamDeleteFields {
            fields: vec!["field1".to_string(), "field2".to_string()],
        };

        assert_eq!(delete_fields.fields.len(), 2);
        assert_eq!(delete_fields.fields[0], "field1");
        assert_eq!(delete_fields.fields[1], "field2");
    }

    #[test]
    fn test_stream_with_uds_schema() {
        let stream = Stream {
            name: "test_stream".to_string(),
            storage_type: "local".to_string(),
            stream_type: StreamType::Logs,
            stats: StreamStats::default(),
            schema: vec![],
            uds_schema: vec![StreamProperty {
                name: "uds_field".to_string(),
                prop_type: "string".to_string(),
            }],
            settings: StreamSettings::default(),
            metrics_meta: None,
            total_fields: 1,
<<<<<<< HEAD
            pattern_associations: vec![],
=======
            is_derived: None,
>>>>>>> d7a56813
        };

        assert!(stream.uds_schema.len() == 1);
    }

    #[test]
    fn test_empty_stream_delete_fields_default() {
        let delete_fields = StreamDeleteFields::default();
        assert!(delete_fields.fields.is_empty());
    }
}<|MERGE_RESOLUTION|>--- conflicted
+++ resolved
@@ -41,13 +41,10 @@
     #[serde(skip_serializing_if = "Option::is_none")]
     pub metrics_meta: Option<Metadata>,
     pub total_fields: usize,
-<<<<<<< HEAD
     #[serde(skip_serializing_if = "Vec::is_empty", default)]
     pub pattern_associations: Vec<PatternAssociation>,
-=======
     #[serde(skip_serializing_if = "Option::is_none")]
     pub is_derived: Option<bool>,
->>>>>>> d7a56813
 }
 
 #[derive(Clone, Debug, Serialize, Deserialize, ToSchema)]
@@ -160,11 +157,8 @@
             settings: StreamSettings::default(),
             metrics_meta: None,
             total_fields: 1,
-<<<<<<< HEAD
             pattern_associations: vec![],
-=======
             is_derived: None,
->>>>>>> d7a56813
         };
 
         let list_stream = ListStream {
@@ -244,11 +238,8 @@
             settings: StreamSettings::default(),
             metrics_meta: None,
             total_fields: 1,
-<<<<<<< HEAD
             pattern_associations: vec![],
-=======
             is_derived: None,
->>>>>>> d7a56813
         };
 
         assert!(stream.uds_schema.len() == 1);
