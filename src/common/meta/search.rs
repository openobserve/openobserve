// Copyright 2025 OpenObserve Inc.
//
// This program is free software: you can redistribute it and/or modify
// it under the terms of the GNU Affero General Public License as published by
// the Free Software Foundation, either version 3 of the License, or
// (at your option) any later version.
//
// This program is distributed in the hope that it will be useful
// but WITHOUT ANY WARRANTY; without even the implied warranty of
// MERCHANTABILITY or FITNESS FOR A PARTICULAR PURPOSE.  See the
// GNU Affero General Public License for more details.
//
// You should have received a copy of the GNU Affero General Public License
// along with this program.  If not, see <http://www.gnu.org/licenses/>.

use std::str::FromStr;

use arrow::array::RecordBatch;
use config::meta::search::Response;
use serde::{Deserialize, Serialize};
use utoipa::ToSchema;

#[derive(Clone, Debug, Serialize, Deserialize, ToSchema, Default)]
pub struct CachedQueryResponse {
    pub cached_response: Response,
    pub deltas: Vec<QueryDelta>,
    pub has_cached_data: bool,
    pub cache_query_response: bool,
    pub response_start_time: i64,
    pub response_end_time: i64,
    pub ts_column: String,
    pub is_descending: bool,
    pub limit: i64,
}
#[derive(
    Clone, Debug, Serialize, Deserialize, ToSchema, Default, Eq, PartialEq, Ord, PartialOrd,
)]
pub struct QueryDelta {
    pub delta_start_time: i64,
    pub delta_end_time: i64,
    pub delta_removed_hits: bool,
}

#[derive(Clone, Debug, Serialize, Deserialize, ToSchema, Default)]
pub struct CacheQueryRequest {
    pub q_start_time: i64,
    pub q_end_time: i64,
    pub is_aggregate: bool,
    pub ts_column: String,
    pub discard_interval: i64,
    pub is_descending: bool,
}

#[derive(Clone, Debug, Serialize, Deserialize, ToSchema, Default)]
pub struct MultiCachedQueryResponse {
    pub cached_response: Vec<CachedQueryResponse>,
    pub deltas: Vec<QueryDelta>,
    pub has_cached_data: bool,
    pub cache_query_response: bool,
    pub ts_column: String,
    pub is_descending: bool,
    pub limit: i64,
    pub took: usize,
    pub histogram_interval: i64,
    pub total_cache_duration: usize,
    pub is_aggregate: bool,
    pub file_path: String,
    pub trace_id: String,
}

#[derive(Clone, Debug, Default, Eq, PartialEq, Serialize, Deserialize)]
pub enum ResultCacheSelectionStrategy {
    #[serde(rename = "overlap")]
    Overlap,
    #[serde(rename = "duration")]
    Duration,
    #[serde(rename = "both")]
    #[default]
    Both,
}

// Implementing FromStr for ResultCacheSelectionStrategy
impl FromStr for ResultCacheSelectionStrategy {
    type Err = ();

    fn from_str(input: &str) -> Result<ResultCacheSelectionStrategy, Self::Err> {
        match input {
            "overlap" => Ok(ResultCacheSelectionStrategy::Overlap),
            "duration" => Ok(ResultCacheSelectionStrategy::Duration),
            "both" => Ok(ResultCacheSelectionStrategy::Both),
            _ => Ok(ResultCacheSelectionStrategy::Both),
        }
    }
}

<<<<<<< HEAD
#[derive(Clone)]
pub struct StreamingAggsCacheResultRecordBatch {
    pub record_batch: RecordBatch,
    pub cache_start_time: i64,
    pub cache_end_time: i64,
}

#[derive(Default)]
pub struct StreamingAggsCacheResult {
    pub cache_result: Vec<StreamingAggsCacheResultRecordBatch>,
    pub is_complete_match: bool,
    pub deltas: Vec<QueryDelta>,
}

impl StreamingAggsCacheResult {
    pub fn get_record_batches(&self) -> Vec<RecordBatch> {
        self.cache_result
            .iter()
            .map(|v| v.record_batch.clone())
            .collect::<Vec<_>>()
=======
#[cfg(test)]
mod tests {
    use config::meta::search::Response;

    use super::*;

    #[test]
    fn test_cached_query_response() {
        let response = CachedQueryResponse {
            cached_response: Response::default(),
            deltas: vec![QueryDelta {
                delta_start_time: 1000,
                delta_end_time: 2000,
                delta_removed_hits: false,
            }],
            has_cached_data: true,
            cache_query_response: true,
            response_start_time: 1000,
            response_end_time: 2000,
            ts_column: "timestamp".to_string(),
            is_descending: false,
            limit: 100,
        };

        assert_eq!(response.has_cached_data, true);
        assert_eq!(response.cache_query_response, true);
        assert_eq!(response.response_start_time, 1000);
        assert_eq!(response.response_end_time, 2000);
        assert_eq!(response.ts_column, "timestamp");
        assert_eq!(response.is_descending, false);
        assert_eq!(response.limit, 100);
        assert_eq!(response.deltas.len(), 1);
    }

    #[test]
    fn test_query_delta() {
        let delta = QueryDelta {
            delta_start_time: 1000,
            delta_end_time: 2000,
            delta_removed_hits: true,
        };

        assert_eq!(delta.delta_start_time, 1000);
        assert_eq!(delta.delta_end_time, 2000);
        assert_eq!(delta.delta_removed_hits, true);
    }

    #[test]
    fn test_query_delta_ordering() {
        let delta1 = QueryDelta {
            delta_start_time: 1000,
            delta_end_time: 2000,
            delta_removed_hits: false,
        };

        let delta2 = QueryDelta {
            delta_start_time: 2000,
            delta_end_time: 3000,
            delta_removed_hits: false,
        };

        assert!(delta1 < delta2);
        assert!(delta2 > delta1);
    }

    #[test]
    fn test_cache_query_request() {
        let request = CacheQueryRequest {
            q_start_time: 1000,
            q_end_time: 2000,
            is_aggregate: true,
            ts_column: "timestamp".to_string(),
            discard_interval: 100,
            is_descending: false,
        };

        assert_eq!(request.q_start_time, 1000);
        assert_eq!(request.q_end_time, 2000);
        assert_eq!(request.is_aggregate, true);
        assert_eq!(request.ts_column, "timestamp");
        assert_eq!(request.discard_interval, 100);
        assert_eq!(request.is_descending, false);
    }

    #[test]
    fn test_multi_cached_query_response() {
        let response = MultiCachedQueryResponse {
            cached_response: vec![CachedQueryResponse::default()],
            deltas: vec![QueryDelta::default()],
            has_cached_data: true,
            cache_query_response: true,
            ts_column: "timestamp".to_string(),
            is_descending: false,
            limit: 100,
            took: 50,
            histogram_interval: 1000,
            total_cache_duration: 2000,
            is_aggregate: true,
            file_path: "test.json".to_string(),
            trace_id: "trace123".to_string(),
        };

        assert_eq!(response.has_cached_data, true);
        assert_eq!(response.cache_query_response, true);
        assert_eq!(response.ts_column, "timestamp");
        assert_eq!(response.is_descending, false);
        assert_eq!(response.limit, 100);
        assert_eq!(response.took, 50);
        assert_eq!(response.histogram_interval, 1000);
        assert_eq!(response.total_cache_duration, 2000);
        assert_eq!(response.is_aggregate, true);
        assert_eq!(response.file_path, "test.json");
        assert_eq!(response.trace_id, "trace123");
        assert_eq!(response.cached_response.len(), 1);
        assert_eq!(response.deltas.len(), 1);
    }

    #[test]
    fn test_result_cache_selection_strategy_from_str() {
        assert_eq!(
            ResultCacheSelectionStrategy::from_str("overlap").unwrap(),
            ResultCacheSelectionStrategy::Overlap
        );
        assert_eq!(
            ResultCacheSelectionStrategy::from_str("duration").unwrap(),
            ResultCacheSelectionStrategy::Duration
        );
        assert_eq!(
            ResultCacheSelectionStrategy::from_str("both").unwrap(),
            ResultCacheSelectionStrategy::Both
        );
        assert_eq!(
            ResultCacheSelectionStrategy::from_str("invalid").unwrap(),
            ResultCacheSelectionStrategy::Both
        );
    }

    #[test]
    fn test_result_cache_selection_strategy_default() {
        assert_eq!(
            ResultCacheSelectionStrategy::default(),
            ResultCacheSelectionStrategy::Both
        );
    }

    #[test]
    fn test_result_cache_selection_strategy_serialization() {
        let strategies = vec![
            ResultCacheSelectionStrategy::Overlap,
            ResultCacheSelectionStrategy::Duration,
            ResultCacheSelectionStrategy::Both,
        ];

        for strategy in strategies {
            let serialized = serde_json::to_string(&strategy).unwrap();
            let deserialized: ResultCacheSelectionStrategy =
                serde_json::from_str(&serialized).unwrap();
            assert_eq!(strategy, deserialized);
        }
>>>>>>> 138e7e29
    }
}<|MERGE_RESOLUTION|>--- conflicted
+++ resolved
@@ -93,7 +93,6 @@
     }
 }
 
-<<<<<<< HEAD
 #[derive(Clone)]
 pub struct StreamingAggsCacheResultRecordBatch {
     pub record_batch: RecordBatch,
@@ -114,7 +113,9 @@
             .iter()
             .map(|v| v.record_batch.clone())
             .collect::<Vec<_>>()
-=======
+    }
+}
+
 #[cfg(test)]
 mod tests {
     use config::meta::search::Response;
@@ -274,6 +275,5 @@
                 serde_json::from_str(&serialized).unwrap();
             assert_eq!(strategy, deserialized);
         }
->>>>>>> 138e7e29
     }
 }