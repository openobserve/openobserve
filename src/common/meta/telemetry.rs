// Copyright 2025 OpenObserve Inc.
//
// This program is free software: you can redistribute it and/or modify
// it under the terms of the GNU Affero General Public License as published by
// the Free Software Foundation, either version 3 of the License, or
// (at your option) any later version.
//
// This program is distributed in the hope that it will be useful
// but WITHOUT ANY WARRANTY; without even the implied warranty of
// MERCHANTABILITY or FITNESS FOR A PARTICULAR PURPOSE.  See the
// GNU Affero General Public License for more details.
//
// You should have received a copy of the GNU Affero General Public License
// along with this program.  If not, see <http://www.gnu.org/licenses/>.

use std::collections::HashMap;

use config::{
    SIZE_IN_MB, TELEMETRY_CLIENT,
    cluster::LOCAL_NODE,
    get_config, get_instance_id,
    utils::{json, sysinfo},
};
use hashbrown::HashSet;
use infra::{cache::stats, db as infra_db, schema::STREAM_SCHEMAS_LATEST};
use segment::{Client, Message, message::Track};

use crate::common::infra::{cluster::get_cached_online_nodes, config::*};

#[derive(Clone, Debug, Default)]
pub struct Telemetry {
    pub instance_id: String,
    pub base_info: HashMap<String, json::Value>,
}

impl Telemetry {
    pub fn new() -> Self {
        Telemetry {
            instance_id: "".to_string(),
            base_info: get_base_info(&mut HashMap::new()),
        }
    }

    pub async fn send_track_event(
        &mut self,
        event: &str,
        data: Option<HashMap<String, json::Value>>,
        send_base_info: bool,
        send_zo_data: bool,
    ) {
        #[cfg(not(feature = "cloud"))]
        if !get_config().common.telemetry_enabled {
            return;
        }

        log::info!("sending a track event {}", event);
        let mut props = if send_base_info {
            self.base_info.clone()
        } else {
            HashMap::new()
        };

        if let Some(data) = data {
<<<<<<< HEAD
            for item in data {
                props.insert(item.0, item.1);
            }
=======
            props.extend(data);
>>>>>>> 3c3a8d17
        }

        if send_zo_data {
            add_zo_info(&mut props).await;
        }

        let track_event = Track {
            user: segment::message::User::UserId {
                user_id: segment::message::User::AnonymousId {
                    anonymous_id: get_instance_id(),
                }
                .to_string(),
            },
            event: event.to_string(),
            properties: json::to_value(props).unwrap(),
            timestamp: Some(time::OffsetDateTime::now_utc()),
            ..Default::default()
        };

        let res = TELEMETRY_CLIENT
            .send(get_instance_id(), Message::from(track_event))
            .await;

        if res.is_err() {
            log::error!("Error sending event {}, {:?}", event, res);
        }
    }

    pub async fn heart_beat(&mut self, event: &str, data: Option<HashMap<String, json::Value>>) {
        self.send_track_event(event, data, true, true).await;
    }
}

pub fn get_base_info(data: &mut HashMap<String, json::Value>) -> HashMap<String, json::Value> {
    let cfg = get_config();
    let mem_info = sysinfo::mem::get_memory_stats();
    data.insert("cpu_count".to_string(), sysinfo::cpu::get_cpu_num().into());
    data.insert("total_memory".to_string(), mem_info.total_memory.into());
    data.insert("free_memory".to_string(), mem_info.free_memory.into());
    data.insert("os".to_string(), sysinfo::os::get_os_name().into());
    data.insert(
        "os_release".to_string(),
        sysinfo::os::get_os_version().into(),
    );
    data.insert(
        "time_zone".to_string(),
        chrono::Local::now().offset().local_minus_utc().into(),
    );
    data.insert(
        "host_name".to_string(),
        cfg.common.instance_name.clone().into(),
    );
    data.insert(
        "meta_store".to_string(),
        cfg.common.meta_store.clone().into(),
    );
    data.insert(
        "cluster_coordinator".to_string(),
        cfg.common.cluster_coordinator.clone().into(),
    );
    data.insert("zo_version".to_string(), config::VERSION.to_owned().into());
    data.insert(
        "deployment_type".to_string(),
        match cfg!(feature = "enterprise") {
            false => "open_source".to_string(),
            true => "enterprise".to_string(),
        }
        .into(),
    );

    data.clone()
}

pub async fn add_zo_info(data: &mut HashMap<String, json::Value>) {
    let mut num_streams = 0;
    let mut logs_streams = 0;
    let mut metrics_streams = 0;
    let mut orgs = HashSet::new();
    let r = STREAM_SCHEMAS_LATEST.read().await;
    for key in r.keys() {
        num_streams += 1;
        let stream_type = key.split('/').collect::<Vec<&str>>();
        orgs.insert(stream_type[0].to_string());
        if stream_type.len() < 2 {
            continue;
        }
        match stream_type[1] {
            "logs" => logs_streams += 1,
            "metrics" => metrics_streams += 1,
            _ => (),
        }
    }
    drop(r);

    let cfg = get_config();
    data.insert("num_org".to_string(), orgs.len().into());
    data.insert("num_streams".to_string(), num_streams.into());
    data.insert("num_logs_streams".to_string(), logs_streams.into());
    data.insert("num_metrics_streams".to_string(), metrics_streams.into());
    data.insert("num_users".to_string(), USERS.len().into());
    data.insert(
        "is_local_mode".to_string(),
        json::Value::Bool(cfg.common.local_mode),
    );
    if cfg.common.local_mode {
        data.insert(
            "local_mode_storage".to_string(),
            cfg.common.local_mode_storage.clone().into(),
        );
    }
    let db = infra_db::get_db().await;
    match db.list_keys("/dashboard/").await {
        Ok(keys) => {
            data.insert("num_dashboards".to_string(), keys.len().into());
        }
        Err(e) => {
            log::error!("Error getting dashboards {}", e);
        }
    }

    if !LOCAL_NODE.is_single_node() {
        match get_cached_online_nodes().await {
            Some(nodes) => {
                data.insert("is_HA_mode".to_string(), json::Value::Bool(true));
                data.insert("number_of_nodes".to_string(), nodes.len().into());
                data.insert(
                    "querier_nodes".to_string(),
                    crate::common::infra::cluster::get_cached_online_querier_nodes(None)
                        .await
                        .unwrap_or_default()
                        .len()
                        .into(),
                );
                data.insert(
                    "ingester_nodes".to_string(),
                    crate::common::infra::cluster::get_cached_online_ingester_nodes()
                        .await
                        .unwrap_or_default()
                        .len()
                        .into(),
                );
            }
            None => {
                data.insert("is_HA_mode".to_string(), json::Value::Bool(false));
            }
        }
    }
    let mut streams_orig_size: f64 = 0.0;
    let mut streams_compressed_size: f64 = 0.0;
    let mut logs_orig_size: f64 = 0.0;
    let mut logs_compressed_size: f64 = 0.0;
    let mut metrics_orig_size: f64 = 0.0;
    let mut metrics_compressed_size: f64 = 0.0;
    let mut traces_orig_size: f64 = 0.0;
    let mut traces_compressed_size: f64 = 0.0;
    for stats in stats::get_stats().iter() {
        streams_orig_size += stats.storage_size;
        streams_compressed_size += stats.compressed_size;

        let stream_type = stats.key().split('/').collect::<Vec<&str>>();
        if stream_type.len() < 2 {
            continue;
        }
        match stream_type[1] {
            "logs" => {
                logs_orig_size += stats.storage_size;
                logs_compressed_size += stats.compressed_size;
            }
            "metrics" => {
                metrics_orig_size += stats.storage_size;
                metrics_compressed_size += stats.compressed_size;
            }
            "traces" => {
                traces_orig_size += stats.storage_size;
                traces_compressed_size += stats.compressed_size;
            }
            _ => (),
        }
    }
    data.insert(
        "streams_total_size_mb".to_string(),
        format!("{:.0}", (streams_orig_size / SIZE_IN_MB)).into(),
    );
    data.insert(
        "streams_compressed_size_mb".to_string(),
        format!("{:.0}", (streams_compressed_size / SIZE_IN_MB)).into(),
    );
    data.insert(
        "metrics_orig_size".to_string(),
        format!("{:.0}", (metrics_orig_size / SIZE_IN_MB)).into(),
    );
    data.insert(
        "metrics_compressed_size".to_string(),
        format!("{:.0}", (metrics_compressed_size / SIZE_IN_MB)).into(),
    );
    data.insert(
        "logs_orig_size".to_string(),
        format!("{:.0}", (logs_orig_size / SIZE_IN_MB)).into(),
    );
    data.insert(
        "logs_compressed_size".to_string(),
        format!("{:.0}", (logs_compressed_size / SIZE_IN_MB)).into(),
    );
    data.insert(
        "traces_orig_size".to_string(),
        format!("{:.0}", (traces_orig_size / SIZE_IN_MB)).into(),
    );
    data.insert(
        "traces_compressed_size".to_string(),
        format!("{:.0}", (traces_compressed_size / SIZE_IN_MB)).into(),
    );

    data.insert(
        "num_query_functions".to_string(),
        QUERY_FUNCTIONS.len().into(),
    );

    let mut rt_alerts = 0;
    let mut scheduled_alerts = 0;
    let alert_cacher = ALERTS.read().await;
    for (_, (_, alert)) in alert_cacher.iter() {
        if alert.is_real_time {
            rt_alerts += 1
        } else {
            scheduled_alerts += 1
        }
    }
    drop(alert_cacher);
    data.insert("real_time_alerts".to_string(), rt_alerts.into());
    data.insert("scheduled_alerts".to_string(), scheduled_alerts.into());
}

#[cfg(test)]
mod test_telemetry {
    use super::*;

    #[tokio::test]
    async fn test_telemetry_new() {
        let tel = Telemetry::new();
        let mut props = tel.base_info.clone();
        add_zo_info(&mut props).await;
        assert!(!tel.base_info.is_empty())
    }
}<|MERGE_RESOLUTION|>--- conflicted
+++ resolved
@@ -61,13 +61,7 @@
         };
 
         if let Some(data) = data {
-<<<<<<< HEAD
-            for item in data {
-                props.insert(item.0, item.1);
-            }
-=======
             props.extend(data);
->>>>>>> 3c3a8d17
         }
 
         if send_zo_data {
