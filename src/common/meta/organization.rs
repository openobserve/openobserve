--- conflicted
+++ resolved
@@ -13,10 +13,7 @@
 // You should have received a copy of the GNU Affero General Public License
 // along with this program.  If not, see <http://www.gnu.org/licenses/>.
 
-<<<<<<< HEAD
-use config::meta::{alerts::alert::Alert, function::Transform, user::UserRole};
-=======
->>>>>>> e95600ac
+use config::meta::user::UserRole;
 use serde::{Deserialize, Serialize};
 use utoipa::ToSchema;
 
