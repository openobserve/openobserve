--- conflicted
+++ resolved
@@ -369,7 +369,6 @@
     ),
 }
 
-<<<<<<< HEAD
 pub enum HecStatus {
     Success,
     InvalidFormat,
@@ -393,7 +392,8 @@
 pub struct HecResponse {
     pub text: String,
     pub code: u16,
-=======
+}
+
 #[cfg(test)]
 mod tests {
     use std::collections::HashMap;
@@ -648,5 +648,4 @@
         assert_eq!(request.message.message_id, "test-id");
         assert_eq!(request.subscription, "test-subscription");
     }
->>>>>>> 94a0241e
 }