// Copyright 2025 OpenObserve Inc.
//
// This program is free software: you can redistribute it and/or modify
// it under the terms of the GNU Affero General Public License as published by
// the Free Software Foundation, either version 3 of the License, or
// (at your option) any later version.
//
// This program is distributed in the hope that it will be useful
// but WITHOUT ANY WARRANTY; without even the implied warranty of
// MERCHANTABILITY or FITNESS FOR A PARTICULAR PURPOSE.  See the
// GNU Affero General Public License for more details.
//
// You should have received a copy of the GNU Affero General Public License
// along with this program.  If not, see <http://www.gnu.org/licenses/>.

use std::sync::Arc;

use config::{
    RwAHashMap, RwHashMap,
    meta::{
        alerts::alert::Alert,
        destinations::{Destination, Template},
        folder::Folder,
        function::Transform,
        promql::ClusterLeader,
        ratelimit::CachedUserRoles,
        stream::StreamParams,
        user::User,
    },
};
use dashmap::DashMap;
use hashbrown::HashMap;
use infra::table::short_urls::ShortUrlRecord;
use once_cell::sync::Lazy;
use parking_lot::RwLock;
use tokio::sync::{RwLock as TokioRwLock, mpsc};
use vector_enrichment::TableRegistry;

use crate::{
    common::meta::{
        maxmind::MaxmindClient,
        organization::{Organization, OrganizationSetting},
        syslog::SyslogRoute,
    },
    handler::http::request::ws::session::WsSession,
    service::{
        db::scheduler as db_scheduler, enrichment::StreamTable, enrichment_table::geoip::Geoip,
        pipeline::batch_execution::ExecutablePipeline,
    },
};

// global cache variables
pub static KVS: Lazy<RwHashMap<String, bytes::Bytes>> = Lazy::new(Default::default);
pub static QUERY_FUNCTIONS: Lazy<RwHashMap<String, Transform>> = Lazy::new(DashMap::default);
pub static USERS: Lazy<RwHashMap<String, infra::table::users::UserRecord>> =
    Lazy::new(DashMap::default);
pub static ORG_USERS: Lazy<RwHashMap<String, infra::table::org_users::OrgUserRecord>> =
    Lazy::new(DashMap::default);
pub static USERS_RUM_TOKEN: Lazy<Arc<RwHashMap<String, infra::table::org_users::OrgUserRecord>>> =
    Lazy::new(|| Arc::new(DashMap::default()));
pub static ROOT_USER: Lazy<RwHashMap<String, User>> = Lazy::new(DashMap::default);
pub static ORGANIZATION_SETTING: Lazy<Arc<RwAHashMap<String, OrganizationSetting>>> =
    Lazy::new(|| Arc::new(tokio::sync::RwLock::new(HashMap::new())));
pub static ORGANIZATIONS: Lazy<Arc<RwAHashMap<String, Organization>>> =
    Lazy::new(|| Arc::new(tokio::sync::RwLock::new(HashMap::new())));
pub static PASSWORD_HASH: Lazy<RwHashMap<String, String>> = Lazy::new(DashMap::default);
pub static METRIC_CLUSTER_MAP: Lazy<Arc<RwAHashMap<String, Vec<String>>>> =
    Lazy::new(|| Arc::new(tokio::sync::RwLock::new(HashMap::new())));
pub static METRIC_CLUSTER_LEADER: Lazy<Arc<RwAHashMap<String, ClusterLeader>>> =
    Lazy::new(|| Arc::new(tokio::sync::RwLock::new(HashMap::new())));
pub static STREAM_ALERTS: Lazy<RwAHashMap<String, Vec<String>>> = Lazy::new(Default::default);
pub static ALERTS: Lazy<RwAHashMap<String, (Folder, Alert)>> = Lazy::new(Default::default);
// Key for realtime alert triggers cache is org/alert_id
pub static REALTIME_ALERT_TRIGGERS: Lazy<RwAHashMap<String, db_scheduler::Trigger>> =
    Lazy::new(Default::default);
pub static ALERTS_TEMPLATES: Lazy<RwHashMap<String, Template>> = Lazy::new(Default::default);
pub static DESTINATIONS: Lazy<RwHashMap<String, Destination>> = Lazy::new(Default::default);
pub static SYSLOG_ROUTES: Lazy<RwHashMap<String, SyslogRoute>> = Lazy::new(Default::default);
pub static SYSLOG_ENABLED: Lazy<Arc<RwLock<bool>>> = Lazy::new(|| Arc::new(RwLock::new(false)));
pub static ENRICHMENT_TABLES: Lazy<RwHashMap<String, StreamTable>> = Lazy::new(Default::default);
pub static ENRICHMENT_REGISTRY: Lazy<Arc<TableRegistry>> =
    Lazy::new(|| Arc::new(TableRegistry::default()));

pub static MAXMIND_DB_CLIENT: Lazy<Arc<tokio::sync::RwLock<Option<MaxmindClient>>>> =
    Lazy::new(|| Arc::new(tokio::sync::RwLock::new(None)));

pub static GEOIP_CITY_TABLE: Lazy<Arc<RwLock<Option<Geoip>>>> =
    Lazy::new(|| Arc::new(RwLock::new(None)));

pub static GEOIP_ASN_TABLE: Lazy<Arc<RwLock<Option<Geoip>>>> =
    Lazy::new(|| Arc::new(RwLock::new(None)));

#[cfg(feature = "enterprise")]
pub static GEOIP_ENT_TABLE: Lazy<Arc<RwLock<Option<Geoip>>>> =
    Lazy::new(|| Arc::new(RwLock::new(None)));

pub static STREAM_EXECUTABLE_PIPELINES: Lazy<RwAHashMap<StreamParams, ExecutablePipeline>> =
    Lazy::new(Default::default);
pub static PIPELINE_STREAM_MAPPING: Lazy<RwAHashMap<String, StreamParams>> =
    Lazy::new(Default::default);
pub static USER_SESSIONS: Lazy<RwHashMap<String, String>> = Lazy::new(Default::default);
pub static SHORT_URLS: Lazy<RwHashMap<String, ShortUrlRecord>> = Lazy::new(DashMap::default);
// TODO: Implement rate limiting for maximum number of sessions
// Querier Connection Pool
pub static WS_SESSIONS: Lazy<RwAHashMap<String, Arc<TokioRwLock<WsSession>>>> =
    Lazy::new(Default::default);
pub static USER_ROLES_CACHE: Lazy<RwAHashMap<String, CachedUserRoles>> =
    Lazy::new(Default::default);

/// Refreshes in-memory cache in the event of NATs restart.
///
/// We should add all in-memory caches listed above that a CacheMiss is not followed by
/// reading from db, e.g. UserSession, Pipeline
pub(crate) async fn update_cache(mut nats_event_rx: mpsc::Receiver<infra::db::nats::NatsEvent>) {
    let mut first_conenction = true;
    while let Some(event) = nats_event_rx.recv().await {
        if let infra::db::nats::NatsEvent::Connected = event {
            // Skip refreshing if it's the first time connecting to the client
            if first_conenction {
                first_conenction = false;
                continue;
            }
            log::info!(
                "[infra::config] received NATs event: {event}, refreshing in-memory cache for Alerts, Pipelines, RealtimeTriggers, Schema, Users, and UserSessions"
            );
<<<<<<< HEAD
            log::info!("refreshing session cache");
            if let Err(e) = crate::service::db::session::cache().await {
                log::error!(
                    "[infra::config] Error refreshing in-memory cache \"UserSessions\": {}",
                    e
                );
            }
            log::info!("session cache refreshed");
            log::info!("refreshing user cache");
            if let Err(e) = crate::service::db::user::cache().await {
                log::error!(
                    "[infra::config] Error refreshing in-memory cache \"Users\": {}",
                    e
                );
            }
            log::info!("user cache refreshed");
            log::info!("refreshing alerts cache");
            if let Err(e) = crate::service::db::alerts::alert::cache().await {
                log::error!(
                    "[infra::config] Error refreshing in-memory cache \"Alerts\": {}",
                    e
                );
            }
            log::info!("alerts cache refreshed");
            log::info!("refreshing pipeline cache");
            if let Err(e) = crate::service::db::pipeline::cache().await {
                log::error!(
                    "[infra::config] Error refreshing in-memory cache \"Pipelines\": {}",
                    e
                );
            }
            log::info!("pipeline cache refreshed");
            log::info!("refreshing triggers cache");
            if let Err(e) = crate::service::db::alerts::realtime_triggers::cache().await {
                log::error!(
                    "Error refreshing in-memory cache \"RealtimeTriggers\": {}",
=======
            match crate::service::db::session::cache().await {
                Ok(()) => log::info!(
                    "[infra::config] Successfully refreshed in-memory cache \"UserSessions\""
                ),
                Err(e) => log::error!(
                    "[infra::config] Error refreshing in-memory cache \"UserSessions\": {}",
                    e
                ),
            }
            match crate::service::db::user::cache().await {
                Ok(()) => {
                    log::info!("[infra::config] Successfully refreshed in-memory cache \"Users\"")
                }
                Err(e) => log::error!(
                    "[infra::config] Error refreshing in-memory cache \"Users\": {}",
                    e
                ),
            }
            match crate::service::db::pipeline::cache().await {
                Ok(()) => log::info!(
                    "[infra::config] Successfully refreshed in-memory cache \"Pipelines\""
                ),
                Err(e) => log::error!(
                    "[infra::config] Error refreshing in-memory cache \"Pipelines\": {}",
>>>>>>> 2e605557
                    e
                ),
            }
<<<<<<< HEAD
            log::info!("triggers cache refreshed");
            log::info!("refreshing schema cache");
            if let Err(e) = crate::service::db::schema::cache().await {
                log::error!(
                    "[infra::config] Error refreshing in-memory cache \"Schema\": {}",
                    e
                );
=======
            match crate::service::db::alerts::alert::cache().await {
                Ok(()) => {
                    log::info!("[infra::config] Successfully refreshed in-memory cache \"Alerts\"")
                }
                Err(e) => log::error!(
                    "[infra::config] Error refreshing in-memory cache \"Alerts\": {}",
                    e
                ),
            }
            match crate::service::db::alerts::realtime_triggers::cache().await {
                Ok(()) => log::info!(
                    "[infra::config] Successfully refreshed in-memory cache \"RealtimeTriggers\""
                ),
                Err(e) => log::error!(
                    "[infra::config] Error refreshing in-memory cache \"RealtimeTriggers\": {}",
                    e
                ),
            }
            match crate::service::db::schema::cache().await {
                Ok(()) => {
                    log::info!("[infra::config] Successfully refreshed in-memory cache \"Schema\"")
                }
                Err(e) => log::error!(
                    "[infra::config] Error refreshing in-memory cache \"Schema\": {}",
                    e
                ),
>>>>>>> 2e605557
            }
            log::info!("schema cache refreshed");
        }
    }

    log::info!("[infra::config] stops to listen to NATs event to refresh in-memory caches");
}

#[cfg(test)]
mod tests {
    use super::*;

    #[tokio::test]
    async fn test_update_cache() {
        let (tx, rx) = mpsc::channel(100);
        tokio::spawn(async move { update_cache(rx).await });
        tx.send(infra::db::nats::NatsEvent::Connected)
            .await
            .unwrap();
    }
}<|MERGE_RESOLUTION|>--- conflicted
+++ resolved
@@ -123,44 +123,6 @@
             log::info!(
                 "[infra::config] received NATs event: {event}, refreshing in-memory cache for Alerts, Pipelines, RealtimeTriggers, Schema, Users, and UserSessions"
             );
-<<<<<<< HEAD
-            log::info!("refreshing session cache");
-            if let Err(e) = crate::service::db::session::cache().await {
-                log::error!(
-                    "[infra::config] Error refreshing in-memory cache \"UserSessions\": {}",
-                    e
-                );
-            }
-            log::info!("session cache refreshed");
-            log::info!("refreshing user cache");
-            if let Err(e) = crate::service::db::user::cache().await {
-                log::error!(
-                    "[infra::config] Error refreshing in-memory cache \"Users\": {}",
-                    e
-                );
-            }
-            log::info!("user cache refreshed");
-            log::info!("refreshing alerts cache");
-            if let Err(e) = crate::service::db::alerts::alert::cache().await {
-                log::error!(
-                    "[infra::config] Error refreshing in-memory cache \"Alerts\": {}",
-                    e
-                );
-            }
-            log::info!("alerts cache refreshed");
-            log::info!("refreshing pipeline cache");
-            if let Err(e) = crate::service::db::pipeline::cache().await {
-                log::error!(
-                    "[infra::config] Error refreshing in-memory cache \"Pipelines\": {}",
-                    e
-                );
-            }
-            log::info!("pipeline cache refreshed");
-            log::info!("refreshing triggers cache");
-            if let Err(e) = crate::service::db::alerts::realtime_triggers::cache().await {
-                log::error!(
-                    "Error refreshing in-memory cache \"RealtimeTriggers\": {}",
-=======
             match crate::service::db::session::cache().await {
                 Ok(()) => log::info!(
                     "[infra::config] Successfully refreshed in-memory cache \"UserSessions\""
@@ -185,19 +147,9 @@
                 ),
                 Err(e) => log::error!(
                     "[infra::config] Error refreshing in-memory cache \"Pipelines\": {}",
->>>>>>> 2e605557
                     e
                 ),
             }
-<<<<<<< HEAD
-            log::info!("triggers cache refreshed");
-            log::info!("refreshing schema cache");
-            if let Err(e) = crate::service::db::schema::cache().await {
-                log::error!(
-                    "[infra::config] Error refreshing in-memory cache \"Schema\": {}",
-                    e
-                );
-=======
             match crate::service::db::alerts::alert::cache().await {
                 Ok(()) => {
                     log::info!("[infra::config] Successfully refreshed in-memory cache \"Alerts\"")
@@ -224,9 +176,7 @@
                     "[infra::config] Error refreshing in-memory cache \"Schema\": {}",
                     e
                 ),
->>>>>>> 2e605557
             }
-            log::info!("schema cache refreshed");
         }
     }
 
