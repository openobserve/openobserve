// Copyright 2025 OpenObserve Inc.
//
// This program is free software: you can redistribute it and/or modify
// it under the terms of the GNU Affero General Public License as published by
// the Free Software Foundation, either version 3 of the License, or
// (at your option) any later version.
//
// This program is distributed in the hope that it will be useful
// but WITHOUT ANY WARRANTY; without even the implied warranty of
// MERCHANTABILITY or FITNESS FOR A PARTICULAR PURPOSE.  See the
// GNU Affero General Public License for more details.
//
// You should have received a copy of the GNU Affero General Public License
// along with this program.  If not, see <http://www.gnu.org/licenses/>.

use std::sync::Arc;

use config::{
    RwAHashMap, RwHashMap,
    meta::{
        alerts::alert::Alert,
        destinations::{Destination, Template},
        folder::Folder,
        function::Transform,
        promql::ClusterLeader,
        ratelimit::CachedUserRoles,
        stream::StreamParams,
        user::User,
    },
};
use dashmap::DashMap;
use hashbrown::HashMap;
use infra::table::short_urls::ShortUrlRecord;
use once_cell::sync::Lazy;
use parking_lot::RwLock;
<<<<<<< HEAD
use tokio::sync::mpsc;
=======
use tokio::sync::{RwLock as TokioRwLock, mpsc};
>>>>>>> ab5c296f
use vector_enrichment::TableRegistry;

use crate::{
    common::meta::{
        maxmind::MaxmindClient,
        organization::{Organization, OrganizationSetting},
        syslog::SyslogRoute,
    },
    service::{
        db::scheduler as db_scheduler, enrichment::StreamTable, enrichment_table::geoip::Geoip,
        pipeline::batch_execution::ExecutablePipeline,
    },
};

// global cache variables
pub static KVS: Lazy<RwHashMap<String, bytes::Bytes>> = Lazy::new(Default::default);
pub static QUERY_FUNCTIONS: Lazy<RwHashMap<String, Transform>> = Lazy::new(DashMap::default);
pub static USERS: Lazy<RwHashMap<String, infra::table::users::UserRecord>> =
    Lazy::new(DashMap::default);
pub static ORG_USERS: Lazy<RwHashMap<String, infra::table::org_users::OrgUserRecord>> =
    Lazy::new(DashMap::default);
pub static USERS_RUM_TOKEN: Lazy<Arc<RwHashMap<String, infra::table::org_users::OrgUserRecord>>> =
    Lazy::new(|| Arc::new(DashMap::default()));
pub static ROOT_USER: Lazy<RwHashMap<String, User>> = Lazy::new(DashMap::default);
pub static ORGANIZATION_SETTING: Lazy<Arc<RwAHashMap<String, OrganizationSetting>>> =
    Lazy::new(|| Arc::new(tokio::sync::RwLock::new(HashMap::new())));
pub static ORGANIZATIONS: Lazy<Arc<RwAHashMap<String, Organization>>> =
    Lazy::new(|| Arc::new(tokio::sync::RwLock::new(HashMap::new())));
pub static PASSWORD_HASH: Lazy<RwHashMap<String, String>> = Lazy::new(DashMap::default);
pub static METRIC_CLUSTER_MAP: Lazy<Arc<RwAHashMap<String, Vec<String>>>> =
    Lazy::new(|| Arc::new(tokio::sync::RwLock::new(HashMap::new())));
pub static METRIC_CLUSTER_LEADER: Lazy<Arc<RwAHashMap<String, ClusterLeader>>> =
    Lazy::new(|| Arc::new(tokio::sync::RwLock::new(HashMap::new())));
pub static STREAM_ALERTS: Lazy<RwAHashMap<String, Vec<String>>> = Lazy::new(Default::default);
pub static ALERTS: Lazy<RwAHashMap<String, (Folder, Alert)>> = Lazy::new(Default::default);
// Key for realtime alert triggers cache is org/alert_id
pub static REALTIME_ALERT_TRIGGERS: Lazy<RwAHashMap<String, db_scheduler::Trigger>> =
    Lazy::new(Default::default);
pub static ALERTS_TEMPLATES: Lazy<RwHashMap<String, Template>> = Lazy::new(Default::default);
pub static DESTINATIONS: Lazy<RwHashMap<String, Destination>> = Lazy::new(Default::default);
pub static SYSLOG_ROUTES: Lazy<RwHashMap<String, SyslogRoute>> = Lazy::new(Default::default);
pub static SYSLOG_ENABLED: Lazy<Arc<RwLock<bool>>> = Lazy::new(|| Arc::new(RwLock::new(false)));
pub static ENRICHMENT_TABLES: Lazy<RwHashMap<String, StreamTable>> = Lazy::new(Default::default);
pub static ENRICHMENT_REGISTRY: Lazy<Arc<TableRegistry>> =
    Lazy::new(|| Arc::new(TableRegistry::default()));

pub static MAXMIND_DB_CLIENT: Lazy<Arc<tokio::sync::RwLock<Option<MaxmindClient>>>> =
    Lazy::new(|| Arc::new(tokio::sync::RwLock::new(None)));

pub static GEOIP_CITY_TABLE: Lazy<Arc<RwLock<Option<Geoip>>>> =
    Lazy::new(|| Arc::new(RwLock::new(None)));

pub static GEOIP_ASN_TABLE: Lazy<Arc<RwLock<Option<Geoip>>>> =
    Lazy::new(|| Arc::new(RwLock::new(None)));

#[cfg(feature = "enterprise")]
pub static GEOIP_ENT_TABLE: Lazy<Arc<RwLock<Option<Geoip>>>> =
    Lazy::new(|| Arc::new(RwLock::new(None)));

pub static STREAM_EXECUTABLE_PIPELINES: Lazy<RwAHashMap<StreamParams, ExecutablePipeline>> =
    Lazy::new(Default::default);
pub static PIPELINE_STREAM_MAPPING: Lazy<RwAHashMap<String, StreamParams>> =
    Lazy::new(Default::default);
pub static USER_SESSIONS: Lazy<RwHashMap<String, String>> = Lazy::new(Default::default);
pub static SHORT_URLS: Lazy<RwHashMap<String, ShortUrlRecord>> = Lazy::new(DashMap::default);
pub static USER_ROLES_CACHE: Lazy<RwAHashMap<String, CachedUserRoles>> =
    Lazy::new(Default::default);

/// Refreshes in-memory cache in the event of NATs restart.
///
/// We should add all in-memory caches listed above that a CacheMiss is not followed by
/// reading from db, e.g. UserSession, Pipeline
pub(crate) async fn update_cache(mut nats_event_rx: mpsc::Receiver<infra::db::nats::NatsEvent>) {
    let mut first_conenction = true;
    while let Some(event) = nats_event_rx.recv().await {
        if let infra::db::nats::NatsEvent::Connected = event {
            // Skip refreshing if it's the first time connecting to the client
            if first_conenction {
                first_conenction = false;
                continue;
            }
            log::info!(
                "[infra::config] received NATs event: {event}, refreshing in-memory cache for Alerts, Pipelines, RealtimeTriggers, Schema, Users, and UserSessions"
            );
            match crate::service::db::session::cache().await {
                Ok(()) => log::info!(
                    "[infra::config] Successfully refreshed in-memory cache \"UserSessions\""
                ),
                Err(e) => log::error!(
                    "[infra::config] Error refreshing in-memory cache \"UserSessions\": {}",
                    e
                ),
            }
            match crate::service::db::user::cache().await {
                Ok(()) => {
                    log::info!("[infra::config] Successfully refreshed in-memory cache \"Users\"")
                }
                Err(e) => log::error!(
                    "[infra::config] Error refreshing in-memory cache \"Users\": {}",
                    e
                ),
            }
            match crate::service::db::pipeline::cache().await {
                Ok(()) => log::info!(
                    "[infra::config] Successfully refreshed in-memory cache \"Pipelines\""
                ),
                Err(e) => log::error!(
                    "[infra::config] Error refreshing in-memory cache \"Pipelines\": {}",
                    e
                ),
            }
            match crate::service::db::alerts::alert::cache().await {
                Ok(()) => {
                    log::info!("[infra::config] Successfully refreshed in-memory cache \"Alerts\"")
                }
                Err(e) => log::error!(
                    "[infra::config] Error refreshing in-memory cache \"Alerts\": {}",
                    e
                ),
            }
            match crate::service::db::alerts::realtime_triggers::cache().await {
                Ok(()) => log::info!(
                    "[infra::config] Successfully refreshed in-memory cache \"RealtimeTriggers\""
                ),
                Err(e) => log::error!(
                    "[infra::config] Error refreshing in-memory cache \"RealtimeTriggers\": {}",
                    e
                ),
            }
            match crate::service::db::schema::cache().await {
                Ok(()) => {
                    log::info!("[infra::config] Successfully refreshed in-memory cache \"Schema\"")
                }
                Err(e) => log::error!(
                    "[infra::config] Error refreshing in-memory cache \"Schema\": {}",
                    e
                ),
            }
        }
    }

    log::info!("[infra::config] stops to listen to NATs event to refresh in-memory caches");
<<<<<<< HEAD
=======
}

#[cfg(test)]
mod tests {
    use super::*;

    #[tokio::test]
    async fn test_update_cache() {
        let (tx, rx) = mpsc::channel(100);
        tokio::spawn(async move { update_cache(rx).await });
        tx.send(infra::db::nats::NatsEvent::Connected)
            .await
            .unwrap();
    }
>>>>>>> ab5c296f
}<|MERGE_RESOLUTION|>--- conflicted
+++ resolved
@@ -33,11 +33,7 @@
 use infra::table::short_urls::ShortUrlRecord;
 use once_cell::sync::Lazy;
 use parking_lot::RwLock;
-<<<<<<< HEAD
-use tokio::sync::mpsc;
-=======
 use tokio::sync::{RwLock as TokioRwLock, mpsc};
->>>>>>> ab5c296f
 use vector_enrichment::TableRegistry;
 
 use crate::{
@@ -180,13 +176,10 @@
     }
 
     log::info!("[infra::config] stops to listen to NATs event to refresh in-memory caches");
-<<<<<<< HEAD
-=======
 }
 
+
 #[cfg(test)]
-mod tests {
-    use super::*;
 
     #[tokio::test]
     async fn test_update_cache() {
@@ -196,5 +189,4 @@
             .await
             .unwrap();
     }
->>>>>>> ab5c296f
-}+}
