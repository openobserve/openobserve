// Copyright 2025 OpenObserve Inc.
//
// This program is free software: you can redistribute it and/or modify
// it under the terms of the GNU Affero General Public License as published by
// the Free Software Foundation, either version 3 of the License, or
// (at your option) any later version.
//
// This program is distributed in the hope that it will be useful
// but WITHOUT ANY WARRANTY; without even the implied warranty of
// MERCHANTABILITY or FITNESS FOR A PARTICULAR PURPOSE.  See the
// GNU Affero General Public License for more details.
//
// You should have received a copy of the GNU Affero General Public License
// along with this program.  If not, see <http://www.gnu.org/licenses/>.

use std::{path::Path, sync::Arc};

use chrono::{DateTime, Datelike, TimeZone, Utc};
use config::{
    FILE_EXT_JSON, get_config, ider,
    meta::stream::{PartitionTimeLevel, StreamParams, StreamType},
    metrics,
    utils::async_file::get_file_contents,
};
use hashbrown::HashMap;
use once_cell::sync::Lazy;
use tokio::{
    fs::{File, OpenOptions, create_dir_all},
    io::AsyncWriteExt,
    sync::RwLock,
};

// MANAGER for manage using WAL files, in use, should not move to s3
static MANAGER: Lazy<Manager> = Lazy::new(Manager::new);

// SEARCHING_FILES for searching files, in use, should not move to s3
static SEARCHING_FILES: Lazy<parking_lot::RwLock<SearchingFileLocker>> =
    Lazy::new(|| parking_lot::RwLock::new(SearchingFileLocker::new()));

// SEARCHING_REQUESTS for searching requests, in use, should not move to s3
static SEARCHING_REQUESTS: Lazy<parking_lot::RwLock<HashMap<String, Vec<String>>>> =
    Lazy::new(Default::default);

type RwData = RwLock<HashMap<String, Arc<RwFile>>>;

struct SearchingFileLocker {
    inner: HashMap<String, usize>,
}

impl SearchingFileLocker {
    pub fn new() -> Self {
        Self {
            inner: Default::default(),
        }
    }

    pub fn lock(&mut self, file: String) {
        let entry = self.inner.entry(file).or_insert(0);
        *entry += 1;
    }

    pub fn release(&mut self, file: &str) {
        if let Some(entry) = self.inner.get_mut(file) {
            *entry -= 1;
            if *entry == 0 {
                self.inner.remove(file);
            }
        }
    }

    pub fn shrink_to_fit(&mut self) {
        self.inner.shrink_to_fit()
    }

    pub fn len(&self) -> usize {
        self.inner.len()
    }

    pub fn exist(&self, file: &str) -> bool {
        self.inner.contains_key(file)
    }

    pub fn clean(&mut self) {
        self.inner.clear();
        self.inner.shrink_to_fit();
    }
}

struct Manager {
    data: Arc<Vec<RwData>>,
}

pub struct RwFile {
    file: Option<RwLock<File>>,
    org_id: String,
    stream_name: String,
    stream_type: StreamType,
    dir: String,
    name: String,
    expired: i64,
}

pub fn init() -> Result<(), anyhow::Error> {
    _ = MANAGER.data.len();
    _ = SEARCHING_FILES.read().len();
    Ok(())
}

pub async fn get_or_create(
    thread_id: usize,
    stream: StreamParams,
    partition_time_level: Option<PartitionTimeLevel>,
    key: &str,
) -> Arc<RwFile> {
    MANAGER
        .get_or_create(thread_id, stream, partition_time_level, key)
        .await
}

pub async fn check_in_use(stream: StreamParams, file_name: &str) -> bool {
    MANAGER.check_in_use(stream, file_name).await
}

pub async fn flush_all_to_disk() {
    for data in MANAGER.data.iter() {
        for (_, file) in data.read().await.iter() {
            file.sync().await;
        }
    }
}

impl Default for Manager {
    fn default() -> Self {
        Self::new()
    }
}

impl Manager {
    pub fn new() -> Manager {
        let size = get_config().limit.cpu_num;
        let mut data = Vec::with_capacity(size);
        for _ in 0..size {
            data.push(RwLock::new(HashMap::<String, Arc<RwFile>>::default()));
        }
        Self {
            data: Arc::new(data),
        }
    }

    pub async fn get(
        &self,
        thread_id: usize,
        stream: StreamParams,
        key: &str,
    ) -> Option<Arc<RwFile>> {
        let full_key = format!(
            "{}/{}/{}/{key}",
            stream.org_id, stream.stream_type, stream.stream_name
        );
        let locker = self.data.get(thread_id)?;
        let manager = locker.read().await;
        let file = manager.get(&full_key)?.clone();

        drop(manager);

        // check size & ttl
        if file.size().await >= (get_config().limit.max_file_size_on_disk as i64)
            || file.expired() <= Utc::now().timestamp()
        {
            let mut manager = locker.write().await;
            manager.remove(&full_key);
            manager.shrink_to_fit();
            file.sync().await;
            return None;
        }

        Some(file)
    }

    pub async fn create(
        &self,
        thread_id: usize,
        stream: StreamParams,
        partition_time_level: Option<PartitionTimeLevel>,
        key: &str,
    ) -> Arc<RwFile> {
        let stream_type = stream.stream_type;
        let full_key = format!(
            "{}/{}/{}/{key}",
            stream.org_id, stream.stream_type, stream.stream_name
        );
        let mut data = self.data.get(thread_id).unwrap().write().await;
        if let Some(f) = data.get(&full_key) {
            return f.clone();
        }
        let file = Arc::new(RwFile::new(thread_id, stream, partition_time_level, key).await);
        if !stream_type.eq(&StreamType::EnrichmentTables) {
            data.insert(full_key, file.clone());
        };
        file
    }

    pub async fn get_or_create(
        &self,
        thread_id: usize,
        stream: StreamParams,
        partition_time_level: Option<PartitionTimeLevel>,
        key: &str,
    ) -> Arc<RwFile> {
        if let Some(file) = self.get(thread_id, stream.clone(), key).await {
            file
        } else {
            self.create(thread_id, stream, partition_time_level, key)
                .await
        }
    }

    pub async fn check_in_use(&self, stream: StreamParams, file_name: &str) -> bool {
        let mut columns = file_name.split('/');
        let thread_id: usize = columns
            .next()
            .unwrap()
            .parse()
            .unwrap_or_else(|_| panic!("need a thread id, but the file is: {file_name}"));
<<<<<<< HEAD
        let key = columns[1..columns.len() - 1].join("/");
        if let Some(file) = self.get(thread_id, stream, &key).await
            && file.name() == file_name
        {
            return true;
        }
        false
=======
        // Remove the last element which is the file name
        // and join the rest to form the key
        columns.next_back();
        let key = itertools::Itertools::join(&mut columns, "/");
        self.get(thread_id, stream, &key)
            .await
            .is_some_and(|file| file.name() == file_name)
>>>>>>> 3c3a8d17
    }
}

impl RwFile {
    async fn new(
        thread_id: usize,
        stream: StreamParams,
        partition_time_level: Option<PartitionTimeLevel>,
        key: &str,
    ) -> RwFile {
        let cfg = get_config();
        let mut dir_path = format!(
            "{}files/{}/{}/{}/",
            &cfg.common.data_wal_dir, stream.org_id, stream.stream_type, stream.stream_name
        );
        // Hack for file_list
        let file_list_prefix = "/files//file_list//";
        if dir_path.contains(file_list_prefix) {
            dir_path = dir_path.replace(file_list_prefix, "/file_list/");
        }
        let id = ider::generate();
        let file_name = format!("{thread_id}/{key}/{id}{FILE_EXT_JSON}");
        let file_path = format!("{dir_path}{file_name}");
        create_dir_all(Path::new(&file_path).parent().unwrap())
            .await
            .unwrap();

        let f = OpenOptions::new()
            .create(true)
            .append(true)
            .open(&file_path)
            .await
            .unwrap_or_else(|e| panic!("open wal file [{file_path}] error: {e}"));
        let file = Some(RwLock::new(f));

        let time_now: DateTime<Utc> = Utc::now();
        let level_duration = partition_time_level.unwrap_or_default().duration();
        let ttl = if !cfg.limit.ignore_file_retention_by_stream && level_duration > 0 {
            let time_end_day = Utc
                .with_ymd_and_hms(
                    time_now.year(),
                    time_now.month(),
                    time_now.day(),
                    23,
                    59,
                    59,
                )
                .unwrap()
                .timestamp();
            let expired = time_now.timestamp() + level_duration;
            if expired > time_end_day {
                // if the file expired time is tomorrow, it should be deleted at 23:59:59 +
                // 10min
                time_end_day + cfg.limit.max_file_retention_time as i64
            } else {
                expired
            }
        } else {
            time_now.timestamp() + cfg.limit.max_file_retention_time as i64
        };

        RwFile {
            file,
            org_id: stream.org_id.to_string(),
            stream_name: stream.stream_name.to_string(),
            stream_type: stream.stream_type,
            dir: dir_path,
            name: file_name,
            expired: ttl,
        }
    }

    #[inline]
    pub async fn write(&self, data: &[u8]) {
        // metrics
        metrics::INGEST_WAL_USED_BYTES
            .with_label_values(&[&self.org_id, self.stream_type.as_str()])
            .add(data.len() as i64);
        metrics::INGEST_WAL_WRITE_BYTES
            .with_label_values(&[&self.org_id, self.stream_type.as_str()])
            .inc_by(data.len() as u64);

        self.file
            .as_ref()
            .unwrap()
            .write()
            .await
            .write_all(data)
            .await
            .unwrap();
    }

    #[inline]
    pub async fn read(&self) -> Result<Vec<u8>, std::io::Error> {
        get_file_contents(&self.full_name(), None).await
    }

    #[inline]
    pub async fn sync(&self) {
        self.file
            .as_ref()
            .unwrap()
            .write()
            .await
            .sync_all()
            .await
            .unwrap()
    }

    #[inline]
    pub async fn size(&self) -> i64 {
        self.file
            .as_ref()
            .unwrap()
            .read()
            .await
            .metadata()
            .await
            .unwrap()
            .len() as i64
    }

    #[inline]
    pub fn name(&self) -> &str {
        &self.name
    }

    #[inline]
    pub fn wal_name(&self) -> String {
        format!(
            "files/{}/{}/{}/{}",
            self.org_id, self.stream_type, self.stream_name, self.name
        )
    }

    #[inline]
    pub fn full_name(&self) -> String {
        format!("{}{}", self.dir, self.name)
    }

    #[inline]
    pub fn expired(&self) -> i64 {
        self.expired
    }
}

pub fn lock_files(files: &[String]) {
    let mut locker = SEARCHING_FILES.write();
    for file in files.iter() {
        locker.lock(file.clone());
    }
}

pub fn release_files(files: &[String]) {
    let mut locker = SEARCHING_FILES.write();
    for file in files.iter() {
        locker.release(file);
    }
    locker.shrink_to_fit();
}

pub fn lock_files_exists(file: &str) -> bool {
    SEARCHING_FILES.read().exist(file)
}

pub fn clean_lock_files() {
    let mut locker = SEARCHING_FILES.write();
    locker.clean();
}

pub fn lock_request(trace_id: &str, files: &[String]) {
    log::info!("[trace_id: {}] lock_request for wal files", trace_id);
    let mut locker = SEARCHING_REQUESTS.write();
    locker.insert(trace_id.to_string(), files.to_vec());
}

pub fn release_request(trace_id: &str) {
    if !config::cluster::LOCAL_NODE.is_ingester() {
        return;
    }
    log::info!("[trace_id: {}] release_request for wal files", trace_id);
    let mut locker = SEARCHING_REQUESTS.write();
    let files = locker.remove(trace_id);
    locker.shrink_to_fit();
    drop(locker);
    if let Some(files) = files {
        release_files(&files);
    }
}

#[cfg(test)]
mod tests {

    use super::*;

    #[tokio::test]
    async fn test_wal_manager() {
        let thread_id = 1;
        let org_id = "test_org";
        let stream_name = "test_stream";
        let stream_type = StreamType::Logs;
        let stream = StreamParams::new(org_id, stream_name, stream_type);
        let key = "test_key1";
        let file = get_or_create(thread_id, stream, None, key).await;
        let data = "test_data".to_string().into_bytes();
        file.write(&data).await;
        assert_eq!(file.read().await.unwrap(), data);
        assert_eq!(file.size().await, data.len() as i64);
        assert!(file.name().contains(&format!("{}/{}", thread_id, key)));
    }

    #[tokio::test]
    async fn test_wal_rw_file() {
        let thread_id = 1;
        let org_id = "test_org";
        let stream_name = "test_stream";
        let stream_type = StreamType::Logs;
        let stream = StreamParams::new(org_id, stream_name, stream_type);
        let key = "test_key2";
        let file = RwFile::new(thread_id, stream, None, key).await;
        let data = "test_data".to_string().into_bytes();
        file.write(&data).await;
        assert_eq!(file.read().await.unwrap(), data);
        assert_eq!(file.size().await, data.len() as i64);
        assert!(file.name().contains(&format!("{}/{}", thread_id, key)));
    }

    #[tokio::test]
    async fn test_wal_file_locking() {
        let files = vec![
            "files/test_org/logs/test_stream/1/2025/06/06/01/1/md5/test_key1.json".to_string(),
            "files/test_org/logs/test_stream/1/2025/06/06/01/1/md5/test_key2.json".to_string(),
        ];

        // Test locking files
        lock_files(&files);
        assert!(lock_files_exists(&files[0]));
        assert!(lock_files_exists(&files[1]));

        // Test releasing files
        release_files(&files);
        assert!(!lock_files_exists(&files[0]));
        assert!(!lock_files_exists(&files[1]));
    }

    #[tokio::test]
    async fn test_wal_request_locking() {
        let trace_id = "test_trace_1234";
        let files = vec![
            "files/test_org/logs/test_stream/1/2025/06/06/01/1/md5/test_key3.json".to_string(),
            "files/test_org/logs/test_stream/1/2025/06/06/01/1/md5/test_key4.json".to_string(),
        ];

        // Test locking request
        lock_files(&files);
        lock_request(trace_id, &files);
        assert!(lock_files_exists(&files[0]));
        assert!(lock_files_exists(&files[1]));

        // Test releasing request
        release_request(trace_id);
        assert!(!lock_files_exists(&files[0]));
        assert!(!lock_files_exists(&files[1]));
    }

    #[tokio::test]
    async fn test_wal_file_expiration() {
        let thread_id = 1;
        let org_id = "test_org";
        let stream_name = "test_stream";
        let stream_type = StreamType::Logs;
        let stream = StreamParams::new(org_id, stream_name, stream_type);
        let key = "test_key5";

        // Create a file with short retention time
        let file = get_or_create(thread_id, stream.clone(), None, key).await;
        let initial_expired = file.expired();

        // Wait a bit and check if file is still accessible
        tokio::time::sleep(std::time::Duration::from_secs(1)).await;
        let file_after = get_or_create(thread_id, stream.clone(), None, key).await;
        assert_eq!(file_after.expired(), initial_expired);
    }

    #[tokio::test]
    async fn test_wal_manager_operations() {
        let thread_id = 1;
        let org_id = "test_org";
        let stream_name = "test_stream";
        let stream_type = StreamType::Logs;
        let stream = StreamParams::new(org_id, stream_name, stream_type);
        let key = "test_key6";

        // Test get_or_create
        let file1 = get_or_create(thread_id, stream.clone(), None, key).await;
        let file2 = get_or_create(thread_id, stream.clone(), None, key).await;
        assert_eq!(file1.name(), file2.name());

        // Test check_in_use
        assert!(check_in_use(stream.clone(), file1.name()).await);
        assert!(!check_in_use(stream.clone(), "1/2025/06/06/01/md5/test_key.json").await);
    }

    #[tokio::test]
    async fn test_wal_file_size_limits() {
        let thread_id = 1;
        let org_id = "test_org";
        let stream_name = "test_stream";
        let stream_type = StreamType::Logs;
        let stream = StreamParams::new(org_id, stream_name, stream_type);
        let key = "test_key7";

        let file = get_or_create(thread_id, stream.clone(), None, key).await;

        // Write some data
        let data = "test_data".to_string().into_bytes();
        file.write(&data).await;
        file.sync().await;

        // Check size
        assert_eq!(file.size().await, data.len() as i64);

        // Sync to disk
        file.sync().await;
    }

    #[tokio::test]
    async fn test_wal_file_operations() {
        let thread_id = 1;
        let org_id = "test_org";
        let stream_name = "test_stream";
        let stream_type = StreamType::Logs;
        let stream = StreamParams::new(org_id, stream_name, stream_type);
        let key = "test_key8";

        let file = RwFile::new(thread_id, stream, None, key).await;

        // Test write and read
        let data = "test_data".to_string().into_bytes();
        file.write(&data).await;
        assert_eq!(file.read().await.unwrap(), data);

        // Test file names
        assert!(file.name().contains(&format!("{}/{}", thread_id, key)));
        assert!(file.wal_name().contains(&format!("{}/{}", thread_id, key)));
        assert!(file.full_name().contains(&format!("{}/{}", thread_id, key)));
    }
}<|MERGE_RESOLUTION|>--- conflicted
+++ resolved
@@ -222,15 +222,6 @@
             .unwrap()
             .parse()
             .unwrap_or_else(|_| panic!("need a thread id, but the file is: {file_name}"));
-<<<<<<< HEAD
-        let key = columns[1..columns.len() - 1].join("/");
-        if let Some(file) = self.get(thread_id, stream, &key).await
-            && file.name() == file_name
-        {
-            return true;
-        }
-        false
-=======
         // Remove the last element which is the file name
         // and join the rest to form the key
         columns.next_back();
@@ -238,7 +229,6 @@
         self.get(thread_id, stream, &key)
             .await
             .is_some_and(|file| file.name() == file_name)
->>>>>>> 3c3a8d17
     }
 }
 
