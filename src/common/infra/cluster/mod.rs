// Copyright 2025 OpenObserve Inc.
//
// This program is free software: you can redistribute it and/or modify
// it under the terms of the GNU Affero General Public License as published by
// the Free Software Foundation, either version 3 of the License, or
// (at your option) any later version.
//
// This program is distributed in the hope that it will be useful
// but WITHOUT ANY WARRANTY; without even the implied warranty of
// MERCHANTABILITY or FITNESS FOR A PARTICULAR PURPOSE.  See the
// GNU Affero General Public License for more details.
//
// You should have received a copy of the GNU Affero General Public License
// along with this program.  If not, see <http://www.gnu.org/licenses/>.

use std::{
<<<<<<< HEAD
    cmp::max,
=======
>>>>>>> ab5c296f
    collections::HashMap,
    ops::Bound,
    sync::{Arc, atomic::Ordering},
    time::Duration,
};

use config::{
    RwAHashMap, RwBTreeMap,
    cluster::*,
    get_config,
    meta::{
        cluster::{Node, NodeStatus, Role, RoleGroup},
        meta_store::MetaStore,
    },
    utils::{
        hash::Sum64,
        json,
        sysinfo::{NodeMetrics, get_node_metrics},
    },
};
use infra::{
    db::{Event, get_coordinator},
    errors::Result,
};
use once_cell::sync::Lazy;

mod etcd;
mod nats;
mod scheduler;

pub use scheduler::select_best_node;

const CONSISTENT_HASH_PRIME: u32 = 16777619;

static NODES: Lazy<RwAHashMap<String, Node>> = Lazy::new(Default::default);
static QUERIER_INTERACTIVE_CONSISTENT_HASH: Lazy<RwBTreeMap<u64, String>> =
    Lazy::new(Default::default);
static QUERIER_BACKGROUND_CONSISTENT_HASH: Lazy<RwBTreeMap<u64, String>> =
    Lazy::new(Default::default);
static COMPACTOR_CONSISTENT_HASH: Lazy<RwBTreeMap<u64, String>> = Lazy::new(Default::default);
static FLATTEN_COMPACTOR_CONSISTENT_HASH: Lazy<RwBTreeMap<u64, String>> =
    Lazy::new(Default::default);
static NODES_HEALTH_CHECK: Lazy<RwAHashMap<String, usize>> = Lazy::new(Default::default);

pub async fn add_node_to_consistent_hash(node: &Node, role: &Role, group: Option<RoleGroup>) {
    let mut nodes = match role {
        Role::Querier => match group {
            Some(RoleGroup::Interactive) => QUERIER_INTERACTIVE_CONSISTENT_HASH.write().await,
            Some(RoleGroup::Background) => QUERIER_BACKGROUND_CONSISTENT_HASH.write().await,
            _ => QUERIER_INTERACTIVE_CONSISTENT_HASH.write().await,
        },
        Role::Compactor => COMPACTOR_CONSISTENT_HASH.write().await,
        Role::FlattenCompactor => FLATTEN_COMPACTOR_CONSISTENT_HASH.write().await,
        _ => return,
    };
    let mut h = config::utils::hash::gxhash::new();
    for i in 0..get_config().limit.consistent_hash_vnodes {
        let key = format!("{}:{}:{}", CONSISTENT_HASH_PRIME, node.name, i);
        let hash = h.sum64(&key);
        nodes.insert(hash, node.name.clone());
    }
}

pub async fn remove_node_from_consistent_hash(node: &Node, role: &Role, group: Option<RoleGroup>) {
    let mut nodes = match role {
        Role::Querier => match group {
            Some(RoleGroup::Interactive) => QUERIER_INTERACTIVE_CONSISTENT_HASH.write().await,
            Some(RoleGroup::Background) => QUERIER_BACKGROUND_CONSISTENT_HASH.write().await,
            _ => QUERIER_INTERACTIVE_CONSISTENT_HASH.write().await,
        },
        Role::Compactor => COMPACTOR_CONSISTENT_HASH.write().await,
        Role::FlattenCompactor => FLATTEN_COMPACTOR_CONSISTENT_HASH.write().await,
        _ => return,
    };
    let mut h = config::utils::hash::gxhash::new();
    for i in 0..get_config().limit.consistent_hash_vnodes {
        let key = format!("{}:{}:{}", CONSISTENT_HASH_PRIME, node.name, i);
        let hash = h.sum64(&key);
        nodes.remove(&hash);
    }
}

pub async fn get_node_from_consistent_hash(
    key: &str,
    role: &Role,
    group: Option<RoleGroup>,
) -> Option<String> {
    let nodes = match role {
        Role::Querier => match group {
            Some(RoleGroup::Interactive) => QUERIER_INTERACTIVE_CONSISTENT_HASH.read().await,
            Some(RoleGroup::Background) => QUERIER_BACKGROUND_CONSISTENT_HASH.read().await,
            _ => QUERIER_INTERACTIVE_CONSISTENT_HASH.read().await,
        },
        Role::Compactor => COMPACTOR_CONSISTENT_HASH.read().await,
        Role::FlattenCompactor => FLATTEN_COMPACTOR_CONSISTENT_HASH.read().await,
        _ => return None,
    };
    if nodes.is_empty() {
        return None;
    }
    let hash = config::utils::hash::gxhash::new().sum64(key);
    let mut iter = nodes.lower_bound(Bound::Included(&hash));
    if let Some((_, name)) = iter.next() {
        return Some(name.clone());
    }
    if let Some((_, name)) = nodes.first_key_value() {
        return Some(name.clone());
    }
    None
}

pub async fn print_consistent_hash() -> HashMap<String, HashMap<String, Vec<u64>>> {
    let mut map = HashMap::new();
    let r = QUERIER_INTERACTIVE_CONSISTENT_HASH.read().await;
    let mut node_map = HashMap::new();
    for (k, v) in r.iter() {
        let entry = node_map.entry(v.clone()).or_insert(Vec::new());
        entry.push(*k);
    }
    drop(r);
    map.insert("querier_interactive".to_string(), node_map);
    let r = QUERIER_BACKGROUND_CONSISTENT_HASH.read().await;
    let mut node_map = HashMap::new();
    for (k, v) in r.iter() {
        let entry = node_map.entry(v.clone()).or_insert(Vec::new());
        entry.push(*k);
    }
    drop(r);
    map.insert("querier_background".to_string(), node_map);
    let r = COMPACTOR_CONSISTENT_HASH.read().await;
    let mut node_map = HashMap::new();
    for (k, v) in r.iter() {
        let entry = node_map.entry(v.clone()).or_insert(Vec::new());
        entry.push(*k);
    }
    drop(r);
    map.insert("compactor".to_string(), node_map);
    let r = FLATTEN_COMPACTOR_CONSISTENT_HASH.read().await;
    let mut node_map = HashMap::new();
    for (k, v) in r.iter() {
        let entry = node_map.entry(v.clone()).or_insert(Vec::new());
        entry.push(*k);
    }
    drop(r);
    map.insert("flatten_compactor".to_string(), node_map);
    map
}

pub async fn count_consistent_hash() -> HashMap<String, usize> {
    let mut map = HashMap::new();
    let r = QUERIER_INTERACTIVE_CONSISTENT_HASH.read().await;
    map.insert("querier_interactive".to_string(), r.len());
    drop(r);
    let r = QUERIER_BACKGROUND_CONSISTENT_HASH.read().await;
    map.insert("querier_background".to_string(), r.len());
    drop(r);
    let r = COMPACTOR_CONSISTENT_HASH.read().await;
    map.insert("compactor".to_string(), r.len());
    drop(r);
    let r = FLATTEN_COMPACTOR_CONSISTENT_HASH.read().await;
    map.insert("flatten_compactor".to_string(), r.len());
    map
}

/// Register and keep alive the node to cluster
pub async fn register_and_keep_alive() -> Result<()> {
    let cfg = get_config();
    if cfg.common.local_mode {
        if !LOCAL_NODE.is_single_node() {
            panic!("Local mode only support NODE_ROLE=all");
        }
        // cache local node
        let mut node = load_local_node();
        node.status = NodeStatus::Online;
        node.scheduled = true;
        add_node_to_consistent_hash(&node, &Role::Querier, Some(RoleGroup::Interactive)).await;
        add_node_to_consistent_hash(&node, &Role::Querier, Some(RoleGroup::Background)).await;
        add_node_to_consistent_hash(&node, &Role::Compactor, None).await;
        add_node_to_consistent_hash(&node, &Role::FlattenCompactor, None).await;
        NODES.write().await.insert(LOCAL_NODE.uuid.clone(), node);
        return Ok(());
    }

    match cfg.common.cluster_coordinator.as_str().into() {
        MetaStore::Nats => nats::register_and_keep_alive().await?,
        _ => etcd::register_and_keep_alive().await?,
    };

    // check node heatbeat
    tokio::task::spawn(async move {
        let client = reqwest::ClientBuilder::new()
            .danger_accept_invalid_certs(true)
            .build()
            .unwrap();
<<<<<<< HEAD
        let ttl_keep_alive = max(1, (cfg.limit.node_heartbeat_ttl / 2) as u64);
=======
        let ttl_keep_alive = std::cmp::max(1, (get_config().limit.node_heartbeat_ttl / 2) as u64);
>>>>>>> ab5c296f
        loop {
            tokio::time::sleep(tokio::time::Duration::from_secs(ttl_keep_alive)).await;
            if let Err(e) = check_nodes_status(&client).await {
                log::error!("[CLUSTER] check_nodes_status failed: {}", e);
            }
        }
    });

    Ok(())
}

pub async fn set_online(new_lease_id: bool) -> Result<()> {
    let cfg = get_config();
    if cfg.common.local_mode {
        return Ok(());
    }

    match cfg.common.cluster_coordinator.as_str().into() {
        MetaStore::Nats => nats::set_online().await,
        _ => etcd::set_online(new_lease_id).await,
    }
}

pub async fn set_offline(new_lease_id: bool) -> Result<()> {
    let cfg = get_config();
    if cfg.common.local_mode {
        return Ok(());
    }

    match cfg.common.cluster_coordinator.as_str().into() {
        MetaStore::Nats => nats::set_offline().await,
        _ => etcd::set_offline(new_lease_id).await,
    }
}

pub async fn update_local_node(node: &Node) -> Result<()> {
    let cfg = get_config();
    if cfg.common.local_mode {
        return Ok(());
    }

    match cfg.common.cluster_coordinator.as_str().into() {
        MetaStore::Nats => nats::update_local_node(node).await,
        _ => etcd::update_local_node(node).await,
    }
}

pub async fn set_unschedulable() -> Result<()> {
    let node_id = LOCAL_NODE.uuid.clone();
    if let Some(mut node) = get_node_by_uuid(&node_id).await {
        node.scheduled = false;
        update_local_node(&node).await?;
    };
    Ok(())
}

pub async fn set_schedulable() -> Result<()> {
    let node_id = LOCAL_NODE.uuid.clone();
    if let Some(mut node) = get_node_by_uuid(&node_id).await {
        node.scheduled = true;
        update_local_node(&node).await?;
    };
    Ok(())
}

pub async fn leave() -> Result<()> {
    LOCAL_NODE_STATUS.store(NodeStatus::Offline as _, Ordering::Release);

    let cfg = get_config();
    if cfg.common.local_mode {
        return Ok(());
    }

    match cfg.common.cluster_coordinator.as_str().into() {
        MetaStore::Nats => nats::leave().await,
        _ => etcd::leave().await,
    }
}

/// List nodes from cluster or local cache
pub async fn list_nodes() -> Result<Vec<Node>> {
    let mut nodes = Vec::new();
    let client = get_coordinator().await;
    let items = client.list_values("/nodes/").await.map_err(|e| {
        log::error!("[CLUSTER] error getting nodes: {}", e);
        e
    })?;

    for item in items {
        let node: Node = json::from_slice(&item).map_err(|e| {
            log::error!("[CLUSTER] error parsing node: {}, payload: {:#?}", e, item);
            e
        })?;
        nodes.push(node.to_owned());
    }

    Ok(nodes)
}

async fn watch_node_list() -> Result<()> {
    let key = "/nodes/";
    let client = get_coordinator().await;
    let mut events = client.watch(key).await?;
    let events = Arc::get_mut(&mut events).unwrap();
    log::info!("Start watching node_list");

    loop {
        let ev = match events.recv().await {
            Some(ev) => ev,
            None => {
                log::error!("watch_node_list: event channel closed");
                break;
            }
        };
        match ev {
            Event::Put(ev) => {
                let item_key = ev.key.strip_prefix(key).unwrap();
                let mut item_value: Node = json::from_slice(&ev.value.unwrap()).unwrap();
                let (_broadcasted, exist) = match NODES.read().await.get(item_key) {
                    Some(v) => (v.broadcasted, item_value.is_same(v)),
                    None => (false, false),
                };
                if exist {
                    // update the node status metrics in local cache
                    set_node_status_metrics(&item_value).await;
                    continue;
                }
                if item_value.status == NodeStatus::Offline {
                    log::info!("[CLUSTER] offline {:?}", item_value);
                    if item_value.is_interactive_querier() {
                        remove_node_from_consistent_hash(
                            &item_value,
                            &Role::Querier,
                            Some(RoleGroup::Interactive),
                        )
                        .await;
                    }
                    if item_value.is_background_querier() {
                        remove_node_from_consistent_hash(
                            &item_value,
                            &Role::Querier,
                            Some(RoleGroup::Background),
                        )
                        .await;
                    }
                    if item_value.is_querier() && LOCAL_NODE.is_router() {
                        crate::router::http::remove_querier_from_handler(&item_value.name).await;
                    }
                    if item_value.is_compactor() {
                        remove_node_from_consistent_hash(&item_value, &Role::Compactor, None).await;
                    }
                    if item_value.is_flatten_compactor() {
                        remove_node_from_consistent_hash(
                            &item_value,
                            &Role::FlattenCompactor,
                            None,
                        )
                        .await;
                    }
                    NODES.write().await.remove(item_key);
                    continue;
                }
                log::info!("[CLUSTER] join {:?}", item_value);
                item_value.broadcasted = true;
                // check if the same node is already in the cluster
                if let Some(node) = get_cached_node_by_name(&item_value.name).await
                    && node.uuid.ne(&item_value.uuid)
                {
                    NODES.write().await.remove(&node.uuid);
                }
                if item_value.is_interactive_querier() {
                    add_node_to_consistent_hash(
                        &item_value,
                        &Role::Querier,
                        Some(RoleGroup::Interactive),
                    )
                    .await;
                }
                if item_value.is_background_querier() {
                    add_node_to_consistent_hash(
                        &item_value,
                        &Role::Querier,
                        Some(RoleGroup::Background),
                    )
                    .await;
                }
                if item_value.is_compactor() {
                    add_node_to_consistent_hash(&item_value, &Role::Compactor, None).await;
                }
                if item_value.is_flatten_compactor() {
                    add_node_to_consistent_hash(&item_value, &Role::FlattenCompactor, None).await;
                }
                NODES.write().await.insert(item_key.to_string(), item_value);
            }
            Event::Delete(ev) => {
                let item_key = ev.key.strip_prefix(key).unwrap();
                let item_value = match NODES.read().await.get(item_key) {
                    Some(v) => v.clone(),
                    None => {
                        continue;
                    }
                };
                log::info!("[CLUSTER] leave {:?}", item_value);
                if item_value.is_interactive_querier() {
                    remove_node_from_consistent_hash(
                        &item_value,
                        &Role::Querier,
                        Some(RoleGroup::Interactive),
                    )
                    .await;
                }
                if item_value.is_background_querier() {
                    remove_node_from_consistent_hash(
                        &item_value,
                        &Role::Querier,
                        Some(RoleGroup::Background),
                    )
                    .await;
                }
                if item_value.is_querier() && LOCAL_NODE.is_router() {
                    crate::router::http::remove_querier_from_handler(&item_value.name).await;
                }
                if item_value.is_compactor() {
                    remove_node_from_consistent_hash(&item_value, &Role::Compactor, None).await;
                }
                if item_value.is_flatten_compactor() {
                    remove_node_from_consistent_hash(&item_value, &Role::FlattenCompactor, None)
                        .await;
                }
                NODES.write().await.remove(item_key);
            }
            Event::Empty => {}
        }
    }

    Ok(())
}

async fn check_nodes_status(client: &reqwest::Client) -> Result<()> {
    let cfg = get_config();
    if !cfg.health_check.enabled {
        return Ok(());
    }
    let nodes = get_cached_online_nodes().await.unwrap_or_default();
    for node in nodes {
        if node.uuid.eq(LOCAL_NODE.uuid.as_str()) {
            continue;
        }
        let url = format!("{}{}/healthz", node.http_addr, cfg.common.base_uri);
        let resp = client
            .get(url)
            .timeout(Duration::from_secs(cfg.health_check.timeout))
            .send()
            .await;
        if resp.is_err() || !resp.unwrap().status().is_success() {
            log::error!(
                "[CLUSTER] node {}[{}] health check failed",
                node.name,
                node.http_addr
            );
            let mut w = NODES_HEALTH_CHECK.write().await;
            let Some(entry) = w.get_mut(&node.uuid) else {
                // node haven't been added to the cluster yet, when the health check first succeed,
                // it will be added to the check map
                continue;
            };
            *entry += 1;
            let times = *entry;
            drop(w);

            if times >= cfg.health_check.failed_times {
                log::error!(
                    "[CLUSTER] node {}[{}] health check failed {} times, remove it",
                    node.name,
                    node.http_addr,
                    times
                );
                if node.is_interactive_querier() {
                    remove_node_from_consistent_hash(
                        &node,
                        &Role::Querier,
                        Some(RoleGroup::Interactive),
                    )
                    .await;
                }
                if node.is_background_querier() {
                    remove_node_from_consistent_hash(
                        &node,
                        &Role::Querier,
                        Some(RoleGroup::Background),
                    )
                    .await;
                }
                if node.is_compactor() {
                    remove_node_from_consistent_hash(&node, &Role::Compactor, None).await;
                }
                if node.is_flatten_compactor() {
                    remove_node_from_consistent_hash(&node, &Role::FlattenCompactor, None).await;
                }
                NODES.write().await.remove(&node.uuid);
                NODES_HEALTH_CHECK.write().await.remove(&node.uuid);
            }
        } else {
            // first time the node is online, add it to the check map, or reset the check count
            let mut w = NODES_HEALTH_CHECK.write().await;
            let entry = w.entry(node.uuid.clone()).or_insert(0);
            if *entry > 0 {
                *entry = 0;
            }
        }
    }

    Ok(())
}

pub async fn get_cached_nodes(cond: fn(&Node) -> bool) -> Option<Vec<Node>> {
    let r = NODES.read().await;
    if r.is_empty() {
        return None;
    }
    Some(
        r.iter()
            .filter(|(_uuid, node)| cond(node))
            .map(|(_uuid, node)| node.clone())
            .collect(),
    )
}

pub async fn get_node_by_addr(addr: &str) -> Option<Node> {
    let nodes = get_cached_nodes(|_| true).await.unwrap_or_default();
    nodes.iter().find(|n| n.grpc_addr == addr).cloned()
}

#[inline(always)]
pub async fn get_cached_node_by_name(name: &str) -> Option<Node> {
    let r = NODES.read().await;
    if r.is_empty() {
        drop(r);
        return None;
    }
    let node = r
        .iter()
        .find(|(_uuid, node)| node.name == name)
        .map(|(_uuid, node)| node.clone());
    drop(r);
    node
}

#[inline(always)]
pub async fn get_node_by_uuid(uuid: &str) -> Option<Node> {
    NODES.read().await.get(uuid).cloned()
}

#[inline]
pub async fn get_cached_online_nodes() -> Option<Vec<Node>> {
    get_cached_nodes(|node| node.status == NodeStatus::Online).await
}

#[inline]
pub async fn get_cached_online_router_nodes() -> Option<Vec<Node>> {
    get_cached_nodes(|node| node.status == NodeStatus::Online && node.is_router()).await
}

#[inline]
pub async fn get_cached_online_query_nodes(group: Option<RoleGroup>) -> Option<Vec<Node>> {
    let nodes = get_cached_nodes(|node| {
        node.status == NodeStatus::Online && (node.is_querier() || node.is_ingester())
    })
    .await;
    filter_nodes_with_group(nodes, group)
}

#[inline]
pub async fn get_cached_online_querier_nodes(group: Option<RoleGroup>) -> Option<Vec<Node>> {
    let nodes =
        get_cached_nodes(|node| node.status == NodeStatus::Online && node.is_querier()).await;
    filter_nodes_with_group(nodes, group)
}

#[inline]
pub async fn get_cached_online_ingester_nodes() -> Option<Vec<Node>> {
    get_cached_nodes(|node| node.status == NodeStatus::Online && node.is_ingester()).await
}

#[inline]
pub async fn get_cached_schedulable_ingester_nodes() -> Option<Vec<Node>> {
    get_cached_nodes(|node| {
        // the scheduled used for ingestion, so we need to check it
        node.status == NodeStatus::Online && node.is_ingester() && node.scheduled
    })
    .await
}

#[inline(always)]
fn filter_nodes_with_group(
    nodes: Option<Vec<Node>>,
    group: Option<RoleGroup>,
) -> Option<Vec<Node>> {
    let mut nodes = nodes?;
    match group {
        Some(RoleGroup::Interactive) => nodes.retain(|n| {
            !n.is_querier()
                || n.role_group == RoleGroup::None
                || n.role_group == RoleGroup::Interactive
        }),
        Some(RoleGroup::Background) => nodes.retain(|n| {
            !n.is_querier()
                || n.role_group == RoleGroup::None
                || n.role_group == RoleGroup::Background
        }),
        _ => {}
    };
    Some(nodes)
}

// update the node status metrics in local cache
async fn set_node_status_metrics(node: &Node) {
    let mut w = NODES.write().await;
    if let Some(v) = w.get_mut(node.uuid.as_str()) {
        v.metrics = node.metrics.clone();
    }
}

async fn update_node_status_metrics() -> NodeMetrics {
    let node_status = get_node_metrics();

    config::metrics::NODE_UP
        .with_label_values(&[config::VERSION])
        .set(1);
    config::metrics::NODE_CPU_TOTAL
        .with_label_values(&[])
        .set(node_status.cpu_total as i64);
    config::metrics::NODE_CPU_USAGE
        .with_label_values(&[])
        .set(node_status.cpu_usage as i64);
    config::metrics::NODE_MEMORY_TOTAL
        .with_label_values(&[])
        .set(node_status.memory_total as i64);
    config::metrics::NODE_MEMORY_USAGE
        .with_label_values(&[])
        .set(node_status.memory_usage as i64);
    config::metrics::NODE_TCP_CONNECTIONS
        .with_label_values(&["total"])
        .set(node_status.tcp_conns as i64);
    config::metrics::NODE_TCP_CONNECTIONS
        .with_label_values(&["established"])
        .set(node_status.tcp_conns_established as i64);
    config::metrics::NODE_TCP_CONNECTIONS
        .with_label_values(&["close_wait"])
        .set(node_status.tcp_conns_close_wait as i64);
    config::metrics::NODE_TCP_CONNECTIONS
        .with_label_values(&["time_wait"])
        .set(node_status.tcp_conns_time_wait as i64);
    config::metrics::NODE_TCP_CONNECTIONS
        .with_label_values(&["resets"])
        .set(node_status.tcp_conns_resets as i64);

    // update node consistent hash metrics
    let consistent_hash = count_consistent_hash().await;
    for (k, v) in consistent_hash {
        config::metrics::NODE_CONSISTENT_HASH
            .with_label_values(&[k.as_str()])
            .set(v as i64);
    }

    node_status
}

#[cfg(test)]
mod tests {
    use super::*;

    #[tokio::test]
    #[ignore]
    async fn test_list_nodes() {
        assert!(list_nodes().await.unwrap().is_empty());
    }

    #[tokio::test]
    async fn test_set_online() {
        register_and_keep_alive().await.unwrap();
        set_online(true).await.unwrap();
        assert!(get_cached_online_nodes().await.is_some());
    }

    #[tokio::test]
    async fn test_set_offline() {
        register_and_keep_alive().await.unwrap();
        set_offline(true).await.unwrap();
        // doesn't work for local mode
        assert!(get_cached_online_nodes().await.is_some());
    }

    #[tokio::test]
    async fn test_set_unschedulable() {
        register_and_keep_alive().await.unwrap();
        set_unschedulable().await.unwrap();
        // doesn't work for local mode
        assert!(get_cached_online_ingester_nodes().await.is_some());
    }

    #[tokio::test]
    async fn test_set_schedulable() {
        register_and_keep_alive().await.unwrap();
        set_schedulable().await.unwrap();
        assert!(get_cached_online_ingester_nodes().await.is_some());
    }

    #[tokio::test]
    async fn test_update_local_node() {
        let node = LOCAL_NODE.clone();
        register_and_keep_alive().await.unwrap();
        update_local_node(&node).await.unwrap();
        assert!(get_cached_node_by_name(&node.name).await.is_some());
    }

    #[tokio::test]
    async fn test_get_cached_nodes() {
        let node = LOCAL_NODE.clone();
        register_and_keep_alive().await.unwrap();
        assert!(get_node_by_addr(&node.grpc_addr).await.is_some());
        assert!(get_node_by_uuid(&node.uuid).await.is_some());
        assert!(get_cached_node_by_name(&node.name).await.is_some());
        assert!(get_cached_online_nodes().await.is_some());
        assert!(get_cached_online_query_nodes(None).await.is_some());
    }

    #[tokio::test]
    async fn test_set_node_status_metrics() {
        let node = LOCAL_NODE.clone();
        register_and_keep_alive().await.unwrap();
        update_local_node(&node).await.unwrap();
        set_node_status_metrics(&node).await;
        assert!(get_cached_node_by_name(&node.name).await.is_some());
        assert!(get_cached_online_nodes().await.is_some());
    }

    #[tokio::test]
    async fn test_cluster() {
        register_and_keep_alive().await.unwrap();
        set_online(false).await.unwrap();
        leave().await.unwrap();
        assert!(get_cached_online_nodes().await.is_some());
        assert!(get_cached_online_query_nodes(None).await.is_some());
        assert!(get_cached_online_ingester_nodes().await.is_some());
        assert!(get_cached_online_querier_nodes(None).await.is_some());

        // Reset the global state.
        QUERIER_INTERACTIVE_CONSISTENT_HASH.write().await.clear();
        QUERIER_BACKGROUND_CONSISTENT_HASH.write().await.clear();
        COMPACTOR_CONSISTENT_HASH.write().await.clear();
        FLATTEN_COMPACTOR_CONSISTENT_HASH.write().await.clear();

        // Test consistent hash logic.
        let node = load_local_node();
        for i in 0..10 {
            let node_q = Node {
                name: format!("node-q-{i}").to_string(),
                role: [Role::Querier].to_vec(),
                ..node.clone()
            };
            let node_c = Node {
                name: format!("node-c-{i}").to_string(),
                role: [Role::Compactor].to_vec(),
                ..node.clone()
            };
            add_node_to_consistent_hash(&node_q, &Role::Querier, Some(RoleGroup::Interactive))
                .await;
            add_node_to_consistent_hash(&node_q, &Role::Querier, Some(RoleGroup::Background)).await;
            add_node_to_consistent_hash(&node_q, &Role::Querier, None).await;
            add_node_to_consistent_hash(&node_c, &Role::Compactor, None).await;
            add_node_to_consistent_hash(&node_c, &Role::FlattenCompactor, None).await;
        }

        for key in ["test", "test1", "test2", "test3", "test4", "test5", "test6"] {
            println!(
                "{key}-q: {}",
                get_node_from_consistent_hash(key, &Role::Querier, None)
                    .await
                    .unwrap()
            );
            println!(
                "{key}-c: {}",
                get_node_from_consistent_hash(key, &Role::Compactor, None)
                    .await
                    .unwrap()
            );
        }

        // gxhash hash
        let data = [
            ["test", "node-q-2", "node-c-7"],
            ["test1", "node-q-3", "node-c-0"],
            ["test2", "node-q-6", "node-c-5"],
            ["test3", "node-q-9", "node-c-9"],
            ["test4", "node-q-2", "node-c-0"],
            ["test5", "node-q-5", "node-c-8"],
            ["test6", "node-q-5", "node-c-8"],
        ];

        remove_node_from_consistent_hash(&node, &Role::Querier, Some(RoleGroup::Interactive)).await;
        remove_node_from_consistent_hash(&node, &Role::Querier, Some(RoleGroup::Background)).await;
        remove_node_from_consistent_hash(&node, &Role::Compactor, None).await;
        remove_node_from_consistent_hash(&node, &Role::FlattenCompactor, None).await;
        for key in data {
            assert_eq!(
                get_node_from_consistent_hash(key.first().unwrap(), &Role::Querier, None).await,
                Some(key.get(1).unwrap().to_string())
            );
            assert_eq!(
                get_node_from_consistent_hash(key.first().unwrap(), &Role::Compactor, None).await,
                Some(key.get(2).unwrap().to_string())
            );
        }

        let ret = print_consistent_hash().await;
        assert_eq!(ret.len(), 4);
        assert_eq!(ret["querier_interactive"].len(), 10);
        assert_eq!(ret["querier_background"].len(), 10);
        assert_eq!(ret["compactor"].len(), 10);
        assert_eq!(ret["flatten_compactor"].len(), 10);
    }
}<|MERGE_RESOLUTION|>--- conflicted
+++ resolved
@@ -14,10 +14,6 @@
 // along with this program.  If not, see <http://www.gnu.org/licenses/>.
 
 use std::{
-<<<<<<< HEAD
-    cmp::max,
-=======
->>>>>>> ab5c296f
     collections::HashMap,
     ops::Bound,
     sync::{Arc, atomic::Ordering},
@@ -212,11 +208,7 @@
             .danger_accept_invalid_certs(true)
             .build()
             .unwrap();
-<<<<<<< HEAD
-        let ttl_keep_alive = max(1, (cfg.limit.node_heartbeat_ttl / 2) as u64);
-=======
         let ttl_keep_alive = std::cmp::max(1, (get_config().limit.node_heartbeat_ttl / 2) as u64);
->>>>>>> ab5c296f
         loop {
             tokio::time::sleep(tokio::time::Duration::from_secs(ttl_keep_alive)).await;
             if let Err(e) = check_nodes_status(&client).await {
