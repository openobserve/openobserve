--- conflicted
+++ resolved
@@ -332,11 +332,7 @@
                     Err(e) => {
                         let value_str = String::from_utf8_lossy(ev.value.as_ref().unwrap());
                         log::error!(
-<<<<<<< HEAD
-                            "[CLUSTER] watch_node_list: error parsing node: {e}, payload: {value_str}",
-=======
                             "[CLUSTER] watch_node_list: error parsing node: {e}, payload: {value_str}"
->>>>>>> 42e96589
                         );
                         continue;
                     }
