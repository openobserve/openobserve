// Copyright 2024 Zinc Labs Inc.
//
// This program is free software: you can redistribute it and/or modify
// it under the terms of the GNU Affero General Public License as published by
// the Free Software Foundation, either version 3 of the License, or
// (at your option) any later version.
//
// This program is distributed in the hope that it will be useful
// but WITHOUT ANY WARRANTY; without even the implied warranty of
// MERCHANTABILITY or FITNESS FOR A PARTICULAR PURPOSE.  See the
// GNU Affero General Public License for more details.
//
// You should have received a copy of the GNU Affero General Public License
// along with this program.  If not, see <http://www.gnu.org/licenses/>.

use std::{cmp::min, collections::HashMap, ops::Bound, sync::Arc, time::Duration};

use config::{
    cluster::*,
    get_config,
    meta::{
        cluster::{Node, NodeStatus, Role, RoleGroup},
        meta_store::MetaStore,
    },
    utils::{hash::Sum64, json},
    RwAHashMap, RwBTreeMap,
};
use infra::{
    db::{get_coordinator, Event},
    errors::Result,
};
use once_cell::sync::Lazy;
use tokio::time;

use crate::service::db as db_service;

mod etcd;
mod nats;

const HEALTH_CHECK_FAILED_TIMES: usize = 3;
const HEALTH_CHECK_TIMEOUT: Duration = Duration::from_secs(3);
const CONSISTENT_HASH_PRIME: u32 = 16777619;

static NODES: Lazy<RwAHashMap<String, Node>> = Lazy::new(Default::default);
static QUERIER_INTERACTIVE_CONSISTENT_HASH: Lazy<RwBTreeMap<u64, String>> =
    Lazy::new(Default::default);
static QUERIER_BACKGROUND_CONSISTENT_HASH: Lazy<RwBTreeMap<u64, String>> =
    Lazy::new(Default::default);
static COMPACTOR_CONSISTENT_HASH: Lazy<RwBTreeMap<u64, String>> = Lazy::new(Default::default);
static FLATTEN_COMPACTOR_CONSISTENT_HASH: Lazy<RwBTreeMap<u64, String>> =
    Lazy::new(Default::default);
static NODES_HEALTH_CHECK: Lazy<RwAHashMap<String, usize>> = Lazy::new(Default::default);

pub async fn add_node_to_consistent_hash(node: &Node, role: &Role, group: Option<RoleGroup>) {
    let mut nodes = match role {
        Role::Querier => match group {
            Some(RoleGroup::Interactive) => QUERIER_INTERACTIVE_CONSISTENT_HASH.write().await,
            Some(RoleGroup::Background) => QUERIER_BACKGROUND_CONSISTENT_HASH.write().await,
            _ => QUERIER_INTERACTIVE_CONSISTENT_HASH.write().await,
        },
        Role::Compactor => COMPACTOR_CONSISTENT_HASH.write().await,
        Role::FlattenCompactor => FLATTEN_COMPACTOR_CONSISTENT_HASH.write().await,
        _ => return,
    };
    let mut h = config::utils::hash::gxhash::new();
    for i in 0..get_config().limit.consistent_hash_vnodes {
        let key = format!("{}:{}{}", CONSISTENT_HASH_PRIME, node.name, i);
        let hash = h.sum64(&key);
        nodes.insert(hash, node.name.clone());
    }
}

pub async fn remove_node_from_consistent_hash(node: &Node, role: &Role, group: Option<RoleGroup>) {
    let mut nodes = match role {
        Role::Querier => match group {
            Some(RoleGroup::Interactive) => QUERIER_INTERACTIVE_CONSISTENT_HASH.write().await,
            Some(RoleGroup::Background) => QUERIER_BACKGROUND_CONSISTENT_HASH.write().await,
            _ => QUERIER_INTERACTIVE_CONSISTENT_HASH.write().await,
        },
        Role::Compactor => COMPACTOR_CONSISTENT_HASH.write().await,
        Role::FlattenCompactor => FLATTEN_COMPACTOR_CONSISTENT_HASH.write().await,
        _ => return,
    };
    let mut h = config::utils::hash::gxhash::new();
    for i in 0..get_config().limit.consistent_hash_vnodes {
        let key = format!("{}:{}{}", CONSISTENT_HASH_PRIME, node.name, i);
        let hash = h.sum64(&key);
        nodes.remove(&hash);
    }
}

pub async fn get_node_from_consistent_hash(
    key: &str,
    role: &Role,
    group: Option<RoleGroup>,
) -> Option<String> {
    let nodes = match role {
        Role::Querier => match group {
            Some(RoleGroup::Interactive) => QUERIER_INTERACTIVE_CONSISTENT_HASH.read().await,
            Some(RoleGroup::Background) => QUERIER_BACKGROUND_CONSISTENT_HASH.read().await,
            _ => QUERIER_INTERACTIVE_CONSISTENT_HASH.read().await,
        },
        Role::Compactor => COMPACTOR_CONSISTENT_HASH.read().await,
        Role::FlattenCompactor => FLATTEN_COMPACTOR_CONSISTENT_HASH.read().await,
        _ => return None,
    };
    if nodes.is_empty() {
        return None;
    }
    let hash = config::utils::hash::gxhash::new().sum64(key);
    let mut iter = nodes.lower_bound(Bound::Included(&hash));
    if let Some((_, name)) = iter.next() {
        return Some(name.clone());
    }
    if let Some((_, name)) = nodes.first_key_value() {
        return Some(name.clone());
    }
    None
}

<<<<<<< HEAD
=======
pub async fn print_consistent_hash() -> HashMap<String, HashMap<String, Vec<u64>>> {
    let mut map = HashMap::new();
    let r = QUERIER_INTERACTIVE_CONSISTENT_HASH.read().await;
    let mut node_map = HashMap::new();
    for (k, v) in r.iter() {
        let entry = node_map.entry(v.clone()).or_insert(Vec::new());
        entry.push(*k);
    }
    drop(r);
    map.insert("querier_interactive".to_string(), node_map);
    let r = QUERIER_BACKGROUND_CONSISTENT_HASH.read().await;
    let mut node_map = HashMap::new();
    for (k, v) in r.iter() {
        let entry = node_map.entry(v.clone()).or_insert(Vec::new());
        entry.push(*k);
    }
    drop(r);
    map.insert("querier_background".to_string(), node_map);
    let r = COMPACTOR_CONSISTENT_HASH.read().await;
    let mut node_map = HashMap::new();
    for (k, v) in r.iter() {
        let entry = node_map.entry(v.clone()).or_insert(Vec::new());
        entry.push(*k);
    }
    drop(r);
    map.insert("compactor".to_string(), node_map);
    let r = FLATTEN_COMPACTOR_CONSISTENT_HASH.read().await;
    let mut node_map = HashMap::new();
    for (k, v) in r.iter() {
        let entry = node_map.entry(v.clone()).or_insert(Vec::new());
        entry.push(*k);
    }
    drop(r);
    map.insert("flatten_compactor".to_string(), node_map);
    map
}

#[inline]
pub fn get_internal_grpc_token() -> String {
    let cfg = get_config();
    if cfg.grpc.internal_grpc_token.is_empty() {
        get_instance_id()
    } else {
        cfg.grpc.internal_grpc_token.clone()
    }
}

>>>>>>> c9ac2792
/// Register and keepalive the node to cluster
pub async fn register_and_keepalive() -> Result<()> {
    let cfg = get_config();
    if cfg.common.local_mode {
        if !LOCAL_NODE.is_single_node() {
            panic!("Local mode only support NODE_ROLE=all");
        }
        // cache local node
        let node = load_local_mode_node();
        add_node_to_consistent_hash(&node, &Role::Querier, Some(RoleGroup::Interactive)).await;
        add_node_to_consistent_hash(&node, &Role::Querier, Some(RoleGroup::Background)).await;
        add_node_to_consistent_hash(&node, &Role::Compactor, None).await;
        add_node_to_consistent_hash(&node, &Role::FlattenCompactor, None).await;
        NODES.write().await.insert(LOCAL_NODE.uuid.clone(), node);
        return Ok(());
    }

    match cfg.common.cluster_coordinator.as_str().into() {
        MetaStore::Nats => nats::register_and_keepalive().await?,
        _ => etcd::register_and_keepalive().await?,
    };

    // check node heatbeat
    tokio::task::spawn(async move {
        let ttl_keep_alive = min(10, (cfg.limit.node_heartbeat_ttl / 2) as u64);
        let client = reqwest::Client::new();
        loop {
            time::sleep(time::Duration::from_secs(ttl_keep_alive)).await;
            if let Err(e) = check_nodes_status(&client).await {
                log::error!("[CLUSTER] check_nodes_status failed: {}", e);
            }
        }
    });

    Ok(())
}

pub async fn set_online(new_lease_id: bool) -> Result<()> {
    let cfg = get_config();
    if cfg.common.local_mode {
        return Ok(());
    }

    match cfg.common.cluster_coordinator.as_str().into() {
        MetaStore::Nats => nats::set_online().await,
        _ => etcd::set_online(new_lease_id).await,
    }
}

pub async fn set_offline(new_lease_id: bool) -> Result<()> {
    let cfg = get_config();
    if cfg.common.local_mode {
        return Ok(());
    }

    match cfg.common.cluster_coordinator.as_str().into() {
        MetaStore::Nats => nats::set_offline().await,
        _ => etcd::set_offline(new_lease_id).await,
    }
}

pub async fn update_local_node(node: &Node) -> Result<()> {
    let cfg = get_config();
    if cfg.common.local_mode {
        return Ok(());
    }

    match cfg.common.cluster_coordinator.as_str().into() {
        MetaStore::Nats => nats::update_local_node(node).await,
        _ => etcd::update_local_node(node).await,
    }
}

pub async fn leave() -> Result<()> {
    unsafe {
        LOCAL_NODE_STATUS = NodeStatus::Offline;
    }
    let cfg = get_config();
    if cfg.common.local_mode {
        return Ok(());
    }

    match cfg.common.cluster_coordinator.as_str().into() {
        MetaStore::Nats => nats::leave().await,
        _ => etcd::leave().await,
    }
}

/// List nodes from cluster or local cache
pub async fn list_nodes() -> Result<Vec<Node>> {
    let mut nodes = Vec::new();
    let client = get_coordinator().await;
    let items = client.list_values("/nodes/").await.map_err(|e| {
        log::error!("[CLUSTER] error getting nodes: {}", e);
        e
    })?;

    for item in items {
        let node: Node = json::from_slice(&item)?;
        nodes.push(node.to_owned());
    }

    Ok(nodes)
}

async fn watch_node_list() -> Result<()> {
    let key = "/nodes/";
    let client = get_coordinator().await;
    let mut events = client.watch(key).await?;
    let events = Arc::get_mut(&mut events).unwrap();
    log::info!("Start watching node_list");

    loop {
        let cfg = get_config();
        let ev = match events.recv().await {
            Some(ev) => ev,
            None => {
                log::error!("watch_node_list: event channel closed");
                break;
            }
        };
        match ev {
            Event::Put(ev) => {
                let item_key = ev.key.strip_prefix(key).unwrap();
                let mut item_value: Node = json::from_slice(&ev.value.unwrap()).unwrap();
                let (broadcasted, exist) = match NODES.read().await.get(item_key) {
                    Some(v) => (v.broadcasted, item_value.eq(v)),
                    None => (false, false),
                };
                if exist {
                    continue;
                }
                if item_value.status == NodeStatus::Offline {
                    log::info!("[CLUSTER] offline {:?}", item_value);
                    if item_value.is_interactive_querier() {
                        remove_node_from_consistent_hash(
                            &item_value,
                            &Role::Querier,
                            Some(RoleGroup::Interactive),
                        )
                        .await;
                    }
                    if item_value.is_background_querier() {
                        remove_node_from_consistent_hash(
                            &item_value,
                            &Role::Querier,
                            Some(RoleGroup::Background),
                        )
                        .await;
                    }
                    if item_value.is_compactor() {
                        remove_node_from_consistent_hash(&item_value, &Role::Compactor, None).await;
                    }
                    if item_value.is_flatten_compactor() {
                        remove_node_from_consistent_hash(
                            &item_value,
                            &Role::FlattenCompactor,
                            None,
                        )
                        .await;
                    }
                    NODES.write().await.remove(item_key);
                    continue;
                }
                log::info!("[CLUSTER] join {:?}", item_value);
                if !cfg.common.meta_store_external && !broadcasted {
                    // The ingester need broadcast local file list to the new node
                    if LOCAL_NODE.is_ingester()
                        && (item_value.status.eq(&NodeStatus::Prepare)
                            || item_value.status.eq(&NodeStatus::Online))
                    {
                        let notice_uuid = if item_key.eq(LOCAL_NODE.uuid.as_str()) {
                            log::info!("[CLUSTER] broadcast file_list to other nodes");
                            None
                        } else {
                            log::info!(
                                "[CLUSTER] broadcast file_list to new node: {}",
                                &item_value.grpc_addr
                            );
                            Some(item_key.to_string())
                        };
                        tokio::task::spawn(async move {
                            if let Err(e) =
                                db_service::file_list::local::broadcast_cache(notice_uuid).await
                            {
                                log::error!("[CLUSTER] broadcast file_list error: {}", e);
                            }
                        });
                    }
                }
                item_value.broadcasted = true;
                if item_value.is_interactive_querier() {
                    add_node_to_consistent_hash(
                        &item_value,
                        &Role::Querier,
                        Some(RoleGroup::Interactive),
                    )
                    .await;
                }
                if item_value.is_background_querier() {
                    add_node_to_consistent_hash(
                        &item_value,
                        &Role::Querier,
                        Some(RoleGroup::Background),
                    )
                    .await;
                }
                if item_value.is_compactor() {
                    add_node_to_consistent_hash(&item_value, &Role::Compactor, None).await;
                }
                if item_value.is_flatten_compactor() {
                    add_node_to_consistent_hash(&item_value, &Role::FlattenCompactor, None).await;
                }
                NODES.write().await.insert(item_key.to_string(), item_value);
            }
            Event::Delete(ev) => {
                let item_key = ev.key.strip_prefix(key).unwrap();
                let item_value = match NODES.read().await.get(item_key) {
                    Some(v) => v.clone(),
                    None => {
                        continue;
                    }
                };
                log::info!("[CLUSTER] leave {:?}", item_value);
                if item_value.is_interactive_querier() {
                    remove_node_from_consistent_hash(
                        &item_value,
                        &Role::Querier,
                        Some(RoleGroup::Interactive),
                    )
                    .await;
                }
                if item_value.is_background_querier() {
                    remove_node_from_consistent_hash(
                        &item_value,
                        &Role::Querier,
                        Some(RoleGroup::Background),
                    )
                    .await;
                }
                if item_value.is_compactor() {
                    remove_node_from_consistent_hash(&item_value, &Role::Compactor, None).await;
                }
                if item_value.is_flatten_compactor() {
                    remove_node_from_consistent_hash(&item_value, &Role::FlattenCompactor, None)
                        .await;
                }
                NODES.write().await.remove(item_key);
            }
            Event::Empty => {}
        }
    }

    Ok(())
}

async fn check_nodes_status(client: &reqwest::Client) -> Result<()> {
    let cfg = get_config();
    let nodes = get_cached_online_nodes().await.unwrap_or_default();
    for node in nodes {
        if node.uuid.eq(LOCAL_NODE.uuid.as_str()) {
            continue;
        }
        let url = format!("{}{}/healthz", node.http_addr, cfg.common.base_uri);
        let resp = client.get(url).timeout(HEALTH_CHECK_TIMEOUT).send().await;
        if resp.is_err() || !resp.unwrap().status().is_success() {
            log::error!("[CLUSTER] node {} health check failed", node.name);
            let mut w = NODES_HEALTH_CHECK.write().await;
            let entry = w.entry(node.uuid.clone()).or_insert(0);
            *entry += 1;
            if *entry >= HEALTH_CHECK_FAILED_TIMES {
                log::error!(
                    "[CLUSTER] node {} health check failed 3 times, remove it",
                    node.name
                );
                if node.is_interactive_querier() {
                    remove_node_from_consistent_hash(
                        &node,
                        &Role::Querier,
                        Some(RoleGroup::Interactive),
                    )
                    .await;
                }
                if node.is_background_querier() {
                    remove_node_from_consistent_hash(
                        &node,
                        &Role::Querier,
                        Some(RoleGroup::Background),
                    )
                    .await;
                }
                if node.is_compactor() {
                    remove_node_from_consistent_hash(&node, &Role::Compactor, None).await;
                }
                if node.is_flatten_compactor() {
                    remove_node_from_consistent_hash(&node, &Role::FlattenCompactor, None).await;
                }
                NODES.write().await.remove(&node.uuid);
            }
        } else {
            let mut w = NODES_HEALTH_CHECK.write().await;
            if let Some(entry) = w.get_mut(&node.uuid) {
                if *entry > 0 {
                    *entry = 0;
                }
            }
        }
    }

    Ok(())
}

pub async fn get_cached_nodes(cond: fn(&Node) -> bool) -> Option<Vec<Node>> {
    let r = NODES.read().await;
    if r.is_empty() {
        return None;
    }
    Some(
        r.iter()
            .filter(|(_uuid, node)| cond(node))
            .map(|(_uuid, node)| node.clone())
            .collect(),
    )
}

#[inline(always)]
pub fn load_local_mode_node() -> Node {
    let cfg = get_config();
    Node {
        id: 1,
        uuid: LOCAL_NODE.uuid.clone(),
        name: cfg.common.instance_name.clone(),
        http_addr: format!("http://127.0.0.1:{}", cfg.http.port),
        grpc_addr: format!("http://127.0.0.1:{}", cfg.grpc.port),
        role: [Role::All].to_vec(),
        role_group: RoleGroup::None,
        cpu_num: cfg.limit.cpu_num as u64,
        status: NodeStatus::Online,
        scheduled: true,
        broadcasted: false,
    }
}

#[inline(always)]
pub async fn get_node_by_uuid(uuid: &str) -> Option<Node> {
    NODES.read().await.get(uuid).cloned()
}

#[inline]
pub async fn get_cached_online_nodes() -> Option<Vec<Node>> {
    get_cached_nodes(|node| node.status == NodeStatus::Online && node.scheduled).await
}

#[inline]
pub async fn get_cached_online_ingester_nodes() -> Option<Vec<Node>> {
    get_cached_nodes(|node| {
        node.status == NodeStatus::Online && node.scheduled && node.is_ingester()
    })
    .await
}

#[inline]
pub async fn get_cached_online_querier_nodes(group: Option<RoleGroup>) -> Option<Vec<Node>> {
    let nodes = get_cached_nodes(|node| {
        node.status == NodeStatus::Online && node.scheduled && node.is_querier()
    })
    .await;
    filter_nodes_with_group(nodes, group)
}

#[inline]
pub async fn get_cached_online_query_nodes(group: Option<RoleGroup>) -> Option<Vec<Node>> {
    let nodes = get_cached_nodes(|node| {
        node.status == NodeStatus::Online
            && node.scheduled
            && (node.is_querier() || node.is_ingester())
    })
    .await;
    filter_nodes_with_group(nodes, group)
}

#[inline(always)]
fn filter_nodes_with_group(
    nodes: Option<Vec<Node>>,
    group: Option<RoleGroup>,
) -> Option<Vec<Node>> {
    let mut nodes = nodes?;
    match group {
        Some(RoleGroup::Interactive) => nodes
            .retain(|n| n.role_group == RoleGroup::None || n.role_group == RoleGroup::Interactive),
        Some(RoleGroup::Background) => nodes
            .retain(|n| n.role_group == RoleGroup::None || n.role_group == RoleGroup::Background),
        _ => {}
    };
    Some(nodes)
}

#[cfg(test)]
mod tests {
    use super::*;

    #[tokio::test]
    #[ignore]
    async fn test_list_nodes() {
        assert!(list_nodes().await.unwrap().is_empty());
    }

    #[tokio::test]
    async fn test_cluster() {
        register_and_keepalive().await.unwrap();
        set_online(false).await.unwrap();
        leave().await.unwrap();
        assert!(get_cached_online_nodes().await.is_some());
        assert!(get_cached_online_query_nodes(None).await.is_some());
        assert!(get_cached_online_ingester_nodes().await.is_some());
        assert!(get_cached_online_querier_nodes(None).await.is_some());
    }

    #[tokio::test]
    async fn test_consistent_hashing() {
        let node = load_local_mode_node();
        for i in 0..10 {
            let node_q = Node {
                name: format!("node-q-{i}").to_string(),
                role: [Role::Querier].to_vec(),
                ..node.clone()
            };
            let node_c = Node {
                name: format!("node-c-{i}").to_string(),
                role: [Role::Compactor].to_vec(),
                ..node.clone()
            };
            add_node_to_consistent_hash(&node_q, &Role::Querier, None).await;
            add_node_to_consistent_hash(&node_c, &Role::Compactor, None).await;
            add_node_to_consistent_hash(&node_c, &Role::FlattenCompactor, None).await;
        }

        for key in ["test", "test1", "test2", "test3", "test4", "test5", "test6"] {
            println!(
                "{key}-q: {}",
                get_node_from_consistent_hash(key, &Role::Querier, None)
                    .await
                    .unwrap()
            );
            println!(
                "{key}-c: {}",
                get_node_from_consistent_hash(key, &Role::Compactor, None)
                    .await
                    .unwrap()
            );
        }

        // gxhash hash
        let data = [
            ["test", "node-q-4", "node-c-8"],
            ["test1", "node-q-6", "node-c-2"],
            ["test2", "node-q-2", "node-c-0"],
            ["test3", "node-q-6", "node-c-3"],
            ["test4", "node-q-1", "node-c-6"],
            ["test5", "node-q-1", "node-c-0"],
            ["test6", "node-q-2", "node-c-1"],
        ];

        remove_node_from_consistent_hash(&node, &Role::Querier, Some(RoleGroup::Interactive)).await;
        remove_node_from_consistent_hash(&node, &Role::Querier, Some(RoleGroup::Background)).await;
        remove_node_from_consistent_hash(&node, &Role::Compactor, None).await;
        remove_node_from_consistent_hash(&node, &Role::FlattenCompactor, None).await;
        for key in data {
            assert_eq!(
                get_node_from_consistent_hash(key.first().unwrap(), &Role::Querier, None).await,
                Some(key.get(1).unwrap().to_string())
            );
            assert_eq!(
                get_node_from_consistent_hash(key.first().unwrap(), &Role::Compactor, None).await,
                Some(key.get(2).unwrap().to_string())
            );
        }
    }
}<|MERGE_RESOLUTION|>--- conflicted
+++ resolved
@@ -118,8 +118,6 @@
     None
 }
 
-<<<<<<< HEAD
-=======
 pub async fn print_consistent_hash() -> HashMap<String, HashMap<String, Vec<u64>>> {
     let mut map = HashMap::new();
     let r = QUERIER_INTERACTIVE_CONSISTENT_HASH.read().await;
@@ -167,7 +165,6 @@
     }
 }
 
->>>>>>> c9ac2792
 /// Register and keepalive the node to cluster
 pub async fn register_and_keepalive() -> Result<()> {
     let cfg = get_config();
