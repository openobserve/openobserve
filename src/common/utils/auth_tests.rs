--- conflicted
+++ resolved
@@ -3133,15 +3133,12 @@
                 swagger_enabled: bool::default(),
                 fake_es_version: String::default(),
                 min_auto_refresh_interval: u32::default(),
-<<<<<<< HEAD
                 create_org_through_ingestion: bool::default(),
                 es_version: String::default(),
                 ingestion_url: String::default(),
                 org_invite_expiry: u32::default(),
-=======
                 feature_ingester_none_compression: bool::default(),
                 ingestion_url: String::default(),
->>>>>>> 3ba66e5f
             },
             limit: config::Limit {
                 cpu_num: usize::default(),
