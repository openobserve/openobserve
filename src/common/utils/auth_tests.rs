// Copyright 2025 OpenObserve Inc.
//
// This program is free software: you can redistribute it and/or modify
// it under the terms of the GNU Affero General Public License as published by
// the Free Software Foundation, either version 3 of the License, or
// (at your option) any later version.
//
// This program is distributed in the hope that it will be useful
// but WITHOUT ANY WARRANTY; without even the implied warranty of
// MERCHANTABILITY or FITNESS FOR A PARTICULAR PURPOSE.  See the
// GNU Affero General Public License for more details.
//
// You should have received a copy of the GNU Affero General Public License
// along with this program.  If not, see <http://www.gnu.org/licenses/>.

#[cfg(feature = "enterprise")]
#[cfg(test)]
mod tests {
    use actix_http::Method;
    use actix_web::{FromRequest, test};
    use o2_openfga::meta::mapping::OFGA_MODELS;

    use super::super::auth::AuthExtractor;

    const API_ROOT_URI: &str = "https://test.com";
    const AUTH_HEADER_VAL: &str = "AUTH_HEADER_VAL";
    const AUTH_HEADER: (&str, &str) = ("Authorization", AUTH_HEADER_VAL);
    const ORG_ID: &str = "TEST_ORG_ID";
    const EMAIL_ID: &str = "TEST_EMAIL_ID";
    const STREAM_NAME: &str = "TEST_STREAM_NAME";
    const VIEW_ID: &str = "TEST_VIEW_ID";
    const JOB_ID: &str = "TEST_JOB_ID";
    const TRACE_ID: &str = "TEST_TRACE_ID";
    const FUNCTION_NAME: &str = "TEST_FUNCTION_NAME";
    const DASHBOARD_ID: &str = "TEST_DASHBOARD_ID";
    const REPORT_NAME: &str = "TEST_REPORT_NAME";
    const FOLDER_ID: &str = "TEST_FOLDER_ID";
    const FOLDER_NAME: &str = "TEST_FOLDER_NAME";
    const ALERT_NAME: &str = "TEST_ALERT_NAME";
    const TEMPLATE_NAME: &str = "TEST_TEMPLATE_NAME";
    const DESTINATION_NAME: &str = "TEST_DESTINATION_NAME";
    const KV_KEY: &str = "TEST_KV_KEY";
    const SYSLOG_ROUTE_ID: &str = "TEST_SYSLOG_ROUTE_ID";
    const ROLE_ID: &str = "TEST_ROLE_ID";
    const RESOURCE_NAME: &str = "TEST_RESOURCE_NAME";
    const GROUP_NAME: &str = "TEST_GROUP_NAME";
    const PIPELINE_ID: &str = "TEST_PIPELINE_ID";
    const SHORT_URL_ID: &str = "TEST_SHORT_URL_ID";
    const WS_REQUEST_ID: &str = "TEST_WS_REQUEST_ID";
    const ACTION_KSUID: &str = "TEST_ACTION_KSUID";
    const CIPHER_KEY_ID: &str = "TEST_CIPHER_KEY_ID";

    const POST_METHOD: &str = "POST";
    const GET_METHOD: &str = "GET";
    const PUT_METHOD: &str = "PUT";
    const DELETE_METHOD: &str = "DELETE";
    const LIST_METHOD: &str = "LIST";

    // Tests for routes defined in handler::http::request::users.

    #[tokio::test]
    async fn list_users() {
        test_auth(
            Method::GET,
            format!("api/{ORG_ID}/users"),
            AuthExtractor {
                auth: AUTH_HEADER_VAL.to_string(),
                method: LIST_METHOD.to_string(),
                o2_type: format!("user:{ORG_ID}"),
                org_id: ORG_ID.to_string(),
                bypass_check: false,
                parent_id: format!("default"),
            },
        )
        .await
    }

    #[tokio::test]
    async fn create_user() {
        test_auth(
            Method::POST,
            format!("api/{ORG_ID}/users/{EMAIL_ID}"),
            AuthExtractor {
                auth: AUTH_HEADER_VAL.to_string(),
                method: POST_METHOD.to_string(),
                o2_type: format!("user:{ORG_ID}"),
                org_id: ORG_ID.to_string(),
                bypass_check: false,
                parent_id: format!("default"),
            },
        )
        .await
    }

    #[tokio::test]
    async fn update_user() {
        test_auth(
            Method::PUT,
            format!("api/{ORG_ID}/users/{EMAIL_ID}"),
            AuthExtractor {
                auth: AUTH_HEADER_VAL.to_string(),
                method: PUT_METHOD.to_string(),
                o2_type: format!("user:{EMAIL_ID}"),
                org_id: ORG_ID.to_string(),
                bypass_check: false,
                parent_id: format!("default"),
            },
        )
        .await
    }

    #[tokio::test]
    async fn add_user_to_organization() {
        test_auth(
            Method::POST,
            format!("api/{ORG_ID}/users/{EMAIL_ID}"),
            AuthExtractor {
                auth: AUTH_HEADER_VAL.to_string(),
                method: POST_METHOD.to_string(),
                o2_type: format!("user:{ORG_ID}"),
                org_id: ORG_ID.to_string(),
                bypass_check: false,
                parent_id: format!("default"),
            },
        )
        .await
    }

    #[tokio::test]
    async fn remove_user_from_organization() {
        test_auth(
            Method::DELETE,
            format!("api/{ORG_ID}/users/{EMAIL_ID}"),
            AuthExtractor {
                auth: AUTH_HEADER_VAL.to_string(),
                method: DELETE_METHOD.to_string(),
                o2_type: format!("user:{EMAIL_ID}"),
                org_id: ORG_ID.to_string(),
                bypass_check: false,
                parent_id: format!("default"),
            },
        )
        .await
    }

    // Tests for routes defined in handler::http::request::organization::org.

    #[tokio::test]
    async fn get_organizations() {
        test_auth(
            Method::GET,
            format!("api/organizations"),
            AuthExtractor {
                auth: format!("{AUTH_HEADER_VAL}"),
                method: format!("{LIST_METHOD}"),
                // In subsequent authorization steps `##user_id##` is replaced
                // with the actual user ID.
                o2_type: format!("org:##user_id##"),
                org_id: format!("organizations"), // This is expected.
                bypass_check: false,
                parent_id: format!("default"),
            },
        )
        .await
    }

    #[tokio::test]
    async fn org_summary() {
        test_auth(
            Method::GET,
            format!("api/{ORG_ID}/summary"),
            AuthExtractor {
                auth: format!("{AUTH_HEADER_VAL}"),
                // LIST is used instead of GET because there is no resource ID
                // associated with a summary.
                method: format!("{LIST_METHOD}"),
                o2_type: format!("summary:{ORG_ID}"),
                org_id: format!("{ORG_ID}"),
                bypass_check: false,
                parent_id: format!("default"),
            },
        )
        .await
    }

    #[tokio::test]
    async fn get_user_passcode() {
        test_auth(
            Method::GET,
            format!("api/{ORG_ID}/passcode"),
            AuthExtractor {
                auth: format!("{AUTH_HEADER_VAL}"),
                // LIST is used instead of GET because there is no resource ID
                // associated with a passcode.
                method: format!("{LIST_METHOD}"),
                o2_type: format!("passcode:{ORG_ID}"),
                org_id: format!("{ORG_ID}"),
                bypass_check: false,
                parent_id: format!("default"),
            },
        )
        .await
    }

    #[tokio::test]
    async fn update_user_passcode() {
        test_auth(
            Method::PUT,
            format!("api/{ORG_ID}/passcode"),
            AuthExtractor {
                auth: format!("{AUTH_HEADER_VAL}"),
                method: format!("{PUT_METHOD}"),
                o2_type: format!("passcode:{ORG_ID}"),
                org_id: format!("{ORG_ID}"),
                bypass_check: false,
                parent_id: format!("default"),
            },
        )
        .await
    }

    #[tokio::test]
    async fn get_user_rumtoken() {
        test_auth(
            Method::GET,
            format!("api/{ORG_ID}/rumtoken"),
            AuthExtractor {
                auth: format!("{AUTH_HEADER_VAL}"),
                // LIST is used instead of GET because there is no resource ID
                // associated with a rumtoken.
                method: format!("{LIST_METHOD}"),
                o2_type: format!("rumtoken:{ORG_ID}"),
                org_id: format!("{ORG_ID}"),
                bypass_check: false,
                parent_id: format!("default"),
            },
        )
        .await
    }

    #[tokio::test]
    async fn update_user_rumtoken() {
        test_auth(
            Method::PUT,
            format!("api/{ORG_ID}/rumtoken"),
            AuthExtractor {
                auth: format!("{AUTH_HEADER_VAL}"),
                method: format!("{PUT_METHOD}"),
                o2_type: format!("rumtoken:{ORG_ID}"),
                org_id: format!("{ORG_ID}"),
                bypass_check: false,
                parent_id: format!("default"),
            },
        )
        .await
    }

    #[tokio::test]
    async fn create_user_rumtoken() {
        test_auth(
            Method::POST,
            format!("api/{ORG_ID}/rumtoken"),
            AuthExtractor {
                auth: format!("{AUTH_HEADER_VAL}"),
                method: format!("{POST_METHOD}"),
                o2_type: format!("rumtoken:{ORG_ID}"),
                org_id: format!("{ORG_ID}"),
                bypass_check: false,
                parent_id: format!("default"),
            },
        )
        .await
    }

    // TODO: Add test for organization creation after org_cloud_singe branch is
    // merged.

    // Tests for routes defined in handler::http::request::organization::setings.

    #[tokio::test]
    async fn create_organization_settings() {
        test_auth(
            Method::POST,
            format!("api/{ORG_ID}/settings"),
            AuthExtractor {
                auth: format!("{AUTH_HEADER_VAL}"),
                method: format!("{PUT_METHOD}"),
                o2_type: format!("settings:{ORG_ID}"),
                org_id: format!("{ORG_ID}"),
                bypass_check: false,
                parent_id: format!("default"),
            },
        )
        .await
    }

    #[tokio::test]
    async fn get_organization_settings() {
        test_auth(
            Method::GET,
            format!("api/{ORG_ID}/settings"),
            AuthExtractor {
                auth: format!("{AUTH_HEADER_VAL}"),
                method: format!("{GET_METHOD}"),
                o2_type: format!("settings:{ORG_ID}"),
                org_id: format!("{ORG_ID}"),
                bypass_check: false,
                parent_id: format!("default"),
            },
        )
        .await
    }

    #[tokio::test]
    async fn upload_logo() {
        test_auth(
            Method::POST,
            format!("api/{ORG_ID}/settings/logo"),
            AuthExtractor {
                auth: format!("{AUTH_HEADER_VAL}"),
                method: format!("{PUT_METHOD}"),
                o2_type: format!("settings:{ORG_ID}"),
                org_id: format!("{ORG_ID}"),
                bypass_check: false,
                parent_id: format!("default"),
            },
        )
        .await
    }

    #[tokio::test]
    async fn delete_logo() {
        test_auth(
            Method::DELETE,
            format!("api/{ORG_ID}/settings/logo"),
            AuthExtractor {
                auth: format!("{AUTH_HEADER_VAL}"),
                // In OpenFGA we treat this operation as PUT rather than DELETE.
                method: format!("{PUT_METHOD}"),
                o2_type: format!("settings:{ORG_ID}"),
                org_id: format!("{ORG_ID}"),
                bypass_check: false,
                parent_id: format!("default"),
            },
        )
        .await
    }

    #[tokio::test]
    async fn set_logo_test() {
        test_auth(
            Method::POST,
            format!("api/{ORG_ID}/settings/logo/text"),
            AuthExtractor {
                auth: format!("{AUTH_HEADER_VAL}"),
                method: format!("{PUT_METHOD}"),
                o2_type: format!("settings:{ORG_ID}"),
                org_id: format!("{ORG_ID}"),
                bypass_check: false,
                parent_id: format!("default"),
            },
        )
        .await
    }

    #[tokio::test]
    async fn delete_logo_text() {
        test_auth(
            Method::DELETE,
            format!("api/{ORG_ID}/settings/logo/text"),
            AuthExtractor {
                auth: format!("{AUTH_HEADER_VAL}"),
                method: format!("{PUT_METHOD}"),
                o2_type: format!("settings:{ORG_ID}"),
                org_id: format!("{ORG_ID}"),
                bypass_check: false,
                parent_id: format!("default"),
            },
        )
        .await
    }

    // Routes defined in handler::http::request::organization::es are all
    // ignored by the AuthExtractor so they are omitted from these tests.

    // Tests for routes defined in handler::http::request::stream.

    #[tokio::test]
    async fn get_schema() {
        test_auth(
            Method::GET,
            format!("api/{ORG_ID}/streams/STREAM_NAME/schema"),
            AuthExtractor {
                auth: format!("{AUTH_HEADER_VAL}"),
                method: format!("{GET_METHOD}"),
                o2_type: format!("stream:STREAM_NAME"),
                org_id: format!("{ORG_ID}"),
                bypass_check: false,
                parent_id: format!("default"),
            },
        )
        .await
    }

    #[tokio::test]
    async fn create_stream_settings() {
        test_auth(
            Method::POST,
            format!("api/{ORG_ID}/streams/STREAM_NAME/settings"),
            AuthExtractor {
                auth: format!("{AUTH_HEADER_VAL}"),
                method: format!("{POST_METHOD}"),
                o2_type: format!("stream:STREAM_NAME"),
                org_id: format!("{ORG_ID}"),
                bypass_check: false,
                parent_id: format!("default"),
            },
        )
        .await
    }

    #[tokio::test]
    async fn update_stream_settings() {
        test_auth(
            Method::PUT,
            format!("api/{ORG_ID}/streams/STREAM_NAME/settings"),
            AuthExtractor {
                auth: format!("{AUTH_HEADER_VAL}"),
                method: format!("{PUT_METHOD}"),
                o2_type: format!("stream:STREAM_NAME"),
                org_id: format!("{ORG_ID}"),
                bypass_check: false,
                parent_id: format!("default"),
            },
        )
        .await
    }

    #[tokio::test]
    async fn delete_stream_fields() {
        test_auth(
            Method::PUT,
            format!("api/{ORG_ID}/streams/STREAM_NAME/delete_fields"),
            AuthExtractor {
                auth: format!("{AUTH_HEADER_VAL}"),
                method: format!("{PUT_METHOD}"),
                o2_type: format!("stream:STREAM_NAME"),
                org_id: format!("{ORG_ID}"),
                bypass_check: false,
                parent_id: format!("default"),
            },
        )
        .await
    }

    #[tokio::test]
    async fn delete_stream() {
        test_auth(
            Method::DELETE,
            format!("api/{ORG_ID}/streams/STREAM_NAME"),
            AuthExtractor {
                auth: format!("{AUTH_HEADER_VAL}"),
                method: format!("{DELETE_METHOD}"),
                o2_type: format!("stream:STREAM_NAME"),
                org_id: format!("{ORG_ID}"),
                bypass_check: false,
                parent_id: format!("default"),
            },
        )
        .await
    }

    #[tokio::test]
    async fn list_streams() {
        test_auth(
            Method::GET,
            format!("api/{ORG_ID}/streams"),
            AuthExtractor {
                auth: format!("{AUTH_HEADER_VAL}"),
                method: format!("{LIST_METHOD}"),
                // o2_type is intentially stream:TEST_ORG_ID instead of
                // stream:STREAM_NAME because stream:TEST_ORG_ID indicates
                // permission for listing all streams that belong to the
                // organization.
                o2_type: format!("stream:{ORG_ID}"),
                org_id: format!("{ORG_ID}"),
                bypass_check: false,
                parent_id: format!("default"),
            },
        )
        .await
    }

    #[tokio::test]
    async fn delete_stream_cache() {
        test_auth(
            Method::DELETE,
            format!("api/{ORG_ID}/streams/STREAM_NAME/cache/results"),
            AuthExtractor {
                auth: format!("{AUTH_HEADER_VAL}"),
                method: format!("{DELETE_METHOD}"),
                o2_type: format!("stream:STREAM_NAME"),
                org_id: format!("{ORG_ID}"),
                bypass_check: false,
                parent_id: format!("default"),
            },
        )
        .await
    }

    // Routes defined in handler::http::request::logs::ingest are all ignored by
    // AuthExtractor so they are omitted from these tests.

    // Tests for routes defined in handler::http::request::traces.

    #[tokio::test]
    async fn traces_write() {
        test_auth(
            Method::POST,
            format!("api/{ORG_ID}/traces"),
            AuthExtractor {
                auth: AUTH_HEADER_VAL.to_string(),
                method: format!("{POST_METHOD}"),
                o2_type: format!("stream:{ORG_ID}"),
                org_id: format!("{ORG_ID}"),
                bypass_check: true,
                parent_id: format!("default"),
            },
        )
        .await
    }

    #[tokio::test]
    async fn otlp_traces_write() {
        test_auth(
            Method::POST,
            format!("api/{ORG_ID}/v1/traces"),
            AuthExtractor {
                auth: AUTH_HEADER_VAL.to_string(),
                method: format!("{POST_METHOD}"),
                o2_type: format!("stream:{ORG_ID}"),
                org_id: format!("{ORG_ID}"),
                bypass_check: true,
                parent_id: format!("default"),
            },
        )
        .await
    }

    #[tokio::test]
    async fn get_latest_traces() {
        test_auth(
            Method::GET,
            format!("api/{ORG_ID}/STREAM_NAME/traces/latest"),
            AuthExtractor {
                auth: AUTH_HEADER_VAL.to_string(),
                // Are these empty strings correct?
                method: format!(""),
                o2_type: format!(""),
                org_id: format!(""),
                bypass_check: true,
                parent_id: format!("default"),
            },
        )
        .await
    }

    // Tests for routes defined in handler::http::metrics::ingest.

    #[tokio::test]
    async fn otlp_metrics_write() {
        test_auth(
            Method::POST,
            format!("api/{ORG_ID}/v1/metrics"),
            AuthExtractor {
                auth: AUTH_HEADER_VAL.to_string(),
                method: format!("{POST_METHOD}"),
                o2_type: format!("stream:{ORG_ID}"),
                org_id: format!("{ORG_ID}"),
                bypass_check: true,
                parent_id: format!("default"),
            },
        )
        .await
    }

    #[tokio::test]
    async fn metrics_json() {
        test_auth(
            Method::POST,
            format!("api/{ORG_ID}/ingest/metrics/_json"),
            AuthExtractor {
                auth: AUTH_HEADER_VAL.to_string(),
                method: format!("{POST_METHOD}"),
                o2_type: format!("stream:{ORG_ID}"),
                org_id: format!("{ORG_ID}"),
                bypass_check: true,
                parent_id: format!("default"),
            },
        )
        .await
    }

    // Tests for routes defined in handler::http::request::promql.

    #[tokio::test]
    async fn promql_remote_write() {
        test_auth(
            Method::POST,
            format!("api/{ORG_ID}/prometheus/api/v1/write"),
            AuthExtractor {
                auth: AUTH_HEADER_VAL.to_string(),
                method: format!("{POST_METHOD}"),
                o2_type: format!("stream:{ORG_ID}"),
                org_id: format!("{ORG_ID}"),
                bypass_check: true,
                parent_id: format!("default"),
            },
        )
        .await
    }

    #[tokio::test]
    async fn promql_query_get() {
        test_auth(
            Method::GET,
            format!("api/{ORG_ID}/prometheus/api/v1/query"),
            AuthExtractor {
                auth: AUTH_HEADER_VAL.to_string(),
                // Should these be empty strings?
                method: format!(""),
                o2_type: format!(""),
                org_id: format!(""),
                bypass_check: true,
                parent_id: format!("default"),
            },
        )
        .await
    }

    #[tokio::test]
    async fn promql_query_post() {
        test_auth(
            Method::POST,
            format!("api/{ORG_ID}/prometheus/api/v1/query"),
            AuthExtractor {
                auth: AUTH_HEADER_VAL.to_string(),
                // Should these be empty strings?
                method: format!(""),
                o2_type: format!(""),
                org_id: format!(""),
                bypass_check: true,
                parent_id: format!("default"),
            },
        )
        .await
    }

    #[tokio::test]
    async fn promql_query_range_get() {
        test_auth(
            Method::GET,
            format!("api/{ORG_ID}/prometheus/api/v1/query_range"),
            AuthExtractor {
                auth: AUTH_HEADER_VAL.to_string(),
                // Should these be empty strings?
                method: format!(""),
                o2_type: format!(""),
                org_id: format!(""),
                bypass_check: true,
                parent_id: format!("default"),
            },
        )
        .await
    }

    #[tokio::test]
    async fn promql_query_range_post() {
        test_auth(
            Method::POST,
            format!("api/{ORG_ID}/prometheus/api/v1/query_range"),
            AuthExtractor {
                auth: AUTH_HEADER_VAL.to_string(),
                // Should these be empty strings?
                method: format!(""),
                o2_type: format!(""),
                org_id: format!(""),
                bypass_check: true,
                parent_id: format!("default"),
            },
        )
        .await
    }

    #[tokio::test]
    async fn promql_query_exemplars_get() {
        test_auth(
            Method::GET,
            format!("api/{ORG_ID}/prometheus/api/v1/query_exemplars"),
            AuthExtractor {
                auth: AUTH_HEADER_VAL.to_string(),
                // Should these be empty strings?
                method: format!(""),
                o2_type: format!(""),
                org_id: format!(""),
                bypass_check: true,
                parent_id: format!("default"),
            },
        )
        .await
    }

    #[tokio::test]
    async fn promql_query_exemplars_post() {
        test_auth(
            Method::POST,
            format!("api/{ORG_ID}/prometheus/api/v1/query_exemplars"),
            AuthExtractor {
                auth: AUTH_HEADER_VAL.to_string(),
                // Should these be empty strings?
                method: format!(""),
                o2_type: format!(""),
                org_id: format!(""),
                bypass_check: true,
                parent_id: format!("default"),
            },
        )
        .await
    }

    #[tokio::test]
    async fn promql_metadata() {
        test_auth(
            Method::GET,
            format!("api/{ORG_ID}/prometheus/api/v1/metadata"),
            AuthExtractor {
                auth: AUTH_HEADER_VAL.to_string(),
                method: format!("{GET_METHOD}"),
                o2_type: format!("prometheus:api"),
                org_id: format!("{ORG_ID}"),
                bypass_check: false,
                parent_id: format!("default"),
            },
        )
        .await
    }

    #[tokio::test]
    async fn promql_series_get() {
        test_auth(
            Method::GET,
            format!("api/{ORG_ID}/prometheus/api/v1/series"),
            AuthExtractor {
                auth: AUTH_HEADER_VAL.to_string(),
                // Should these be empty strings?
                method: format!(""),
                o2_type: format!(""),
                org_id: format!(""),
                bypass_check: true,
                parent_id: format!("default"),
            },
        )
        .await
    }

    #[tokio::test]
    async fn promql_series_post() {
        test_auth(
            Method::POST,
            format!("api/{ORG_ID}/prometheus/api/v1/series"),
            AuthExtractor {
                auth: AUTH_HEADER_VAL.to_string(),
                // Should these be empty strings?
                method: format!(""),
                o2_type: format!(""),
                org_id: format!(""),
                bypass_check: true,
                parent_id: format!("default"),
            },
        )
        .await
    }

    #[tokio::test]
    async fn promql_labels_get() {
        test_auth(
            Method::GET,
            format!("api/{ORG_ID}/prometheus/api/v1/labels"),
            AuthExtractor {
                auth: AUTH_HEADER_VAL.to_string(),
                method: format!("{GET_METHOD}"),
                o2_type: format!("prometheus:api"),
                org_id: format!("{ORG_ID}"),
                bypass_check: false,
                parent_id: format!("default"),
            },
        )
        .await
    }

    #[tokio::test]
    async fn promql_labels_post() {
        test_auth(
            Method::POST,
            format!("api/{ORG_ID}/prometheus/api/v1/labels"),
            AuthExtractor {
                auth: AUTH_HEADER_VAL.to_string(),
                method: format!("{POST_METHOD}"),
                o2_type: format!("prometheus:api"),
                org_id: format!("{ORG_ID}"),
                bypass_check: false,
                parent_id: format!("default"),
            },
        )
        .await
    }

    #[tokio::test]
    async fn promql_label_values() {
        test_auth(
            Method::GET,
            format!("api/{ORG_ID}/prometheus/api/v1/label/LABEL_NAME/values"),
            AuthExtractor {
                auth: AUTH_HEADER_VAL.to_string(),
                method: format!("{GET_METHOD}"),
                o2_type: format!("prometheus:api"),
                org_id: format!("{ORG_ID}"),
                bypass_check: false,
                parent_id: format!("default"),
            },
        )
        .await
    }

    #[tokio::test]
    async fn promql_format_query_get() {
        test_auth(
            Method::GET,
            format!("api/{ORG_ID}/prometheus/api/v1/format_query"),
            AuthExtractor {
                auth: AUTH_HEADER_VAL.to_string(),
                // Should these be empty strings?
                method: format!(""),
                o2_type: format!(""),
                org_id: format!(""),
                bypass_check: true,
                parent_id: format!("default"),
            },
        )
        .await
    }

    #[tokio::test]
    async fn promql_format_query_post() {
        test_auth(
            Method::POST,
            format!("api/{ORG_ID}/prometheus/api/v1/format_query"),
            AuthExtractor {
                auth: AUTH_HEADER_VAL.to_string(),
                // Should these be empty strings?
                method: format!(""),
                o2_type: format!(""),
                org_id: format!(""),
                bypass_check: true,
                parent_id: format!("default"),
            },
        )
        .await
    }

    // Tests for routes defined in handler::http::request::enrichement_table.

    #[tokio::test]
    async fn save_enrichment_table() {
        test_auth(
            Method::POST,
            format!("api/{ORG_ID}/enrichment_tables/TABLE_NAME"),
            AuthExtractor {
                auth: AUTH_HEADER_VAL.to_string(),
                method: format!("{POST_METHOD}"),
                o2_type: format!("enrichment_table:{ORG_ID}"),
                org_id: format!("{ORG_ID}"),
                bypass_check: false,
                parent_id: format!("default"),
            },
        )
        .await
    }

    // Tests for routes defined in handler::http::request::search.

    #[tokio::test]
    async fn search_stream_data() {
        test_auth(
            Method::POST,
            format!("api/{ORG_ID}/_search"),
            AuthExtractor {
                auth: AUTH_HEADER_VAL.to_string(),
                // Should these be empty strings?
                method: format!(""),
                o2_type: format!(""),
                org_id: format!(""),
                bypass_check: true,
                parent_id: format!("default"),
            },
        )
        .await
    }

    #[tokio::test]
    async fn search_around() {
        test_auth(
            Method::GET,
            format!("api/{ORG_ID}/STREAM_NAME/_around"),
            AuthExtractor {
                auth: AUTH_HEADER_VAL.to_string(),
                method: format!("{GET_METHOD}"),
                o2_type: format!("stream:STREAM_NAME"),
                org_id: format!("{ORG_ID}"),
                bypass_check: false,
                parent_id: format!("default"),
            },
        )
        .await
    }

    #[tokio::test]
    async fn search_top_n_values() {
        test_auth(
            Method::GET,
            format!("api/{ORG_ID}/STREAM_NAME/_values"),
            AuthExtractor {
                auth: AUTH_HEADER_VAL.to_string(),
                method: format!("{GET_METHOD}"),
                o2_type: format!("stream:STREAM_NAME"),
                org_id: format!("{ORG_ID}"),
                bypass_check: false,
                parent_id: format!("default"),
            },
        )
        .await
    }

    #[tokio::test]
    async fn search_partition() {
        test_auth(
            Method::POST,
            format!("api/{ORG_ID}/_search_partition"),
            AuthExtractor {
                auth: AUTH_HEADER_VAL.to_string(),
                // Should these be empty strings?
                method: format!(""),
                o2_type: format!(""),
                org_id: format!(""),
                bypass_check: true,
                parent_id: format!("default"),
            },
        )
        .await
    }

    #[tokio::test]
    async fn search_history() {
        test_auth(
            Method::POST,
            format!("api/{ORG_ID}/_search_history"),
            AuthExtractor {
                auth: AUTH_HEADER_VAL.to_string(),
                // Should these be empty strings?
                method: format!(""),
                o2_type: format!(""),
                org_id: format!(""),
                bypass_check: true,
                parent_id: format!("default"),
            },
        )
        .await
    }

    // Tests for routes defined in handler::http::request::search::saved_view.

    #[tokio::test]
    async fn get_search_view() {
        test_auth(
            Method::GET,
            format!("api/{ORG_ID}/savedviews/{VIEW_ID}"),
            AuthExtractor {
                auth: AUTH_HEADER_VAL.to_string(),
                method: format!("{GET_METHOD}"),
                o2_type: format!("savedviews:{VIEW_ID}"),
                org_id: format!("{ORG_ID}"),
                bypass_check: false,
                parent_id: format!("default"),
            },
        )
        .await
    }

    #[tokio::test]
    async fn get_search_views() {
        test_auth(
            Method::GET,
            format!("api/{ORG_ID}/savedviews"),
            AuthExtractor {
                auth: AUTH_HEADER_VAL.to_string(),
                method: format!("{LIST_METHOD}"),
                o2_type: format!("savedviews:{ORG_ID}"),
                org_id: format!("{ORG_ID}"),
                bypass_check: false,
                parent_id: format!("default"),
            },
        )
        .await
    }

    #[tokio::test]
    async fn delete_search_view() {
        test_auth(
            Method::DELETE,
            format!("api/{ORG_ID}/savedviews/{VIEW_ID}"),
            AuthExtractor {
                auth: AUTH_HEADER_VAL.to_string(),
                method: format!("{DELETE_METHOD}"),
                o2_type: format!("savedviews:{VIEW_ID}"),
                org_id: format!("{ORG_ID}"),
                bypass_check: false,
                parent_id: format!("default"),
            },
        )
        .await
    }

    #[tokio::test]
    async fn create_search_view() {
        test_auth(
            Method::POST,
            format!("api/{ORG_ID}/savedviews"),
            AuthExtractor {
                auth: AUTH_HEADER_VAL.to_string(),
                method: format!("{POST_METHOD}"),
                o2_type: format!("savedviews:{ORG_ID}"),
                org_id: format!("{ORG_ID}"),
                bypass_check: false,
                parent_id: format!("default"),
            },
        )
        .await
    }

    #[tokio::test]
    async fn update_search_view() {
        test_auth(
            Method::PUT,
            format!("api/{ORG_ID}/savedviews/{VIEW_ID}"),
            AuthExtractor {
                auth: AUTH_HEADER_VAL.to_string(),
                method: format!("{PUT_METHOD}"),
                o2_type: format!("savedviews:{VIEW_ID}"),
                org_id: format!("{ORG_ID}"),
                bypass_check: false,
                parent_id: format!("default"),
            },
        )
        .await
    }

    // Tests for routes defined in handler::http::request::search::multi_streams.

    #[tokio::test]
    async fn search_multi() {
        test_auth(
            Method::POST,
            format!("api/{ORG_ID}/_search_multi"),
            AuthExtractor {
                auth: AUTH_HEADER_VAL.to_string(),
                // Should these be empty strings?
                method: format!(""),
                o2_type: format!(""),
                org_id: format!(""),
                bypass_check: true,
                parent_id: format!("default"),
            },
        )
        .await
    }

    #[tokio::test]
    async fn _search_partition_multi() {
        test_auth(
            Method::POST,
            format!("api/{ORG_ID}/_search_partition_multi"),
            AuthExtractor {
                auth: AUTH_HEADER_VAL.to_string(),
                // Should these be empty strings?
                method: format!(""),
                o2_type: format!(""),
                org_id: format!(""),
                bypass_check: true,
                parent_id: format!("default"),
            },
        )
        .await
    }

    #[tokio::test]
    async fn around_multi() {
        test_auth(
            Method::GET,
            format!("api/{ORG_ID}/{STREAM_NAME}/_around_multi"),
            AuthExtractor {
                auth: AUTH_HEADER_VAL.to_string(),
                method: format!("{GET_METHOD}"),
                o2_type: format!("stream:{STREAM_NAME}"),
                org_id: format!("{ORG_ID}"),
                bypass_check: false,
                parent_id: format!("default"),
            },
        )
        .await
    }

    // Tests for routes defined in handler::http::request::search::search_job.

    #[tokio::test]
    async fn submit_job() {
        test_auth(
            Method::POST,
            format!("api/{ORG_ID}/search_jobs"),
            AuthExtractor {
                auth: AUTH_HEADER_VAL.to_string(),
                method: format!("{POST_METHOD}"),
                o2_type: format!("search_jobs:{ORG_ID}"),
                org_id: format!("{ORG_ID}"),
                bypass_check: false,
                parent_id: format!("default"),
            },
        )
        .await
    }

    #[tokio::test]
    async fn list_job_status() {
        test_auth(
            Method::GET,
            format!("api/{ORG_ID}/search_jobs"),
            AuthExtractor {
                auth: AUTH_HEADER_VAL.to_string(),
                method: format!("{LIST_METHOD}"),
                o2_type: format!("search_jobs:{ORG_ID}"),
                org_id: format!("{ORG_ID}"),
                bypass_check: false,
                parent_id: format!("default"),
            },
        )
        .await
    }

    #[tokio::test]
    async fn get_job_status() {
        test_auth(
            Method::GET,
            format!("api/{ORG_ID}/search_jobs/{JOB_ID}/status"),
            AuthExtractor {
                auth: AUTH_HEADER_VAL.to_string(),
                method: format!("{GET_METHOD}"),
                o2_type: format!("search_jobs:{JOB_ID}"),
                org_id: format!("{ORG_ID}"),
                bypass_check: false,
                parent_id: format!("default"),
            },
        )
        .await
    }

    #[tokio::test]
    async fn cancel_job() {
        test_auth(
            Method::POST,
            format!("api/{ORG_ID}/search_jobs/{JOB_ID}/cancel"),
            AuthExtractor {
                auth: AUTH_HEADER_VAL.to_string(),
                method: format!("{POST_METHOD}"),
                o2_type: format!("search_jobs:{JOB_ID}"),
                org_id: format!("{ORG_ID}"),
                bypass_check: false,
                parent_id: format!("default"),
            },
        )
        .await
    }

    #[tokio::test]
    async fn get_job_result() {
        test_auth(
            Method::GET,
            format!("api/{ORG_ID}/search_jobs/{JOB_ID}/result"),
            AuthExtractor {
                auth: AUTH_HEADER_VAL.to_string(),
                method: format!("{GET_METHOD}"),
                o2_type: format!("search_jobs:{JOB_ID}"),
                org_id: format!("{ORG_ID}"),
                bypass_check: false,
                parent_id: format!("default"),
            },
        )
        .await
    }

    #[tokio::test]
    async fn delete_job() {
        test_auth(
            Method::DELETE,
            format!("api/{ORG_ID}/search_jobs/{JOB_ID}"),
            AuthExtractor {
                auth: AUTH_HEADER_VAL.to_string(),
                method: format!("{DELETE_METHOD}"),
                o2_type: format!("search_jobs:{JOB_ID}"),
                org_id: format!("{ORG_ID}"),
                bypass_check: false,
                parent_id: format!("default"),
            },
        )
        .await
    }

    #[tokio::test]
    async fn retry_job() {
        test_auth(
            Method::POST,
            format!("api/{ORG_ID}/search_jobs/{JOB_ID}/retry"),
            AuthExtractor {
                auth: AUTH_HEADER_VAL.to_string(),
                method: format!("{POST_METHOD}"),
                o2_type: format!("search_jobs:{JOB_ID}"),
                org_id: format!("{ORG_ID}"),
                bypass_check: false,
                parent_id: format!("default"),
            },
        )
        .await
    }

    // Tests for routes defined in handler::http::request::search::job.

    #[tokio::test]
    async fn cancel_query() {
        test_auth(
            Method::DELETE,
            format!("api/{ORG_ID}/query_manager/{TRACE_ID}"),
            AuthExtractor {
                auth: AUTH_HEADER_VAL.to_string(),
                // Should these be empty strings?
                method: format!(""),
                o2_type: format!(""),
                org_id: format!(""),
                bypass_check: true,
                parent_id: format!("default"),
            },
        )
        .await
    }

    #[tokio::test]
    async fn cancel_multiple_query() {
        test_auth(
            Method::PUT,
            format!("api/{ORG_ID}/query_manager/cancel"),
            AuthExtractor {
                auth: AUTH_HEADER_VAL.to_string(),
                // Should these be empty strings?
                method: format!(""),
                o2_type: format!(""),
                org_id: format!(""),
                bypass_check: true,
                parent_id: format!("default"),
            },
        )
        .await
    }

    #[tokio::test]
    async fn query_status() {
        test_auth(
            Method::GET,
            format!("api/{ORG_ID}/query_manager/status"),
            AuthExtractor {
                auth: AUTH_HEADER_VAL.to_string(),
                // Should these be empty strings?
                method: format!(""),
                o2_type: format!(""),
                org_id: format!(""),
                bypass_check: true,
                parent_id: format!("default"),
            },
        )
        .await
    }

    // Tests for routes defined in handler::http::request::functions.

    #[tokio::test]
    async fn save_function() {
        test_auth(
            Method::POST,
            format!("api/{ORG_ID}/functions"),
            AuthExtractor {
                auth: AUTH_HEADER_VAL.to_string(),
                method: format!("{POST_METHOD}"),
                o2_type: format!("function:{ORG_ID}"),
                org_id: format!("{ORG_ID}"),
                bypass_check: false,
                parent_id: format!("default"),
            },
        )
        .await
    }

    #[tokio::test]
    async fn list_functions() {
        test_auth(
            Method::GET,
            format!("api/{ORG_ID}/functions"),
            AuthExtractor {
                auth: AUTH_HEADER_VAL.to_string(),
                method: format!("{LIST_METHOD}"),
                o2_type: format!("function:{ORG_ID}"),
                org_id: format!("{ORG_ID}"),
                bypass_check: false,
                parent_id: format!("default"),
            },
        )
        .await
    }

    #[tokio::test]
    async fn delete_function() {
        test_auth(
            Method::DELETE,
            format!("api/{ORG_ID}/functions/{FUNCTION_NAME}"),
            AuthExtractor {
                auth: AUTH_HEADER_VAL.to_string(),
                method: format!("{DELETE_METHOD}"),
                o2_type: format!("function:{FUNCTION_NAME}"),
                org_id: format!("{ORG_ID}"),
                bypass_check: false,
                parent_id: format!("default"),
            },
        )
        .await
    }

    #[tokio::test]
    async fn update_function() {
        test_auth(
            Method::PUT,
            format!("api/{ORG_ID}/functions/{FUNCTION_NAME}"),
            AuthExtractor {
                auth: AUTH_HEADER_VAL.to_string(),
                method: format!("{PUT_METHOD}"),
                o2_type: format!("function:{FUNCTION_NAME}"),
                org_id: format!("{ORG_ID}"),
                bypass_check: false,
                parent_id: format!("default"),
            },
        )
        .await
    }

    #[tokio::test]
    async fn list_pipeline_dependencies() {
        test_auth(
            Method::GET,
            format!("api/{ORG_ID}/functions/{FUNCTION_NAME}"),
            AuthExtractor {
                auth: AUTH_HEADER_VAL.to_string(),
                method: format!("{GET_METHOD}"),
                o2_type: format!("function:{FUNCTION_NAME}"),
                org_id: format!("{ORG_ID}"),
                bypass_check: false,
                parent_id: format!("default"),
            },
        )
        .await
    }

    #[tokio::test]
    async fn test_function() {
        test_auth(
            Method::POST,
            format!("api/{ORG_ID}/functions/test"),
            AuthExtractor {
                auth: AUTH_HEADER_VAL.to_string(),
                method: format!("{POST_METHOD}"),
                o2_type: format!("function:test"),
                org_id: format!("{ORG_ID}"),
                bypass_check: false,
                parent_id: format!("default"),
            },
        )
        .await
    }

    // Tests for routes defined in handler::http::request::dashboards.

    #[tokio::test]
    async fn create_dashboard_in_default_folder() {
        test_auth(
            Method::POST,
            format!("api/{ORG_ID}/dashboards"),
            AuthExtractor {
                auth: AUTH_HEADER_VAL.to_string(),
                method: format!("{POST_METHOD}"),
                o2_type: format!("dfolder:default"),
                org_id: format!("{ORG_ID}"),
                bypass_check: false,
                parent_id: format!("default"),
            },
        )
        .await
    }

    #[tokio::test]
    async fn create_dashboard_in_folder() {
        test_auth(
            Method::POST,
            format!("api/{ORG_ID}/dashboards?folder={FOLDER_ID}"),
            AuthExtractor {
                auth: AUTH_HEADER_VAL.to_string(),
                method: format!("{POST_METHOD}"),
                o2_type: format!("dfolder:{FOLDER_ID}"),
                org_id: format!("{ORG_ID}"),
                bypass_check: false,
                parent_id: format!("{FOLDER_ID}"),
            },
        )
        .await
    }

    #[tokio::test]
    async fn update_dashboard() {
        test_auth(
            Method::PUT,
            format!("api/{ORG_ID}/dashboards/{DASHBOARD_ID}"),
            AuthExtractor {
                auth: AUTH_HEADER_VAL.to_string(),
                method: format!("{PUT_METHOD}"),
                o2_type: format!("dashboard:{DASHBOARD_ID}"),
                org_id: format!("{ORG_ID}"),
                bypass_check: false,
                parent_id: format!("default"),
            },
        )
        .await
    }

    #[tokio::test]
    async fn list_dashboards_in_default_folder() {
        test_auth(
            Method::GET,
            format!("api/{ORG_ID}/dashboards"),
            AuthExtractor {
                auth: AUTH_HEADER_VAL.to_string(),
                method: format!("{LIST_METHOD}"),
                o2_type: format!("dfolder:default"),
                org_id: format!("{ORG_ID}"),
                bypass_check: false,
                parent_id: format!("default"),
            },
        )
        .await
    }

    #[tokio::test]
    async fn list_dashboards_in_folder() {
        test_auth(
            Method::GET,
            format!("api/{ORG_ID}/dashboards?folder={FOLDER_ID}"),
            AuthExtractor {
                auth: AUTH_HEADER_VAL.to_string(),
                method: format!("{LIST_METHOD}"),
                o2_type: format!("dfolder:{FOLDER_ID}"),
                org_id: format!("{ORG_ID}"),
                bypass_check: false,
                parent_id: format!("{FOLDER_ID}"),
            },
        )
        .await
    }

    #[tokio::test]
    async fn get_dashboard() {
        test_auth(
            Method::GET,
            format!("api/{ORG_ID}/dashboards/{DASHBOARD_ID}"),
            AuthExtractor {
                auth: AUTH_HEADER_VAL.to_string(),
                method: format!("{GET_METHOD}"),
                o2_type: format!("dashboard:{DASHBOARD_ID}"),
                org_id: format!("{ORG_ID}"),
                bypass_check: false,
                parent_id: format!("default"),
            },
        )
        .await
    }

    #[tokio::test]
    async fn delete_dashboard() {
        test_auth(
            Method::DELETE,
            format!("api/{ORG_ID}/dashboards/{DASHBOARD_ID}"),
            AuthExtractor {
                auth: AUTH_HEADER_VAL.to_string(),
                method: format!("{DELETE_METHOD}"),
                o2_type: format!("dashboard:{DASHBOARD_ID}"),
                org_id: format!("{ORG_ID}"),
                bypass_check: false,
                parent_id: format!("default"),
            },
        )
        .await
    }

    #[tokio::test]
    async fn move_dashboard() {
        test_auth(
            Method::PUT,
            format!("api/{ORG_ID}/folders/dashboards/{DASHBOARD_ID}"),
            AuthExtractor {
                auth: AUTH_HEADER_VAL.to_string(),
                method: format!("{PUT_METHOD}"),
                o2_type: format!("dashboard:{DASHBOARD_ID}"),
                org_id: format!("{ORG_ID}"),
                bypass_check: false,
                parent_id: format!("default"),
            },
        )
        .await
    }

    // Tests for routes defined in handler::http::request::dashboards::reports.

    #[tokio::test]
    async fn create_report() {
        test_auth(
            Method::POST,
            format!("api/{ORG_ID}/reports"),
            AuthExtractor {
                auth: AUTH_HEADER_VAL.to_string(),
                method: format!("{POST_METHOD}"),
                o2_type: format!("report:{ORG_ID}"),
                org_id: format!("{ORG_ID}"),
                bypass_check: false,
                parent_id: format!("default"),
            },
        )
        .await
    }

    #[tokio::test]
    async fn update_report() {
        test_auth(
            Method::PUT,
            format!("api/{ORG_ID}/reports/{REPORT_NAME}"),
            AuthExtractor {
                auth: AUTH_HEADER_VAL.to_string(),
                method: format!("{PUT_METHOD}"),
                o2_type: format!("report:{REPORT_NAME}"),
                org_id: format!("{ORG_ID}"),
                bypass_check: false,
                parent_id: format!("default"),
            },
        )
        .await
    }

    #[tokio::test]
    async fn list_reports() {
        test_auth(
            Method::GET,
            format!("api/{ORG_ID}/reports"),
            AuthExtractor {
                auth: AUTH_HEADER_VAL.to_string(),
                method: format!("{LIST_METHOD}"),
                o2_type: format!("report:{ORG_ID}"),
                org_id: format!("{ORG_ID}"),
                bypass_check: false,
                parent_id: format!("default"),
            },
        )
        .await
    }

    #[tokio::test]
    async fn get_report() {
        test_auth(
            Method::GET,
            format!("api/{ORG_ID}/reports/{REPORT_NAME}"),
            AuthExtractor {
                auth: AUTH_HEADER_VAL.to_string(),
                method: format!("{GET_METHOD}"),
                o2_type: format!("report:{REPORT_NAME}"),
                org_id: format!("{ORG_ID}"),
                bypass_check: false,
                parent_id: format!("default"),
            },
        )
        .await
    }

    #[tokio::test]
    async fn delete_report() {
        test_auth(
            Method::DELETE,
            format!("api/{ORG_ID}/reports/{REPORT_NAME}"),
            AuthExtractor {
                auth: AUTH_HEADER_VAL.to_string(),
                method: format!("{DELETE_METHOD}"),
                o2_type: format!("report:{REPORT_NAME}"),
                org_id: format!("{ORG_ID}"),
                bypass_check: false,
                parent_id: format!("default"),
            },
        )
        .await
    }

    #[tokio::test]
    async fn enable_report() {
        test_auth(
            Method::PUT,
            format!("api/{ORG_ID}/reports/{REPORT_NAME}/enable"),
            AuthExtractor {
                auth: AUTH_HEADER_VAL.to_string(),
                method: format!("{PUT_METHOD}"),
                o2_type: format!("report:{REPORT_NAME}"),
                org_id: format!("{ORG_ID}"),
                bypass_check: false,
                parent_id: format!("default"),
            },
        )
        .await
    }

    #[tokio::test]
    async fn trigger_report() {
        test_auth(
            Method::PUT,
            format!("api/{ORG_ID}/reports/{REPORT_NAME}/trigger"),
            AuthExtractor {
                auth: AUTH_HEADER_VAL.to_string(),
                method: format!("{PUT_METHOD}"),
                o2_type: format!("report:{REPORT_NAME}"),
                org_id: format!("{ORG_ID}"),
                bypass_check: false,
                parent_id: format!("default"),
            },
        )
        .await
    }

    // Tests for routes defined in handler::http::request::folders::deprecated.

    #[tokio::test]
    async fn create_folder() {
        test_auth(
            Method::POST,
            format!("api/{ORG_ID}/folders"),
            AuthExtractor {
                auth: AUTH_HEADER_VAL.to_string(),
                method: format!("{POST_METHOD}"),
                o2_type: format!("dfolder:{ORG_ID}"),
                org_id: format!("{ORG_ID}"),
                bypass_check: false,
                parent_id: format!("default"),
            },
        )
        .await
    }

    #[tokio::test]
    async fn update_folder() {
        test_auth(
            Method::PUT,
            format!("api/{ORG_ID}/folders/{FOLDER_ID}"),
            AuthExtractor {
                auth: AUTH_HEADER_VAL.to_string(),
                method: format!("{PUT_METHOD}"),
                o2_type: format!("dfolder:{FOLDER_ID}"),
                org_id: format!("{ORG_ID}"),
                bypass_check: false,
                parent_id: format!("default"),
            },
        )
        .await
    }

    #[tokio::test]
    async fn list_folders() {
        test_auth(
            Method::GET,
            format!("api/{ORG_ID}/folders"),
            AuthExtractor {
                auth: AUTH_HEADER_VAL.to_string(),
                method: format!("{LIST_METHOD}"),
                o2_type: format!("dfolder:{ORG_ID}"),
                org_id: format!("{ORG_ID}"),
                bypass_check: false,
                parent_id: format!("default"),
            },
        )
        .await
    }

    #[tokio::test]
    async fn get_folder() {
        test_auth(
            Method::GET,
            format!("api/{ORG_ID}/folders/{FOLDER_ID}"),
            AuthExtractor {
                auth: AUTH_HEADER_VAL.to_string(),
                method: format!("{GET_METHOD}"),
                o2_type: format!("dfolder:{FOLDER_ID}"),
                org_id: format!("{ORG_ID}"),
                bypass_check: false,
                parent_id: format!("default"),
            },
        )
        .await
    }

    #[tokio::test]
    async fn get_folder_by_name() {
        test_auth(
            Method::GET,
            format!("api/{ORG_ID}/folders/name/{FOLDER_NAME}"),
            AuthExtractor {
                auth: AUTH_HEADER_VAL.to_string(),
                method: format!("{GET_METHOD}"),
                o2_type: format!("dfolder:_all_{ORG_ID}"),
                org_id: format!("{ORG_ID}"),
                bypass_check: false,
                parent_id: format!("default"),
            },
        )
        .await
    }

    #[tokio::test]
    async fn delete_folder() {
        test_auth(
            Method::DELETE,
            format!("api/{ORG_ID}/folders/{FOLDER_ID}"),
            AuthExtractor {
                auth: AUTH_HEADER_VAL.to_string(),
                method: format!("{DELETE_METHOD}"),
                o2_type: format!("dfolder:{FOLDER_ID}"),
                org_id: format!("{ORG_ID}"),
                bypass_check: false,
                parent_id: format!("default"),
            },
        )
        .await
    }

    // Tests for routes defined in handler::http::request::alerts::deprecated.

    #[tokio::test]
    async fn save_alert() {
        test_auth(
            Method::POST,
            format!("api/{ORG_ID}/{STREAM_NAME}/alerts"),
            AuthExtractor {
                auth: AUTH_HEADER_VAL.to_string(),
                method: format!("{POST_METHOD}"),
                o2_type: format!("alert:{ORG_ID}"),
                org_id: format!("{ORG_ID}"),
                bypass_check: false,
                parent_id: format!("default"),
            },
        )
        .await
    }

    #[tokio::test]
    async fn update_alert() {
        test_auth(
            Method::PUT,
            format!("api/{ORG_ID}/{STREAM_NAME}/alerts/{ALERT_NAME}"),
            AuthExtractor {
                auth: AUTH_HEADER_VAL.to_string(),
                method: format!("{PUT_METHOD}"),
                o2_type: format!("alert:{ALERT_NAME}"),
                org_id: format!("{ORG_ID}"),
                bypass_check: false,
                parent_id: format!("default"),
            },
        )
        .await
    }

    #[tokio::test]
    async fn list_stream_alerts() {
        test_auth(
            Method::GET,
            format!("api/{ORG_ID}/{STREAM_NAME}/alerts"),
            AuthExtractor {
                auth: AUTH_HEADER_VAL.to_string(),
                method: format!("{LIST_METHOD}"),
                o2_type: format!("alert:{ORG_ID}"),
                org_id: format!("{ORG_ID}"),
                bypass_check: false,
                parent_id: format!("default"),
            },
        )
        .await
    }

    #[tokio::test]
    async fn list_alerts() {
        test_auth(
            Method::GET,
            format!("api/{ORG_ID}/alerts"),
            AuthExtractor {
                auth: AUTH_HEADER_VAL.to_string(),
                method: format!("{LIST_METHOD}"),
                o2_type: format!("alert:{ORG_ID}"),
                org_id: format!("{ORG_ID}"),
                bypass_check: false,
                parent_id: format!("default"),
            },
        )
        .await
    }

    #[tokio::test]
    async fn get_alert() {
        test_auth(
            Method::GET,
            format!("api/{ORG_ID}/{STREAM_NAME}/alerts/{ALERT_NAME}"),
            AuthExtractor {
                auth: AUTH_HEADER_VAL.to_string(),
                method: format!("{GET_METHOD}"),
                // Is this correct? Can two streams have the same name if they
                // have different types?
                o2_type: format!("alert:{ALERT_NAME}"),
                org_id: format!("{ORG_ID}"),
                bypass_check: false,
                parent_id: format!("default"),
            },
        )
        .await
    }

    #[tokio::test]
    async fn delete_alert() {
        test_auth(
            Method::DELETE,
            format!("api/{ORG_ID}/{STREAM_NAME}/alerts/{ALERT_NAME}"),
            AuthExtractor {
                auth: AUTH_HEADER_VAL.to_string(),
                method: format!("{DELETE_METHOD}"),
                o2_type: format!("alert:{ALERT_NAME}"),
                org_id: format!("{ORG_ID}"),
                bypass_check: false,
                parent_id: format!("default"),
            },
        )
        .await
    }

    #[tokio::test]
    async fn enable_alert() {
        test_auth(
            Method::PUT,
            format!("api/{ORG_ID}/{STREAM_NAME}/alerts/{ALERT_NAME}/enable"),
            AuthExtractor {
                auth: AUTH_HEADER_VAL.to_string(),
                method: format!("{PUT_METHOD}"),
                o2_type: format!("alert:{ALERT_NAME}"),
                org_id: format!("{ORG_ID}"),
                bypass_check: false,
                parent_id: format!("default"),
            },
        )
        .await
    }

    #[tokio::test]
    async fn trigger_alert() {
        test_auth(
            Method::PUT,
            format!("api/{ORG_ID}/{STREAM_NAME}/alerts/{ALERT_NAME}/trigger"),
            AuthExtractor {
                auth: AUTH_HEADER_VAL.to_string(),
                method: format!("{PUT_METHOD}"),
                // Is this correct? This seems like a potential bug. Shouldn't
                // the first part be a type name?
                o2_type: format!("{STREAM_NAME}:alerts"),
                org_id: format!("{ORG_ID}"),
                bypass_check: false,
                parent_id: format!("default"),
            },
        )
        .await
    }

    // Tests for routes defined in handler::http::request::alerts::templates.

    #[tokio::test]
    async fn save_template() {
        test_auth(
            Method::POST,
            format!("api/{ORG_ID}/alerts/templates"),
            AuthExtractor {
                auth: AUTH_HEADER_VAL.to_string(),
                method: format!("{POST_METHOD}"),
                o2_type: format!("template:{ORG_ID}"),
                org_id: format!("{ORG_ID}"),
                bypass_check: false,
                parent_id: format!("default"),
            },
        )
        .await
    }

    #[tokio::test]
    async fn update_template() {
        test_auth(
            Method::PUT,
            format!("api/{ORG_ID}/alerts/templates/{TEMPLATE_NAME}"),
            AuthExtractor {
                auth: AUTH_HEADER_VAL.to_string(),
                method: format!("{PUT_METHOD}"),
                o2_type: format!("template:{TEMPLATE_NAME}"),
                org_id: format!("{ORG_ID}"),
                bypass_check: false,
                parent_id: format!("default"),
            },
        )
        .await
    }

    #[tokio::test]
    async fn get_template() {
        test_auth(
            Method::GET,
            format!("api/{ORG_ID}/alerts/templates/{TEMPLATE_NAME}"),
            AuthExtractor {
                auth: AUTH_HEADER_VAL.to_string(),
                method: format!("{GET_METHOD}"),
                o2_type: format!("template:{TEMPLATE_NAME}"),
                org_id: format!("{ORG_ID}"),
                bypass_check: false,
                parent_id: format!("default"),
            },
        )
        .await
    }

    #[tokio::test]
    async fn list_templates() {
        test_auth(
            Method::GET,
            format!("api/{ORG_ID}/alerts/templates"),
            AuthExtractor {
                auth: AUTH_HEADER_VAL.to_string(),
                method: format!("{LIST_METHOD}"),
                o2_type: format!("template:{ORG_ID}"),
                org_id: format!("{ORG_ID}"),
                bypass_check: false,
                parent_id: format!("default"),
            },
        )
        .await
    }

    #[tokio::test]
    async fn delete_template() {
        test_auth(
            Method::DELETE,
            format!("api/{ORG_ID}/alerts/templates/{TEMPLATE_NAME}"),
            AuthExtractor {
                auth: AUTH_HEADER_VAL.to_string(),
                method: format!("{DELETE_METHOD}"),
                o2_type: format!("template:{TEMPLATE_NAME}"),
                org_id: format!("{ORG_ID}"),
                bypass_check: false,
                parent_id: format!("default"),
            },
        )
        .await
    }

    // Tests for routes defined in handler::http::request::alerts::destinations.

    #[tokio::test]
    async fn save_destination() {
        test_auth(
            Method::POST,
            format!("api/{ORG_ID}/alerts/destinations"),
            AuthExtractor {
                auth: AUTH_HEADER_VAL.to_string(),
                method: format!("{POST_METHOD}"),
                o2_type: format!("destination:{ORG_ID}"),
                org_id: format!("{ORG_ID}"),
                bypass_check: false,
                parent_id: format!("default"),
            },
        )
        .await
    }

    #[tokio::test]
    async fn update_destination() {
        test_auth(
            Method::PUT,
            format!("api/{ORG_ID}/alerts/destinations/{DESTINATION_NAME}"),
            AuthExtractor {
                auth: AUTH_HEADER_VAL.to_string(),
                method: format!("{PUT_METHOD}"),
                o2_type: format!("destination:{DESTINATION_NAME}"),
                org_id: format!("{ORG_ID}"),
                bypass_check: false,
                parent_id: format!("default"),
            },
        )
        .await
    }

    #[tokio::test]
    async fn get_destination() {
        test_auth(
            Method::GET,
            format!("api/{ORG_ID}/alerts/destinations/{DESTINATION_NAME}"),
            AuthExtractor {
                auth: AUTH_HEADER_VAL.to_string(),
                method: format!("{GET_METHOD}"),
                o2_type: format!("destination:{DESTINATION_NAME}"), // Is this correct?
                org_id: format!("{ORG_ID}"),
                bypass_check: false,
                parent_id: format!("default"),
            },
        )
        .await
    }

    #[tokio::test]
    async fn list_destinations() {
        test_auth(
            Method::GET,
            format!("api/{ORG_ID}/alerts/destinations"),
            AuthExtractor {
                auth: AUTH_HEADER_VAL.to_string(),
                method: format!("{LIST_METHOD}"),
                o2_type: format!("destination:{ORG_ID}"),
                org_id: format!("{ORG_ID}"),
                bypass_check: false,
                parent_id: format!("default"),
            },
        )
        .await
    }

    #[tokio::test]
    async fn delete_destination() {
        test_auth(
            Method::DELETE,
            format!("api/{ORG_ID}/alerts/destinations/{DESTINATION_NAME}"),
            AuthExtractor {
                auth: AUTH_HEADER_VAL.to_string(),
                method: format!("{DELETE_METHOD}"),
                o2_type: format!("destination:{DESTINATION_NAME}"),
                org_id: format!("{ORG_ID}"),
                bypass_check: false,
                parent_id: format!("default"),
            },
        )
        .await
    }

    // Tests for routes defined in handler::http::request::kv.

    #[tokio::test]
    async fn get_kv() {
        test_auth(
            Method::GET,
            format!("api/{ORG_ID}/kv/{KV_KEY}"),
            AuthExtractor {
                auth: AUTH_HEADER_VAL.to_string(),
                method: format!("{GET_METHOD}"),
                o2_type: format!("kv:{ORG_ID}"),
                org_id: format!("{ORG_ID}"),
                bypass_check: false,
                parent_id: format!("default"),
            },
        )
        .await
    }

    #[tokio::test]
    async fn set_kv() {
        test_auth(
            Method::POST,
            format!("api/{ORG_ID}/kv/{KV_KEY}"),
            AuthExtractor {
                auth: AUTH_HEADER_VAL.to_string(),
                method: format!("{POST_METHOD}"),
                o2_type: format!("kv:{ORG_ID}"),
                org_id: format!("{ORG_ID}"),
                bypass_check: false,
                parent_id: format!("default"),
            },
        )
        .await
    }

    #[tokio::test]
    async fn delete_kv() {
        test_auth(
            Method::DELETE,
            format!("api/{ORG_ID}/kv/{KV_KEY}"),
            AuthExtractor {
                auth: AUTH_HEADER_VAL.to_string(),
                method: format!("{DELETE_METHOD}"),
                o2_type: format!("kv:{KV_KEY}"),
                org_id: format!("{ORG_ID}"),
                bypass_check: false,
                parent_id: format!("default"),
            },
        )
        .await
    }

    #[tokio::test]
    async fn list_kv() {
        test_auth(
            Method::GET,
            format!("api/{ORG_ID}/kv"),
            AuthExtractor {
                auth: AUTH_HEADER_VAL.to_string(),
                method: format!("{LIST_METHOD}"),
                o2_type: format!("kv:{ORG_ID}"),
                org_id: format!("{ORG_ID}"),
                bypass_check: false,
                parent_id: format!("default"),
            },
        )
        .await
    }

    // Tests for routes defined in handler::http::request::syslog.

    #[tokio::test]
    async fn toggle_syslog_state() {
        test_auth(
            Method::POST,
            format!("api/{ORG_ID}/syslog-server"),
            AuthExtractor {
                auth: AUTH_HEADER_VAL.to_string(),
                method: format!("{POST_METHOD}"),
                o2_type: format!("syslog-server:{ORG_ID}"),
                org_id: format!("{ORG_ID}"),
                bypass_check: false,
                parent_id: format!("default"),
            },
        )
        .await
    }

    #[tokio::test]
    async fn create_syslog_route() {
        test_auth(
            Method::POST,
            format!("api/{ORG_ID}/syslog-routes"),
            AuthExtractor {
                auth: AUTH_HEADER_VAL.to_string(),
                method: format!("{POST_METHOD}"),
                o2_type: format!("syslog-route:{ORG_ID}"),
                org_id: format!("{ORG_ID}"),
                bypass_check: false,
                parent_id: format!("default"),
            },
        )
        .await
    }

    #[tokio::test]
    async fn update_syslog_route() {
        test_auth(
            Method::PUT,
            format!("api/{ORG_ID}/syslog-routes/{SYSLOG_ROUTE_ID}"),
            AuthExtractor {
                auth: AUTH_HEADER_VAL.to_string(),
                method: format!("{PUT_METHOD}"),
                o2_type: format!("syslog-route:{SYSLOG_ROUTE_ID}"),
                org_id: format!("{ORG_ID}"),
                bypass_check: false,
                parent_id: format!("default"),
            },
        )
        .await
    }

    #[tokio::test]
    async fn list_syslog_routes() {
        test_auth(
            Method::GET,
            format!("api/{ORG_ID}/syslog-routes"),
            AuthExtractor {
                auth: AUTH_HEADER_VAL.to_string(),
                method: format!("{LIST_METHOD}"),
                o2_type: format!("syslog-route:{ORG_ID}"),
                org_id: format!("{ORG_ID}"),
                bypass_check: false,
                parent_id: format!("default"),
            },
        )
        .await
    }

    #[tokio::test]
    async fn delete_syslog_route() {
        test_auth(
            Method::DELETE,
            format!("api/{ORG_ID}/syslog-routes/{SYSLOG_ROUTE_ID}"),
            AuthExtractor {
                auth: AUTH_HEADER_VAL.to_string(),
                method: format!("{DELETE_METHOD}"),
                o2_type: format!("syslog-route:{SYSLOG_ROUTE_ID}"),
                org_id: format!("{ORG_ID}"),
                bypass_check: false,
                parent_id: format!("default"),
            },
        )
        .await
    }

    // Tests for routes defined in handler::http::request::authz::fga.

    #[tokio::test]
    async fn create_role() {
        test_auth(
            Method::POST,
            format!("api/{ORG_ID}/roles"),
            AuthExtractor {
                auth: AUTH_HEADER_VAL.to_string(),
                method: format!("{POST_METHOD}"),
                o2_type: format!("role:{ORG_ID}"),
                org_id: format!("{ORG_ID}"),
                bypass_check: false,
                parent_id: format!("default"),
            },
        )
        .await
    }

    #[tokio::test]
    async fn delete_role() {
        test_auth(
            Method::DELETE,
            format!("api/{ORG_ID}/roles/{ROLE_ID}"),
            AuthExtractor {
                auth: AUTH_HEADER_VAL.to_string(),
                method: format!("{DELETE_METHOD}"),
                o2_type: format!("role:{ORG_ID}/{ROLE_ID}"),
                org_id: format!("{ORG_ID}"),
                bypass_check: false,
                parent_id: format!("default"),
            },
        )
        .await
    }

    #[tokio::test]
    async fn get_roles() {
        test_auth(
            Method::GET,
            format!("api/{ORG_ID}/roles"),
            AuthExtractor {
                auth: AUTH_HEADER_VAL.to_string(),
                method: format!("{LIST_METHOD}"),
                o2_type: format!("role:{ORG_ID}"),
                org_id: format!("{ORG_ID}"),
                bypass_check: false,
                parent_id: format!("default"),
            },
        )
        .await
    }

    #[tokio::test]
    async fn update_role() {
        test_auth(
            Method::PUT,
            format!("api/{ORG_ID}/roles/{ROLE_ID}"),
            AuthExtractor {
                auth: AUTH_HEADER_VAL.to_string(),
                method: format!("{PUT_METHOD}"),
                o2_type: format!("role:{ORG_ID}/{ROLE_ID}"),
                org_id: format!("{ORG_ID}"),
                bypass_check: false,
                parent_id: format!("default"),
            },
        )
        .await
    }

    #[tokio::test]
    async fn get_role_permissions() {
        test_auth(
            Method::GET,
            format!("api/{ORG_ID}/roles/{ROLE_ID}/permissions/{RESOURCE_NAME}"),
            AuthExtractor {
                auth: AUTH_HEADER_VAL.to_string(),
                method: format!("{GET_METHOD}"),
                o2_type: format!("role:{ORG_ID}/{ROLE_ID}"),
                org_id: format!("{ORG_ID}"),
                bypass_check: false,
                parent_id: format!("default"),
            },
        )
        .await
    }

    #[tokio::test]
    async fn get_users_with_role() {
        test_auth(
            Method::GET,
            format!("api/{ORG_ID}/roles/{ROLE_ID}/users"),
            AuthExtractor {
                auth: AUTH_HEADER_VAL.to_string(),
                method: format!("{GET_METHOD}"),
                o2_type: format!("role:{ORG_ID}/{ROLE_ID}"),
                org_id: format!("{ORG_ID}"),
                bypass_check: false,
                parent_id: format!("default"),
            },
        )
        .await
    }

    #[tokio::test]
    async fn create_group() {
        test_auth(
            Method::POST,
            format!("api/{ORG_ID}/groups"),
            AuthExtractor {
                auth: AUTH_HEADER_VAL.to_string(),
                method: format!("{POST_METHOD}"),
                o2_type: format!("group:{ORG_ID}"),
                org_id: format!("{ORG_ID}"),
                bypass_check: false,
                parent_id: format!("default"),
            },
        )
        .await
    }

    #[tokio::test]
    async fn update_group() {
        test_auth(
            Method::PUT,
            format!("api/{ORG_ID}/groups/{GROUP_NAME}"),
            AuthExtractor {
                auth: AUTH_HEADER_VAL.to_string(),
                method: format!("{PUT_METHOD}"),
                o2_type: format!("group:{ORG_ID}/{GROUP_NAME}"),
                org_id: format!("{ORG_ID}"),
                bypass_check: false,
                parent_id: format!("default"),
            },
        )
        .await
    }

    #[tokio::test]
    async fn get_groups() {
        test_auth(
            Method::GET,
            format!("api/{ORG_ID}/groups"),
            AuthExtractor {
                auth: AUTH_HEADER_VAL.to_string(),
                method: format!("{LIST_METHOD}"),
                o2_type: format!("group:{ORG_ID}"),
                org_id: format!("{ORG_ID}"),
                bypass_check: false,
                parent_id: format!("default"),
            },
        )
        .await
    }

    #[tokio::test]
    async fn get_group_details() {
        test_auth(
            Method::GET,
            format!("api/{ORG_ID}/groups/{GROUP_NAME}"),
            AuthExtractor {
                auth: AUTH_HEADER_VAL.to_string(),
                method: format!("{GET_METHOD}"),
                o2_type: format!("group:{ORG_ID}/{GROUP_NAME}"),
                org_id: format!("{ORG_ID}"),
                bypass_check: false,
                parent_id: format!("default"),
            },
        )
        .await
    }

    #[tokio::test]
    async fn get_resources() {
        test_auth(
            Method::GET,
            format!("api/{ORG_ID}/resources"),
            AuthExtractor {
                auth: AUTH_HEADER_VAL.to_string(),
                // Should these be empty strings?
                method: format!(""),
                o2_type: format!(""),
                org_id: format!(""),
                bypass_check: true,
                parent_id: format!("default"),
            },
        )
        .await
    }

    #[tokio::test]
    async fn delete_group() {
        test_auth(
            Method::DELETE,
            format!("api/{ORG_ID}/groups/{GROUP_NAME}"),
            AuthExtractor {
                auth: AUTH_HEADER_VAL.to_string(),
                method: format!("{DELETE_METHOD}"),
                o2_type: format!("group:{ORG_ID}/{GROUP_NAME}"),
                org_id: format!("{ORG_ID}"),
                bypass_check: false,
                parent_id: format!("default"),
            },
        )
        .await
    }

    // Tests for routes defined in handler::http::request::clusters.

    #[tokio::test]
    async fn list_clusters() {
        test_auth(
            Method::GET,
            format!("api/clusters"),
            AuthExtractor {
                auth: AUTH_HEADER_VAL.to_string(),
                // Should these be empty strings?
                method: format!(""),
                o2_type: format!(""),
                org_id: format!(""),
                bypass_check: true,
                parent_id: format!("default"),
            },
        )
        .await
    }

    // Tests for routes defined in handler::http::request::pipeline.

    #[tokio::test]
    async fn save_pipeline() {
        test_auth(
            Method::POST,
            format!("api/{ORG_ID}/pipelines"),
            AuthExtractor {
                auth: AUTH_HEADER_VAL.to_string(),
                method: format!("{POST_METHOD}"),
                o2_type: format!("pipeline:{ORG_ID}"),
                org_id: format!("{ORG_ID}"),
                bypass_check: false,
                parent_id: format!("default"),
            },
        )
        .await
    }

    #[tokio::test]
    async fn list_pipelines() {
        test_auth(
            Method::GET,
            format!("api/{ORG_ID}/pipelines"),
            AuthExtractor {
                auth: AUTH_HEADER_VAL.to_string(),
                method: format!("{LIST_METHOD}"),
                o2_type: format!("pipeline:{ORG_ID}"),
                org_id: format!("{ORG_ID}"),
                bypass_check: false,
                parent_id: format!("default"),
            },
        )
        .await
    }

    #[tokio::test]
    async fn list_streams_with_pipeline() {
        test_auth(
            Method::GET,
            format!("api/{ORG_ID}/pipelines/streams"),
            AuthExtractor {
                auth: AUTH_HEADER_VAL.to_string(),
                method: format!("{GET_METHOD}"), // Should this be LIST?
                o2_type: format!("pipeline:{ORG_ID}"),
                org_id: format!("{ORG_ID}"),
                bypass_check: false,
                parent_id: format!("default"),
            },
        )
        .await
    }

    #[tokio::test]
    async fn delete_pipeline() {
        test_auth(
            Method::DELETE,
            format!("api/{ORG_ID}/pipelines/{PIPELINE_ID}"),
            AuthExtractor {
                auth: AUTH_HEADER_VAL.to_string(),
                method: format!("{DELETE_METHOD}"),
                o2_type: format!("pipeline:{PIPELINE_ID}"),
                org_id: format!("{ORG_ID}"),
                bypass_check: false,
                parent_id: format!("default"),
            },
        )
        .await
    }

    #[tokio::test]
    async fn update_pipeline() {
        test_auth(
            Method::PUT,
            format!("api/{ORG_ID}/pipelines"),
            AuthExtractor {
                auth: AUTH_HEADER_VAL.to_string(),
                method: format!("{PUT_METHOD}"),
                o2_type: format!("pipeline:{ORG_ID}"),
                org_id: format!("{ORG_ID}"),
                bypass_check: false,
                parent_id: format!("default"),
            },
        )
        .await
    }

    #[tokio::test]
    async fn enable_pipeline() {
        test_auth(
            Method::PUT,
            format!("api/{ORG_ID}/pipelines/{PIPELINE_ID}/enable"),
            AuthExtractor {
                auth: AUTH_HEADER_VAL.to_string(),
                method: format!("{PUT_METHOD}"),
                o2_type: format!("pipeline:{PIPELINE_ID}"),
                org_id: format!("{ORG_ID}"),
                bypass_check: false,
                parent_id: format!("default"),
            },
        )
        .await
    }

    // Tests for routes defined in handler::http::request::short_url.

    #[tokio::test]
    async fn shorten() {
        test_auth(
            Method::POST,
            format!("api/{ORG_ID}/short"),
            AuthExtractor {
                auth: AUTH_HEADER_VAL.to_string(),
                // Should these be empty strings?
                method: format!(""),
                o2_type: format!(""),
                org_id: format!(""),
                bypass_check: true,
                parent_id: format!("default"),
            },
        )
        .await
    }

    #[tokio::test]
    async fn retrieve_short_url() {
        test_auth(
            Method::GET,
            format!("api/{ORG_ID}/short/{SHORT_URL_ID}"),
            AuthExtractor {
                auth: AUTH_HEADER_VAL.to_string(),
                // Should these be empty strings?
                method: format!(""),
                o2_type: format!(""),
                org_id: format!(""),
                bypass_check: true,
                parent_id: format!("default"),
            },
        )
        .await
    }

    // Tests for routes defined in handler::http::request::service_accounts.

    #[tokio::test]
    async fn save_service_account() {
        test_auth(
            Method::POST,
            format!("api/{ORG_ID}/service_accounts"),
            AuthExtractor {
                auth: AUTH_HEADER_VAL.to_string(),
                method: format!("{POST_METHOD}"),
                o2_type: format!("service_accounts:{ORG_ID}"),
                org_id: format!("{ORG_ID}"),
                bypass_check: false,
                parent_id: format!("default"),
            },
        )
        .await
    }

    #[tokio::test]
    async fn update_service_account() {
        test_auth(
            Method::PUT,
            format!("api/{ORG_ID}/service_accounts/{EMAIL_ID}"),
            AuthExtractor {
                auth: AUTH_HEADER_VAL.to_string(),
                method: format!("{PUT_METHOD}"),
                o2_type: format!("service_accounts:{EMAIL_ID}"),
                org_id: format!("{ORG_ID}"),
                bypass_check: false,
                parent_id: format!("default"),
            },
        )
        .await
    }

    #[tokio::test]
    async fn delete_service_account() {
        test_auth(
            Method::DELETE,
            format!("api/{ORG_ID}/service_accounts/{EMAIL_ID}"),
            AuthExtractor {
                auth: AUTH_HEADER_VAL.to_string(),
                method: format!("{DELETE_METHOD}"),
                o2_type: format!("service_accounts:{EMAIL_ID}"),
                org_id: format!("{ORG_ID}"),
                bypass_check: false,
                parent_id: format!("default"),
            },
        )
        .await
    }

    #[tokio::test]
    async fn get_api_token() {
        test_auth(
            Method::GET,
            format!("api/{ORG_ID}/service_accounts/{EMAIL_ID}"),
            AuthExtractor {
                auth: AUTH_HEADER_VAL.to_string(),
                method: format!("{GET_METHOD}"),
                o2_type: format!("service_accounts:{EMAIL_ID}"),
                org_id: format!("{ORG_ID}"),
                bypass_check: false,
                parent_id: format!("default"),
            },
        )
        .await
    }

    // Tests for routes defined in handler::http::request::websocket.

    #[tokio::test]
    async fn websocket() {
        test_auth(
            Method::GET,
            format!("api{ORG_ID}/ws/{WS_REQUEST_ID}"),
            AuthExtractor {
                auth: AUTH_HEADER_VAL.to_string(),
                method: format!(""),
                o2_type: format!(""),
                org_id: format!(""),
                bypass_check: true,
                parent_id: format!("default"),
            },
        )
        .await
    }

    // Tests for routes defined in handler::http::request::actions.

    #[tokio::test]
    async fn delete_action() {
        test_auth(
            Method::DELETE,
            format!("api/{ORG_ID}/actions/{ACTION_KSUID}"),
            AuthExtractor {
                auth: AUTH_HEADER_VAL.to_string(),
                method: format!("{DELETE_METHOD}"),
                o2_type: format!(
                    "{}:{ACTION_KSUID}",
                    OFGA_MODELS
                        .get("actions")
                        .map_or("actions", |model| model.key)
                ),
                org_id: format!("{ORG_ID}"),
                bypass_check: false,
                parent_id: format!("default"),
            },
        )
        .await
    }

    #[tokio::test]
    async fn serve_action_zip() {
        test_auth(
            Method::GET,
            format!("api/{ORG_ID}/actions/download/{ACTION_KSUID}"),
            AuthExtractor {
                auth: AUTH_HEADER_VAL.to_string(),
                method: format!("{GET_METHOD}"),
                o2_type: format!(
                    "{}:{ACTION_KSUID}",
                    OFGA_MODELS
                        .get("actions")
                        .map_or("actions", |model| model.key)
                ),
                org_id: format!("{ORG_ID}"),
                bypass_check: false,
                parent_id: format!("default"),
            },
        )
        .await
    }

    #[tokio::test]
    async fn update_action() {
        test_auth(
            Method::PUT,
            format!("api/{ORG_ID}/actions/{ACTION_KSUID}"),
            AuthExtractor {
                auth: AUTH_HEADER_VAL.to_string(),
                method: format!("{PUT_METHOD}"),
                o2_type: format!(
                    "{}:{ACTION_KSUID}",
                    OFGA_MODELS
                        .get("actions")
                        .map_or("actions", |model| model.key)
                ),
                org_id: format!("{ORG_ID}"),
                bypass_check: false,
                parent_id: format!("default"),
            },
        )
        .await
    }

    #[tokio::test]
    async fn list_actions() {
        test_auth(
            Method::GET,
            format!("api/{ORG_ID}/actions"),
            AuthExtractor {
                auth: AUTH_HEADER_VAL.to_string(),
                method: format!("{LIST_METHOD}"),
                o2_type: format!(
                    "{}:{ORG_ID}",
                    OFGA_MODELS
                        .get("actions")
                        .map_or("actions", |model| model.key)
                ),
                org_id: format!("{ORG_ID}"),
                bypass_check: false,
                parent_id: format!("default"),
            },
        )
        .await
    }

    #[tokio::test]
    async fn get_single_action() {
        test_auth(
            Method::GET,
            format!("api/{ORG_ID}/actions/{ACTION_KSUID}"),
            AuthExtractor {
                auth: AUTH_HEADER_VAL.to_string(),
                method: format!("{GET_METHOD}"),
                o2_type: format!(
                    "{}:{ACTION_KSUID}",
                    OFGA_MODELS
                        .get("actions")
                        .map_or("actions", |model| model.key)
                ),
                org_id: format!("{ORG_ID}"),
                bypass_check: false,
                parent_id: format!("default"),
            },
        )
        .await
    }

    #[tokio::test]
    async fn upload_action() {
        test_auth(
            Method::POST,
            format!("api/{ORG_ID}/actions/upload"),
            AuthExtractor {
                auth: AUTH_HEADER_VAL.to_string(),
                method: "".to_string(),
                o2_type: "".to_string(),
                org_id: "".to_string(),
                bypass_check: true,
                parent_id: format!("default"),
            },
        )
        .await
    }

    // Tests for routes defined in handler::http::request::keys.

    #[tokio::test]
    async fn save_cipher_keys() {
        test_auth(
            Method::POST,
            format!("api/{ORG_ID}/cipher_keys"),
            AuthExtractor {
                auth: AUTH_HEADER_VAL.to_string(),
                method: format!("{POST_METHOD}"),
                o2_type: format!(
                    "{}:{ORG_ID}",
                    OFGA_MODELS
                        .get("cipher_keys")
                        .map_or("cipher_keys", |model| model.key)
                ),
                org_id: format!("{ORG_ID}"),
                bypass_check: false,
                parent_id: format!("default"),
            },
        )
        .await
    }

    #[tokio::test]
    async fn get_cipher_key() {
        test_auth(
            Method::GET,
            format!("api/{ORG_ID}/cipher_keys/{CIPHER_KEY_ID}"),
            AuthExtractor {
                auth: AUTH_HEADER_VAL.to_string(),
                method: format!("{GET_METHOD}"),
                o2_type: format!(
                    "{}:{CIPHER_KEY_ID}",
                    OFGA_MODELS
                        .get("cipher_keys")
                        .map_or("cipher_keys", |model| model.key)
                ),
                org_id: format!("{ORG_ID}"),
                bypass_check: false,
                parent_id: format!("default"),
            },
        )
        .await
    }

    #[tokio::test]
    async fn list_cipher_keys() {
        test_auth(
            Method::GET,
            format!("api/{ORG_ID}/cipher_keys"),
            AuthExtractor {
                auth: AUTH_HEADER_VAL.to_string(),
                method: format!("{LIST_METHOD}"),
                o2_type: format!(
                    "{}:{ORG_ID}",
                    OFGA_MODELS
                        .get("cipher_keys")
                        .map_or("cipher_keys", |model| model.key)
                ),
                org_id: format!("{ORG_ID}"),
                bypass_check: false,
                parent_id: format!("default"),
            },
        )
        .await
    }

    #[tokio::test]
    async fn delete_cipher_key() {
        test_auth(
            Method::DELETE,
            format!("api/{ORG_ID}/cipher_keys/{CIPHER_KEY_ID}"),
            AuthExtractor {
                auth: AUTH_HEADER_VAL.to_string(),
                method: format!("{DELETE_METHOD}"),
                o2_type: format!(
                    "{}:{CIPHER_KEY_ID}",
                    OFGA_MODELS
                        .get("cipher_keys")
                        .map_or("cipher_keys", |model| model.key)
                ),
                org_id: format!("{ORG_ID}"),
                bypass_check: false,
                parent_id: format!("default"),
            },
        )
        .await
    }

    #[tokio::test]
    async fn update_cipher_key() {
        test_auth(
            Method::PUT,
            format!("api/{ORG_ID}/cipher_keys/{CIPHER_KEY_ID}"),
            AuthExtractor {
                auth: AUTH_HEADER_VAL.to_string(),
                method: format!("{PUT_METHOD}"),
                o2_type: format!(
                    "{}:{CIPHER_KEY_ID}",
                    OFGA_MODELS
                        .get("cipher_keys")
                        .map_or("cipher_keys", |model| model.key)
                ),
                org_id: format!("{ORG_ID}"),
                bypass_check: false,
                parent_id: format!("default"),
            },
        )
        .await
    }

    /// Tests that the correct authorization information is extracted from a
    /// request to the given path.
    async fn test_auth(method: Method, path: String, expected: AuthExtractor) {
        use std::sync::Arc;

        let mut config = mock_config();
        config.common.web_url = API_ROOT_URI.to_string();
        config.common.base_uri = "".to_string(); // API_BASE_COMP.to_string();
        config::config::CONFIG.store(Arc::new(config));

        let req = test::TestRequest::default()
            .method(method)
            .uri(&format!("{API_ROOT_URI}/{path}"))
            .append_header(AUTH_HEADER)
            .to_http_request();
        let actual = AuthExtractor::extract(&req).await.unwrap();
        assert_eq!(actual, expected);
    }

    /// Returns a mock configuration with fields set to default values.
    #[allow(deprecated)]
    fn mock_config() -> config::Config {
        config::Config {
            auth: config::Auth {
                root_user_email: String::default(),
                root_user_password: String::default(),
                root_user_token: String::default(),
                cookie_max_age: i64::default(),
                cookie_same_site_lax: bool::default(),
                cookie_secure_only: bool::default(),
                ext_auth_salt: String::default(),
                action_server_token: String::default(),
            },
            report_server: config::ReportServer {
                enable_report_server: bool::default(),
                user_email: String::default(),
                user_password: String::default(),
                port: u16::default(),
                addr: String::default(),
                ipv6_enabled: bool::default(),
            },
            http: config::Http {
                port: u16::default(),
                addr: String::default(),
                ipv6_enabled: bool::default(),
                tls_enabled: bool::default(),
                tls_cert_path: String::default(),
                tls_key_path: String::default(),
                tls_min_version: String::default(),
                tls_root_certificates: String::default(),
            },
            grpc: config::Grpc {
                port: u16::default(),
                addr: String::default(),
                org_header_key: String::default(),
                stream_header_key: String::default(),
                internal_grpc_token: String::default(),
                max_message_size: usize::default(),
                connect_timeout: u64::default(),
                channel_cache_disabled: bool::default(),
                tls_enabled: bool::default(),
                tls_cert_domain: String::default(),
                tls_cert_path: String::default(),
                tls_key_path: String::default(),
            },
            websocket: config::WebSocket {
                enabled: bool::default(),
                session_idle_timeout_secs: i64::default(),
                ping_interval_secs: i64::default(),
                max_frame_size: usize::default(),
                max_continuation_size: usize::default(),
                max_channel_buffer_size: usize::default(),
                streaming_enabled: bool::default(),
                streaming_response_chunk_size: usize::default(),
            },
            route: config::Route {
                timeout: u64::default(),
                max_connections: usize::default(),
            },
            common: config::Common {
                app_name: String::default(),
                local_mode: bool::default(),
                use_stream_settings_for_partitions_enabled: bool::default(),
                local_mode_storage: String::default(),
                is_local_storage: true,
                cluster_coordinator: String::default(),
                queue_store: String::default(),
                meta_store: String::default(),
                meta_postgres_dsn: String::default(),
                meta_postgres_ro_dsn: String::default(),
                meta_mysql_dsn: String::default(),
                meta_mysql_ro_dsn: String::default(),
                node_role: String::default(),
                node_role_group: String::default(),
                cluster_name: String::default(),
                instance_name: String::default(),
                instance_name_short: String::default(),
                web_url: String::default(),
                base_uri: String::default(),
                data_dir: String::default(),
                data_wal_dir: String::default(),
                data_stream_dir: String::default(),
                data_db_dir: String::default(),
                data_cache_dir: String::default(),
                column_all: String::default(),
                parquet_compression: String::default(),
                timestamp_compression_disabled: bool::default(),
                feature_per_thread_lock: bool::default(),
                feature_fulltext_extra_fields: String::default(),
                feature_secondary_index_extra_fields: String::default(),
                feature_distinct_extra_fields: String::default(),
                feature_quick_mode_fields: String::default(),
                feature_filelist_dedup_enabled: bool::default(),
                feature_query_queue_enabled: bool::default(),
                feature_query_partition_strategy: String::default(),
                feature_query_infer_schema: bool::default(),
                feature_query_exclude_all: bool::default(),
                feature_query_without_index: bool::default(),
                feature_query_remove_filter_with_index: bool::default(),
                feature_query_streaming_aggs: bool::default(),
                feature_join_match_one_enabled: bool::default(),
                feature_join_right_side_max_rows: usize::default(),
                feature_query_skip_wal: bool::default(),
                wal_write_queue_enabled: bool::default(),
                wal_write_queue_full_reject: bool::default(),
                ui_enabled: bool::default(),
                ui_sql_base64_enabled: bool::default(),
                metrics_dedup_enabled: bool::default(),
                bloom_filter_enabled: bool::default(),
                bloom_filter_disabled_on_search: bool::default(),
                bloom_filter_default_fields: String::default(),
                bloom_filter_ndv_ratio: u64::default(),
                wal_fsync_disabled: bool::default(),
                search_around_default_fields: String::default(),
                additional_reporting_orgs: String::default(),
                tracing_enabled: bool::default(),
                tracing_search_enabled: bool::default(),
                otel_otlp_url: String::default(),
                otel_otlp_grpc_url: String::default(),
                tracing_grpc_header_org: String::default(),
                tracing_grpc_header_stream_name: String::default(),
                tracing_header_key: String::default(),
                tracing_header_value: String::default(),
                telemetry_enabled: bool::default(),
                telemetry_url: String::default(),
                telemetry_heartbeat: i64::default(),
                prometheus_enabled: bool::default(),
                print_key_config: bool::default(),
                print_key_event: bool::default(),
                print_key_sql: bool::default(),
                usage_enabled: bool::default(),
                usage_reporting_mode: String::default(),
                usage_reporting_url: String::default(),
                usage_reporting_creds: String::default(),
                usage_batch_size: usize::default(),
                usage_publish_interval: i64::default(),
                mmdb_data_dir: String::default(),
                mmdb_disable_download: bool::default(),
                mmdb_update_duration_days: u64::default(),
                mmdb_geolite_citydb_url: String::default(),
                mmdb_geolite_asndb_url: String::default(),
                mmdb_geolite_citydb_sha256_url: String::default(),
                mmdb_geolite_asndb_sha256_url: String::default(),
                default_scrape_interval: u32::default(),
                memory_circuit_breaker_enabled: bool::default(),
                memory_circuit_breaker_ratio: usize::default(),
                restricted_routes_on_empty_data: bool::default(),
                inverted_index_enabled: bool::default(),
                inverted_index_cache_enabled: bool::default(),
                inverted_index_split_chars: String::default(),
                inverted_index_old_format: bool::default(),
                inverted_index_store_format: String::default(),
                inverted_index_search_format: String::default(),
                inverted_index_tantivy_mode: String::default(),
                inverted_index_count_optimizer_enabled: bool::default(),
                inverted_index_camel_case_tokenizer_disabled: bool::default(),
                full_text_search_type: String::default(),
                query_on_stream_selection: bool::default(),
                show_stream_dates_doc_num: bool::default(),
                blocked_streams: String::default(),
                report_user_name: String::default(),
                report_user_password: String::default(),
                report_server_url: String::default(),
                report_server_skip_tls_verify: bool::default(),
                skip_formatting_stream_name: bool::default(),
                bulk_api_response_errors_only: bool::default(),
                allow_user_defined_schemas: bool::default(),
                mem_table_individual_streams: String::default(),
                traces_span_metrics_enabled: bool::default(),
                traces_span_metrics_export_interval: u64::default(),
                traces_span_metrics_channel_buffer: usize::default(),
                self_metrics_consumption_enabled: bool::default(),
                self_metrics_consumption_interval: u64::default(),
                self_metrics_consumption_whitelist: String::default(),
                result_cache_enabled: bool::default(),
                use_multi_result_cache: bool::default(),
                result_cache_selection_strategy: String::default(),
                result_cache_discard_duration: i64::default(),
                metrics_cache_enabled: bool::default(),
                swagger_enabled: bool::default(),
                fake_es_version: String::default(),
                min_auto_refresh_interval: u32::default(),
                feature_ingester_none_compression: bool::default(),
                ingestion_url: String::default(),
            },
            limit: config::Limit {
                cpu_num: usize::default(),
                real_cpu_num: usize::default(),
                mem_total: usize::default(),
                disk_total: usize::default(),
                disk_free: usize::default(),
                req_json_limit: usize::default(),
                req_payload_limit: usize::default(),
                max_file_retention_time: u64::default(),
                max_file_size_on_disk: usize::default(),
                max_file_size_in_memory: usize::default(),
                udschema_max_fields: usize::default(),
                schema_max_fields_to_enable_uds: usize::default(),
                user_defined_schema_max_fields: usize::default(),
                mem_table_max_size: usize::default(),
                mem_table_bucket_num: 1,
                mem_persist_interval: u64::default(),
                wal_write_buffer_size: usize::default(),
                wal_write_queue_size: usize::default(),
                file_push_interval: u64::default(),
                file_push_limit: usize::default(),
                file_move_fields_limit: usize::default(),
                file_move_thread_num: usize::default(),
                file_merge_thread_num: usize::default(),
                mem_dump_thread_num: usize::default(),
                usage_reporting_thread_num: usize::default(),
                query_thread_num: usize::default(),
                query_timeout: u64::default(),
                query_ingester_timeout: u64::default(),
                query_default_limit: i64::default(),
                query_partition_by_secs: usize::default(),
                query_group_base_speed: usize::default(),
                file_download_thread_num: usize::default(),
                http_keep_alive_disabled: bool::default(),
                default_max_query_range_days: i64::default(),
                max_dashboard_series: usize::default(),
                ingest_allowed_upto: i64::default(),
                ingest_allowed_in_future: i64::default(),
                ingest_flatten_level: u32::default(),
                ignore_file_retention_by_stream: bool::default(),
                logs_file_retention: String::default(),
                traces_file_retention: String::default(),
                metrics_file_retention: String::default(),
                metrics_leader_push_interval: u64::default(),
                metrics_leader_election_interval: i64::default(),
                metrics_max_series_per_query: usize::default(),
                metrics_max_points_per_series: usize::default(),
                metrics_cache_max_entries: usize::default(),
                req_cols_per_record_limit: usize::default(),
                node_heartbeat_ttl: i64::default(),
                http_worker_num: usize::default(),
                http_worker_max_blocking: usize::default(),
                grpc_runtime_worker_num: usize::default(),
                grpc_runtime_blocking_worker_num: usize::default(),
                grpc_runtime_shutdown_timeout: u64::default(),
                job_runtime_worker_num: usize::default(),
                job_runtime_blocking_worker_num: usize::default(),
                job_runtime_shutdown_timeout: u64::default(),
                calculate_stats_interval: u64::default(),
                enrichment_table_max_size: usize::default(),
                http_request_timeout: u64::default(),
                http_keep_alive: u64::default(),
                http_slow_log_threshold: u64::default(),
                http_shutdown_timeout: u64::default(),
                alert_schedule_interval: i64::default(),
                alert_schedule_concurrency: i64::default(),
                alert_schedule_timeout: i64::default(),
                report_schedule_timeout: i64::default(),
                derived_stream_schedule_interval: i64::default(),
                scheduler_max_retries: i32::default(),
                pause_alerts_on_retries: bool::default(),
                alert_considerable_delay: i32::default(),
                scheduler_clean_interval: i64::default(),
                scheduler_watch_interval: i64::default(),
                search_job_workers: i64::default(),
                search_job_scheduler_interval: i64::default(),
                search_job_run_timeout: i64::default(),
                search_job_delete_interval: i64::default(),
                search_job_timeout: i64::default(),
                search_job_retention: i64::default(),
                starting_expect_querier_num: usize::default(),
                query_optimization_num_fields: usize::default(),
                quick_mode_enabled: bool::default(),
                quick_mode_force_enabled: bool::default(),
                quick_mode_num_fields: usize::default(),
                quick_mode_strategy: String::default(),
                sql_db_connections_min: u32::default(),
                sql_db_connections_max: u32::default(),
                sql_db_connections_acquire_timeout: u64::default(),
                sql_db_connections_idle_timeout: u64::default(),
                sql_db_connections_max_lifetime: u64::default(),
                meta_transaction_retries: usize::default(),
                meta_transaction_lock_timeout: usize::default(),
                file_list_id_batch_size: usize::default(),
                file_list_multi_thread: bool::default(),
                distinct_values_interval: u64::default(),
                distinct_values_hourly: bool::default(),
                consistent_hash_vnodes: usize::default(),
                datafusion_file_stat_cache_max_entries: usize::default(),
                datafusion_streaming_aggs_cache_max_entries: usize::default(),
                datafusion_min_partition_num: usize::default(),
                short_url_retention_days: i64::default(),
                inverted_index_cache_max_entries: usize::default(),
                inverted_index_skip_threshold: usize::default(),
                max_query_range_for_sa: i64::default(),
                db_text_data_type: String::default(),
                search_mini_partition_duration_secs: u64::default(),
                file_download_priority_queue_thread_num: usize::default(),
<<<<<<< HEAD
                file_download_priority_queue_window_secs: u64::default(),
                file_download_enable_priority_queue: bool::default(),
                calculate_stats_step_limit: u64::default(),
=======
                file_download_priority_queue_window_secs: i64::default(),
                file_download_enable_priority_queue: bool::default(),
                calculate_stats_step_limit: i64::default(),
                histogram_enabled: bool::default(),
>>>>>>> 2bc914b4
            },
            compact: config::Compact {
                enabled: bool::default(),
                interval: u64::default(),
                old_data_interval: u64::default(),
                strategy: String::default(),
                sync_to_db_interval: u64::default(),
                max_file_size: usize::default(),
                extended_data_retention_days: i64::default(),
                data_retention_days: i64::default(),
                old_data_max_days: i64::default(),
                old_data_min_hours: i64::default(),
                old_data_min_records: i64::default(),
                old_data_min_files: i64::default(),
                delete_files_delay_hours: i64::default(),
                blocked_orgs: String::default(),
                data_retention_history: bool::default(),
                batch_size: i64::default(),
                job_run_timeout: i64::default(),
                job_clean_wait_time: i64::default(),
                pending_jobs_metric_interval: u64::default(),
                max_group_files: usize::default(),
            },
            cache_latest_files: config::CacheLatestFiles {
                enabled: bool::default(),
                cache_parquet: bool::default(),
                cache_index: bool::default(),
                delete_merge_files: bool::default(),
            },
            memory_cache: config::MemoryCache {
                enabled: bool::default(),
                cache_strategy: String::default(),
                bucket_num: 1,
                max_size: usize::default(),
                skip_size: usize::default(),
                release_size: usize::default(),
                gc_size: usize::default(),
                gc_interval: u64::default(),
                skip_disk_check: bool::default(),
                datafusion_max_size: usize::default(),
                datafusion_memory_pool: String::default(),
            },
            disk_cache: config::DiskCache {
                enabled: bool::default(),
                cache_strategy: String::default(),
                bucket_num: 1,
                max_size: usize::default(),
                result_max_size: usize::default(),
                skip_size: usize::default(),
                release_size: usize::default(),
                gc_size: usize::default(),
                gc_interval: u64::default(),
                multi_dir: String::default(),
            },
            log: config::Log {
                level: String::default(),
                json_format: bool::default(),
                file_dir: String::default(),
                file_name_prefix: String::default(),
                local_time_format: String::default(),
                events_enabled: bool::default(),
                events_auth: String::default(),
                events_url: String::default(),
                events_batch_size: usize::default(),
            },
            etcd: config::Etcd {
                addr: String::default(),
                prefix: String::default(),
                connect_timeout: u64::default(),
                command_timeout: u64::default(),
                lock_wait_timeout: u64::default(),
                user: String::default(),
                password: String::default(),
                cert_auth: bool::default(),
                ca_file: String::default(),
                cert_file: String::default(),
                key_file: String::default(),
                domain_name: String::default(),
                load_page_size: i64::default(),
            },
            nats: config::Nats {
                addr: String::default(),
                prefix: String::default(),
                user: String::default(),
                password: String::default(),
                replicas: usize::default(),
                history: i64::default(),
                deliver_policy: String::default(),
                connect_timeout: u64::default(),
                command_timeout: u64::default(),
                lock_wait_timeout: u64::default(),
                subscription_capacity: usize::default(),
                queue_max_age: u64::default(),
            },
            s3: config::S3 {
                provider: String::default(),
                server_url: String::default(),
                region_name: String::default(),
                access_key: String::default(),
                secret_key: String::default(),
                bucket_name: String::default(),
                bucket_prefix: String::default(),
                connect_timeout: u64::default(),
                request_timeout: u64::default(),
                feature_force_hosted_style: bool::default(),
                feature_http1_only: bool::default(),
                feature_http2_only: bool::default(),
                allow_invalid_certificates: bool::default(),
                sync_to_cache_interval: u64::default(),
                max_retries: usize::default(),
                max_idle_per_host: usize::default(),
                keepalive_timeout: u64::default(),
                multi_part_upload_size: usize::default(),
                feature_bulk_delete: bool::default(),
            },
            sns: config::Sns {
                endpoint: String::default(),
                connect_timeout: u64::default(),
                operation_timeout: u64::default(),
            },
            tcp: config::TCP {
                tcp_port: u16::default(),
                udp_port: u16::default(),
            },
            prom: config::Prometheus {
                ha_cluster_label: String::default(),
                ha_replica_label: String::default(),
            },
            profiling: config::Profiling {
                pprof_enabled: bool::default(),
                pprof_protobuf_enabled: bool::default(),
                pprof_flamegraph_path: String::default(),
                pyroscope_enabled: bool::default(),
                pyroscope_server_url: String::default(),
                pyroscope_project_name: String::default(),
            },
            smtp: config::Smtp {
                smtp_enabled: bool::default(),
                smtp_host: String::default(),
                smtp_port: u16::default(),
                smtp_username: String::default(),
                smtp_password: String::default(),
                smtp_reply_to: String::default(),
                smtp_from_email: String::default(),
                smtp_encryption: String::default(),
            },
            rum: config::RUM {
                enabled: bool::default(),
                client_token: String::default(),
                application_id: String::default(),
                site: String::default(),
                service: String::default(),
                env: String::default(),
                version: String::default(),
                organization_identifier: String::default(),
                api_version: String::default(),
                insecure_http: bool::default(),
            },
            chrome: config::Chrome {
                chrome_enabled: bool::default(),
                chrome_path: String::default(),
                chrome_check_default: bool::default(),
                chrome_auto_download: bool::default(),
                chrome_download_path: String::default(),
                chrome_no_sandbox: bool::default(),
                chrome_with_head: bool::default(),
                chrome_sleep_secs: u16::default(),
                chrome_window_width: u32::default(),
                chrome_window_height: u32::default(),
            },
            tokio_console: config::TokioConsole {
                tokio_console_server_addr: String::default(),
                tokio_console_server_port: u16::default(),
                tokio_console_retention: u64::default(),
            },
            health_check: config::HealthCheck {
                enabled: bool::default(),
                timeout: u64::default(),
                failed_times: usize::default(),
            },
            pipeline: config::Pipeline {
                remote_stream_wal_dir: String::default(),
                remote_stream_wal_concurrent_count: usize::default(),
                offset_flush_interval: u64::default(),
                remote_request_timeout: u64::default(),
                remote_request_max_retry_time: u64::default(),
                max_connections: usize::default(),
                wal_size_limit: u64::default(),
                batch_enabled: bool::default(),
                batch_size: usize::default(),
                batch_size_bytes: usize::default(),
                batch_timeout_ms: u64::default(),
                use_shared_http_client: bool::default(),
            },
            encryption: config::Encryption {
                algorithm: String::default(),
                master_key: String::default(),
            },
        }
    }
}<|MERGE_RESOLUTION|>--- conflicted
+++ resolved
@@ -3248,16 +3248,10 @@
                 db_text_data_type: String::default(),
                 search_mini_partition_duration_secs: u64::default(),
                 file_download_priority_queue_thread_num: usize::default(),
-<<<<<<< HEAD
-                file_download_priority_queue_window_secs: u64::default(),
-                file_download_enable_priority_queue: bool::default(),
-                calculate_stats_step_limit: u64::default(),
-=======
                 file_download_priority_queue_window_secs: i64::default(),
                 file_download_enable_priority_queue: bool::default(),
                 calculate_stats_step_limit: i64::default(),
                 histogram_enabled: bool::default(),
->>>>>>> 2bc914b4
             },
             compact: config::Compact {
                 enabled: bool::default(),
