--- conflicted
+++ resolved
@@ -19,14 +19,7 @@
 use vector_enrichment::{Table, TableRegistry};
 
 use crate::common::{
-<<<<<<< HEAD
     infra::config::{ENRICHMENT_TABLES, GEOIP_TABLE},
-=======
-    infra::config::{
-        ENRICHMENT_TABLES, GEOIP_ASN_TABLE, GEOIP_CITY_TABLE, GEO_IP_ASN_ENRICHMENT_TABLE,
-        GEO_IP_CITY_ENRICHMENT_TABLE,
-    },
->>>>>>> d9065d68
     meta::{functions::VRLCompilerConfig, organization::DEFAULT_ORG},
 };
 
