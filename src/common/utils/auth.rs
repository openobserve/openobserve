// Copyright 2025 OpenObserve Inc.
//
// This program is free software: you can redistribute it and/or modify
// it under the terms of the GNU Affero General Public License as published by
// the Free Software Foundation, either version 3 of the License, or
// (at your option) any later version.
//
// This program is distributed in the hope that it will be useful
// but WITHOUT ANY WARRANTY; without even the implied warranty of
// MERCHANTABILITY or FITNESS FOR A PARTICULAR PURPOSE.  See the
// GNU Affero General Public License for more details.
//
// You should have received a copy of the GNU Affero General Public License
// along with this program.  If not, see <http://www.gnu.org/licenses/>.

use std::fmt::Debug;

<<<<<<< HEAD
use actix_web::{dev::Payload, Error, FromRequest, HttpRequest};
use base64::Engine;
use config::{
    meta::user::UserRole,
    utils::{hash::get_passcode_hash, json},
};
use futures::future::{ready, Ready};
#[cfg(feature = "enterprise")]
use o2_openfga::config::get_config as get_openfga_config;
#[cfg(feature = "enterprise")]
use o2_openfga::meta::mapping::OFGA_MODELS;
=======
use actix_web::{Error, FromRequest, HttpRequest, dev::Payload};
use argon2::{Algorithm, Argon2, Params, PasswordHasher, Version, password_hash::SaltString};
use base64::Engine;
use config::utils::json;
use futures::future::{Ready, ready};
>>>>>>> 5dd59cd4
use once_cell::sync::Lazy;
use regex::Regex;
#[cfg(feature = "enterprise")]
<<<<<<< HEAD
use crate::common::infra::config::USER_SESSIONS;
#[cfg(feature = "enterprise")]
use crate::common::meta::ingestion::INGESTION_EP;
=======
use {
    crate::common::{
        infra::config::USER_SESSIONS,
        {meta, meta::ingestion::INGESTION_EP},
    },
    jsonwebtoken::TokenData,
    o2_dex::service::auth::get_dex_jwks,
    o2_openfga::config::get_config as get_openfga_config,
    o2_openfga::meta::mapping::OFGA_MODELS,
    serde_json::Value,
    std::{collections::HashMap, str::FromStr},
};

>>>>>>> 5dd59cd4
use crate::common::{
    infra::config::{ORG_USERS, PASSWORD_HASH},
    meta::{
        authz::Authz,
        organization::DEFAULT_ORG,
        user::{AuthTokens, UserOrgRole},
    },
};
<<<<<<< HEAD
#[cfg(feature = "enterprise")]
use crate::service::users::get_user;
=======

pub const V2_API_PREFIX: &str = "v2";
>>>>>>> 5dd59cd4

pub static RE_OFGA_UNSUPPORTED_NAME: Lazy<Regex> =
    Lazy::new(|| Regex::new(r#"[:#?\s'"%&]+"#).unwrap());
static RE_SPACE_AROUND: Lazy<Regex> = Lazy::new(|| {
    let char_pattern = r#"[^a-zA-Z0-9:#?'"&%\s]"#;
    let pattern = format!(r"(\s+{char_pattern}\s+)|(\s+{char_pattern})|({char_pattern}\s+)");
    Regex::new(&pattern).unwrap()
});

pub static EMAIL_REGEX: Lazy<Regex> = Lazy::new(|| {
    Regex::new(
        r"^([a-zA-Z0-9_+]([a-zA-Z0-9_+.-]*[a-zA-Z0-9_+])?)@([a-zA-Z0-9]+([\-\.]{1}[a-zA-Z0-9]+)*\.[a-zA-Z]{2,6})",
    )
    .unwrap()
});

pub fn is_valid_email(email: &str) -> bool {
    EMAIL_REGEX.is_match(email)
}

pub fn into_ofga_supported_format(name: &str) -> String {
    // remove spaces around special characters
    let result = RE_SPACE_AROUND.replace_all(name, |caps: &regex::Captures| {
        caps.iter()
            .find_map(|m| m)
            .map(|m| m.as_str().trim())
            .unwrap_or("")
            .to_string()
    });
    RE_OFGA_UNSUPPORTED_NAME
        .replace_all(&result, "_")
        .to_string()
}

pub fn is_ofga_unsupported(name: &str) -> bool {
    RE_OFGA_UNSUPPORTED_NAME.is_match(name)
}

pub(crate) fn get_hash(pass: &str, salt: &str) -> String {
    let key = format!("{pass}{salt}");
    let hash = PASSWORD_HASH.get(&key);
    match hash {
        Some(ret_hash) => ret_hash.value().to_string(),
        None => {
            let password_hash = get_passcode_hash(pass, salt);
            PASSWORD_HASH.insert(key, password_hash.clone());
            password_hash
        }
    }
}

// TODO
pub fn generate_invite_token() -> String {
    "".to_string()
}

pub(crate) fn is_root_user(user_id: &str) -> bool {
    match ORG_USERS.get(&format!("{DEFAULT_ORG}/{user_id}")) {
        Some(user) => user.role.eq(&UserRole::Root),
        None => false,
    }
}

#[cfg(feature = "enterprise")]
pub async fn save_org_tuples(org_id: &str) {
    use o2_openfga::config::get_config as get_openfga_config;

    if get_openfga_config().enabled {
        o2_openfga::authorizer::authz::save_org_tuples(org_id).await
    }
}

#[cfg(not(feature = "enterprise"))]
pub async fn save_org_tuples(_org_id: &str) {}

#[cfg(feature = "enterprise")]
pub async fn delete_org_tuples(org_id: &str) {
    use o2_openfga::config::get_config as get_openfga_config;

    if get_openfga_config().enabled {
        o2_openfga::authorizer::authz::delete_org_tuples(org_id).await
    }
}

#[cfg(not(feature = "enterprise"))]
pub async fn delete_org_tuples(_org_id: &str) {}

#[cfg(feature = "enterprise")]
pub fn get_role(role: &UserOrgRole) -> UserRole {
    use std::str::FromStr;

    let role = o2_openfga::authorizer::roles::get_role(format!("{}", role.base_role));
    UserRole::from_str(&role).unwrap()
}

#[cfg(not(feature = "enterprise"))]
pub fn get_role(_role: &UserOrgRole) -> UserRole {
    UserRole::Admin
}

#[cfg(feature = "enterprise")]
pub async fn set_ownership(org_id: &str, obj_type: &str, obj: Authz) {
    if get_openfga_config().enabled {
        use o2_openfga::{authorizer, meta::mapping::OFGA_MODELS};

        let obj_str = format!("{}:{}", OFGA_MODELS.get(obj_type).unwrap().key, obj.obj_id);

        let parent_type = if obj.parent_type.is_empty() {
            ""
        } else {
            OFGA_MODELS.get(obj.parent_type.as_str()).unwrap().key
        };

        // Default folder is already created in case of new org, this handles the case for old org
        if obj_type.eq("folders")
            && authorizer::authz::check_folder_exists(org_id, &obj.obj_id).await
        {
            // If the folder tuples are missing, it automatically creates them
            // So we can return here
            log::debug!(
                "folder tuples already exists for org: {org_id}; folder: {}",
                &obj.obj_id
            );
            return;
        } else if obj.parent_type.eq("folders") {
            log::debug!("checking parent folder tuples for folder: {}", &obj.parent);
            // In case of dashboard, we need to check if the tuples for its folder exist
            // If not, the below function creates the proper tuples for the folder
            authorizer::authz::check_folder_exists(org_id, &obj.parent).await;
        }
        authorizer::authz::set_ownership(org_id, &obj_str, &obj.parent, parent_type).await;
    }
}
#[cfg(not(feature = "enterprise"))]
pub async fn set_ownership(_org_id: &str, _obj_type: &str, _obj: Authz) {}

#[cfg(feature = "enterprise")]
pub async fn remove_ownership(org_id: &str, obj_type: &str, obj: Authz) {
    if get_openfga_config().enabled {
        use o2_openfga::{authorizer, meta::mapping::OFGA_MODELS};
        let obj_str = format!("{}:{}", OFGA_MODELS.get(obj_type).unwrap().key, obj.obj_id);

        let parent_type = if obj.parent_type.is_empty() {
            ""
        } else {
            OFGA_MODELS.get(obj.parent_type.as_str()).unwrap().key
        };

        authorizer::authz::remove_ownership(org_id, &obj_str, &obj.parent, parent_type).await;
    }
}
#[cfg(not(feature = "enterprise"))]
pub async fn remove_ownership(_org_id: &str, _obj_type: &str, _obj: Authz) {}

pub struct UserEmail {
    pub user_id: String,
}

impl FromRequest for UserEmail {
    type Error = Error;
    type Future = Ready<Result<Self, Error>>;

    fn from_request(req: &HttpRequest, _: &mut Payload) -> Self::Future {
        if let Some(auth_header) = req.headers().get("user_id") {
            if let Ok(user_str) = auth_header.to_str() {
                return ready(Ok(UserEmail {
                    user_id: user_str.to_lowercase(),
                }));
            }
        }
        ready(Err(actix_web::error::ErrorUnauthorized("No user found")))
    }
}

#[derive(Debug, PartialEq, Eq)]
pub struct AuthExtractor {
    pub auth: String,
    pub method: String,
    pub o2_type: String,
    pub org_id: String,
    pub bypass_check: bool,
    pub parent_id: String,
}

impl FromRequest for AuthExtractor {
    type Error = Error;
    type Future = Ready<Result<Self, Error>>;

    #[cfg(feature = "enterprise")]
    fn from_request(req: &HttpRequest, _: &mut Payload) -> Self::Future {
        use actix_web::web;
        use config::{get_config, meta::stream::StreamType};
        use hashbrown::HashMap;
        use o2_openfga::meta::mapping::OFGA_MODELS;

        use crate::common::utils::http::{get_folder, get_stream_type_from_request};

        let start = std::time::Instant::now();

        let query = web::Query::<HashMap<String, String>>::from_query(req.query_string()).unwrap();
        let stream_type = get_stream_type_from_request(&query);

        let folder = get_folder(&query);

        let mut method = req.method().to_string();
        let local_path = req.path().to_string();
        let path = match local_path
            .strip_prefix(format!("{}/api/", config::get_config().common.base_uri).as_str())
        {
            Some(path) => path,
            None => &local_path,
        };

        let path_columns = path.split('/').collect::<Vec<&str>>();
        let url_len = path_columns.len();
        let org_id = if url_len > 1 && path_columns[0].eq(V2_API_PREFIX) {
            path_columns[1].to_string()
        } else {
            path_columns[0].to_string()
        };

        // This is case for ingestion endpoints where we need to check
        // permissions on the stream
        if method.eq("POST") && INGESTION_EP.contains(&path_columns[url_len - 1]) {
            if let Some(auth_header) = req.headers().get("Authorization") {
                if let Ok(auth_str) = auth_header.to_str() {
                    return ready(Ok(AuthExtractor {
                        auth: auth_str.to_owned(),
                        method,
                        o2_type: format!("stream:{org_id}"),
                        org_id,
                        bypass_check: true,
                        parent_id: folder,
                    }));
                }
            }
            return ready(Err(actix_web::error::ErrorUnauthorized(
                "Unauthorized Access",
            )));
        }

        // get ofga object type from the url
        // depends on the url path count
        let object_type = if url_len == 1 {
            // for organization entity itself, get requires the list
            // permissions, and the object is a special format string
            if path_columns[0].eq("organizations") {
                if method.eq("GET") {
                    method = "LIST".to_string();
                };

                "org:##user_id##".to_string()
            } else {
                path_columns[0].to_string()
            }
        } else if url_len == 2 || (url_len > 2 && path_columns[1].eq("settings")) {
            // for settings, the post/delete require PUT permissions, GET needs LIST permissions
            // also the special settings exception is for 3-part urls for logo /text
            // which are of path /org/settings/logo , which need permission of operating
            // on permission in general
            if path_columns[1].eq("settings") {
                if method.eq("POST") || method.eq("DELETE") {
                    method = "PUT".to_string();
                }
            } else if method.eq("GET") {
                method = "LIST".to_string();
            }
            // this will take format of settings:{org_id} or pipelines:{org_id} etc
            let key = if path_columns[1].eq("invites") {
                "users"
            } else if path_columns[1].eq("rename") && method.eq("PUT") {
                "organizations"
            } else {
                path_columns[1]
            };
            format!(
                "{}:{}",
                OFGA_MODELS.get(key).map_or(key, |model| model.key),
                path_columns[0]
            )
        } else if path_columns[1].eq("groups") || path_columns[1].eq("roles") {
            // for groups or roles, path will be of format /org/roles/id , so we need
            // to check permission on role:org/id for permissions on that specific role
            format!(
                "{}:{org_id}/{}",
                OFGA_MODELS
                    .get(path_columns[1])
                    .map_or(path_columns[1], |model| model.key),
                path_columns[2]
            )
        } else if url_len == 3 {
            // Handle /v2 alert apis
            if path_columns[0].eq(V2_API_PREFIX) && path_columns[2].eq("alerts") {
                if method.eq("GET") {
                    method = "LIST".to_string();
                }
                format!(
                    "{}:{}",
                    OFGA_MODELS.get("alert_folders").unwrap().key,
                    folder
                )
            }
            // these are cases where the entity is "sub-entity" of some other entity,
            // for example, alerts are on route /org/stream/alerts
            // or templates are on route /org/alerts/templates and so on
            // users/roles is one of the special exception here
            else if path_columns[2].eq("alerts")
                || path_columns[2].eq("templates")
                || path_columns[2].eq("destinations")
                || path.ends_with("users/roles")
            {
                if method.eq("GET") {
                    method = "LIST".to_string();
                }
                if method.eq("PUT") || method.eq("DELETE") || path_columns[1].eq("search_jobs") {
                    // for put/delete actions i.e. updations, we need permissions
                    // on that particular "sub-entity", and this will take form of
                    // alert:templates or alerts:destinations or stream:alerts
                    // search jobs also fall under this 3 length case
                    format!(
                        "{}:{}",
                        OFGA_MODELS
                            .get(path_columns[1])
                            .map_or(path_columns[1], |model| model.key),
                        path_columns[2]
                    )
                } else {
                    // otherwise for listing/creating we need permissions on that "sub-entity"
                    // in general such as org:templates or org:destinations or org:alerts
                    format!(
                        "{}:{}",
                        OFGA_MODELS
                            .get(path_columns[2])
                            .map_or(path_columns[2], |model| model.key),
                        path_columns[0]
                    )
                }
            } else if path_columns[2].starts_with("_values")
                || path_columns[2].starts_with("_around")
            {
                // special case of _values/_around , where we need permission on that stream,
                // as it is part of search, but still 3-part route
                format!(
                    "{}:{}",
                    OFGA_MODELS.get("streams").unwrap().key,
                    path_columns[1]
                )
            } else if path_columns[1].starts_with("rename") {
                // Org rename
                format!(
                    "{}:{}",
                    OFGA_MODELS.get("organizations").unwrap().key,
                    org_id
                )
            } else if method.eq("PUT")
                || method.eq("DELETE")
                || path_columns[1].eq("reports")
                || path_columns[1].eq("savedviews")
                || path_columns[1].eq("functions")
                || path_columns[1].eq("service_accounts")
                || path_columns[1].eq("cipher_keys")
            {
                // Similar to the alerts/templates etc, but for other entities such as specific
                // pipeline, specific stream, specific alert/destination etc.
                // and these are not "sub-entities" under some other entities, hence
                // a separate else-if clause
                // Similarly, for the put/delete or any operation on these
                // entities, we need access to that particular item
                // so url will be of form /org/reports/name or /org/functions/name etc.
                // nd this will take form name:reports or name:function
                format!(
                    "{}:{}",
                    OFGA_MODELS
                        .get(path_columns[1])
                        .map_or(path_columns[1], |model| model.key),
                    path_columns[2]
                )
            } else if method.eq("GET")
                && (path_columns[1].eq("dashboards")
                    || path_columns[1].eq("folders")
                    || path_columns[1].eq("actions"))
            {
                format!(
                    "{}:{}",
                    OFGA_MODELS
                        .get(path_columns[1])
                        .map_or(path_columns[1], |model| model.key),
                    path_columns[2] // dashboard id
                )
            } else {
                // for things like dashboards and folders etc,
                // this will take form org:dashboard or org:folders
                format!(
                    "{}:{}",
                    OFGA_MODELS
                        .get(path_columns[1])
                        .map_or(path_columns[1], |model| model.key),
                    path_columns[0]
                )
            }
        } else if url_len == 4 {
            // Handle /v2 alert apis
            if path_columns[0].eq(V2_API_PREFIX) {
                if path_columns[2].eq("alerts") {
                    format!(
                        "{}:{}",
                        OFGA_MODELS
                            .get(path_columns[2])
                            .map_or(path_columns[2], |model| model.key),
                        path_columns[3]
                    )
                } else {
                    if method.eq("GET") {
                        method = "LIST".to_string();
                    }
                    let ofga_type = if path_columns[3].eq("alerts") {
                        "alert_folders"
                    } else {
                        "folders"
                    };
                    format!(
                        "{}:{}",
                        OFGA_MODELS
                            .get(ofga_type)
                            .map_or(ofga_type, |model| model.key),
                        path_columns[1]
                    )
                }
            }
            // this is for specific sub-items like specific alert, destination etc.
            // and sub-items such as schema, stream settings, or enabling/triggering reports
            else if method.eq("PUT") && path_columns[1].eq("reports") {
                // for report enable/trigger, we need permissions on that specific
                // report, so this will be name:reports
                format!(
                    "{}:{}",
                    OFGA_MODELS
                        .get(path_columns[1])
                        .map_or(path_columns[1], |model| model.key),
                    path_columns[2]
                )
            } else if method.eq("PUT")
                && path_columns[1] != "streams"
                && path_columns[1] != "pipelines"
                || method.eq("DELETE") && path_columns[3] != "annotations"
            {
                // for put on on-stream, non-pipeline such as specific alert/template/destination
                // or delete on any such (stream/pipeline delete are not 4-part routes)
                // this will take form of name:alert or name:destination or name:template etc
                format!(
                    "{}:{}",
                    OFGA_MODELS
                        .get(path_columns[2])
                        .map_or(path_columns[2], |model| model.key),
                    path_columns[3]
                )
            } else if method.eq("GET")
                && path_columns[1].eq("folders")
                && path_columns[2].eq("name")
            {
                // To search with folder name, you need GET permission on all folders
                format!(
                    "{}:_all_{}",
                    OFGA_MODELS
                        .get(path_columns[1])
                        .map_or(path_columns[1], |model| model.key),
                    path_columns[0]
                )
            } else if method.eq("GET")
                && path_columns[1].eq("actions")
                && path_columns[2].eq("download")
            {
                // To access actions download name, you need GET permission on actions
                format!(
                    "{}:{}",
                    OFGA_MODELS
                        .get(path_columns[1])
                        .map_or(path_columns[1], |model| model.key),
                    path_columns[3]
                )
            } else if method.eq("GET")
                && (path_columns[2].eq("templates")
                    || path_columns[2].eq("destinations")
                    || path_columns[2].eq("alerts"))
            {
                // To access templates, you need GET permission on the template
                format!(
                    "{}:{}",
                    OFGA_MODELS
                        .get(path_columns[2])
                        .map_or(path_columns[2], |model| model.key),
                    path_columns[3]
                )
            } else {
                // for other get/put requests on any entities such as templates,
                // alerts, enable pipeline, update dashboard etc, we need permission
                // on that entity in general, this will take form of
                // alerts:destinations or roles:role_name or stream_name:alerts etc
                format!(
                    "{}:{}",
                    OFGA_MODELS
                        .get(path_columns[1])
                        .map_or(path_columns[1], |model| model.key),
                    path_columns[2]
                )
            }
        } else if method.eq("PUT") || method.eq("DELETE") || method.eq("PATCH") {
            // this block is for all other urls
            // specifically checking PUT /org_id/streams/stream_name/delete_fields
            // even though method is put, we actually need to check delete permissions
            if path_columns[url_len - 1].eq("delete_fields") {
                method = "DELETE".to_string();
            }

            if method.eq("PATCH") {
                method = "PUT".to_string();
            }

            // Handle /v2 folders apis
            if path_columns[0].eq(V2_API_PREFIX) && path_columns[2].eq("folders") {
                let ofga_type = if path_columns[3].eq("alerts") {
                    "alert_folders"
                } else {
                    "folders"
                };
                if url_len == 6 {
                    // Should check for all_org permissions
                    format!(
                        "{}:{}",
                        OFGA_MODELS.get(ofga_type).unwrap().key,
                        path_columns[1]
                    )
                } else {
                    format!(
                        "{}:{}",
                        OFGA_MODELS.get(ofga_type).unwrap().key,
                        path_columns[4]
                    )
                }
            }
            //  this is specifically for enabling alerts
            else if path_columns[url_len - 1].eq("enable") {
                // this will take form name:alert
                format!(
                    "{}:{}",
                    OFGA_MODELS
                        .get(path_columns[2])
                        .map_or(path_columns[2], |model| model.key),
                    path_columns[3]
                )
            } else {
                // This is specifically for triggering the alert on url
                // /org_id/stream_name/alerts/alert_name/trigger
                // and will take form stream_name:alerts
                format!(
                    "{}:{}",
                    OFGA_MODELS
                        .get(path_columns[1])
                        .map_or(path_columns[1], |model| model.key),
                    path_columns[2]
                )
            }
        } else {
            // This is the final catch-all for what did not fit in above cases,
            // and for the prometheus urls this will be ignored below.
            format!(
                "{}:{}",
                OFGA_MODELS
                    .get(path_columns[1])
                    .map_or(path_columns[1], |model| model.key),
                path_columns[2]
            )
        };

        // Check if the ws request is using internal grpc token
        if method.eq("GET") && path.contains("/ws") {
            if let Some(auth_header) = req.headers().get("Authorization") {
                if auth_header
                    .to_str()
                    .unwrap()
                    .eq(&get_config().grpc.internal_grpc_token)
                {
                    return ready(Ok(AuthExtractor {
                        auth: auth_header.to_str().unwrap().to_string(),
                        method,
                        o2_type: format!("stream:{org_id}"),
                        org_id,
                        bypass_check: true,
                        parent_id: folder,
                    }));
                }
            }
        }

        let auth_str = extract_auth_str(req);

        // if let Some(auth_header) = req.headers().get("Authorization") {
        if !auth_str.is_empty() {
            if (method.eq("POST") && url_len > 1 && path_columns[1].starts_with("_search"))
                || (method.eq("POST") && url_len > 1 && path.ends_with("actions/upload"))
                || path.contains("/prometheus/api/v1/query")
                || path.contains("/resources")
                || path.contains("/format_query")
                || path.contains("/prometheus/api/v1/series")
                || path.contains("/traces/latest")
                || path.contains("clusters")
                || path.contains("query_manager")
                || path.contains("/short")
                || path.contains("/ws")
            {
                return ready(Ok(AuthExtractor {
                    auth: auth_str.to_owned(),
                    method: "".to_string(),
                    o2_type: "".to_string(),
                    org_id: "".to_string(),
                    bypass_check: true, // bypass check permissions
                    parent_id: folder,
                }));
            }
            if object_type.starts_with("stream") {
                let object_type = match stream_type {
                    Some(stream_type) => {
                        if stream_type.eq(&StreamType::EnrichmentTables) {
                            // since enrichment tables have separate permissions
                            let stream_type_str = format!("{stream_type}");

                            object_type.replace(
                                "stream:",
                                format!(
                                    "{}:",
                                    OFGA_MODELS
                                        .get(stream_type_str.as_str())
                                        .map_or(stream_type_str.as_str(), |model| model.key)
                                )
                                .as_str(),
                            )
                        } else {
                            object_type.replace("stream:", format!("{}:", stream_type).as_str())
                        }
                    }
                    None => object_type,
                };
                return ready(Ok(AuthExtractor {
                    auth: auth_str.to_owned(),
                    method,
                    o2_type: object_type,
                    org_id,
                    bypass_check: false,
                    parent_id: folder,
                }));
            }
            if object_type.contains("dashboard") && url_len > 1 {
                let object_type = if method.eq("POST") || method.eq("LIST") {
                    format!(
                        "{}:{}",
                        OFGA_MODELS
                            .get(path_columns[1])
                            .map_or("dfolder", |model| model.parent),
                        folder.as_str(),
                    )
                } else {
                    object_type
                };

                return ready(Ok(AuthExtractor {
                    auth: auth_str.to_owned(),
                    method,
                    o2_type: object_type,
                    org_id,
                    bypass_check: false,
                    parent_id: folder,
                }));
            }

            if method.eq("PATCH") && object_type.eq("alert:move") {
                return ready(Ok(AuthExtractor {
                    auth: auth_str.to_owned(),
                    method: "".to_string(),
                    o2_type: "".to_string(),
                    org_id: "".to_string(),
                    bypass_check: true, // bypass check permissions
                    parent_id: folder,
                }));
            }

            return ready(Ok(AuthExtractor {
                auth: auth_str.to_owned(),
                method,
                o2_type: object_type,
                org_id,
                bypass_check: false,
                parent_id: folder,
            }));
        }
        //}
        log::info!(
            "AuthExtractor::from_request took {} ms",
            start.elapsed().as_millis()
        );
        ready(Err(actix_web::error::ErrorUnauthorized(
            "Unauthorized Access",
        )))
    }

    #[cfg(not(feature = "enterprise"))]
    fn from_request(req: &HttpRequest, _: &mut Payload) -> Self::Future {
        let auth_str = if let Some(cookie) = req.cookie("auth_tokens") {
            let auth_tokens: AuthTokens = json::from_str(cookie.value()).unwrap_or_default();
            let access_token = auth_tokens.access_token;
            if access_token.starts_with("Basic") || access_token.starts_with("Bearer") {
                access_token
            } else {
                format!("Bearer {}", access_token)
            }
        } else if let Some(auth_header) = req.headers().get("Authorization") {
            if let Ok(auth_str) = auth_header.to_str() {
                auth_str.to_owned()
            } else {
                "".to_string()
            }
        } else {
            "".to_string()
        };

        // if let Some(auth_header) = req.headers().get("Authorization") {
        if !auth_str.is_empty() {
            return ready(Ok(AuthExtractor {
                auth: auth_str.to_owned(),
                method: "".to_string(),
                o2_type: "".to_string(),
                org_id: "".to_string(),
                bypass_check: true, // bypass check permissions
                parent_id: "".to_string(),
            }));
        }

        ready(Err(actix_web::error::ErrorUnauthorized(
            "Unauthorized Access",
        )))
    }
}

#[cfg(feature = "enterprise")]
pub fn extract_auth_str(req: &HttpRequest) -> String {
    let auth_ext_cookie = |req: &HttpRequest| -> String {
        req.cookie("auth_ext")
            .map(|cookie| cookie.value().to_string())
            .unwrap_or_default()
    };

    if let Some(cookie) = req.cookie("auth_tokens") {
        let auth_tokens: AuthTokens = json::from_str(cookie.value()).unwrap_or_default();
        let access_token = auth_tokens.access_token;
        if access_token.is_empty() {
            // If cookie was set but access token is still empty
            // we check auth_ext cookie to get the token.
            auth_ext_cookie(req)
        } else if access_token.starts_with("Basic") || access_token.starts_with("Bearer") {
            access_token
        } else if access_token.starts_with("session") {
            let session_key = access_token.strip_prefix("session ").unwrap().to_string();
            match USER_SESSIONS.get(&session_key) {
                Some(token) => {
                    format!("Bearer {}", *token)
                }
                None => access_token,
            }
        } else {
            format!("Bearer {}", access_token)
        }
    } else if let Some(cookie) = req.cookie("auth_ext") {
        cookie.value().to_string()
    } else if let Some(auth_header) = req.headers().get("Authorization") {
        if let Ok(auth_str) = auth_header.to_str() {
            auth_str.to_owned()
        } else {
            "".to_string()
        }
    } else {
        "".to_string()
    }
}

/// Constructs the login URL with the provided parameters.
///
/// # Arguments
///
/// * `base_url` - The base URL of the authentication service.
/// * `time` - The request time.
/// * `exp_in` - The expiration time.
/// * `auth` - The authentication token.
///
/// # Returns
///
/// The constructed login URL.
pub fn generate_presigned_url(
    username: &str,
    password: &str,
    salt: &str,
    base_url: &str,
    exp_in: i64,
    time: i64,
) -> String {
    // let time = chrono::Utc::now().timestamp();
    let stage1 = get_hash(password, salt);
    let stage2 = get_hash(&format!("{}{}", &stage1, time), salt);
    let stage3 = get_hash(&format!("{}{}", &stage2, exp_in), salt);

    let user_pass = format!("{}:{}", username, stage3);
    let auth = base64::engine::general_purpose::STANDARD.encode(user_pass);

    format!(
        "{}/auth/login?request_time={}&exp_in={}&auth={}",
        base_url, time, exp_in, auth
    )
}

#[cfg(not(feature = "enterprise"))]
pub async fn check_permissions(
    _object_id: Option<String>,
    _org_id: &str,
    _user_id: &str,
    _object_type: &str,
    _method: &str,
) -> bool {
    false
}

/// Returns false if Auth fails
#[cfg(feature = "enterprise")]
pub async fn check_permissions(
    object_id: Option<String>,
    org_id: &str,
    user_id: &str,
    object_type: &str,
    method: &str,
    parent_id: &str,
) -> bool {
    if !is_root_user(user_id) {
        let user: config::meta::user::User = match get_user(Some(&org_id), user_id).await {
            Some(user) => user.clone(),
            None => return false,
        }
        .clone();

        let object_id = match object_id {
            Some(id) => id,
            None => org_id.to_string(),
        };

        return crate::handler::http::auth::validator::check_permissions(
            user_id,
            AuthExtractor {
                auth: "".to_string(),
                method: method.to_string(),
                o2_type: format!(
                    "{}:{}",
                    OFGA_MODELS
                        .get(object_type)
                        .map_or(object_type, |model| model.key),
                    object_id
                ),
                org_id: org_id.to_string(),
                bypass_check: false,
                parent_id: parent_id.to_string(),
            },
            user.role,
            user.is_external,
        )
        .await;
    }
    true
}

#[cfg(feature = "enterprise")]
pub async fn extract_auth_expiry_and_user_id(
    req: &HttpRequest,
) -> (Option<chrono::DateTime<chrono::Utc>>, Option<String>) {
    use crate::handler::http::auth::validator::get_user_email_from_auth_str;

    let decode = async |token: &str| match decode_expiry(token).await {
        Ok(token_data) => token_data
            .claims
            .get("exp")
            .and_then(|exp| exp.as_i64())
            .and_then(|exp_ts| chrono::DateTime::from_timestamp(exp_ts, 0)),
        Err(e) => {
            log::error!("Error verifying token: {}", e);
            None
        }
    };

    let auth_str = extract_auth_str(req);
    if auth_str.is_empty() {
        return (None, None);
    } else if auth_str.starts_with("Basic") {
        let user_id = get_user_email_from_auth_str(&auth_str).await;
        return (None, user_id);
    } else if auth_str.starts_with("Bearer") {
        let user_id = get_user_email_from_auth_str(&auth_str).await;
        let stripped_bearer_token = auth_str.strip_prefix("Bearer ").unwrap();
        let exp = decode(stripped_bearer_token).await;
        return (exp, user_id);
    } else if auth_str.starts_with("session ") {
        let session_key = auth_str.strip_prefix("session ").unwrap();
        let stripped_bearer_token = match crate::service::db::session::get(session_key).await {
            Ok(bearer_token) => bearer_token,
            Err(e) => {
                log::error!("Error getting session: {}", e);
                return (None, None);
            }
        };
        let exp = decode(&stripped_bearer_token).await;
        let bearer_full_token = format!("Bearer {}", stripped_bearer_token);
        let user_id = get_user_email_from_auth_str(&bearer_full_token).await;
        return (exp, user_id);
    }
    (None, None)
}

#[cfg(feature = "enterprise")]
async fn decode_expiry(token: &str) -> Result<TokenData<HashMap<String, Value>>, anyhow::Error> {
    use infra::errors::JwtError;
    use jsonwebtoken::{
        Algorithm, DecodingKey, Validation, decode, decode_header,
        jwk::{self, AlgorithmParameters},
    };

    let header = decode_header(token)?;
    let kid = match header.kid {
        Some(k) => k,
        None => return Err(JwtError::MissingAttribute("`kid` header".to_owned()).into()),
    };
    let dex_jwks = get_dex_jwks().await;
    let jwks: jwk::JwkSet = serde_json::from_str(&dex_jwks).unwrap();

    if let Some(j) = jwks.find(&kid) {
        match &j.algorithm {
            AlgorithmParameters::RSA(rsa) => {
                let decoding_key = DecodingKey::from_rsa_components(&rsa.n, &rsa.e).unwrap();

                let mut validation = Validation::new(
                    Algorithm::from_str(j.common.key_algorithm.unwrap().to_string().as_str())
                        .unwrap(),
                );
                validation.validate_exp = true;
                let aud = &o2_dex::config::get_config().client_id;
                validation.set_audience(&[aud]);
                Ok(decode::<HashMap<String, serde_json::Value>>(
                    token,
                    &decoding_key,
                    &validation,
                )?)
            }
            _ => Err(JwtError::ValidationFailed().into()),
        }
    } else {
        Err(JwtError::KeyNotExists().into())
    }
}

#[cfg(test)]
mod tests {
    use infra::{db as infra_db, table as infra_table};

    use super::*;
    use crate::{
        common::meta::user::UserRequest,
        service::{self, organization, users},
    };

    #[test]
    fn test_generate_presigned_url() {
        let password = "password";
        let salt = "saltsalt";
        let username = "user";
        let base_url = "https://example.com";
        let exp_in = 3600;
        let time = 1634567890;

        let expected_url = format!(
            "{}/auth/login?request_time={}&exp_in={}&auth={}",
            base_url,
            time,
            exp_in,
            "dXNlcjokYXJnb24yZCR2PTE2JG09MjA0OCx0PTQscD0yJGMyRnNkSE5oYkhRJGNwTElHZzdEaFl1Vi9nSWxMaCtRZksrS29Vd2ZFaGVpdHkwc3Z0c243Y1E="
        );

        let generated_url =
            generate_presigned_url(username, password, salt, base_url, exp_in, time);

        assert_eq!(generated_url, expected_url);
    }

    #[tokio::test]
    async fn test_is_root_user() {
        assert!(!is_root_user("dummy"));
    }

    #[tokio::test]
    #[ignore]
    async fn test_is_root_user2() {
        infra_db::create_table().await.unwrap();
        infra_table::create_user_tables().await.unwrap();
        organization::check_and_create_org_without_ofga(DEFAULT_ORG)
            .await
            .unwrap();
        let _ = users::create_root_user_if_not_exists(
            DEFAULT_ORG,
            UserRequest {
                email: "root@example.com".to_string(),
                password: "Complexpass#123".to_string(),
                role: UserOrgRole {
                    base_role: config::meta::user::UserRole::Root,
                    custom_role: None,
                },
                first_name: "root".to_owned(),
                last_name: "".to_owned(),
                is_external: false,
            },
        )
        .await;
        service::db::user::cache().await.unwrap();
        service::db::organization::cache().await.unwrap();
        service::db::org_users::cache().await.unwrap();
        assert!(is_root_user("root@example.com"));
        assert!(!is_root_user("root2@example.com"));
    }

    #[tokio::test]
    async fn test_get_hash() {
        let hash =
            "$argon2d$v=16$m=2048,t=4,p=2$VGVzdFNhbHQ$CZzrFPtqjY4mIPYwoDztCJ3OGD5M0P37GH4QddwrbZk";
        assert_eq!(get_hash("Pass#123", "TestSalt"), hash);
    }

    #[tokio::test]
    async fn test_get_hash_for_pass() {
        let pass1 = get_hash("Pass#123", "openobserve");
        let time = chrono::Utc::now().timestamp();
        let pass2 = get_hash(&format!("{}{}", &pass1, time), "openobserve");
        let exp_in = 600;
        let pass3 = get_hash(&format!("{}{}", &pass2, exp_in), "openobserve");
        println!("time: {}", time);
        println!("pass3: {}", pass3);

        let user_pass = format!("{}:{}", "b@b.com", pass3);
        let auth = base64::engine::general_purpose::STANDARD.encode(user_pass);
        println!(
            "http://localhost:5080/auth/login?request_time={}&exp_in={}&auth={}",
            time, exp_in, auth
        );
    }
}<|MERGE_RESOLUTION|>--- conflicted
+++ resolved
@@ -15,37 +15,24 @@
 
 use std::fmt::Debug;
 
-<<<<<<< HEAD
-use actix_web::{dev::Payload, Error, FromRequest, HttpRequest};
+use actix_web::{Error, FromRequest, HttpRequest, dev::Payload};
+use argon2::{Algorithm, Argon2, Params, PasswordHasher, Version, password_hash::SaltString};
 use base64::Engine;
 use config::{
     meta::user::UserRole,
     utils::{hash::get_passcode_hash, json},
 };
-use futures::future::{ready, Ready};
-#[cfg(feature = "enterprise")]
-use o2_openfga::config::get_config as get_openfga_config;
-#[cfg(feature = "enterprise")]
-use o2_openfga::meta::mapping::OFGA_MODELS;
-=======
-use actix_web::{Error, FromRequest, HttpRequest, dev::Payload};
-use argon2::{Algorithm, Argon2, Params, PasswordHasher, Version, password_hash::SaltString};
-use base64::Engine;
-use config::utils::json;
 use futures::future::{Ready, ready};
->>>>>>> 5dd59cd4
 use once_cell::sync::Lazy;
 use regex::Regex;
 #[cfg(feature = "enterprise")]
-<<<<<<< HEAD
-use crate::common::infra::config::USER_SESSIONS;
-#[cfg(feature = "enterprise")]
-use crate::common::meta::ingestion::INGESTION_EP;
-=======
 use {
-    crate::common::{
-        infra::config::USER_SESSIONS,
-        {meta, meta::ingestion::INGESTION_EP},
+    crate::{
+        common::{
+            infra::config::USER_SESSIONS,
+            {meta, meta::ingestion::INGESTION_EP},
+        },
+        service::users::get_user,
     },
     jsonwebtoken::TokenData,
     o2_dex::service::auth::get_dex_jwks,
@@ -55,7 +42,6 @@
     std::{collections::HashMap, str::FromStr},
 };
 
->>>>>>> 5dd59cd4
 use crate::common::{
     infra::config::{ORG_USERS, PASSWORD_HASH},
     meta::{
@@ -64,13 +50,8 @@
         user::{AuthTokens, UserOrgRole},
     },
 };
-<<<<<<< HEAD
-#[cfg(feature = "enterprise")]
-use crate::service::users::get_user;
-=======
 
 pub const V2_API_PREFIX: &str = "v2";
->>>>>>> 5dd59cd4
 
 pub static RE_OFGA_UNSUPPORTED_NAME: Lazy<Regex> =
     Lazy::new(|| Regex::new(r#"[:#?\s'"%&]+"#).unwrap());
