--- conflicted
+++ resolved
@@ -724,24 +724,6 @@
                         || path.contains("/reports/bulk"));
 
                 if (method.eq("POST") && url_len > 1 && path_columns[1].starts_with("_search"))
-<<<<<<< HEAD
-                    || (method.eq("POST")
-                        && url_len > 1
-                        && path_columns[1].starts_with("result_schema"))
-                    || (method.eq("POST") && url_len > 1 && path.ends_with("actions/upload"))
-                    || path.contains("/prometheus/api/v1/query")
-                    || path.contains("/resources")
-                    || path.contains("/format_query")
-                    || path.contains("/prometheus/api/v1/series")
-                    || path.contains("/traces/latest")
-                    || path.contains("clusters")
-                    || path.contains("query_manager")
-                    || path.contains("/short")
-                    || path.contains("/ws")
-                    || path.contains("/_values_stream")
-                    || path.contains("/bulk/enable")
-                    || path_is_bulk_operation
-=======
                 || (method.eq("POST")
                     && url_len > 1
                     && path_columns[1].starts_with("result_schema"))
@@ -757,10 +739,9 @@
                 || path.contains("/ws")
                 || path.contains("/_values_stream")
                 // bulk enable of pipelines and alerts
-                || path.contains("/bulk/enable")
+                || path_is_bulk_operation
                 // for license the function itself with do a perm check
                 || (url_len == 1 && path.contains("license"))
->>>>>>> ce70d6ad
                 {
                     return Ok(AuthExtractor {
                         auth: auth_str.to_owned(),
