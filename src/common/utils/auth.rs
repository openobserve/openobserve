// Copyright 2024 OpenObserve Inc.
//
// This program is free software: you can redistribute it and/or modify
// it under the terms of the GNU Affero General Public License as published by
// the Free Software Foundation, either version 3 of the License, or
// (at your option) any later version.
//
// This program is distributed in the hope that it will be useful
// but WITHOUT ANY WARRANTY; without even the implied warranty of
// MERCHANTABILITY or FITNESS FOR A PARTICULAR PURPOSE.  See the
// GNU Affero General Public License for more details.
//
// You should have received a copy of the GNU Affero General Public License
// along with this program.  If not, see <http://www.gnu.org/licenses/>.

use std::fmt::Debug;

use actix_web::{dev::Payload, Error, FromRequest, HttpRequest};
use base64::Engine;
use config::{
    meta::user::UserRole,
    utils::{hash::get_passcode_hash, json},
};
use futures::future::{ready, Ready};
#[cfg(feature = "enterprise")]
use o2_enterprise::enterprise::common::infra::config::get_config as get_o2_config;
#[cfg(feature = "enterprise")]
use o2_enterprise::enterprise::openfga::meta::mapping::OFGA_MODELS;
use once_cell::sync::Lazy;
use regex::Regex;

#[cfg(feature = "enterprise")]
use crate::common::infra::config::USER_SESSIONS;
use crate::common::{
    infra::config::{ORG_USERS, PASSWORD_HASH},
    meta::{
        authz::Authz,
        organization::DEFAULT_ORG,
        user::{AuthTokens, UserOrgRole},
    },
};
#[cfg(feature = "enterprise")]
use crate::common::{meta, meta::ingestion::INGESTION_EP};

pub static RE_OFGA_UNSUPPORTED_NAME: Lazy<Regex> =
    Lazy::new(|| Regex::new(r#"[:#?\s'"%&]+"#).unwrap());
static RE_SPACE_AROUND: Lazy<Regex> = Lazy::new(|| {
    let char_pattern = r#"[^a-zA-Z0-9:#?'"&%\s]"#;
    let pattern = format!(r"(\s+{char_pattern}\s+)|(\s+{char_pattern})|({char_pattern}\s+)");
    Regex::new(&pattern).unwrap()
});

pub static EMAIL_REGEX: Lazy<Regex> = Lazy::new(|| {
    Regex::new(
        r"^([a-zA-Z0-9_+]([a-zA-Z0-9_+.-]*[a-zA-Z0-9_+])?)@([a-zA-Z0-9]+([\-\.]{1}[a-zA-Z0-9]+)*\.[a-zA-Z]{2,6})",
    )
    .unwrap()
});

pub fn is_valid_email(email: &str) -> bool {
    EMAIL_REGEX.is_match(email)
}

pub fn into_ofga_supported_format(name: &str) -> String {
    // remove spaces around special characters
    let result = RE_SPACE_AROUND.replace_all(name, |caps: &regex::Captures| {
        caps.iter()
            .find_map(|m| m)
            .map(|m| m.as_str().trim())
            .unwrap_or("")
            .to_string()
    });
    RE_OFGA_UNSUPPORTED_NAME
        .replace_all(&result, "_")
        .to_string()
}

pub fn is_ofga_unsupported(name: &str) -> bool {
    RE_OFGA_UNSUPPORTED_NAME.is_match(name)
}

pub(crate) fn get_hash(pass: &str, salt: &str) -> String {
    let key = format!("{pass}{salt}");
    let hash = PASSWORD_HASH.get(&key);
    match hash {
        Some(ret_hash) => ret_hash.value().to_string(),
        None => {
            let password_hash = get_passcode_hash(pass, salt);
            PASSWORD_HASH.insert(key, password_hash.clone());
            password_hash
        }
    }
}

// TODO
pub fn generate_invite_token() -> String {
    "".to_string()
}

pub(crate) fn is_root_user(user_id: &str) -> bool {
    match ORG_USERS.get(&format!("{DEFAULT_ORG}/{user_id}")) {
        Some(user) => user.role.eq(&UserRole::Root),
        None => false,
    }
}

#[cfg(feature = "enterprise")]
pub async fn save_org_tuples(org_id: &str) {
    use o2_enterprise::enterprise::common::infra::config::get_config as get_o2_config;

    if get_o2_config().openfga.enabled {
        o2_enterprise::enterprise::openfga::authorizer::authz::save_org_tuples(org_id).await
    }
}

#[cfg(not(feature = "enterprise"))]
pub async fn save_org_tuples(_org_id: &str) {}

#[cfg(feature = "enterprise")]
pub async fn delete_org_tuples(org_id: &str) {
    use o2_enterprise::enterprise::common::infra::config::get_config as get_o2_config;

    if get_o2_config().openfga.enabled {
        o2_enterprise::enterprise::openfga::authorizer::authz::delete_org_tuples(org_id).await
    }
}

#[cfg(not(feature = "enterprise"))]
pub async fn delete_org_tuples(_org_id: &str) {}

#[cfg(feature = "enterprise")]
pub fn get_role(role: &UserOrgRole) -> UserRole {
    use std::str::FromStr;

    let role = o2_enterprise::enterprise::openfga::authorizer::roles::get_role(format!(
        "{}",
        role.base_role
    ));
    UserRole::from_str(&role).unwrap()
}

#[cfg(not(feature = "enterprise"))]
pub fn get_role(_role: &UserOrgRole) -> UserRole {
    UserRole::Admin
}

#[cfg(feature = "enterprise")]
pub async fn set_ownership(org_id: &str, obj_type: &str, obj: Authz) {
    if get_o2_config().openfga.enabled {
        use o2_enterprise::enterprise::openfga::{authorizer, meta::mapping::OFGA_MODELS};

        let obj_str = format!("{}:{}", OFGA_MODELS.get(obj_type).unwrap().key, obj.obj_id);

        let parent_type = if obj.parent_type.is_empty() {
            ""
        } else {
            OFGA_MODELS.get(obj.parent_type.as_str()).unwrap().key
        };

        // Default folder is already created in case of new org, this handles the case for old org
        if obj_type.eq("folders")
            && authorizer::authz::check_folder_exists(org_id, &obj.obj_id).await
        {
            // If the folder tuples are missing, it automatically creates them
            // So we can return here
            log::debug!(
                "folder tuples already exists for org: {org_id}; folder: {}",
                &obj.obj_id
            );
            return;
        } else if obj.parent_type.eq("folders") {
            log::debug!("checking parent folder tuples for folder: {}", &obj.parent);
            // In case of dashboard, we need to check if the tuples for its folder exist
            // If not, the below function creates the proper tuples for the folder
            authorizer::authz::check_folder_exists(org_id, &obj.parent).await;
        }
        authorizer::authz::set_ownership(org_id, &obj_str, &obj.parent, parent_type).await;
    }
}
#[cfg(not(feature = "enterprise"))]
pub async fn set_ownership(_org_id: &str, _obj_type: &str, _obj: Authz) {}

#[cfg(feature = "enterprise")]
pub async fn remove_ownership(org_id: &str, obj_type: &str, obj: Authz) {
    if get_o2_config().openfga.enabled {
        use o2_enterprise::enterprise::openfga::{authorizer, meta::mapping::OFGA_MODELS};
        let obj_str = format!("{}:{}", OFGA_MODELS.get(obj_type).unwrap().key, obj.obj_id);

        let parent_type = if obj.parent_type.is_empty() {
            ""
        } else {
            OFGA_MODELS.get(obj.parent_type.as_str()).unwrap().key
        };

        authorizer::authz::remove_ownership(org_id, &obj_str, &obj.parent, parent_type).await;
    }
}
#[cfg(not(feature = "enterprise"))]
pub async fn remove_ownership(_org_id: &str, _obj_type: &str, _obj: Authz) {}

pub struct UserEmail {
    pub user_id: String,
}

impl FromRequest for UserEmail {
    type Error = Error;
    type Future = Ready<Result<Self, Error>>;

    fn from_request(req: &HttpRequest, _: &mut Payload) -> Self::Future {
        if let Some(auth_header) = req.headers().get("user_id") {
            if let Ok(user_str) = auth_header.to_str() {
                return ready(Ok(UserEmail {
                    user_id: user_str.to_lowercase(),
                }));
            }
        }
        ready(Err(actix_web::error::ErrorUnauthorized("No user found")))
    }
}

#[derive(Debug, PartialEq, Eq)]
pub struct AuthExtractor {
    pub auth: String,
    pub method: String,
    pub o2_type: String,
    pub org_id: String,
    pub bypass_check: bool,
    pub parent_id: String,
}

impl FromRequest for AuthExtractor {
    type Error = Error;
    type Future = Ready<Result<Self, Error>>;

    #[cfg(feature = "enterprise")]
    fn from_request(req: &HttpRequest, _: &mut Payload) -> Self::Future {
        let start = std::time::Instant::now();

        use std::collections::HashMap;

        use actix_web::web;
        use config::meta::stream::StreamType;
        use o2_enterprise::enterprise::openfga::meta::mapping::OFGA_MODELS;

        use crate::common::utils::http::{get_folder, get_stream_type_from_request};

        let query = web::Query::<HashMap<String, String>>::from_query(req.query_string()).unwrap();
        let stream_type = match get_stream_type_from_request(&query) {
            Ok(v) => v,
            Err(_) => Some(StreamType::Logs),
        };

        let folder = get_folder(&query);

        let mut method = req.method().to_string();
        let local_path = req.path().to_string();
        let path = match local_path
            .strip_prefix(format!("{}/api/", config::get_config().common.base_uri).as_str())
        {
            Some(path) => path,
            None => &local_path,
        };

        let path_columns = path.split('/').collect::<Vec<&str>>();
        let url_len = path_columns.len();
        let org_id = path_columns[0].to_string();

        // This is case for ingestion endpoints where we need to check
        // permissions on the stream
        if method.eq("POST") && INGESTION_EP.contains(&path_columns[url_len - 1]) {
            if let Some(auth_header) = req.headers().get("Authorization") {
                if let Ok(auth_str) = auth_header.to_str() {
                    return ready(Ok(AuthExtractor {
                        auth: auth_str.to_owned(),
                        method,
                        o2_type: format!("stream:{org_id}"),
                        org_id,
                        bypass_check: true,
                        parent_id: folder,
                    }));
                }
            }
            return ready(Err(actix_web::error::ErrorUnauthorized(
                "Unauthorized Access",
            )));
        }

        // get ofga object type from the url
        // depends on the url path count
        let object_type = if url_len == 1 {
<<<<<<< HEAD
            if path_columns[0].eq("organizations") {
=======
            // for organization entity itself, get requires the list
            // permissions, and the object is a special format string
            if method.eq("GET") && path_columns[0].eq("organizations") {
>>>>>>> 0b682773
                if method.eq("GET") {
                    method = "LIST".to_string();
                };

                "org:##user_id##".to_string()
            } else {
                path_columns[0].to_string()
            }
        } else if url_len == 2 || (url_len > 2 && path_columns[1].starts_with("settings")) {
            // for settings, the post/delete require PUT permissions, GET needs LIST permissions
            // also the special settings exception is for 3-part urls for logo /text
            // which are of path /org/settings/logo , which need permission of operating
            // on permission in general
            if path_columns[1].starts_with("settings") {
                if method.eq("POST") || method.eq("DELETE") {
                    method = "PUT".to_string();
                }
            } else if method.eq("GET") {
                method = "LIST".to_string();
            }
<<<<<<< HEAD
            let key = if path_columns[1].eq("invites") {
                "users"
            } else if path_columns[1].eq("rename") && method.eq("PUT") {
                "organizations"
            } else {
                path_columns[1]
            };
=======
            // this will take format of settings:{org_id} or pipelines:{org_id} etc
>>>>>>> 0b682773
            format!(
                "{}:{}",
                OFGA_MODELS.get(key).map_or(key, |model| model.key),
                path_columns[0]
            )
        } else if path_columns[1].starts_with("groups") || path_columns[1].starts_with("roles") {
            // for groups or roles, path will be of format /org/roles/id , so we need
            // to check permission on role:org/id for permissions on that specific role
            format!(
                "{}:{org_id}/{}",
                OFGA_MODELS
                    .get(path_columns[1])
                    .map_or(path_columns[1], |model| model.key),
                path_columns[2]
            )
        } else if url_len == 3 {
            // these are cases where the entity is "sub-entity" of some other entity,
            // for example, alerts are on route /org/stream/alerts
            // or templates are on route /org/alerts/templates and so on
            // users/roles is one of the special exception here
            if path_columns[2].starts_with("alerts")
                || path_columns[2].starts_with("templates")
                || path_columns[2].starts_with("destinations")
                || path.ends_with("users/roles")
            {
                if method.eq("GET") {
                    method = "LIST".to_string();
                }
                if method.eq("PUT") || method.eq("DELETE") || path_columns[1].eq("search_jobs") {
                    // for put/delete actions i.e. updations, we need permissions
                    // on that particular "sub-entity", and this will take form of
                    // alert:templates or alerts:destinations or stream:alerts
                    // search jobs also fall under this 3 length case
                    format!(
                        "{}:{}",
                        OFGA_MODELS
                            .get(path_columns[1])
                            .map_or(path_columns[1], |model| model.key),
                        path_columns[2]
                    )
                } else {
                    // otherwise for listing/creating we need permissions on that "sub-entity"
                    // in general such as org:templates or org:destinations or org:alerts
                    format!(
                        "{}:{}",
                        OFGA_MODELS
                            .get(path_columns[2])
                            .map_or(path_columns[2], |model| model.key),
                        path_columns[0]
                    )
                }
            } else if path_columns[2].starts_with("_values")
                || path_columns[2].starts_with("_around")
            {
                // special case of _values/_around , where we need permission on that stream,
                // as it is part of search, but still 3-part route
                format!(
                    "{}:{}",
                    OFGA_MODELS.get("streams").unwrap().key,
                    path_columns[1]
                )
            } else if path_columns[1].starts_with("rename") {
                // Org rename
                format!(
                    "{}:{}",
                    OFGA_MODELS.get("organizations").unwrap().key,
                    org_id
                )
            } else if method.eq("PUT")
                || method.eq("DELETE")
                || path_columns[1].starts_with("reports")
                || path_columns[1].starts_with("savedviews")
                || path_columns[1].starts_with("functions")
                || path_columns[1].starts_with("service_accounts")
                || path_columns[1].starts_with("cipher_keys")
            {
                // Similar to the alerts/templates etc, but for other entities such as specific
                // pipeline, specific stream, specific alert/destination etc.
                // and these are not "sub-entities" under some other entities, hence
                // a separate else-if clause
                // Similarly, for the put/delete or any operation on these
                // entities, we need access to that particular item
                // so url will be of form /org/reports/name or /org/functions/name etc.
                // nd this will take form name:reports or name:function
                format!(
                    "{}:{}",
                    OFGA_MODELS
                        .get(path_columns[1])
                        .map_or(path_columns[1], |model| model.key),
                    path_columns[2]
                )
            } else if method.eq("GET")
                && (path_columns[1].starts_with("dashboards")
                    || path_columns[1].starts_with("actions"))
            {
                format!(
                    "{}:{}",
                    OFGA_MODELS
                        .get(path_columns[1])
                        .map_or(path_columns[1], |model| model.key),
                    path_columns[2] // dashboard id
                )
            } else {
                // for things like dashboards and folders etc,
                // this will take form org:dashboard or org:folders
                format!(
                    "{}:{}",
                    OFGA_MODELS
                        .get(path_columns[1])
                        .map_or(path_columns[1], |model| model.key),
                    path_columns[0]
                )
            }
        } else if url_len == 4 {
            // this is for specific sub-items like specific alert, destination etc.
            // and sub-items such as schema, stream settings, or enabling/triggering reports
            if method.eq("PUT") && path_columns[1].eq("reports") {
                // for report enable/trigger, we need permissions on that specific
                // report, so this will be name:reports
                format!(
                    "{}:{}",
                    OFGA_MODELS
                        .get(path_columns[1])
                        .map_or(path_columns[1], |model| model.key),
                    path_columns[2]
                )
            } else if method.eq("PUT")
                && path_columns[1] != "streams"
                && path_columns[1] != "pipelines"
                || method.eq("DELETE") && path_columns[3] != "annotations"
            {
                // for put on on-stream, non-pipeline such as specific alert/template/destination
                // or delete on any such (stream/pipeline delete are not 4-part routes)
                // this will take form of name:alert or name:destination or name:template etc
                format!(
                    "{}:{}",
                    OFGA_MODELS
                        .get(path_columns[2])
                        .map_or(path_columns[2], |model| model.key),
                    path_columns[3]
                )
            } else if method.eq("GET")
                && path_columns[1].eq("folders")
                && path_columns[2].eq("name")
            {
                // To search with folder name, you need GET permission on all folders
                format!(
                    "{}:_all_{}",
                    OFGA_MODELS
                        .get(path_columns[1])
                        .map_or(path_columns[1], |model| model.key),
                    path_columns[0]
                )
            } else if method.eq("GET")
                && path_columns[1].eq("actions")
                && path_columns[2].eq("download")
            {
                // To access actions download name, you need GET permission on actions
                format!(
                    "{}:{}",
                    OFGA_MODELS
                        .get(path_columns[1])
                        .map_or(path_columns[1], |model| model.key),
                    path_columns[3]
                )
            } else {
                // for other get/put requests on any entities such as templates,
                // alerts, enable pipeline, update dashboard etc, we need permission
                // on that entity in general, this will take form of
                // alerts:destinations or roles:role_name or stream_name:alerts etc
                format!(
                    "{}:{}",
                    OFGA_MODELS
                        .get(path_columns[1])
                        .map_or(path_columns[1], |model| model.key),
                    path_columns[2]
                )
            }
        } else if method.eq("PUT") || method.eq("DELETE") {
            // this block is for all other urls
            // specifically checking PUT /org_id/streams/stream_name/delete_fields
            // even though method is put, we actually need to check delete permissions
            if path_columns[url_len - 1].eq("delete_fields") {
                method = "DELETE".to_string();
            }
            //  this is specifically for enabling alerts
            if path_columns[url_len - 1].eq("enable") {
                // this will take form name:alert
                format!(
                    "{}:{}",
                    OFGA_MODELS
                        .get(path_columns[2])
                        .map_or(path_columns[2], |model| model.key),
                    path_columns[3]
                )
            } else {
                // This is specifically for triggering the alert on url
                // /org_id/stream_name/alerts/alert_name/trigger
                // and will take form stream_name:alerts
                format!(
                    "{}:{}",
                    OFGA_MODELS
                        .get(path_columns[1])
                        .map_or(path_columns[1], |model| model.key),
                    path_columns[2]
                )
            }
        } else {
            // This is the final catch-all for what did not fit in above cases,
            // and for the prometheus urls this will be ignored below.
            format!(
                "{}:{}",
                OFGA_MODELS
                    .get(path_columns[1])
                    .map_or(path_columns[1], |model| model.key),
                path_columns[2]
            )
        };

        let auth_str = extract_auth_str(req);

        // if let Some(auth_header) = req.headers().get("Authorization") {
        if !auth_str.is_empty() {
<<<<<<< HEAD
            if (method.eq("POST")
                && path_columns.len() > 1
                && path_columns[1].starts_with("_search"))
=======
            if (method.eq("POST") && url_len > 1 && path_columns[1].starts_with("_search"))
                || (method.eq("POST") && url_len > 1 && path.ends_with("actions/upload"))
>>>>>>> 0b682773
                || path.contains("/prometheus/api/v1/query")
                || path.contains("/resources")
                || path.contains("/format_query")
                || path.contains("/prometheus/api/v1/series")
                || path.contains("/traces/latest")
                || path.contains("clusters")
                || path.contains("query_manager")
                || path.contains("/short")
                || path.contains("/ws")
            {
                return ready(Ok(AuthExtractor {
                    auth: auth_str.to_owned(),
                    method: "".to_string(),
                    o2_type: "".to_string(),
                    org_id: "".to_string(),
                    bypass_check: true, // bypass check permissions
                    parent_id: folder,
                }));
            }
            if object_type.starts_with("stream") {
                let object_type = match stream_type {
                    Some(stream_type) => {
                        if stream_type.eq(&StreamType::EnrichmentTables) {
                            // since enrichment tables have separate permissions
                            let stream_type_str = format!("{stream_type}");

                            object_type.replace(
                                "stream:",
                                format!(
                                    "{}:",
                                    OFGA_MODELS
                                        .get(stream_type_str.as_str())
                                        .map_or(stream_type_str.as_str(), |model| model.key)
                                )
                                .as_str(),
                            )
                        } else {
                            object_type.replace("stream:", format!("{}:", stream_type).as_str())
                        }
                    }
                    None => object_type,
                };
                return ready(Ok(AuthExtractor {
                    auth: auth_str.to_owned(),
                    method,
                    o2_type: object_type,
                    org_id,
                    bypass_check: false,
                    parent_id: folder,
                }));
            }
            if object_type.contains("dashboard") && url_len > 1 {
                let object_type = if method.eq("POST") || method.eq("LIST") {
                    format!(
                        "{}:{}",
                        OFGA_MODELS
                            .get(path_columns[1])
                            .map_or("dfolder", |model| model.parent),
                        folder.as_str(),
                    )
                } else {
                    object_type
                };

                return ready(Ok(AuthExtractor {
                    auth: auth_str.to_owned(),
                    method,
                    o2_type: object_type,
                    org_id,
                    bypass_check: false,
                    parent_id: folder,
                }));
            }

            return ready(Ok(AuthExtractor {
                auth: auth_str.to_owned(),
                method,
                o2_type: object_type,
                org_id,
                bypass_check: false,
                parent_id: folder,
            }));
        }
        //}
        log::info!(
            "AuthExtractor::from_request took {} ms",
            start.elapsed().as_millis()
        );
        ready(Err(actix_web::error::ErrorUnauthorized(
            "Unauthorized Access",
        )))
    }

    #[cfg(not(feature = "enterprise"))]
    fn from_request(req: &HttpRequest, _: &mut Payload) -> Self::Future {
        let auth_str = if let Some(cookie) = req.cookie("auth_tokens") {
            let auth_tokens: AuthTokens = json::from_str(cookie.value()).unwrap_or_default();
            let access_token = auth_tokens.access_token;
            if access_token.starts_with("Basic") || access_token.starts_with("Bearer") {
                access_token
            } else {
                format!("Bearer {}", access_token)
            }
        } else if let Some(auth_header) = req.headers().get("Authorization") {
            if let Ok(auth_str) = auth_header.to_str() {
                auth_str.to_owned()
            } else {
                "".to_string()
            }
        } else {
            "".to_string()
        };

        // if let Some(auth_header) = req.headers().get("Authorization") {
        if !auth_str.is_empty() {
            return ready(Ok(AuthExtractor {
                auth: auth_str.to_owned(),
                method: "".to_string(),
                o2_type: "".to_string(),
                org_id: "".to_string(),
                bypass_check: true, // bypass check permissions
                parent_id: "".to_string(),
            }));
        }

        ready(Err(actix_web::error::ErrorUnauthorized(
            "Unauthorized Access",
        )))
    }
}

#[cfg(feature = "enterprise")]
pub fn extract_auth_str(req: &HttpRequest) -> String {
    let auth_ext_cookie = |req: &HttpRequest| -> String {
        req.cookie("auth_ext")
            .map(|cookie| cookie.value().to_string())
            .unwrap_or_default()
    };

    if let Some(cookie) = req.cookie("auth_tokens") {
        let auth_tokens: AuthTokens = json::from_str(cookie.value()).unwrap_or_default();
        let access_token = auth_tokens.access_token;
        if access_token.is_empty() {
            // If cookie was set but access token is still empty
            // we check auth_ext cookie to get the token.
            auth_ext_cookie(req)
        } else if access_token.starts_with("Basic") || access_token.starts_with("Bearer") {
            access_token
        } else if access_token.starts_with("session") {
            let session_key = access_token.strip_prefix("session ").unwrap().to_string();
            match USER_SESSIONS.get(&session_key) {
                Some(token) => {
                    format!("Bearer {}", *token)
                }
                None => access_token,
            }
        } else {
            format!("Bearer {}", access_token)
        }
    } else if let Some(cookie) = req.cookie("auth_ext") {
        cookie.value().to_string()
    } else if let Some(auth_header) = req.headers().get("Authorization") {
        if let Ok(auth_str) = auth_header.to_str() {
            auth_str.to_owned()
        } else {
            "".to_string()
        }
    } else {
        "".to_string()
    }
}

/// Constructs the login URL with the provided parameters.
///
/// # Arguments
///
/// * `base_url` - The base URL of the authentication service.
/// * `time` - The request time.
/// * `exp_in` - The expiration time.
/// * `auth` - The authentication token.
///
/// # Returns
///
/// The constructed login URL.
pub fn generate_presigned_url(
    username: &str,
    password: &str,
    salt: &str,
    base_url: &str,
    exp_in: i64,
    time: i64,
) -> String {
    // let time = chrono::Utc::now().timestamp();
    let stage1 = get_hash(password, salt);
    let stage2 = get_hash(&format!("{}{}", &stage1, time), salt);
    let stage3 = get_hash(&format!("{}{}", &stage2, exp_in), salt);

    let user_pass = format!("{}:{}", username, stage3);
    let auth = base64::engine::general_purpose::STANDARD.encode(user_pass);

    format!(
        "{}/auth/login?request_time={}&exp_in={}&auth={}",
        base_url, time, exp_in, auth
    )
}

#[cfg(not(feature = "enterprise"))]
pub async fn check_permissions(
    _object_id: Option<String>,
    _org_id: &str,
    _user_id: &str,
    _object_type: &str,
    _method: &str,
) -> bool {
    false
}

/// Returns false if Auth fails
#[cfg(feature = "enterprise")]
pub async fn check_permissions(
    object_id: Option<String>,
    org_id: &str,
    user_id: &str,
    object_type: &str,
    method: &str,
) -> bool {
    if !is_root_user(user_id) {
        let user: meta::user::User = match USERS.get(&format!("{org_id}/{}", user_id)) {
            Some(user) => user.clone(),
            None => return false,
        }
        .clone();

        let object_id = match object_id {
            Some(id) => id,
            None => org_id.to_string(),
        };

        return crate::handler::http::auth::validator::check_permissions(
            user_id,
            AuthExtractor {
                auth: "".to_string(),
                method: method.to_string(),
                o2_type: format!(
                    "{}:{}",
                    OFGA_MODELS
                        .get(object_type)
                        .map_or(object_type, |model| model.key),
                    object_id
                ),
                org_id: org_id.to_string(),
                bypass_check: false,
                parent_id: "".to_string(),
            },
            user.role,
            user.is_external,
        )
        .await;
    }
    true
}

#[cfg(test)]
mod tests {
    use infra::{db as infra_db, table as infra_table};

    use super::*;
    use crate::{
        common::meta::user::UserRequest,
        service::{self, organization, users},
    };

    #[test]
    fn test_generate_presigned_url() {
        let password = "password";
        let salt = "saltsalt";
        let username = "user";
        let base_url = "https://example.com";
        let exp_in = 3600;
        let time = 1634567890;

        let expected_url = format!(
            "{}/auth/login?request_time={}&exp_in={}&auth={}",
            base_url,
            time,
            exp_in,
            "dXNlcjokYXJnb24yZCR2PTE2JG09MjA0OCx0PTQscD0yJGMyRnNkSE5oYkhRJGNwTElHZzdEaFl1Vi9nSWxMaCtRZksrS29Vd2ZFaGVpdHkwc3Z0c243Y1E="
        );

        let generated_url =
            generate_presigned_url(username, password, salt, base_url, exp_in, time);

        assert_eq!(generated_url, expected_url);
    }

    #[tokio::test]
    async fn test_is_root_user() {
        assert!(!is_root_user("dummy"));
    }

    #[tokio::test]
    #[ignore]
    async fn test_is_root_user2() {
        infra_db::create_table().await.unwrap();
        infra_table::create_user_tables().await.unwrap();
        organization::check_and_create_org_without_ofga(DEFAULT_ORG)
            .await
            .unwrap();
        let _ = users::create_root_user_if_not_exists(
            DEFAULT_ORG,
            UserRequest {
                email: "root@example.com".to_string(),
                password: "Complexpass#123".to_string(),
                role: UserOrgRole {
                    base_role: config::meta::user::UserRole::Root,
                    custom_role: None,
                },
                first_name: "root".to_owned(),
                last_name: "".to_owned(),
                is_external: false,
            },
        )
        .await;
        service::db::user::cache().await.unwrap();
        service::db::organization::cache().await.unwrap();
        service::db::org_users::cache().await.unwrap();
        assert!(is_root_user("root@example.com"));
        assert!(!is_root_user("root2@example.com"));
    }

    #[tokio::test]
    async fn test_get_hash() {
        let hash =
            "$argon2d$v=16$m=2048,t=4,p=2$VGVzdFNhbHQ$CZzrFPtqjY4mIPYwoDztCJ3OGD5M0P37GH4QddwrbZk";
        assert_eq!(get_hash("Pass#123", "TestSalt"), hash);
    }

    #[tokio::test]
    async fn test_get_hash_for_pass() {
        let pass1 = get_hash("Pass#123", "openobserve");
        let time = chrono::Utc::now().timestamp();
        let pass2 = get_hash(&format!("{}{}", &pass1, time), "openobserve");
        let exp_in = 600;
        let pass3 = get_hash(&format!("{}{}", &pass2, exp_in), "openobserve");
        println!("time: {}", time);
        println!("pass3: {}", pass3);

        let user_pass = format!("{}:{}", "b@b.com", pass3);
        let auth = base64::engine::general_purpose::STANDARD.encode(user_pass);
        println!(
            "http://localhost:5080/auth/login?request_time={}&exp_in={}&auth={}",
            time, exp_in, auth
        );
    }
}<|MERGE_RESOLUTION|>--- conflicted
+++ resolved
@@ -31,6 +31,8 @@
 
 #[cfg(feature = "enterprise")]
 use crate::common::infra::config::USER_SESSIONS;
+#[cfg(feature = "enterprise")]
+use crate::common::meta::ingestion::INGESTION_EP;
 use crate::common::{
     infra::config::{ORG_USERS, PASSWORD_HASH},
     meta::{
@@ -40,7 +42,7 @@
     },
 };
 #[cfg(feature = "enterprise")]
-use crate::common::{meta, meta::ingestion::INGESTION_EP};
+use crate::service::users::get_user;
 
 pub static RE_OFGA_UNSUPPORTED_NAME: Lazy<Regex> =
     Lazy::new(|| Regex::new(r#"[:#?\s'"%&]+"#).unwrap());
@@ -288,13 +290,9 @@
         // get ofga object type from the url
         // depends on the url path count
         let object_type = if url_len == 1 {
-<<<<<<< HEAD
-            if path_columns[0].eq("organizations") {
-=======
             // for organization entity itself, get requires the list
             // permissions, and the object is a special format string
-            if method.eq("GET") && path_columns[0].eq("organizations") {
->>>>>>> 0b682773
+            if path_columns[0].eq("organizations") {
                 if method.eq("GET") {
                     method = "LIST".to_string();
                 };
@@ -315,7 +313,7 @@
             } else if method.eq("GET") {
                 method = "LIST".to_string();
             }
-<<<<<<< HEAD
+            // this will take format of settings:{org_id} or pipelines:{org_id} etc
             let key = if path_columns[1].eq("invites") {
                 "users"
             } else if path_columns[1].eq("rename") && method.eq("PUT") {
@@ -323,9 +321,6 @@
             } else {
                 path_columns[1]
             };
-=======
-            // this will take format of settings:{org_id} or pipelines:{org_id} etc
->>>>>>> 0b682773
             format!(
                 "{}:{}",
                 OFGA_MODELS.get(key).map_or(key, |model| model.key),
@@ -549,14 +544,8 @@
 
         // if let Some(auth_header) = req.headers().get("Authorization") {
         if !auth_str.is_empty() {
-<<<<<<< HEAD
-            if (method.eq("POST")
-                && path_columns.len() > 1
-                && path_columns[1].starts_with("_search"))
-=======
             if (method.eq("POST") && url_len > 1 && path_columns[1].starts_with("_search"))
                 || (method.eq("POST") && url_len > 1 && path.ends_with("actions/upload"))
->>>>>>> 0b682773
                 || path.contains("/prometheus/api/v1/query")
                 || path.contains("/resources")
                 || path.contains("/format_query")
@@ -784,7 +773,7 @@
     method: &str,
 ) -> bool {
     if !is_root_user(user_id) {
-        let user: meta::user::User = match USERS.get(&format!("{org_id}/{}", user_id)) {
+        let user: config::meta::user::User = match get_user(Some(&org_id), user_id).await {
             Some(user) => user.clone(),
             None => return false,
         }
