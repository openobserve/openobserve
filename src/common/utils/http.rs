// Copyright 2025 OpenObserve Inc.
//
// This program is free software: you can redistribute it and/or modify
// it under the terms of the GNU Affero General Public License as published by
// the Free Software Foundation, either version 3 of the License, or
// (at your option) any later version.
//
// This program is distributed in the hope that it will be useful
// but WITHOUT ANY WARRANTY; without even the implied warranty of
// MERCHANTABILITY or FITNESS FOR A PARTICULAR PURPOSE.  See the
// GNU Affero General Public License for more details.
//
// You should have received a copy of the GNU Affero General Public License
// along with this program.  If not, see <http://www.gnu.org/licenses/>.

use std::{
    io::Error,
    net::{AddrParseError, IpAddr, SocketAddr},
};

use actix_web::http::header::{HeaderMap, HeaderName};
use config::meta::{
    dashboards::usage_report::DashboardInfo,
    search::{SearchEventContext, SearchEventType, default_use_cache},
    stream::StreamType,
};
use hashbrown::{HashMap, HashSet};
use opentelemetry::{global, propagation::Extractor, trace::TraceContextExt};
use tracing_opentelemetry::OpenTelemetrySpanExt;

#[inline(always)]
pub(crate) fn get_stream_type_from_request(query: &HashMap<String, String>) -> Option<StreamType> {
    query.get("type").map(|s| StreamType::from(s.as_str()))
}

#[inline(always)]
pub(crate) fn get_enable_align_histogram_from_request(query: &HashMap<String, String>) -> bool {
    query
        .get("enable_align_histogram")
        .map(|s| s.parse().unwrap_or_default())
        .unwrap_or_default()
}

#[inline(always)]
pub(crate) fn get_ts_from_request_with_key(
    query: &HashMap<String, String>,
    key: &str,
) -> Result<i64, String> {
    let value = query
        .get(key)
        .ok_or_else(|| format!("{key} parameter is missing"))?
        .parse::<i64>()
        .map_err(|_| format!("{key} is not a valid timestamp"))?;
    Ok(value)
}

#[inline(always)]
pub(crate) fn get_fallback_order_by_col_from_request(
    query: &HashMap<String, String>,
) -> Option<String> {
    query.get("fallback_order_by_col").map(|s| s.to_string())
}

#[inline(always)]
pub(crate) fn get_search_type_from_request(
    query: &HashMap<String, String>,
) -> Result<Option<SearchEventType>, Error> {
    let event_type = match query.get("search_type") {
        Some(s) => match SearchEventType::try_from(s.as_str()) {
            Ok(search_type) => Some(search_type),
            _ => {
                return Err(Error::other(
                    "'event_type' query param with value 'ui', 'dashboards', 'reports', 'alerts' , 'rum' or 'values' allowed",
                ));
            }
        },
        None => None,
    };

    Ok(event_type)
}

#[inline(always)]
pub(crate) fn get_search_event_context_from_request(
    search_event_type: &SearchEventType,
    query: &HashMap<String, String>,
) -> Option<SearchEventContext> {
    let f = |k| query.get(k).map(String::from);
    match search_event_type {
        SearchEventType::Dashboards => Some(SearchEventContext::with_dashboard(
            f("dashboard_id"),
            f("dashboard_name"),
            f("folder_id"),
            f("folder_name"),
        )),
        SearchEventType::Alerts => Some(SearchEventContext::with_alert(f("alert_key"))),
        SearchEventType::Reports => Some(SearchEventContext::with_report(f("report_id"))),
        _ => None,
    }
}

#[inline(always)]
fn get_key_as_bool(query: &HashMap<String, String>, key: &str) -> bool {
    query
        .get(key)
        .and_then(|v| v.to_lowercase().as_str().parse::<bool>().ok())
        .unwrap_or_default()
}

#[inline(always)]
pub(crate) fn get_use_cache_from_request(query: &HashMap<String, String>) -> bool {
    if !default_use_cache() {
        return false;
    }
    let Some(v) = query.get("use_cache") else {
        return true;
    };
    v.to_lowercase().as_str().parse::<bool>().unwrap_or(true)
}

#[inline(always)]
pub(crate) fn get_is_ui_histogram_from_request(query: &HashMap<String, String>) -> bool {
    get_key_as_bool(query, "is_ui_histogram")
}

#[inline(always)]
pub(crate) fn get_is_multi_stream_search_from_request(query: &HashMap<String, String>) -> bool {
    get_key_as_bool(query, "is_multi_stream_search")
}

#[inline(always)]
<<<<<<< HEAD
pub(crate) fn get_clear_cache_from_request(query: &HashMap<String, String>) -> bool {
    get_key_as_bool(query, "clear_cache")
=======
#[cfg(feature = "enterprise")]
pub(crate) fn get_extract_patterns_from_request(query: &HashMap<String, String>) -> bool {
    get_key_as_bool(query, "patterns")
>>>>>>> 603d641b
}

#[inline(always)]
pub(crate) fn get_folder(query: &HashMap<String, String>) -> String {
    match query.get("folder") {
        Some(s) => s.to_string(),
        None => config::meta::folder::DEFAULT_FOLDER.to_owned(),
    }
}

#[inline(always)]
pub(crate) fn get_or_create_trace_id(headers: &HeaderMap, span: &tracing::Span) -> String {
    let cfg = config::get_config();
    if let Some(traceparent) = headers.get("traceparent") {
        if cfg.common.tracing_enabled || cfg.common.tracing_search_enabled {
            // OpenTelemetry is initialized -> can use propagator to get traceparent
            let ctx = global::get_text_map_propagator(|propagator| {
                propagator.extract(&RequestHeaderExtractor::new(headers))
            });
            let trace_id = ctx.span().span_context().trace_id().to_string();
            if !span.is_none() {
                span.set_parent(ctx);
            }
            trace_id
        } else {
            // manually parse trace_id
            if let Ok(traceparent_str) = traceparent.to_str() {
                let parts: Vec<&str> = traceparent_str.split('-').collect();
                if parts.len() >= 3 {
                    let trace_id = parts[1].to_string();
                    // If the trace-id value is invalid (for example if it contains non-allowed
                    // characters or all zeros), vendors MUST ignore the traceparent.
                    // https://www.w3.org/TR/trace-context/#traceparent-header
                    if trace_id.len() == 32 && !trace_id.chars().all(|c| c == '0') {
                        return trace_id;
                    }
                }
            }
            // If parsing fails or trace_id is invalid, generate a new one
            log::warn!("Failed to parse valid trace_id from received [Traceparent] header");
            config::ider::generate_trace_id()
        }
    } else if !span.is_none() {
        span.context().span().span_context().trace_id().to_string()
    } else {
        config::ider::generate_trace_id()
    }
}

/// This function can handle IPv4 and IPv6 addresses which may have port numbers appended
pub fn parse_ip_addr(ip_address: &str) -> Result<(IpAddr, Option<u16>), AddrParseError> {
    let mut port: Option<u16> = None;
    let ip = ip_address.parse::<IpAddr>().or_else(|_| {
        ip_address
            .parse::<SocketAddr>()
            .map(|sock_addr| {
                port = Some(sock_addr.port());
                sock_addr.ip()
            })
            .map_err(|e| {
                log::error!("Error parsing IP address: {}, {}", &ip_address, e);
                e
            })
    })?;

    Ok((ip, port))
}

// Extractor for request headers
pub struct RequestHeaderExtractor<'a> {
    headers: &'a HeaderMap,
}

impl<'a> RequestHeaderExtractor<'a> {
    pub fn new(headers: &'a HeaderMap) -> Self {
        RequestHeaderExtractor { headers }
    }
}

impl Extractor for RequestHeaderExtractor<'_> {
    fn get(&self, key: &str) -> Option<&str> {
        // Convert the key to a HeaderName, ignoring case
        HeaderName::try_from(key)
            .ok()
            .and_then(|header_name| self.headers.get(header_name))
            .and_then(|v| v.to_str().ok())
    }

    fn keys(&self) -> Vec<&str> {
        self.headers.keys().map(|header| header.as_str()).collect()
    }
}

pub fn get_work_group(work_group_set: Vec<Option<String>>) -> Option<String> {
    let work_groups = work_group_set.into_iter().flatten().collect::<HashSet<_>>();
    if work_groups.contains("long") {
        return Some("long".to_string());
    } else if work_groups.contains("short") {
        return Some("short".to_string());
    }
    None
}

#[inline(always)]
pub(crate) fn get_dashboard_info_from_request(
    query: &HashMap<String, String>,
) -> Option<DashboardInfo> {
    let run_id = query.get("run_id").map(|s| s.to_string())?;
    let panel_id = query.get("panel_id").map(|s| s.to_string())?;
    let panel_name = query.get("panel_name").map(|s| s.to_string())?;
    let tab_id = query.get("tab_id").map(|s| s.to_string())?;
    let tab_name = query.get("tab_name").map(|s| s.to_string())?;

    Some(DashboardInfo {
        run_id,
        panel_id,
        panel_name,
        tab_id,
        tab_name,
    })
}

#[cfg(test)]
mod tests {
    use actix_web::{http::header::HeaderValue, web::Query};

    use super::*;

    #[test]
    fn test_get_stream_type_from_request() {
        let k_v_exp = [
            ("logs".to_string(), Some(StreamType::Logs)),
            ("metrics".to_string(), Some(StreamType::Metrics)),
            ("traces".to_string(), Some(StreamType::Traces)),
            (
                "enrichment_tables".to_string(),
                Some(StreamType::EnrichmentTables),
            ),
            ("file_list".to_string(), Some(StreamType::Filelist)),
            ("metadata".to_string(), Some(StreamType::Metadata)),
            ("index".to_string(), Some(StreamType::Index)),
        ];

        let mut query = HashMap::<String, String>::new();
        assert_eq!(get_stream_type_from_request(&query), None);

        for (value, expected) in k_v_exp {
            query.insert("type".to_string(), value);
            assert_eq!(get_stream_type_from_request(&query), expected);
        }
    }

    #[test]
    fn test_get_fallback_order_by_col_from_request() {
        let mut query = HashMap::<String, String>::new();
        assert_eq!(get_fallback_order_by_col_from_request(&query), None);

        query.insert("fallback_order_by_col".to_string(), "timestamp".to_string());
        assert_eq!(
            get_fallback_order_by_col_from_request(&query),
            Some("timestamp".to_string())
        );
    }

    #[test]
    fn test_get_search_type_from_request() {
        let mut query = HashMap::<String, String>::new();

        assert_eq!(get_search_type_from_request(&query).unwrap(), None);

        query.insert("search_type".to_string(), "ui".to_string());
        assert_eq!(
            get_search_type_from_request(&query).unwrap(),
            Some(SearchEventType::UI)
        );

        query.insert("search_type".to_string(), "dashboards".to_string());
        assert_eq!(
            get_search_type_from_request(&query).unwrap(),
            Some(SearchEventType::Dashboards)
        );

        query.insert("search_type".to_string(), "invalid".to_string());
        assert!(get_search_type_from_request(&query).is_err());
    }

    #[test]
    fn test_get_search_event_context_from_request() {
        let f = get_search_event_context_from_request;
        let mut query = HashMap::<String, String>::new();
        query.insert("dashboard_id".to_string(), "123".to_string());
        query.insert("dashboard_name".to_string(), "Test Dashboard".to_string());
        query.insert("folder_id".to_string(), "456".to_string());
        query.insert("folder_name".to_string(), "Test Folder".to_string());

        let context = f(&SearchEventType::Dashboards, &query).unwrap();
        assert_eq!(context.dashboard_id, Some("123".to_string()));
        assert_eq!(context.dashboard_name, Some("Test Dashboard".to_string()));
        assert_eq!(context.dashboard_folder_id, Some("456".to_string()));
        assert_eq!(
            context.dashboard_folder_name,
            Some("Test Folder".to_string())
        );

        query.clear();
        assert_eq!(f(&SearchEventType::UI, &query), None);

        query.insert("alert_key".to_string(), "alert123".to_string());

        let context = f(&SearchEventType::Alerts, &query).unwrap();
        assert_eq!(context.alert_key, Some("alert123".to_string()));

        query.insert("report_id".to_string(), "report123".to_string());

        let context = f(&SearchEventType::Reports, &query).unwrap();
        assert_eq!(context.report_key, Some("report123".to_string()));
    }

    #[test]
    fn test_get_use_cache_from_request() {
        let mut query = HashMap::<String, String>::new();
        assert!(get_use_cache_from_request(&query));

        query.insert("use_cache".to_string(), "true".to_string());
        assert!(get_use_cache_from_request(&query));

        query.insert("use_cache".to_string(), "false".to_string());
        assert!(!get_use_cache_from_request(&query));

        query.insert("use_cache".to_string(), "invalid".to_string());
        assert!(get_use_cache_from_request(&query));
    }

    #[test]
    fn test_get_folder() {
        let mut query = Query::<HashMap<String, String>>(Default::default());
        query.insert("folder".to_string(), "custom_folder".to_string());
        assert_eq!(get_folder(&query), "custom_folder");

        let query = Query::<HashMap<String, String>>(Default::default());
        assert_eq!(get_folder(&query), config::meta::folder::DEFAULT_FOLDER);
    }

    #[test]
    fn test_parse_ip_addr() {
        let ip_port_exp_map = [
            (
                "192.168.1.1",
                "192.168.1.1".parse::<IpAddr>().unwrap(),
                None,
            ),
            (
                "192.168.1.1:8080",
                "192.168.1.1".parse::<IpAddr>().unwrap(),
                Some(8080),
            ),
            (
                "2001:db8::1",
                "2001:db8::1".parse::<IpAddr>().unwrap(),
                None,
            ),
            (
                "[2001:db8::1]:8080",
                "2001:db8::1".parse::<IpAddr>().unwrap(),
                Some(8080),
            ),
        ];

        for (ip, exp_ip, exp_port) in ip_port_exp_map {
            assert_eq!(parse_ip_addr(ip).unwrap(), (exp_ip, exp_port));
        }

        // Test invalid IP
        assert!(parse_ip_addr("invalid").is_err());
    }

    #[test]
    fn test_request_header_extractor() {
        let mut headers = HeaderMap::new();
        headers.insert(
            HeaderName::from_static("content-type"),
            HeaderValue::from_static("application/json"),
        );
        headers.insert(
            HeaderName::from_static("authorization"),
            HeaderValue::from_static("Bearer token"),
        );

        let extractor = RequestHeaderExtractor::new(&headers);

        assert_eq!(extractor.get("content-type"), Some("application/json"));
        assert_eq!(extractor.get("authorization"), Some("Bearer token"));
        assert_eq!(extractor.get("nonexistent"), None);

        let keys = extractor.keys();
        assert!(keys.contains(&"content-type"));
        assert!(keys.contains(&"authorization"));
    }

    #[test]
    fn test_get_work_group() {
        let work_groups = vec![Some("long".to_string()), Some("short".to_string()), None];
        assert_eq!(get_work_group(work_groups), Some("long".to_string()));

        let work_groups = vec![Some("short".to_string()), None];
        assert_eq!(get_work_group(work_groups), Some("short".to_string()));

        let work_groups = vec![Some("other".to_string()), None];
        assert_eq!(get_work_group(work_groups), None);

        let work_groups = vec![None];
        assert_eq!(get_work_group(work_groups), None);
    }

    #[test]
    fn test_get_enable_align_histogram_from_request() {
        let mut query = Query::<HashMap<String, String>>(Default::default());
        query.insert("enable_align_histogram".to_string(), "true".to_string());
        assert!(get_enable_align_histogram_from_request(&query));

        let mut query = Query::<HashMap<String, String>>(Default::default());
        query.insert("enable_align_histogram".to_string(), "false".to_string());
        assert!(!get_enable_align_histogram_from_request(&query));

        let mut query = Query::<HashMap<String, String>>(Default::default());
        query.insert("enable_align_histogram".to_string(), "invalid".to_string());
        assert!(!get_enable_align_histogram_from_request(&query));

        let query = Query::<HashMap<String, String>>(Default::default());
        assert!(!get_enable_align_histogram_from_request(&query));
    }

    #[test]
    fn test_get_ts_from_request_with_key() {
        let mut query = Query::<HashMap<String, String>>(Default::default());
        query.insert("start_time".to_string(), "1640995200".to_string());
        assert_eq!(
            get_ts_from_request_with_key(&query, "start_time").unwrap(),
            1640995200
        );

        let mut query = Query::<HashMap<String, String>>(Default::default());
        query.insert("end_time".to_string(), "invalid".to_string());
        assert!(get_ts_from_request_with_key(&query, "end_time").is_err());

        let query = Query::<HashMap<String, String>>(Default::default());
        assert!(get_ts_from_request_with_key(&query, "missing_key").is_err());
    }

    #[test]
    fn test_get_is_ui_histogram_from_request() {
        let mut query = Query::<HashMap<String, String>>(Default::default());
        query.insert("is_ui_histogram".to_string(), "true".to_string());
        assert!(get_is_ui_histogram_from_request(&query));

        let mut query = Query::<HashMap<String, String>>(Default::default());
        query.insert("is_ui_histogram".to_string(), "FALSE".to_string());
        assert!(!get_is_ui_histogram_from_request(&query));

        let mut query = Query::<HashMap<String, String>>(Default::default());
        query.insert("is_ui_histogram".to_string(), "invalid".to_string());
        assert!(!get_is_ui_histogram_from_request(&query));

        let query = Query::<HashMap<String, String>>(Default::default());
        assert!(!get_is_ui_histogram_from_request(&query));
    }

    #[test]
    fn test_get_is_multi_stream_search_from_request() {
        let mut query = Query::<HashMap<String, String>>(Default::default());
        query.insert("is_multi_stream_search".to_string(), "TRUE".to_string());
        assert!(get_is_multi_stream_search_from_request(&query));

        let mut query = Query::<HashMap<String, String>>(Default::default());
        query.insert("is_multi_stream_search".to_string(), "false".to_string());
        assert!(!get_is_multi_stream_search_from_request(&query));

        let query = Query::<HashMap<String, String>>(Default::default());
        assert!(!get_is_multi_stream_search_from_request(&query));
    }

    #[test]
    fn test_get_dashboard_info_from_request() {
        let mut query = Query::<HashMap<String, String>>(Default::default());
        query.insert("run_id".to_string(), "run123".to_string());
        query.insert("panel_id".to_string(), "panel456".to_string());
        query.insert("panel_name".to_string(), "Test Panel".to_string());
        query.insert("tab_id".to_string(), "tab789".to_string());
        query.insert("tab_name".to_string(), "Test Tab".to_string());

        let dashboard_info = get_dashboard_info_from_request(&query).unwrap();
        assert_eq!(dashboard_info.run_id, "run123".to_string());
        assert_eq!(dashboard_info.panel_id, "panel456".to_string());
        assert_eq!(dashboard_info.panel_name, "Test Panel".to_string());
        assert_eq!(dashboard_info.tab_id, "tab789".to_string());
        assert_eq!(dashboard_info.tab_name, "Test Tab".to_string());

        // Test partial data - missing run_id should return None
        let mut query = Query::<HashMap<String, String>>(Default::default());
        query.insert("panel_id".to_string(), "panel456".to_string());
        assert_eq!(get_dashboard_info_from_request(&query), None);

        let query = Query::<HashMap<String, String>>(Default::default());
        assert_eq!(get_dashboard_info_from_request(&query), None);
    }

    #[test]
    fn test_get_or_create_trace_id_new_generation() {
        // Test when no traceparent header is present and span is none
        let headers = HeaderMap::new();
        let span = tracing::Span::none();
        let trace_id = get_or_create_trace_id(&headers, &span);
        // Should generate a new trace ID (32 characters hex)
        assert_eq!(trace_id.len(), 32);
        assert!(trace_id.chars().all(|c| c.is_ascii_hexdigit()));
    }

    #[test]
    fn test_get_or_create_trace_id_manual_parse_valid() {
        // Test manual parsing of valid traceparent
        let mut headers = HeaderMap::new();
        headers.insert(
            HeaderName::from_static("traceparent"),
            HeaderValue::from_static("00-4bf92f3577b34da6a3ce929d0e0e4736-00f067aa0ba902b7-01"),
        );
        let span = tracing::Span::none();
        let trace_id = get_or_create_trace_id(&headers, &span);
        assert_eq!(trace_id, "4bf92f3577b34da6a3ce929d0e0e4736");
    }

    #[test]
    fn test_get_or_create_trace_id_manual_parse_invalid() {
        // Test manual parsing of invalid traceparent (all zeros)
        let mut headers = HeaderMap::new();
        headers.insert(
            HeaderName::from_static("traceparent"),
            HeaderValue::from_static("00-00000000000000000000000000000000-0000000000000000-01"),
        );
        let span = tracing::Span::none();
        let trace_id = get_or_create_trace_id(&headers, &span);
        // Should generate new trace ID when all zeros detected
        assert_ne!(trace_id, "00000000000000000000000000000000");
        assert_eq!(trace_id.len(), 32);
    }

    #[test]
    fn test_get_or_create_trace_id_malformed_traceparent() {
        // Test malformed traceparent header
        let mut headers = HeaderMap::new();
        headers.insert(
            HeaderName::from_static("traceparent"),
            HeaderValue::from_static("invalid-format"),
        );
        let span = tracing::Span::none();
        let trace_id = get_or_create_trace_id(&headers, &span);
        // Should generate new trace ID for malformed header
        assert_eq!(trace_id.len(), 32);
        assert!(trace_id.chars().all(|c| c.is_ascii_hexdigit()));
    }

    #[test]
    fn test_search_event_types_comprehensive() {
        // Test all supported search event types
        let test_cases = vec![
            ("ui", Some(SearchEventType::UI)),
            ("dashboards", Some(SearchEventType::Dashboards)),
            ("reports", Some(SearchEventType::Reports)),
            ("alerts", Some(SearchEventType::Alerts)),
            ("rum", Some(SearchEventType::RUM)),
            ("values", Some(SearchEventType::Values)),
        ];

        for (search_type, expected) in test_cases {
            let mut query = Query::<HashMap<String, String>>(Default::default());
            query.insert("search_type".to_string(), search_type.to_string());
            assert_eq!(get_search_type_from_request(&query).unwrap(), expected);
        }
    }

    #[test]
    fn test_work_group_priority() {
        // Test that "long" has priority over "short"
        let work_groups = vec![
            Some("short".to_string()),
            Some("other".to_string()),
            Some("long".to_string()),
        ];
        assert_eq!(get_work_group(work_groups), Some("long".to_string()));

        // Test empty vector
        let work_groups: Vec<Option<String>> = vec![];
        assert_eq!(get_work_group(work_groups), None);

        // Test multiple instances of same priority
        let work_groups = vec![Some("short".to_string()), Some("short".to_string())];
        assert_eq!(get_work_group(work_groups), Some("short".to_string()));
    }
}<|MERGE_RESOLUTION|>--- conflicted
+++ resolved
@@ -129,14 +129,14 @@
 }
 
 #[inline(always)]
-<<<<<<< HEAD
 pub(crate) fn get_clear_cache_from_request(query: &HashMap<String, String>) -> bool {
     get_key_as_bool(query, "clear_cache")
-=======
+}
+
+#[inline(always)]
 #[cfg(feature = "enterprise")]
 pub(crate) fn get_extract_patterns_from_request(query: &HashMap<String, String>) -> bool {
     get_key_as_bool(query, "patterns")
->>>>>>> 603d641b
 }
 
 #[inline(always)]
