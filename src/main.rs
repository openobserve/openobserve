--- conflicted
+++ resolved
@@ -89,14 +89,10 @@
 #[global_allocator]
 static GLOBAL: tikv_jemallocator::Jemalloc = tikv_jemallocator::Jemalloc;
 
-<<<<<<< HEAD
 use openobserve::service::{
     pipeline::pipeline_file_server::PipelineFileServer,
-    tls::{client_tls_config, http_tls_config},
+    tls::http_tls_config,
 };
-=======
-use openobserve::service::tls::http_tls_config;
->>>>>>> a2d538c4
 use tracing_subscriber::{
     filter::LevelFilter as TracingLevelFilter, fmt::Layer, prelude::*, EnvFilter,
 };
@@ -265,16 +261,9 @@
                 panic!("meter provider init failed");
             };
 
-            let (fileserver_stopped_tx, fileserver_stop_rx) = oneshot::channel();
-            let Ok(_) = PipelineFileServer::run(fileserver_stop_rx).await else {
-                job_init_tx.send(false).ok();
-                panic!("pipeline file server run failed");
-            };
-
             job_init_tx.send(true).ok();
             job_shutdown_rx.await.ok();
             job_stopped_tx.send(()).ok();
-            fileserver_stopped_tx.send(()).ok();
 
             // shutdown meter provider
             let _ = meter_provider.shutdown();
@@ -569,21 +558,8 @@
         );
         let mut app = App::new().wrap(prometheus.clone());
         if config::cluster::LOCAL_NODE.is_router() {
-<<<<<<< HEAD
-            let mut client_builder = awc::Client::builder()
-                .connector(awc::Connector::new().limit(cfg.route.max_connections))
-                .timeout(Duration::from_secs(cfg.route.timeout))
-                .disable_redirects();
-            if cfg.http.tls_enabled {
-                let config = client_tls_config().unwrap();
-                client_builder =
-                    client_builder.connector(awc::Connector::new().rustls_0_23(config));
-            }
-            let client = client_builder.finish();
-=======
             let http_client =
                 router::http::create_http_client().expect("Failed to create http tls client");
->>>>>>> a2d538c4
             app = app
                 .service(
                     // if `cfg.common.base_uri` is empty, scope("") still works as expected.
@@ -597,7 +573,7 @@
                         .configure(get_basic_routes)
                         .configure(get_proxy_routes),
                 )
-                .app_data(web::Data::new(client))
+                .app_data(web::Data::new(http_client))
         } else {
             app = app.service(
                 web::scope(&cfg.common.base_uri)
@@ -682,16 +658,8 @@
 
         let mut app = App::new().wrap(prometheus.clone());
         if config::cluster::LOCAL_NODE.is_router() {
-<<<<<<< HEAD
-            let client = awc::Client::builder()
-                .connector(awc::Connector::new().limit(cfg.route.max_connections))
-                .timeout(Duration::from_secs(cfg.route.timeout))
-                .disable_redirects()
-                .finish();
-=======
             let http_client =
                 router::http::create_http_client().expect("Failed to create http tls client");
->>>>>>> a2d538c4
             app = app
                 .service(
                     // if `cfg.common.base_uri` is empty, scope("") still works as expected.
@@ -705,7 +673,7 @@
                         .configure(get_basic_routes)
                         .configure(get_proxy_routes),
                 )
-                .app_data(web::Data::new(client))
+                .app_data(web::Data::new(http_client))
         } else {
             app = app.service(
                 web::scope(&cfg.common.base_uri)
@@ -749,6 +717,19 @@
     });
     server.await?;
     Ok(())
+}
+
+fn create_http_client() -> awc::Client {
+    let cfg = get_config();
+    let mut client_builder = awc::Client::builder()
+        .connector(awc::Connector::new().limit(cfg.route.max_connections))
+        .timeout(Duration::from_secs(cfg.route.timeout))
+        .disable_redirects();
+    if cfg.http.tls_enabled {
+        let config = client_tls_config().unwrap();
+        client_builder = client_builder.connector(awc::Connector::new().rustls_0_23(config));
+    }
+    client_builder.finish()
 }
 
 async fn graceful_shutdown(handle: ServerHandle) {
