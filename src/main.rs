--- conflicted
+++ resolved
@@ -44,14 +44,9 @@
 use tonic::codec::CompressionEncoding;
 use tracing_appender::non_blocking::WorkerGuard;
 use tracing_subscriber::{
-<<<<<<< HEAD
     EnvFilter, filter::LevelFilter as TracingLevelFilter, fmt::Layer, prelude::*,
 };
 use tracing_subscriber::Registry;
-=======
-    EnvFilter, filter::LevelFilter as TracingLevelFilter, fmt::Layer, prelude::*, Registry,
-};
->>>>>>> 77d26a87
 
 use config::{
     cluster::{is_router, LOCAL_NODE_ROLE},
@@ -82,13 +77,10 @@
     job, router,
     service::{db, metadata},
 };
-<<<<<<< HEAD
 use proto::cluster_rpc::{
     event_server::EventServer, filelist_server::FilelistServer, metrics_server::MetricsServer,
     search_server::SearchServer, usage_server::UsageServer,
 };
-=======
->>>>>>> 77d26a87
 
 #[cfg(feature = "mimalloc")]
 #[global_allocator]
@@ -222,12 +214,7 @@
 
     // flush WAL cache to disk
     common_infra::wal::flush_all_to_disk().await;
-<<<<<<< HEAD
-    // flush metadata
-    _ = metadata::close().await;
-=======
-
->>>>>>> 77d26a87
+
     // flush compact offset cache to disk disk
     _ = db::compact::files::sync_cache_to_db().await;
 
