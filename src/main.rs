// Copyright 2025 OpenObserve Inc.
//
// This program is free software: you can redistribute it and/or modify
// it under the terms of the GNU Affero General Public License as published by
// the Free Software Foundation, either version 3 of the License, or
// (at your option) any later version.
//
// This program is distributed in the hope that it will be useful
// but WITHOUT ANY WARRANTY; without even the implied warranty of
// MERCHANTABILITY or FITNESS FOR A PARTICULAR PURPOSE.  See the
// GNU Affero General Public License for more details.
//
// You should have received a copy of the GNU Affero General Public License
// along with this program.  If not, see <http://www.gnu.org/licenses/>.

use std::{
    cmp::max,
    collections::HashMap,
    net::SocketAddr,
    str::FromStr,
    sync::{
        Arc,
        atomic::{AtomicU16, Ordering},
    },
    time::Duration,
};

use actix_web::{App, HttpServer, dev::ServerHandle, http::KeepAlive, middleware, web};
use actix_web_lab::middleware::from_fn;
use actix_web_opentelemetry::RequestTracing;
use arrow_flight::flight_service_server::FlightServiceServer;
use config::{get_config, utils::size::bytes_to_human_readable};
use log::LevelFilter;
#[cfg(feature = "enterprise")]
use openobserve::handler::http::{
    auth::script_server::validator as script_server_validator, request::script_server,
};
use openobserve::{
    cli::basic::cli,
    common::{
        infra::{self as common_infra, cluster},
        meta,
        utils::zo_logger,
    },
    handler::{
        grpc::{
            auth::check_auth,
            flight::FlightServiceImpl,
            request::{
                event::Eventer,
                ingest::Ingester,
                logs::LogsServer,
                metrics::{ingester::MetricsIngester, querier::MetricsQuerier},
                query_cache::QueryCacheServerImpl,
                stream::StreamServiceImpl,
                traces::TraceServer,
            },
        },
        http::router::*,
    },
    job, migration, router,
    service::{
        cluster_info::ClusterInfoService, db, metadata, node::NodeService, search::SEARCH_SERVER,
        self_reporting, tls::http_tls_config,
    },
};
use opentelemetry::{KeyValue, global, trace::TracerProvider};
use opentelemetry_otlp::WithExportConfig;
use opentelemetry_proto::tonic::collector::{
    logs::v1::logs_service_server::LogsServiceServer,
    metrics::v1::metrics_service_server::MetricsServiceServer,
    trace::v1::trace_service_server::TraceServiceServer,
};
use opentelemetry_sdk::{Resource, propagation::TraceContextPropagator};
use proto::cluster_rpc::{
    cluster_info_service_server::ClusterInfoServiceServer, event_server::EventServer,
    ingest_server::IngestServer, metrics_server::MetricsServer,
    node_service_server::NodeServiceServer, query_cache_server::QueryCacheServer,
    search_server::SearchServer, streams_server::StreamsServer,
};
#[cfg(feature = "profiling")]
use pyroscope::PyroscopeAgent;
#[cfg(feature = "profiling")]
use pyroscope_pprofrs::{PprofConfig, pprof_backend};
use tokio::sync::oneshot;
use tonic::{
    codec::CompressionEncoding,
    metadata::{MetadataKey, MetadataMap, MetadataValue},
    transport::{Identity, ServerTlsConfig},
};
use tracing_appender::non_blocking::WorkerGuard;
use tracing_opentelemetry::OpenTelemetryLayer;
use tracing_subscriber::Registry;
#[cfg(feature = "enterprise")]
use {config::Config, o2_enterprise::enterprise::common::config::O2Config};
#[cfg(feature = "pyroscope")]
use {
    pyroscope::PyroscopeAgent,
    pyroscope_pprofrs::{PprofConfig, pprof_backend},
};

#[cfg(feature = "mimalloc")]
#[global_allocator]
static GLOBAL: mimalloc::MiMalloc = mimalloc::MiMalloc;
#[cfg(feature = "jemalloc")]
#[global_allocator]
static GLOBAL: tikv_jemallocator::Jemalloc = tikv_jemallocator::Jemalloc;
use tracing_subscriber::{
    EnvFilter, filter::LevelFilter as TracingLevelFilter, fmt::Layer, prelude::*,
};

#[tokio::main]
async fn main() -> Result<(), anyhow::Error> {
    #[cfg(feature = "tokio-console")]
    console_subscriber::ConsoleLayer::builder()
        .retention(Duration::from_secs(
            get_config().tokio_console.tokio_console_retention,
        ))
        .server_addr(
            format!(
                "{}:{}",
                get_config().tokio_console.tokio_console_server_addr,
                get_config().tokio_console.tokio_console_server_port
            )
            .as_str()
            .parse::<SocketAddr>()?,
        )
        .init();

    // setup profiling
    #[cfg(feature = "profiling")]
    let pprof_guard =
        if get_config().profiling.pprof_enabled || get_config().profiling.pprof_protobuf_enabled {
            let guard = pprof::ProfilerGuardBuilder::default()
                .frequency(1000)
                .blocklist(&["libc", "libgcc", "pthread", "vdso"])
                .build()
                .unwrap();
            Some(guard)
        } else {
            None
        };

    // setup pyroscope
    #[cfg(feature = "pyroscope")]
    let pyroscope_agent = if get_config().profiling.pyroscope_enabled {
        let agent = PyroscopeAgent::builder(
            &get_config().profiling.pyroscope_server_url,
            &get_config().profiling.pyroscope_project_name,
        )
        .tags(
            [
                ("role", get_config().common.node_role.as_str()),
                ("instance", get_config().common.instance_name.as_str()),
                ("version", config::VERSION),
            ]
            .to_vec(),
        )
        .backend(pprof_backend(PprofConfig::new().sample_rate(100)))
        .build()
        .expect("Failed to setup pyroscope agent");
        let agent_running = agent.start().expect("Failed to start pyroscope agent");
        Some(agent_running)
    } else {
        None
    };

    // cli mode
    if cli::cli().await? {
        return Ok(());
    }

    let cfg = get_config();

    // setup logs
    #[cfg(feature = "tokio-console")]
    let enable_tokio_console = true;
    #[cfg(not(feature = "tokio-console"))]
    let enable_tokio_console = false;
    let mut tracer_provider = None;
    let _guard: Option<WorkerGuard> = if enable_tokio_console {
        None
    } else if cfg.log.events_enabled {
        let logger = zo_logger::ZoLogger {
            sender: zo_logger::EVENT_SENDER.clone(),
        };
        log::set_boxed_logger(Box::new(logger)).map(|()| {
            log::set_max_level(LevelFilter::from_str(&cfg.log.level).unwrap_or(LevelFilter::Info))
        })?;
        None
    } else if cfg.common.tracing_enabled || cfg.common.tracing_search_enabled {
        tracer_provider = Some(enable_tracing()?);
        None
    } else {
        Some(setup_logs())
    };

    log::info!("Starting OpenObserve {}", config::VERSION);
    log::info!(
        "System info: CPU cores {}, MEM total {}, Disk total {}, free {}",
        cfg.limit.real_cpu_num,
        bytes_to_human_readable(cfg.limit.mem_total as f64),
        bytes_to_human_readable(cfg.limit.disk_total as f64),
        bytes_to_human_readable(cfg.limit.disk_free as f64),
    );
    log::info!(
        "Caches info: Disk max size {}, MEM max size {}, Datafusion pool size: {}",
        bytes_to_human_readable(cfg.disk_cache.max_size as f64),
        bytes_to_human_readable((cfg.memory_cache.max_size * cfg.memory_cache.bucket_num) as f64),
        bytes_to_human_readable(cfg.memory_cache.datafusion_max_size as f64),
    );

    // init script server
    #[cfg(feature = "enterprise")]
    if config::cluster::LOCAL_NODE.is_script_server() && config::cluster::LOCAL_NODE.is_standalone()
    {
        log::info!("Starting script server");
        return init_script_server().await;
    }

    // init backend jobs
    let (job_init_tx, job_init_rx) = oneshot::channel();
    let (job_shutudown_tx, job_shutdown_rx) = oneshot::channel();
    let (job_stopped_tx, job_stopped_rx) = oneshot::channel();
    let job_rt_handle = std::thread::spawn(move || {
        let cfg = get_config();
        let Ok(rt) = tokio::runtime::Builder::new_multi_thread()
            .worker_threads(cfg.limit.job_runtime_worker_num)
            .enable_all()
            .thread_name("job_runtime")
            .max_blocking_threads(cfg.limit.job_runtime_blocking_worker_num)
            .build()
        else {
            job_init_tx.send(false).ok();
            panic!("job runtime init failed")
        };
        let _guard = rt.enter();
        rt.block_on(async move {
            // it must be initialized before the server starts
            if let Err(e) = cluster::register_and_keep_alive().await {
                job_init_tx.send(false).ok();
                panic!("cluster init failed: {e}");
            }
            // init config
            if let Err(e) = config::init().await {
                job_init_tx.send(false).ok();
                panic!("config init failed: {e}");
            }

            // db related inits
            if let Err(e) = migration::init_db().await {
                job_init_tx.send(false).ok();
                panic!("db init failed: {e}");
            }

            // init infra
            if let Err(e) = infra::init().await {
                job_init_tx.send(false).ok();
                panic!("infra init failed: {e}");
            }

            if let Err(e) = common_infra::init().await {
                job_init_tx.send(false).ok();
                panic!("common infra init failed: {e}");
            }

            // init enterprise
            #[cfg(feature = "enterprise")]
            if let Err(e) = crate::init_enterprise().await {
                job_init_tx.send(false).ok();
<<<<<<< HEAD
                panic!("enterprise init failed: {}", e);
            }

            // check version upgrade
            let old_version = db::version::get().await.unwrap_or("v0.0.0".to_string());
            if let Err(e) = migration::check_upgrade(&old_version, config::VERSION).await {
                job_init_tx.send(false).ok();
                panic!("check upgrade failed: {}", e);
            }

            #[allow(deprecated)]
            migration::upgrade_resource_names()
                .await
                .expect("migrate resource names into supported ofga format failed");

            // migrate infra_sea_orm
            if let Err(e) = infra::table::migrate().await {
                job_init_tx.send(false).ok();
                panic!("infra sea_orm migrate failed: {}", e);
            }

            // migrate dashboards
            if let Err(e) = migration::dashboards::run().await {
                job_init_tx.send(false).ok();
                panic!("migrate dashboards failed: {}", e);
=======
                panic!("enterprise init failed: {e}");
>>>>>>> ab5c296f
            }

            // ingester init
            if let Err(e) = ingester::init().await {
                job_init_tx.send(false).ok();
                panic!("ingester init failed: {e}");
            }

            // init job
            if let Err(e) = job::init().await {
                job_init_tx.send(false).ok();
                panic!("job init failed: {e}");
            }

            // init meter provider
            let Ok(meter_provider) = job::metrics::init_meter_provider().await else {
                job_init_tx.send(false).ok();
                panic!("meter provider init failed");
            };

<<<<<<< HEAD
=======
            // init websocket gc
            if cfg.websocket.enabled {
                log::info!("Initializing WebSocket session garbage collector");
                if let Err(e) = handler::http::request::ws::init().await {
                    job_init_tx.send(false).ok();
                    panic!("websocket gc init failed: {e}");
                }
            }

>>>>>>> ab5c296f
            job_init_tx.send(true).ok();
            job_shutdown_rx.await.ok();
            job_stopped_tx.send(()).ok();

            // shutdown meter provider
            let _ = meter_provider.shutdown();

            // flush distinct values
            _ = metadata::close().await;
            // flush WAL cache to disk
            _ = ingester::flush_all().await;
            common_infra::wal::flush_all_to_disk().await;
            // flush compact offset cache to disk disk
            _ = db::compact::files::sync_cache_to_db().await;
            // flush db
            let db = infra::db::get_db().await;
            _ = db.close().await;
        });
    });

    // wait for job init
    match job_init_rx.await {
        Ok(true) => log::info!("backend job init success"),
        Ok(false) => {
            return Err(anyhow::anyhow!("backend job init failed, exiting"));
        }
        Err(e) => {
            return Err(anyhow::anyhow!("backend job init failed: {}", e));
        }
    }

    // init gRPC server
    let (grpc_init_tx, grpc_init_rx) = oneshot::channel();
    let (grpc_shutudown_tx, grpc_shutdown_rx) = oneshot::channel();
    let (grpc_stopped_tx, grpc_stopped_rx) = oneshot::channel();
    let grpc_rt_handle = std::thread::spawn(move || {
        let cfg = get_config();
        let rt = tokio::runtime::Builder::new_multi_thread()
            .worker_threads(cfg.limit.grpc_runtime_worker_num)
            .enable_all()
            .thread_name("grpc_runtime")
            .max_blocking_threads(cfg.limit.grpc_runtime_blocking_worker_num)
            .build()
            .expect("grpc runtime init failed");
        let _guard = rt.enter();
        rt.block_on(async move {
            let ret = if config::cluster::LOCAL_NODE.is_router() {
                init_router_grpc_server(grpc_init_tx, grpc_shutdown_rx, grpc_stopped_tx).await
            } else {
                init_common_grpc_server(grpc_init_tx, grpc_shutdown_rx, grpc_stopped_tx).await
            };
            if let Err(e) = ret {
                log::error!("gRPC server init failed: {e}");
                std::process::exit(1);
            }
        });
    });

    // wait for gRPC init
    grpc_init_rx.await.ok();

    // let node online
    let _ = cluster::set_online(false).await;

    // initialize the jobs are deferred until the gRPC service starts
    job::init_deferred()
        .await
        .expect("Deferred jobs failed to init");

    if cfg.log.events_enabled {
        tokio::task::spawn(async move { zo_logger::send_logs().await });
    }
    if cfg.common.telemetry_enabled {
        tokio::task::spawn(async move {
            meta::telemetry::Telemetry::new()
                .send_track_event("OpenObserve - Starting server", None, true, false)
                .await;
        });
    }

    // let node schedulable
    let mut start_ok = false;
    for _ in 0..10 {
        match cluster::set_schedulable().await {
            Ok(_) => {
                start_ok = true;
                break;
            }
            Err(e) => {
                log::error!("set node schedulable failed: {}", e);
                tokio::time::sleep(Duration::from_secs(1)).await;
            }
        }
    }
    if !start_ok {
        return Err(anyhow::anyhow!("set node schedulable failed"));
    }

    // init http server
    if !cfg.common.tracing_enabled && cfg.common.tracing_search_enabled {
        if let Err(e) = init_http_server_without_tracing().await {
            log::error!("HTTP server runs failed: {}", e);
        }
    } else if let Err(e) = init_http_server().await {
        log::error!("HTTP server runs failed: {}", e);
    }
    log::info!("HTTP server stopped");

    // stop tracing
    if let Some(tracer_provider) = tracer_provider {
        let result = tracer_provider.shutdown();
        log::info!("Tracer provider shutdown result: {:?}", result);
    }

    // flush usage report
    self_reporting::flush().await;

    // leave the cluster
    _ = cluster::leave().await;
    log::info!("Node left cluster");

    // stop gRPC server
    grpc_shutudown_tx.send(()).ok();
    grpc_stopped_rx.await.ok();
    grpc_rt_handle.join().ok();
    log::info!("gRPC server stopped");

    // stop backend jobs
    job_shutudown_tx.send(()).ok();
    job_stopped_rx.await.ok();
    job_rt_handle.join().ok();
    log::info!("backend job stopped");

    // stop telemetry
    if cfg.common.telemetry_enabled {
        meta::telemetry::Telemetry::new()
            .send_track_event("OpenObserve - Server stopped", None, true, true)
            .await;
    }

    // stop profiling
    #[cfg(feature = "profiling")]
    if let Some(guard) = pprof_guard {
        if let Ok(report) = guard.report().build() {
            if cfg.profiling.pprof_protobuf_enabled {
                let pb_file = format!("{}.pb", cfg.profiling.pprof_flamegraph_path);
                match std::fs::File::create(&pb_file) {
                    Ok(mut file) => {
                        use std::io::Write;

                        use pprof::protos::Message;

                        if let Ok(profile) = report.pprof() {
                            let mut content = Vec::new();
                            profile.encode(&mut content).unwrap();
                            if let Err(e) = file.write_all(&content) {
                                log::error!("Failed to write flamegraph: {}", e);
                            }
                        }
                    }
                    Err(e) => {
                        log::error!("Failed to create flamegraph file: {}", e);
                    }
                }
            } else {
                match std::fs::File::create(&cfg.profiling.pprof_flamegraph_path) {
                    Ok(file) => {
                        if let Err(e) = report.flamegraph(file) {
                            log::error!("Failed to write flamegraph: {}", e);
                        }
                    }
                    Err(e) => {
                        log::error!("Failed to create flamegraph file: {}", e);
                    }
                }
            }
        };
    }

    // stop pyroscope
    #[cfg(feature = "pyroscope")]
    if let Some(agent) = pyroscope_agent {
        if let Ok(agent_ready) = agent.stop() {
            agent_ready.shutdown();
        }
    }

    log::info!("server stopped");

    Ok(())
}

async fn init_common_grpc_server(
    init_tx: oneshot::Sender<()>,
    shutdown_rx: oneshot::Receiver<()>,
    stopped_tx: oneshot::Sender<()>,
) -> Result<(), anyhow::Error> {
    let cfg = get_config();
    let ip = if !cfg.grpc.addr.is_empty() {
        cfg.grpc.addr.clone()
    } else {
        "0.0.0.0".to_string()
    };
    let gaddr: SocketAddr = format!("{}:{}", ip, cfg.grpc.port).parse()?;
    let event_svc = EventServer::new(Eventer)
        .send_compressed(CompressionEncoding::Gzip)
        .accept_compressed(CompressionEncoding::Gzip)
        .max_decoding_message_size(cfg.grpc.max_message_size * 1024 * 1024)
        .max_encoding_message_size(cfg.grpc.max_message_size * 1024 * 1024);
    let search_svc = SearchServer::new(SEARCH_SERVER.clone())
        .send_compressed(CompressionEncoding::Gzip)
        .accept_compressed(CompressionEncoding::Gzip)
        .max_decoding_message_size(cfg.grpc.max_message_size * 1024 * 1024)
        .max_encoding_message_size(cfg.grpc.max_message_size * 1024 * 1024);
    let metrics_svc = MetricsServer::new(MetricsQuerier)
        .send_compressed(CompressionEncoding::Gzip)
        .accept_compressed(CompressionEncoding::Gzip)
        .max_decoding_message_size(cfg.grpc.max_message_size * 1024 * 1024)
        .max_encoding_message_size(cfg.grpc.max_message_size * 1024 * 1024);
    let metrics_ingest_svc = MetricsServiceServer::new(MetricsIngester)
        .send_compressed(CompressionEncoding::Gzip)
        .accept_compressed(CompressionEncoding::Gzip)
        .max_decoding_message_size(cfg.grpc.max_message_size * 1024 * 1024)
        .max_encoding_message_size(cfg.grpc.max_message_size * 1024 * 1024);
    let logs_svc = LogsServiceServer::new(LogsServer)
        .send_compressed(CompressionEncoding::Gzip)
        .accept_compressed(CompressionEncoding::Gzip)
        .max_decoding_message_size(cfg.grpc.max_message_size * 1024 * 1024)
        .max_encoding_message_size(cfg.grpc.max_message_size * 1024 * 1024);
    let trace_svc = TraceServiceServer::new(TraceServer)
        .send_compressed(CompressionEncoding::Gzip)
        .accept_compressed(CompressionEncoding::Gzip)
        .max_decoding_message_size(cfg.grpc.max_message_size * 1024 * 1024)
        .max_encoding_message_size(cfg.grpc.max_message_size * 1024 * 1024);
    let query_cache_svc = QueryCacheServer::new(QueryCacheServerImpl)
        .send_compressed(CompressionEncoding::Gzip)
        .accept_compressed(CompressionEncoding::Gzip)
        .max_decoding_message_size(cfg.grpc.max_message_size * 1024 * 1024)
        .max_encoding_message_size(cfg.grpc.max_message_size * 1024 * 1024);
    let ingest_svc = IngestServer::new(Ingester)
        .send_compressed(CompressionEncoding::Gzip)
        .accept_compressed(CompressionEncoding::Gzip)
        .max_decoding_message_size(cfg.grpc.max_message_size * 1024 * 1024)
        .max_encoding_message_size(cfg.grpc.max_message_size * 1024 * 1024);
    let streams_svc = StreamsServer::new(StreamServiceImpl)
        .send_compressed(CompressionEncoding::Gzip)
        .accept_compressed(CompressionEncoding::Gzip)
        .max_decoding_message_size(cfg.grpc.max_message_size * 1024 * 1024)
        .max_encoding_message_size(cfg.grpc.max_message_size * 1024 * 1024);
    let flight_svc = FlightServiceServer::new(FlightServiceImpl)
        .send_compressed(CompressionEncoding::Gzip)
        .accept_compressed(CompressionEncoding::Gzip)
        .max_decoding_message_size(cfg.grpc.max_message_size * 1024 * 1024)
        .max_encoding_message_size(cfg.grpc.max_message_size * 1024 * 1024);
    let node_svc = NodeServiceServer::new(NodeService)
        .send_compressed(CompressionEncoding::Gzip)
        .accept_compressed(CompressionEncoding::Gzip)
        .max_decoding_message_size(cfg.grpc.max_message_size * 1024 * 1024)
        .max_encoding_message_size(cfg.grpc.max_message_size * 1024 * 1024);
    let cluster_info_svc = ClusterInfoServiceServer::new(ClusterInfoService)
        .send_compressed(CompressionEncoding::Gzip)
        .accept_compressed(CompressionEncoding::Gzip)
        .max_decoding_message_size(cfg.grpc.max_message_size * 1024 * 1024)
        .max_encoding_message_size(cfg.grpc.max_message_size * 1024 * 1024);

    log::info!(
        "starting gRPC server {} at {}",
        if cfg.grpc.tls_enabled { "with TLS" } else { "" },
        gaddr
    );
    init_tx.send(()).ok();

    let builder = if cfg.grpc.tls_enabled {
        let cert = std::fs::read_to_string(&cfg.grpc.tls_cert_path)?;
        let key = std::fs::read_to_string(&cfg.grpc.tls_key_path)?;
        let identity = Identity::from_pem(cert, key);
        tonic::transport::Server::builder().tls_config(ServerTlsConfig::new().identity(identity))?
    } else {
        tonic::transport::Server::builder()
    };
    let ret = builder
        .layer(tonic::service::interceptor(check_auth))
        .add_service(event_svc)
        .add_service(search_svc)
        .add_service(metrics_svc)
        .add_service(metrics_ingest_svc)
        .add_service(trace_svc)
        .add_service(logs_svc)
        .add_service(query_cache_svc)
        .add_service(ingest_svc)
        .add_service(streams_svc)
        .add_service(flight_svc)
        .add_service(node_svc)
        .add_service(cluster_info_svc)
        .serve_with_shutdown(gaddr, async {
            shutdown_rx.await.ok();
            log::info!("gRPC server starts shutting down");
        })
        .await;
    if let Err(e) = ret {
        return Err(anyhow::anyhow!("{e}"));
    }

    stopped_tx.send(()).ok();
    Ok(())
}

async fn init_router_grpc_server(
    init_tx: oneshot::Sender<()>,
    shutdown_rx: oneshot::Receiver<()>,
    stopped_tx: oneshot::Sender<()>,
) -> Result<(), anyhow::Error> {
    let cfg = get_config();
    let gaddr: SocketAddr = format!("0.0.0.0:{}", cfg.grpc.port).parse()?;
    let logs_svc = LogsServiceServer::new(router::grpc::ingest::logs::LogsServer)
        .send_compressed(CompressionEncoding::Gzip)
        .accept_compressed(CompressionEncoding::Gzip)
        .max_decoding_message_size(cfg.grpc.max_message_size * 1024 * 1024)
        .max_encoding_message_size(cfg.grpc.max_message_size * 1024 * 1024);
    let metrics_svc = MetricsServiceServer::new(router::grpc::ingest::metrics::MetricsServer)
        .send_compressed(CompressionEncoding::Gzip)
        .accept_compressed(CompressionEncoding::Gzip)
        .max_decoding_message_size(cfg.grpc.max_message_size * 1024 * 1024)
        .max_encoding_message_size(cfg.grpc.max_message_size * 1024 * 1024);
    let traces_svc = TraceServiceServer::new(router::grpc::ingest::traces::TraceServer)
        .send_compressed(CompressionEncoding::Gzip)
        .accept_compressed(CompressionEncoding::Gzip)
        .max_decoding_message_size(cfg.grpc.max_message_size * 1024 * 1024)
        .max_encoding_message_size(cfg.grpc.max_message_size * 1024 * 1024);

    log::info!(
        "starting gRPC server {} at {}",
        if cfg.grpc.tls_enabled { "with TLS" } else { "" },
        gaddr
    );
    init_tx.send(()).ok();

    let builder = if cfg.grpc.tls_enabled {
        let cert = std::fs::read_to_string(&cfg.grpc.tls_cert_path)?;
        let key = std::fs::read_to_string(&cfg.grpc.tls_key_path)?;
        let identity = Identity::from_pem(cert, key);
        tonic::transport::Server::builder().tls_config(ServerTlsConfig::new().identity(identity))?
    } else {
        tonic::transport::Server::builder()
    };
    let ret = builder
        .layer(tonic::service::interceptor(check_auth))
        .add_service(logs_svc)
        .add_service(metrics_svc)
        .add_service(traces_svc)
        .serve_with_shutdown(gaddr, async {
            shutdown_rx.await.ok();
            log::info!("gRPC server starts shutting down");
        })
        .await;
    if let Err(e) = ret {
        return Err(anyhow::anyhow!("{e}"));
    }

    stopped_tx.send(()).ok();
    Ok(())
}

async fn init_http_server() -> Result<(), anyhow::Error> {
    let cfg = get_config();

    let thread_id = Arc::new(AtomicU16::new(0));
    let haddr: SocketAddr = if cfg.http.ipv6_enabled {
        format!("[::]:{}", cfg.http.port).parse()?
    } else {
        let ip = if !cfg.http.addr.is_empty() {
            cfg.http.addr.clone()
        } else {
            "0.0.0.0".to_string()
        };
        format!("{}:{}", ip, cfg.http.port).parse()?
    };

    let server = HttpServer::new(move || {
        let cfg = get_config();
        let local_id = thread_id.load(Ordering::SeqCst) as usize;
        if cfg.common.feature_per_thread_lock {
            thread_id.fetch_add(1, Ordering::SeqCst);
        }
        let scheme = if cfg.http.tls_enabled {
            "HTTPS"
        } else {
            "HTTP"
        };
        log::info!(
            "Starting {} server at: {}, thread_id: {}",
            scheme,
            haddr,
            local_id
        );
        let mut app = App::new();
        if config::cluster::LOCAL_NODE.is_router() {
            let http_client =
                router::http::create_http_client().expect("Failed to create http tls client");
            let factory = web::scope(&cfg.common.base_uri);
            #[cfg(feature = "enterprise")]
            let factory = factory.wrap(
                o2_ratelimit::middleware::RateLimitController::new_with_extractor(Some(
                    router::ratelimit::resource_extractor::default_extractor,
                )),
            );

            app = app
                .service(
                    // if `cfg.common.base_uri` is empty, scope("") still works as expected.
                    factory
                        .wrap(middlewares::SlowLog::new(cfg.limit.http_slow_log_threshold))
                        .wrap(from_fn(middlewares::check_keep_alive))
                        .service(get_metrics)
                        .service(router::http::config)
                        .service(router::http::config_paths)
                        .service(router::http::api)
                        .service(router::http::aws)
                        .service(router::http::gcp)
                        .service(router::http::rum)
                        .configure(get_basic_routes)
                        .configure(get_proxy_routes),
                )
                .app_data(web::Data::new(http_client))
        } else {
            app = app.service({
                let scope = web::scope(&cfg.common.base_uri)
                    .wrap(middlewares::SlowLog::new(cfg.limit.http_slow_log_threshold))
                    .wrap(from_fn(middlewares::check_keep_alive))
                    .service(get_metrics)
                    .configure(get_config_routes)
                    .configure(get_service_routes)
                    .configure(get_other_service_routes)
                    .configure(get_basic_routes)
                    .configure(get_proxy_routes);
                #[cfg(feature = "enterprise")]
                let scope = scope.configure(get_script_server_routes);
                scope
            })
        }
        app.app_data(web::JsonConfig::default().limit(cfg.limit.req_json_limit))
            .app_data(web::PayloadConfig::new(cfg.limit.req_payload_limit)) // size is in bytes
            .app_data(web::Data::new(local_id))
            .wrap(middlewares::Compress::default())
            .wrap(middleware::Logger::new(
                r#"%a "%r" %s %b "%{Content-Length}i" "%{Referer}i" "%{User-Agent}i" %T"#,
            ))
            .wrap(RequestTracing::new())
    })
    .keep_alive(if cfg.limit.http_keep_alive_disabled {
        KeepAlive::Disabled
    } else {
        KeepAlive::Timeout(Duration::from_secs(max(1, cfg.limit.http_keep_alive)))
    })
    .client_request_timeout(Duration::from_secs(max(1, cfg.limit.http_request_timeout)))
    .shutdown_timeout(max(1, cfg.limit.http_shutdown_timeout));
    let server = if cfg.http.tls_enabled {
        let sc = http_tls_config()?;
        server.bind_rustls_0_23(haddr, sc)?
    } else {
        server.bind(haddr)?
    };

    let server = server
        .workers(cfg.limit.http_worker_num)
        .worker_max_blocking_threads(cfg.limit.http_worker_max_blocking)
        .disable_signals()
        .run();
    let handle = server.handle();
    tokio::task::spawn(async move {
        graceful_shutdown(handle).await;
    });
    server.await?;
    Ok(())
}

async fn init_http_server_without_tracing() -> Result<(), anyhow::Error> {
    let cfg = get_config();
    let thread_id = Arc::new(AtomicU16::new(0));
    let haddr: SocketAddr = if cfg.http.ipv6_enabled {
        format!("[::]:{}", cfg.http.port).parse()?
    } else {
        let ip = if !cfg.http.addr.is_empty() {
            cfg.http.addr.clone()
        } else {
            "0.0.0.0".to_string()
        };
        format!("{}:{}", ip, cfg.http.port).parse()?
    };

    let server = HttpServer::new(move || {
        let cfg = get_config();
        let local_id = thread_id.load(Ordering::SeqCst) as usize;
        if cfg.common.feature_per_thread_lock {
            thread_id.fetch_add(1, Ordering::SeqCst);
        }

        let scheme = if cfg.http.tls_enabled {
            "HTTPS"
        } else {
            "HTTP"
        };
        log::info!(
            "Starting {} server at: {}, thread_id: {}",
            scheme,
            haddr,
            local_id
        );

        let mut app = App::new();
        if config::cluster::LOCAL_NODE.is_router() {
            let http_client =
                router::http::create_http_client().expect("Failed to create http tls client");
            let factory = web::scope(&cfg.common.base_uri);
            #[cfg(feature = "enterprise")]
            let factory = factory.wrap(
                o2_ratelimit::middleware::RateLimitController::new_with_extractor(Some(
                    router::ratelimit::resource_extractor::default_extractor,
                )),
            );

            app = app
                .service(
                    // if `cfg.common.base_uri` is empty, scope("") still works as expected.
                    factory
                        .wrap(middlewares::SlowLog::new(cfg.limit.http_slow_log_threshold))
                        .wrap(from_fn(middlewares::check_keep_alive))
                        .service(get_metrics)
                        .service(router::http::config)
                        .service(router::http::config_paths)
                        .service(router::http::api)
                        .service(router::http::aws)
                        .service(router::http::gcp)
                        .service(router::http::rum)
                        .configure(get_basic_routes)
                        .configure(get_proxy_routes),
                )
                .app_data(web::Data::new(http_client))
        } else {
            app = app.service({
                let scope = web::scope(&cfg.common.base_uri)
                    .wrap(middlewares::SlowLog::new(cfg.limit.http_slow_log_threshold))
                    .wrap(from_fn(middlewares::check_keep_alive))
                    .service(get_metrics)
                    .configure(get_config_routes)
                    .configure(get_service_routes)
                    .configure(get_other_service_routes)
                    .configure(get_basic_routes)
                    .configure(get_proxy_routes);
                #[cfg(feature = "enterprise")]
                let scope = scope.configure(get_script_server_routes);
                scope
            })
        }
        app.app_data(web::JsonConfig::default().limit(cfg.limit.req_json_limit))
            .app_data(web::PayloadConfig::new(cfg.limit.req_payload_limit)) // size is in bytes
            .app_data(web::Data::new(local_id))
            .wrap(middlewares::Compress::default())
            .wrap(middleware::Logger::new(
                r#"%a "%r" %s %b "%{Content-Length}i" "%{Referer}i" "%{User-Agent}i" %T"#,
            ))
    })
    .keep_alive(if cfg.limit.http_keep_alive_disabled {
        KeepAlive::Disabled
    } else {
        KeepAlive::Timeout(Duration::from_secs(max(1, cfg.limit.http_keep_alive)))
    })
    .client_request_timeout(Duration::from_secs(max(1, cfg.limit.http_request_timeout)))
    .shutdown_timeout(max(1, cfg.limit.http_shutdown_timeout));
    let server = if cfg.http.tls_enabled {
        let sc = http_tls_config()?;
        server.bind_rustls_0_23(haddr, sc)?
    } else {
        server.bind(haddr)?
    };

    let server = server
        .workers(cfg.limit.http_worker_num)
        .worker_max_blocking_threads(cfg.limit.http_worker_max_blocking)
        .disable_signals()
        .run();
    let handle = server.handle();
    tokio::task::spawn(async move {
        graceful_shutdown(handle).await;
    });
    server.await?;
    Ok(())
}

async fn graceful_shutdown(handle: ServerHandle) {
    #[cfg(unix)]
    {
        use tokio::signal::unix::{SignalKind, signal};

        let mut sigquit = signal(SignalKind::quit()).unwrap();
        let mut sigterm = signal(SignalKind::terminate()).unwrap();
        let mut sigint = signal(SignalKind::interrupt()).unwrap();

        tokio::select! {
            _ = sigquit.recv() =>  log::info!("SIGQUIT received"),
            _ = sigterm.recv() =>  log::info!("SIGTERM received"),
            _ = sigint.recv() =>   log::info!("SIGINT received"),
        }
    }

    #[cfg(not(unix))]
    {
        use tokio::signal::windows::*;

        let mut sigbreak = ctrl_break().unwrap();
        let mut sigint = ctrl_c().unwrap();
        let mut sigquit = ctrl_close().unwrap();
        let mut sigterm = ctrl_shutdown().unwrap();

        tokio::select! {
            _ = sigbreak.recv() =>  log::info!("ctrl-break received"),
            _ = sigquit.recv() =>  log::info!("ctrl-c received"),
            _ = sigterm.recv() =>  log::info!("ctrl-close received"),
            _ = sigint.recv() =>   log::info!("ctrl-shutdown received"),
        }
    }
    // tokio::signal::ctrl_c().await.unwrap();
    // println!("ctrl-c received!");

    // offline the node
    if let Err(e) = cluster::set_offline(true).await {
        log::error!("set offline failed: {}", e);
    }
    log::info!("Node is offline");

    handle.stop(true).await;
}

/// Setup the tracing related components
pub(crate) fn setup_logs() -> tracing_appender::non_blocking::WorkerGuard {
    use tracing_subscriber::fmt::writer::BoxMakeWriter;

    let cfg = get_config();
    let (writer, guard) = if cfg.log.file_dir.is_empty() {
        let (non_blocking, _guard) = tracing_appender::non_blocking(std::io::stdout());
        (BoxMakeWriter::new(non_blocking), _guard)
    } else {
        let file_name_prefix = if cfg.log.file_name_prefix.is_empty() {
            format!("o2.{}.log", cfg.common.instance_name.as_str())
        } else {
            cfg.log.file_name_prefix.to_string()
        };
        let file_appender = tracing_appender::rolling::daily(&cfg.log.file_dir, file_name_prefix);
        let (non_blocking, _guard) = tracing_appender::non_blocking(file_appender);
        (BoxMakeWriter::new(non_blocking), _guard)
    };
    let layer = if cfg.log.json_format {
        Layer::default()
            .with_writer(writer)
            .with_timer(config::meta::logger::CustomTimeFormat)
            .with_ansi(false)
            .json()
            .with_current_span(false)
            .with_span_list(false)
            .boxed()
    } else {
        Layer::default()
            .with_writer(writer)
            .with_ansi(false)
            .with_target(true)
            .event_format(config::meta::logger::O2Formatter::default())
            .boxed()
    };

    tracing_subscriber::registry()
        .with(
            EnvFilter::builder()
                .with_default_directive(TracingLevelFilter::INFO.into())
                .from_env_lossy(),
        )
        .with(layer)
        .init();
    guard
}

fn enable_tracing() -> Result<opentelemetry_sdk::trace::TracerProvider, anyhow::Error> {
    let cfg = get_config();
    opentelemetry::global::set_text_map_propagator(TraceContextPropagator::new());
    let tracer = opentelemetry_otlp::new_pipeline().tracing();
    let tracer = if cfg.common.otel_otlp_grpc_url.is_empty() {
        tracer.with_exporter({
            let mut headers = HashMap::new();
            headers.insert(
                cfg.common.tracing_header_key.clone(),
                cfg.common.tracing_header_value.clone(),
            );
            opentelemetry_otlp::new_exporter()
                .http()
                .with_http_client(
                    reqwest::Client::builder()
                        .danger_accept_invalid_certs(true)
                        .timeout(Duration::from_secs(10))           // Overall request timeout
                        .connect_timeout(Duration::from_secs(5))    // Connection establishment timeout
                        .pool_idle_timeout(Duration::from_secs(60)) // How long to keep idle connections
                        .pool_max_idle_per_host(10) // How many idle connections to keep per host
                        .build()?,
                )
                .with_endpoint(&cfg.common.otel_otlp_url)
                .with_headers(headers)
        })
    } else {
        tracer.with_exporter({
            let mut metadata = MetadataMap::new();
            metadata.insert(
                MetadataKey::from_str(&cfg.common.tracing_header_key).unwrap(),
                MetadataValue::from_str(&cfg.common.tracing_header_value).unwrap(),
            );
            metadata.insert(
                MetadataKey::from_str(&cfg.grpc.org_header_key).unwrap(),
                MetadataValue::from_str(&cfg.common.tracing_grpc_header_org).unwrap(),
            );
            metadata.insert(
                MetadataKey::from_str(&cfg.grpc.stream_header_key).unwrap(),
                MetadataValue::from_str(&cfg.common.tracing_grpc_header_stream_name).unwrap(),
            );
            opentelemetry_otlp::new_exporter()
                .tonic()
                .with_endpoint(&cfg.common.otel_otlp_grpc_url)
                .with_metadata(metadata)
                .with_protocol(opentelemetry_otlp::Protocol::Grpc)
        })
    };

    // Store the tracer provider before installing batch processor
    let tracer = tracer.with_trace_config(
        opentelemetry_sdk::trace::Config::default().with_resource(Resource::new(vec![
            KeyValue::new("service.name", cfg.common.node_role.to_string()),
            KeyValue::new("service.instance", cfg.common.instance_name.to_string()),
            KeyValue::new("service.version", config::VERSION),
        ])),
    );

    // Install batch processor
    let tracer = tracer.install_batch(opentelemetry_sdk::runtime::Tokio)?;

    let layer = if cfg.log.json_format {
        tracing_subscriber::fmt::layer()
            .with_ansi(false)
            .json()
            .boxed()
    } else {
        tracing_subscriber::fmt::layer().with_ansi(false).boxed()
    };

    global::set_tracer_provider(tracer.clone());
    Registry::default()
        .with(tracing_subscriber::EnvFilter::new(&cfg.log.level))
        .with(layer)
        .with(OpenTelemetryLayer::new(
            tracer.tracer("tracing-otel-subscriber"),
        ))
        .init();

    // Return the tracer provider
    Ok(tracer)
}

#[cfg(feature = "enterprise")]
async fn init_script_server() -> Result<(), anyhow::Error> {
    let cfg = get_config();

    let thread_id = Arc::new(AtomicU16::new(0));
    let haddr: SocketAddr = if cfg.http.ipv6_enabled {
        format!("[::]:{}", cfg.http.port).parse()?
    } else {
        let ip = if !cfg.http.addr.is_empty() {
            cfg.http.addr.clone()
        } else {
            "0.0.0.0".to_string()
        };
        format!("{}:{}", ip, cfg.http.port).parse()?
    };

    // following command will setup the namespace
    #[cfg(feature = "enterprise")]
    o2_enterprise::enterprise::actions::action_deployer::init().await?;

    let server = HttpServer::new(move || {
        let cfg = get_config();
        let local_id = thread_id.load(Ordering::SeqCst) as usize;
        if cfg.common.feature_per_thread_lock {
            thread_id.fetch_add(1, Ordering::SeqCst);
        }
        let scheme = if cfg.http.tls_enabled {
            "HTTPS"
        } else {
            "HTTP"
        };
        log::info!(
            "Starting Script Server {} server at: {}, thread_id: {}",
            scheme,
            haddr,
            local_id
        );
        let mut app = App::new();
        app = app.service(web::scope(&cfg.common.base_uri).configure(get_script_server_routes));
        app.app_data(web::JsonConfig::default().limit(cfg.limit.req_json_limit))
            .app_data(web::PayloadConfig::new(cfg.limit.req_payload_limit)) // size is in bytes
            .app_data(web::Data::new(local_id))
            .wrap(middlewares::Compress::default())
            .wrap(middleware::Logger::new(
                r#"%a "%r" %s %b "%{Content-Length}i" "%{Referer}i" "%{User-Agent}i" %T"#,
            ))
            .wrap(RequestTracing::new())
    })
    .keep_alive(if cfg.limit.http_keep_alive_disabled {
        KeepAlive::Disabled
    } else {
        KeepAlive::Timeout(Duration::from_secs(max(1, cfg.limit.http_keep_alive)))
    })
    .client_request_timeout(Duration::from_secs(max(1, cfg.limit.http_request_timeout)))
    .shutdown_timeout(max(1, cfg.limit.http_shutdown_timeout));
    let server = if cfg.http.tls_enabled {
        let sc = http_tls_config()?;
        server.bind_rustls_0_23(haddr, sc)?
    } else {
        server.bind(haddr)?
    };

    let server = server
        .workers(cfg.limit.http_worker_num)
        .worker_max_blocking_threads(cfg.limit.http_worker_num * cfg.limit.http_worker_max_blocking)
        .disable_signals()
        .run();
    let handle = server.handle();
    tokio::task::spawn(async move {
        graceful_shutdown(handle).await;
    });
    server.await?;

    log::info!("HTTP server stopped");

    // flush usage report
    self_reporting::flush().await;

    // stop telemetry
    if cfg.common.telemetry_enabled {
        meta::telemetry::Telemetry::new()
            .send_track_event("OpenObserve - Server stopped", None, true, true)
            .await;
    }

    #[cfg(feature = "profiling")]
    if let Some(agent) = agent {
        let agent_ready = agent.stop().unwrap();
        agent_ready.shutdown();
    }

    log::info!("server stopped");

    Ok(())
}

#[cfg(feature = "enterprise")]
pub fn get_script_server_routes(cfg: &mut web::ServiceConfig) {
    let cors = get_cors();
    cfg.service(
        web::scope("/api")
            .wrap(actix_web_httpauth::middleware::HttpAuthentication::with_fn(
                script_server_validator,
            ))
            .wrap(cors)
            .service(script_server::create_job)
            .service(script_server::delete_job)
            .service(script_server::get_app_details)
            .service(script_server::list_deployed_apps)
            .service(script_server::patch_action),
    );
}

/// Initializes enterprise features.
#[cfg(feature = "enterprise")]
async fn init_enterprise() -> Result<(), anyhow::Error> {
    o2_enterprise::enterprise::search::init().await?;

    if let Err(e) = o2_enterprise::enterprise::actions::action_manager::init_client() {
        log::warn!("Failed to init action manager client: {e}");
    }

    if o2_enterprise::enterprise::common::config::get_config()
        .super_cluster
        .enabled
    {
        log::info!("init super cluster");
        o2_enterprise::enterprise::super_cluster::kv::init().await?;
        openobserve::super_cluster_queue::init().await?;
    }

    // check ratelimit config
    let cfg = config::get_config();
    let o2cfg = o2_enterprise::enterprise::common::config::get_config();
    if let Err(e) = check_ratelimit_config(&cfg, &o2cfg) {
        panic!("ratelimit config error: {e}");
    }

    o2_enterprise::enterprise::pipeline::pipeline_file_server::PipelineFileServer::run().await?;
    if o2cfg.rate_limit.rate_limit_enabled && o2_openfga::config::get_config().enabled {
        o2_ratelimit::init(openobserve::handler::http::router::openapi::openapi_info().await)
            .await?;
    }
    Ok(())
}
#[cfg(feature = "enterprise")]
fn check_ratelimit_config(cfg: &Config, o2cfg: &O2Config) -> Result<(), anyhow::Error> {
    if o2cfg.rate_limit.rate_limit_enabled {
        let meta_store: config::meta::meta_store::MetaStore =
            cfg.common.queue_store.as_str().into();
        if meta_store != config::meta::meta_store::MetaStore::Nats {
            return Err(anyhow::anyhow!(
                "ZO_QUEUE_STORE must be nats when ratelimit is enabled"
            ));
        }
    }

    if o2cfg.rate_limit.rate_limit_rule_refresh_interval < 2 {
        return Err(anyhow::anyhow!(
            "ratelimit rules refresh interval must be greater than or equal to 2 seconds"
        ));
    }
    Ok(())
}<|MERGE_RESOLUTION|>--- conflicted
+++ resolved
@@ -268,7 +268,6 @@
             #[cfg(feature = "enterprise")]
             if let Err(e) = crate::init_enterprise().await {
                 job_init_tx.send(false).ok();
-<<<<<<< HEAD
                 panic!("enterprise init failed: {}", e);
             }
 
@@ -294,9 +293,6 @@
             if let Err(e) = migration::dashboards::run().await {
                 job_init_tx.send(false).ok();
                 panic!("migrate dashboards failed: {}", e);
-=======
-                panic!("enterprise init failed: {e}");
->>>>>>> ab5c296f
             }
 
             // ingester init
@@ -317,18 +313,6 @@
                 panic!("meter provider init failed");
             };
 
-<<<<<<< HEAD
-=======
-            // init websocket gc
-            if cfg.websocket.enabled {
-                log::info!("Initializing WebSocket session garbage collector");
-                if let Err(e) = handler::http::request::ws::init().await {
-                    job_init_tx.send(false).ok();
-                    panic!("websocket gc init failed: {e}");
-                }
-            }
-
->>>>>>> ab5c296f
             job_init_tx.send(true).ok();
             job_shutdown_rx.await.ok();
             job_stopped_tx.send(()).ok();
