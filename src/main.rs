// Copyright 2023 Zinc Labs Inc.
//
// This program is free software: you can redistribute it and/or modify
// it under the terms of the GNU Affero General Public License as published by
// the Free Software Foundation, either version 3 of the License, or
// (at your option) any later version.
//
// This program is distributed in the hope that it will be useful
// but WITHOUT ANY WARRANTY; without even the implied warranty of
// MERCHANTABILITY or FITNESS FOR A PARTICULAR PURPOSE.  See the
// GNU Affero General Public License for more details.
//
// You should have received a copy of the GNU Affero General Public License
// along with this program.  If not, see <http://www.gnu.org/licenses/>.

use std::{
    cmp::max,
    collections::HashMap,
    net::SocketAddr,
    str::FromStr,
    sync::{
        atomic::{AtomicU16, Ordering},
        Arc,
    },
    time::Duration,
};

use actix_web::{dev::ServerHandle, http::KeepAlive, middleware, web, App, HttpServer};
use actix_web_opentelemetry::RequestTracing;
use config::{
    cluster::{is_router, LOCAL_NODE_ROLE},
    CONFIG,
};
use log::LevelFilter;
use openobserve::{
    cli::basic::cli,
    common::{
        infra::{self as common_infra, cluster, config::VERSION},
        meta, migration,
        utils::zo_logger,
    },
    handler::{
        grpc::{
            auth::check_auth,
            request::{
                event::Eventer,
                file_list::Filelister,
                logs::LogsServer,
                metrics::{ingester::Ingester, querier::Querier},
                traces::TraceServer,
                usage::UsageServerImpl,
            },
        },
        http::router::*,
    },
    job, router,
<<<<<<< HEAD
    service::{db, distinct_values, search::SEARCH_SERVER},
=======
    service::{db, metadata},
>>>>>>> f8acbe8d
};
use opentelemetry::KeyValue;
use opentelemetry_otlp::WithExportConfig;
use opentelemetry_proto::tonic::collector::{
    logs::v1::logs_service_server::LogsServiceServer,
    metrics::v1::metrics_service_server::MetricsServiceServer,
    trace::v1::trace_service_server::TraceServiceServer,
};
use opentelemetry_sdk::{propagation::TraceContextPropagator, trace as sdktrace, Resource};
use proto::cluster_rpc::{
    event_server::EventServer, filelist_server::FilelistServer, metrics_server::MetricsServer,
    search_server::SearchServer, usage_server::UsageServer,
};
#[cfg(feature = "profiling")]
use pyroscope::PyroscopeAgent;
#[cfg(feature = "profiling")]
use pyroscope_pprofrs::{pprof_backend, PprofConfig};
use tokio::sync::oneshot;
use tonic::codec::CompressionEncoding;
use tracing_appender::non_blocking::WorkerGuard;
use tracing_subscriber::Registry;

#[cfg(feature = "mimalloc")]
#[global_allocator]
static GLOBAL: mimalloc::MiMalloc = mimalloc::MiMalloc;

#[cfg(feature = "jemalloc")]
#[global_allocator]
static GLOBAL: tikv_jemallocator::Jemalloc = tikv_jemallocator::Jemalloc;

use tracing_subscriber::{
    filter::LevelFilter as TracingLevelFilter, fmt::Layer, prelude::*, EnvFilter,
};

#[tokio::main]
async fn main() -> Result<(), anyhow::Error> {
    // let tokio steal the thread
    let rt_handle = tokio::runtime::Handle::current();
    std::thread::spawn(move || {
        loop {
            std::thread::sleep(Duration::from_secs(10));
            rt_handle.spawn(std::future::ready(()));
        }
    });

    // setup profiling
    #[cfg(feature = "profiling")]
    let agent = PyroscopeAgent::builder(
        &CONFIG.profiling.pyroscope_server_url,
        &CONFIG.profiling.pyroscope_project_name,
    )
    .tags([("Host", "Rust")].to_vec())
    .backend(pprof_backend(PprofConfig::new().sample_rate(100)))
    .build()
    .expect("Failed to setup pyroscope agent");
    #[cfg(feature = "profiling")]
    let agent_running = agent.start().expect("Failed to start pyroscope agent");

    // cli mode
    if cli::cli().await? {
        return Ok(());
    }

    // setup logs
    let _guard: Option<WorkerGuard> = if CONFIG.log.events_enabled {
        let logger = zo_logger::ZoLogger {
            sender: zo_logger::EVENT_SENDER.clone(),
        };
        log::set_boxed_logger(Box::new(logger)).map(|()| {
            log::set_max_level(
                LevelFilter::from_str(&CONFIG.log.level).unwrap_or(LevelFilter::Info),
            )
        })?;
        None
    } else if CONFIG.common.tracing_enabled {
        enable_tracing()?;
        None
    } else {
        Some(setup_logs())
    };

    log::info!("Starting OpenObserve {}", VERSION);
    log::info!(
        "System info: CPU cores {}, MEM total {} MB, Disk total {} GB, free {} GB",
        CONFIG.limit.cpu_num,
        CONFIG.limit.mem_total / 1024 / 1024,
        CONFIG.limit.disk_total / 1024 / 1024 / 1024,
        CONFIG.limit.disk_free / 1024 / 1024 / 1024,
    );

    // it must be initialized before the server starts
    cluster::register_and_keepalive()
        .await
        .expect("cluster init failed");
    // init config
    config::init().await.expect("config init failed");
    // init infra
    infra::init().await.expect("config init failed");
    common_infra::init().await.expect("infra init failed");

    // check version upgrade
    let old_version = db::version::get().await.unwrap_or("v0.0.0".to_string());
    migration::check_upgrade(&old_version, VERSION).await?;
    // migrate dashboards
    migration::dashboards::run().await?;

    // ingester init
    ingester::init().await.expect("ingester init failed");

    // init job
    job::init().await.expect("job init failed");

    // gRPC server
    let (grpc_shutudown_tx, grpc_shutdown_rx) = oneshot::channel();
    let (grpc_stopped_tx, grpc_stopped_rx) = oneshot::channel();
    if is_router(&LOCAL_NODE_ROLE) {
        init_router_grpc_server(grpc_shutdown_rx, grpc_stopped_tx)?;
    } else {
        init_common_grpc_server(grpc_shutdown_rx, grpc_stopped_tx)?;
    }

    // let node online
    let _ = cluster::set_online(false).await;

    // This is specifically for enrichment tables, as caching is happening using
    // search service
    db::schema::cache_enrichment_tables()
        .await
        .expect("EnrichmentTables cache failed");

    if CONFIG.log.events_enabled {
        tokio::task::spawn(async move { zo_logger::send_logs().await });
    }
    if CONFIG.common.telemetry_enabled {
        tokio::task::spawn(async move {
            meta::telemetry::Telemetry::new()
                .event("OpenObserve - Starting server", None, false)
                .await;
        });
    }

    // init http server
    if let Err(e) = init_http_server().await {
        log::error!("HTTP server runs failed: {}", e);
    }
    log::info!("HTTP server stopped");

    // leave the cluster
    _ = cluster::leave().await;
    log::info!("Node left cluster");

    // stop gRPC server
    grpc_shutudown_tx.send(()).ok();
    grpc_stopped_rx.await.ok();
    log::info!("gRPC server stopped");

    // flush WAL cache to disk
    common_infra::wal::flush_all_to_disk().await;
    // flush distinct values
    _ = metadata::close().await;
    // flush compact offset cache to disk disk
    _ = db::compact::files::sync_cache_to_db().await;
    // flush db
    let db = infra::db::get_db().await;
    _ = db.close().await;

    // stop telemetry
    if CONFIG.common.telemetry_enabled {
        meta::telemetry::Telemetry::new()
            .event("OpenObserve - Server stopped", None, false)
            .await;
    }

    log::info!("server stopped");

    #[cfg(feature = "profiling")]
    let agent_ready = agent_running.stop().unwrap();
    #[cfg(feature = "profiling")]
    agent_ready.shutdown();

    Ok(())
}

fn init_common_grpc_server(
    shutdown_rx: oneshot::Receiver<()>,
    stopped_tx: oneshot::Sender<()>,
) -> Result<(), anyhow::Error> {
    let ip = if !CONFIG.grpc.addr.is_empty() {
        CONFIG.grpc.addr.clone()
    } else {
        "0.0.0.0".to_string()
    };
    let gaddr: SocketAddr = format!("{}:{}", ip, CONFIG.grpc.port).parse()?;
    let event_svc = EventServer::new(Eventer)
        .send_compressed(CompressionEncoding::Gzip)
        .accept_compressed(CompressionEncoding::Gzip);
    let search_svc = SearchServer::new(SEARCH_SERVER.clone())
        .send_compressed(CompressionEncoding::Gzip)
        .accept_compressed(CompressionEncoding::Gzip);
    let filelist_svc = FilelistServer::new(Filelister)
        .send_compressed(CompressionEncoding::Gzip)
        .accept_compressed(CompressionEncoding::Gzip);
    let metrics_svc = MetricsServer::new(Querier)
        .send_compressed(CompressionEncoding::Gzip)
        .accept_compressed(CompressionEncoding::Gzip);
    let metrics_ingest_svc = MetricsServiceServer::new(Ingester)
        .send_compressed(CompressionEncoding::Gzip)
        .accept_compressed(CompressionEncoding::Gzip);
    let usage_svc = UsageServer::new(UsageServerImpl)
        .send_compressed(CompressionEncoding::Gzip)
        .accept_compressed(CompressionEncoding::Gzip);
    let logs_svc = LogsServiceServer::new(LogsServer)
        .send_compressed(CompressionEncoding::Gzip)
        .accept_compressed(CompressionEncoding::Gzip);
    let tracer = TraceServer::default();
    let trace_svc = TraceServiceServer::new(tracer)
        .send_compressed(CompressionEncoding::Gzip)
        .accept_compressed(CompressionEncoding::Gzip);

    tokio::task::spawn(async move {
        log::info!("starting gRPC server at {}", gaddr);
        tonic::transport::Server::builder()
            .layer(tonic::service::interceptor(check_auth))
            .add_service(event_svc)
            .add_service(search_svc)
            .add_service(filelist_svc)
            .add_service(metrics_svc)
            .add_service(metrics_ingest_svc)
            .add_service(trace_svc)
            .add_service(usage_svc)
            .add_service(logs_svc)
            .serve_with_shutdown(gaddr, async {
                shutdown_rx.await.ok();
                log::info!("gRPC server starts shutting down");
            })
            .await
            .expect("gRPC server init failed");
        stopped_tx.send(()).ok();
    });
    Ok(())
}

fn init_router_grpc_server(
    shutdown_rx: oneshot::Receiver<()>,
    stopped_tx: oneshot::Sender<()>,
) -> Result<(), anyhow::Error> {
    let gaddr: SocketAddr = format!("0.0.0.0:{}", CONFIG.grpc.port).parse()?;
    let logs_svc = LogsServiceServer::new(router::grpc::ingest::logs::LogsServer)
        .send_compressed(CompressionEncoding::Gzip)
        .accept_compressed(CompressionEncoding::Gzip)
        .max_decoding_message_size(CONFIG.grpc.max_message_size * 1024 * 1024)
        .max_encoding_message_size(CONFIG.grpc.max_message_size * 1024 * 1024);
    let metrics_svc = MetricsServiceServer::new(router::grpc::ingest::metrics::MetricsServer)
        .send_compressed(CompressionEncoding::Gzip)
        .accept_compressed(CompressionEncoding::Gzip);
    let traces_svc = TraceServiceServer::new(router::grpc::ingest::traces::TraceServer)
        .send_compressed(CompressionEncoding::Gzip)
        .accept_compressed(CompressionEncoding::Gzip);

    tokio::task::spawn(async move {
        log::info!("starting gRPC server at {}", gaddr);
        tonic::transport::Server::builder()
            .layer(tonic::service::interceptor(check_auth))
            .add_service(logs_svc)
            .add_service(metrics_svc)
            .add_service(traces_svc)
            .serve_with_shutdown(gaddr, async {
                shutdown_rx.await.ok();
                log::info!("gRPC server starts shutting down");
            })
            .await
            .expect("gRPC server init failed");
        stopped_tx.send(()).ok();
    });
    Ok(())
}

async fn init_http_server() -> Result<(), anyhow::Error> {
    // metrics
    let prometheus = config::metrics::create_prometheus_handler();

    let thread_id = Arc::new(AtomicU16::new(0));
    let haddr: SocketAddr = if CONFIG.http.ipv6_enabled {
        format!("[::]:{}", CONFIG.http.port).parse()?
    } else {
        let ip = if !CONFIG.http.addr.is_empty() {
            CONFIG.http.addr.clone()
        } else {
            "0.0.0.0".to_string()
        };
        format!("{}:{}", ip, CONFIG.http.port).parse()?
    };

    let server = HttpServer::new(move || {
        let local_id = thread_id.load(Ordering::SeqCst) as usize;
        if CONFIG.common.feature_per_thread_lock {
            thread_id.fetch_add(1, Ordering::SeqCst);
        }
        log::info!(
            "starting HTTP server at: {}, thread_id: {}",
            haddr,
            local_id
        );
        let mut app = App::new().wrap(prometheus.clone());
        if is_router(&LOCAL_NODE_ROLE) {
            let client = awc::Client::builder()
                .connector(
                    awc::Connector::new()
                        .timeout(Duration::from_secs(CONFIG.route.timeout))
                        .limit(CONFIG.route.max_connections),
                )
                .timeout(Duration::from_secs(CONFIG.route.timeout))
                .disable_redirects()
                .finish();
            app = app
                .service(
                    // if `CONFIG.common.base_uri` is empty, scope("") still works as expected.
                    web::scope(&CONFIG.common.base_uri)
                        .service(router::http::config)
                        .service(router::http::config_paths)
                        .service(router::http::api)
                        .service(router::http::aws)
                        .service(router::http::gcp)
                        .service(router::http::rum)
                        .configure(get_basic_routes)
                        .configure(get_proxy_routes),
                )
                .app_data(web::Data::new(client))
        } else {
            app = app.service(
                web::scope(&CONFIG.common.base_uri)
                    .configure(get_config_routes)
                    .configure(get_service_routes)
                    .configure(get_other_service_routes)
                    .configure(get_basic_routes)
                    .configure(get_proxy_routes),
            )
        }
        app.app_data(web::JsonConfig::default().limit(CONFIG.limit.req_json_limit))
            .app_data(web::PayloadConfig::new(CONFIG.limit.req_payload_limit)) // size is in bytes
            .app_data(web::Data::new(local_id%10))
            .wrap(middleware::Compress::default())
            .wrap(middleware::Logger::new(
                r#"%a "%r" %s %b "%{Content-Length}i" "%{Referer}i" "%{User-Agent}i" %T"#,
            ))
            .wrap(RequestTracing::new())
    })
    .keep_alive(KeepAlive::Timeout(Duration::from_secs(max(
        5,
        CONFIG.limit.keep_alive,
    ))))
    .client_request_timeout(Duration::from_secs(max(5, CONFIG.limit.request_timeout)))
    .shutdown_timeout(max(1, CONFIG.limit.shutdown_timeout))
    .bind(haddr)?;

    let server = server
        .workers(CONFIG.limit.http_worker_num)
        .worker_max_blocking_threads(
            CONFIG.limit.http_worker_num * CONFIG.limit.http_worker_max_blocking,
        )
        .disable_signals()
        .run();
    let handle = server.handle();
    tokio::task::spawn(async move {
        graceful_shutdown(handle).await;
    });
    server.await?;
    Ok(())
}

async fn graceful_shutdown(handle: ServerHandle) {
    #[cfg(unix)]
    {
        use tokio::signal::unix::{signal, SignalKind};

        let mut sigquit = signal(SignalKind::quit()).unwrap();
        let mut sigterm = signal(SignalKind::terminate()).unwrap();
        let mut sigint = signal(SignalKind::interrupt()).unwrap();

        tokio::select! {
            _ = sigquit.recv() =>  log::info!("SIGQUIT received"),
            _ = sigterm.recv() =>  log::info!("SIGTERM received"),
            _ = sigint.recv() =>   log::info!("SIGINT received"),
        }
    }

    #[cfg(not(unix))]
    {
        use tokio::signal::windows::*;

        let mut sigbreak = ctrl_break().unwrap();
        let mut sigint = ctrl_c().unwrap();
        let mut sigquit = ctrl_close().unwrap();
        let mut sigterm = ctrl_shutdown().unwrap();

        tokio::select! {
            _ = sigbreak.recv() =>  log::info!("ctrl-break received"),
            _ = sigquit.recv() =>  log::info!("ctrl-c received"),
            _ = sigterm.recv() =>  log::info!("ctrl-close received"),
            _ = sigint.recv() =>   log::info!("ctrl-shutdown received"),
        }
    }
    // tokio::signal::ctrl_c().await.unwrap();
    // println!("ctrl-c received!");

    // offline the node
    if let Err(e) = cluster::set_offline(true).await {
        log::error!("set offline failed: {}", e);
    }
    log::info!("Node is offline");

    handle.stop(true).await;
}

/// Setup the tracing related components
pub(crate) fn setup_logs() -> tracing_appender::non_blocking::WorkerGuard {
    use tracing_subscriber::fmt::writer::BoxMakeWriter;

    let (writer, guard) = if CONFIG.log.file_dir.is_empty() {
        let (non_blocking, _guard) = tracing_appender::non_blocking(std::io::stdout());
        (BoxMakeWriter::new(non_blocking), _guard)
    } else {
        let file_name_prefix = if CONFIG.log.file_name_prefix.is_empty() {
            format!("o2.{}.log", CONFIG.common.instance_name.as_str())
        } else {
            CONFIG.log.file_name_prefix.to_string()
        };
        let file_appender =
            tracing_appender::rolling::daily(&CONFIG.log.file_dir, file_name_prefix);
        let (non_blocking, _guard) = tracing_appender::non_blocking(file_appender);
        (BoxMakeWriter::new(non_blocking), _guard)
    };
    let layer = if CONFIG.log.json_format {
        Layer::default()
            .with_writer(writer)
            .with_timer(config::meta::logger::CustomTimeFormat)
            .with_ansi(false)
            .json()
            .with_current_span(false)
            .with_span_list(false)
            .boxed()
    } else {
        Layer::default()
            .with_writer(writer)
            .with_ansi(false)
            .with_target(true)
            .event_format(config::meta::logger::O2Formatter::default())
            .boxed()
    };

    tracing_subscriber::registry()
        .with(
            EnvFilter::builder()
                .with_default_directive(TracingLevelFilter::INFO.into())
                .from_env_lossy(),
        )
        .with(layer)
        .init();
    guard
}

fn enable_tracing() -> Result<(), anyhow::Error> {
    opentelemetry::global::set_text_map_propagator(TraceContextPropagator::new());
    let mut headers = HashMap::new();
    headers.insert(
        CONFIG.common.tracing_header_key.clone(),
        CONFIG.common.tracing_header_value.clone(),
    );
    let tracer = opentelemetry_otlp::new_pipeline()
        .tracing()
        .with_exporter(
            opentelemetry_otlp::new_exporter()
                .http()
                .with_endpoint(&CONFIG.common.otel_otlp_url)
                .with_headers(headers),
        )
        .with_trace_config(sdktrace::config().with_resource(Resource::new(vec![
            KeyValue::new("service.name", CONFIG.common.node_role.as_str()),
            KeyValue::new("service.instance", CONFIG.common.instance_name.as_str()),
            KeyValue::new("service.version", VERSION),
        ])))
        .install_batch(opentelemetry_sdk::runtime::Tokio)?;

    let layer = if CONFIG.log.json_format {
        tracing_subscriber::fmt::layer()
            .with_ansi(false)
            .json()
            .boxed()
    } else {
        tracing_subscriber::fmt::layer().with_ansi(false).boxed()
    };

    Registry::default()
        .with(tracing_subscriber::EnvFilter::new(&CONFIG.log.level))
        .with(layer)
        .with(tracing_opentelemetry::layer().with_tracer(tracer))
        .init();
    Ok(())
}<|MERGE_RESOLUTION|>--- conflicted
+++ resolved
@@ -54,11 +54,7 @@
         http::router::*,
     },
     job, router,
-<<<<<<< HEAD
-    service::{db, distinct_values, search::SEARCH_SERVER},
-=======
-    service::{db, metadata},
->>>>>>> f8acbe8d
+    service::{db, metadata, search::SEARCH_SERVER},
 };
 use opentelemetry::KeyValue;
 use opentelemetry_otlp::WithExportConfig;
