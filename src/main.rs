--- conflicted
+++ resolved
@@ -523,23 +523,16 @@
         .accept_compressed(CompressionEncoding::Gzip)
         .max_decoding_message_size(cfg.grpc.max_message_size * 1024 * 1024)
         .max_encoding_message_size(cfg.grpc.max_message_size * 1024 * 1024);
-<<<<<<< HEAD
-=======
     let streams_svc = StreamsServer::new(StreamServiceImpl)
         .send_compressed(CompressionEncoding::Gzip)
         .accept_compressed(CompressionEncoding::Gzip)
         .max_decoding_message_size(cfg.grpc.max_message_size * 1024 * 1024)
         .max_encoding_message_size(cfg.grpc.max_message_size * 1024 * 1024);
->>>>>>> 9dc3e35b
     let flight_svc = FlightServiceServer::new(FlightServiceImpl)
         .send_compressed(CompressionEncoding::Gzip)
         .accept_compressed(CompressionEncoding::Gzip)
         .max_decoding_message_size(cfg.grpc.max_message_size * 1024 * 1024)
         .max_encoding_message_size(cfg.grpc.max_message_size * 1024 * 1024);
-<<<<<<< HEAD
-
-=======
->>>>>>> 9dc3e35b
     log::info!(
         "starting gRPC server {} at {}",
         if cfg.grpc.tls_enabled { "with TLS" } else { "" },
@@ -686,13 +679,8 @@
                 )
                 .app_data(web::Data::new(http_client))
         } else {
-<<<<<<< HEAD
-            app = app.service(
-                web::scope(&cfg.common.base_uri)
-=======
             app = app.service({
                 let scope = web::scope(&cfg.common.base_uri)
->>>>>>> 9dc3e35b
                     .wrap(middlewares::SlowLog::new(
                         cfg.limit.http_slow_log_threshold,
                         cfg.limit.circuit_breaker_enabled,
@@ -802,13 +790,8 @@
                 )
                 .app_data(web::Data::new(http_client))
         } else {
-<<<<<<< HEAD
-            app = app.service(
-                web::scope(&cfg.common.base_uri)
-=======
             app = app.service({
                 let scope = web::scope(&cfg.common.base_uri)
->>>>>>> 9dc3e35b
                     .wrap(middlewares::SlowLog::new(
                         cfg.limit.http_slow_log_threshold,
                         cfg.limit.circuit_breaker_enabled,
