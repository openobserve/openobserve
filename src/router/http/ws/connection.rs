// Copyright 2025 OpenObserve Inc.
//
// This program is free software: you can redistribute it and/or modify
// it under the terms of the GNU Affero General Public License as published by
// the Free Software Foundation, either version 3 of the License, or
// (at your option) any later version.
//
// This program is distributed in the hope that it will be useful
// but WITHOUT ANY WARRANTY; without even the implied warranty of
// MERCHANTABILITY or FITNESS FOR A PARTICULAR PURPOSE.  See the
// GNU Affero General Public License for more details.
//
// You should have received a copy of the GNU Affero General Public License
// along with this program.  If not, see <http://www.gnu.org/licenses/>.

use std::sync::Arc;

use actix_http::StatusCode;
use async_trait::async_trait;
use config::{RwAHashMap, get_config, meta::websocket::SERVER_HEALTH_CHECK_PING_MSG, utils::json};
use futures_util::{
    SinkExt, StreamExt,
    stream::{SplitSink, SplitStream},
};
use reqwest::header::{HeaderName, HeaderValue};
use tokio::{
    net::TcpStream,
    sync::{RwLock, mpsc::Sender},
};
use tokio_tungstenite::{
    MaybeTlsStream, WebSocketStream, connect_async_with_config,
    tungstenite::{
        self,
        client::IntoClientRequest,
        protocol::{Message as WsMessage, WebSocketConfig},
    },
};

use super::pool::QuerierConnectionPool;
use crate::{
    common::{infra::cluster, utils::websocket::get_ping_interval_secs_with_jitter},
    router::http::ws::{
        error::*,
        handler::{QuerierName, TraceId},
    },
    service::websocket_events::{WsClientEvents, WsServerEvents},
};

type WsStreamType = WebSocketStream<MaybeTlsStream<TcpStream>>;

#[async_trait]
pub trait Connection: Send + Sync {
    async fn connect(node_name: &str, http_url: &str) -> WsResult<Arc<Self>>;
    async fn disconnect(&self);
    async fn send_message(&self, message: WsClientEvents) -> WsResult<()>;
}

#[derive(Debug)]
pub struct QuerierConnection {
    querier_name: QuerierName,
    write: Arc<RwLock<Option<SplitSink<WsStreamType, WsMessage>>>>,
    response_router: Arc<ResponseRouter>,
    id: String,
}

impl Drop for QuerierConnection {
    fn drop(&mut self) {
        log::info!(
            "[WS::QuerierConnection] connection to querier {} closed",
            self.querier_name
        );
    }
}

#[derive(Debug, Default)]
pub struct ResponseRouter {
    routes: RwAHashMap<TraceId, Sender<WsServerEvents>>,
}

impl Drop for ResponseRouter {
    fn drop(&mut self) {
        log::info!("[WS::ResponseRouter] shutting down. Stop routing responses from querier");
    }
}

impl ResponseRouter {
    pub async fn flush(
        &self,
        querier_name: &QuerierName,
        force_remove: bool,
        error: Option<String>,
    ) {
        let mut count = 0;
        let mut write_guard = self.routes.write().await;
        let removed = write_guard.drain().collect::<Vec<_>>();
        drop(write_guard);
        for (trace_id, sender) in removed.into_iter() {
            // Send error response to client
            let _ = sender
                .send(WsServerEvents::Error {
                    code: StatusCode::SERVICE_UNAVAILABLE.into(),
                    message: error
                        .clone()
                        .unwrap_or("Querier connection closed".to_string()),
                    error_detail: None,
                    trace_id: Some(trace_id.clone()),
                    request_id: None,
                    should_client_retry: true, /* Indicate client should retry since the querier
                                                * connection is closed */
                })
                .await;
            log::debug!(
                "[WS::QuerierConnection::ResponseRouter] flushed for trace_id: {}, querier_name: {}, force_remove: {}",
                trace_id,
                querier_name,
                force_remove
            );
            count += 1;
        }
        log::debug!(
            "[WS::QuerierConnection::ResponseRouter] flushed {count} routes for querier: {}, force_remove: {}",
            querier_name,
            force_remove
        );
    }
}

pub async fn create_connection(querier_name: &QuerierName) -> WsResult<Arc<QuerierConnection>> {
    // Get querier info from cluster
    let node = cluster::get_cached_node_by_name(querier_name)
        .await
        .ok_or_else(|| WsError::QuerierWsConnNotAvailable(querier_name.to_string()))?;

    let conn = QuerierConnection::connect(&node.name, &node.http_addr).await?;
    Ok(conn)
}

impl QuerierConnection {
    pub fn get_name(&self) -> &QuerierName {
        &self.querier_name
    }

    pub async fn register_request(&self, trace_id: TraceId, response_tx: Sender<WsServerEvents>) {
        let mut write_guard = self.response_router.routes.write().await;
        write_guard.insert(trace_id.clone(), response_tx);
        drop(write_guard);
        log::info!(
            "[WS::QuerierConnection] registered trace_id {trace_id} in response_router-routes"
        );
    }

    pub async fn unregister_request(&self, trace_id: &TraceId) {
        let mut write_guard = self.response_router.routes.write().await;
        write_guard.remove(trace_id);
        write_guard.shrink_to_fit();
        drop(write_guard);
        log::debug!(
            "[WS::Connection] removed trace_id {trace_id} from response_router-routes, router: {}, querier: {}",
            get_config().common.instance_name,
            self.querier_name
        );
    }

    async fn listen_to_querier_response(
        &self,
        mut read: SplitStream<WebSocketStream<MaybeTlsStream<TcpStream>>>,
    ) {
<<<<<<< HEAD
=======
        let cfg = get_config();
>>>>>>> ab5c296f
        let mut querier_conn_error: Option<String> = None;
        loop {
            // Handle incoming messages from querier to router
            if let Some(msg) = read.next().await {
                match msg {
                    Ok(msg) => {
                        match msg {
                            tungstenite::protocol::Message::Close(reason) => {
                                log::debug!(
                                    "[WS::Router::QuerierConnection] received close message: {:?}, router conn id: {}, querier: {}",
                                    reason,
                                    self.id,
                                    self.querier_name
                                );
                                break;
                            }
                            tungstenite::protocol::Message::Ping(ping) => {
                                log::debug!(
                                    "[WS::Router::QuerierConnection] received ping message: {:?}, router conn id: {}, querier: {}",
                                    ping,
                                    self.id,
                                    self.querier_name
                                );
                                let pong = tungstenite::protocol::Message::Pong(ping);
                                let write_clone = self.write.clone();
                                let mut write_guard = write_clone.write().await;
                                if let Some(write) = write_guard.as_mut() {
                                    let _ = write.send(pong).await;
                                }
                                drop(write_guard);
                            }
                            tungstenite::protocol::Message::Pong(pong) => {
                                log::debug!(
                                    "[WS::Router::QuerierConnection] received pong message: {:?}, router conn id: {}, querier: {}",
                                    pong,
                                    self.id,
                                    self.querier_name
                                );
                            }
                            tungstenite::protocol::Message::Binary(binary) => {
                                log::debug!(
                                    "[WS::Router::QuerierConnection] received binary message: {:?}, router conn id: {}, querier: {}",
                                    binary,
                                    self.id,
                                    self.querier_name
                                );
                            }
                            tungstenite::protocol::Message::Frame(frame) => {
                                log::debug!(
                                    "[WS::Router::QuerierConnection] received raw frame from querier: {:?}, router conn id: {}, querier: {}",
                                    frame,
                                    self.id,
                                    self.querier_name
                                );
                            }
                            tungstenite::protocol::Message::Text(text) => {
                                let svr_event = match json::from_str::<WsServerEvents>(&text) {
                                    Ok(event) => {
                                        log::info!(
                                            "[WS::Router::QuerierConnection] router received message from querier for trace_id: {}, router conn id: {}, querier: {}",
                                            event.get_trace_id(),
                                            self.id,
                                            self.querier_name
                                        );
                                        event
                                    }
                                    Err(e) => {
                                        log::error!(
<<<<<<< HEAD
                                            "[WS::Router::QuerierConnection] Error parsing message received from querier: {}, router conn id: {}, querier: {}",
                                            e,
                                            self.id,
=======
                                            "[WS::Router::QuerierConnection] Error routing response from querier back to client, trace_id: {}, socket: {}, router: {}, querier: {}",
                                            svr_event.get_trace_id(),
                                            e,
                                            cfg.common.instance_name,
>>>>>>> ab5c296f
                                            self.querier_name
                                        );
                                        match json::from_str::<json::Value>(&text)
                                            .map(|val| val.get("trace_id").map(ToString::to_string))
                                        {
                                            Err(e) => {
                                                log::error!(
                                                    "[WS::Router::QuerierConnection] Error parsing trace_id from message received from querier: router conn id: {}, querier: {}, error: {}",
                                                    self.id,
                                                    self.querier_name,
                                                    e
                                                );
                                                // scenario 1 where the trace_id & sender are not
                                                // cleaned up -> left for clean job
                                                continue;
                                            }
                                            Ok(trace_id) => WsServerEvents::Error {
                                                code: StatusCode::INTERNAL_SERVER_ERROR.into(),
                                                message:
                                                    "Failed to parse event received from querier"
                                                        .to_string(),
                                                error_detail: None,
                                                trace_id,
                                                request_id: None,
                                                should_client_retry: true,
                                            },
                                        }
                                    }
                                };
                                let remove_trace_id = svr_event.should_clean_trace_id();
                                if let Err(e) =
                                    self.response_router.route_response(svr_event.clone()).await
                                {
                                    // scenario 2 where the trace_id & sender are not cleaned up ->
                                    // left for clean job
                                    log::warn!(
                                        "[WS::Router::QuerierConnection] Error routing response from querier back to client, trace_id: {}, socket: {}, router conn id: {}, querier: {}",
                                        svr_event.get_trace_id(),
                                        e,
                                        self.id,
                                        self.querier_name
                                    );
                                    self.unregister_request(&svr_event.get_trace_id()).await;
                                }
                                if let Some(trace_id) = remove_trace_id {
                                    log::info!(
                                        "[WS::Router::QuerierConnection] Unregistering trace_id: {}, svr_event: {:?}, router conn id: {}, querier: {}",
                                        trace_id,
                                        svr_event,
                                        self.id,
                                        self.querier_name
                                    );
                                    self.unregister_request(&trace_id).await;
                                }
                            }
                        }
<<<<<<< HEAD
                    }
                    Err(e) => {
                        log::error!(
                            "[WS::Router::QuerierConnection] Read error: {}, Querier: {}, router conn id: {}",
                            e,
                            self.querier_name,
                            self.id
                        );
                        querier_conn_error = Some(e.to_string());
                        break;
=======
                        Err(e) => {
                            log::error!("[WS::Router::QuerierConnection] Read error: {}, Querier: {}, router: {}", e, self.querier_name, cfg.common.instance_name);
                            querier_conn_error = Some(e.to_string());
                            break;
                        }
>>>>>>> ab5c296f
                    }
                }
            } else {
                log::warn!(
                    "[WS::Router::QuerierConnection] Read error: received no message from querier, Querier: {}, router conn id: {}",
                    self.querier_name,
                    self.id
                );
            }
        }

        log::info!(
            "[WS::Router::QuerierConnection] listen_to_querier_response task stopped for querier: {}, router conn id: {}",
            self.querier_name,
            self.id
        );

        // reaches here when connection is closed/error from the querier side
        self.clean_up(false, querier_conn_error).await;
    }

    async fn _health_check(&self) {
        let mut interval = tokio::time::interval(tokio::time::Duration::from_secs(
            get_ping_interval_secs_with_jitter() as _,
        ));
        interval.tick().await;

        loop {
            interval.tick().await;
            let mut write_guard = self.write.write().await;
            match write_guard.as_mut() {
                None => {
                    drop(write_guard);
                    break;
                }
                Some(w) => {
                    if w.send(WsMessage::Ping(
                        SERVER_HEALTH_CHECK_PING_MSG.as_bytes().to_vec(),
                    ))
                    .await
                    .is_err()
                    {
                        log::error!(
                            "[WS::QuerierConnection] failed to send ping message to querier {}, router: {}",
                            self.querier_name,
                            get_config().common.instance_name
                        );
                        drop(write_guard);
                        break;
                    }
                }
            }
            drop(write_guard);
        }

        self.clean_up(
            true,
            Some("Router -> Querier health check failed".to_string()),
        )
        .await;
    }

    pub async fn is_active_trace_id(&self, trace_id: &TraceId) -> bool {
        let r = self.response_router.routes.read().await;
        let is_active = r.contains_key(trace_id);
        drop(r);
        is_active
    }

    pub async fn _send_ping(&self) -> WsResult<()> {
        let mut write_guard = self.write.write().await;
        if let Some(write) = write_guard.as_mut()
            && let Err(e) = write.send(WsMessage::Ping(vec![])).await
        {
            drop(write_guard);
            return Err(WsError::ConnectionError(e.to_string()));
        }
        drop(write_guard);
        Ok(())
    }

    async fn clean_up(&self, force_remove: bool, error: Option<String>) {
        // flush in case of any remaining trace_ids
        self.response_router
            .flush(&self.querier_name, force_remove, error)
            .await;

        log::info!(
            "[WS::QuerierConnection] cleaning up connection to querier {}: force_remove: {}",
            self.querier_name,
            force_remove
        );

        // Send close message to the querier for graceful shutdown
        let mut write_guard = self.write.write().await;
        if let Some(write) = write_guard.as_mut() {
            if let Err(e) = write.close().await {
                log::warn!(
                    "[WS::QuerierConnection] failed to send close frame to querier during cleanup: {}",
                    e
                );
            }
            *write_guard = None;
        }
        drop(write_guard);

        log::debug!(
            "[WS::QuerierConnection] removing connection from the pool: {}, force_remove: {}",
            self.querier_name,
            force_remove
        );

        // remove the connection from the pool
        QuerierConnectionPool::clean_up(&self.querier_name).await
    }
}

impl ResponseRouter {
    pub fn new() -> Arc<Self> {
        Arc::new(Self {
            routes: Default::default(),
        })

        // Spawn cleanup task
        // let response_router_cp = response_router.clone();
        // tokio::spawn(async move {
        //     response_router_cp.spawn_cleanup_task().await;
        // });
    }

    // Ideally all the registered request should be removed from the routes after done
    // The only
    // async fn spawn_cleanup_task(&self) {
    //     let mut interval = tokio::time::interval(tokio::time::Duration::from_secs(60));
    //     interval.tick().await;
    //     loop {
    //         interval.tick().await;
    //         let mut write_guard = self.routes.write().await;
    //         write_guard.retain(|trace_id, response_tx| {
    //             if response_tx.is_closed() {
    //                 log::debug!("[WS::QuerierConnection] channel closed for trace_id {trace_id}.
    // Removed from routes");                 false
    //             } else {
    //                 true
    //             }
    //         });
    //         write_guard.shrink_to_fit();
    //         drop(write_guard);
    //     }
    // }

    pub async fn route_response(&self, message: WsServerEvents) -> WsResult<()> {
        let trace_id = message.get_trace_id();
        let sender = {
            let r = self.routes.read().await;
            let sender = r.get(&trace_id).cloned();
            drop(r);
            sender
        };

        match sender {
            None => Err(WsError::ResponseChannelNotFound(trace_id.clone())),
            Some(resp_sender) => {
                if let Err(e) = resp_sender.clone().send(message).await {
                    log::warn!(
                        "[WS::Router::QuerierConnection] router-client task the route_response channel for trace_id: {} error: {}",
                        trace_id,
                        e
                    );
                    let mut write_guard = self.routes.write().await;
                    write_guard.remove(&trace_id);
                    write_guard.shrink_to_fit();
                    drop(write_guard);
                    return Err(WsError::ResponseChannelClosed(trace_id.clone()));
                }
                Ok(())
            }
        }
    }
}

#[async_trait]
impl Connection for QuerierConnection {
    async fn connect(node_name: &str, http_url: &str) -> WsResult<Arc<Self>> {
        let cfg = get_config();
<<<<<<< HEAD
        let (ws_req, id) = get_default_querier_request(http_url)?;
=======
        let ws_req = get_default_querier_request(http_url)?;
>>>>>>> ab5c296f
        let websocket_config = WebSocketConfig {
            max_message_size: Some(cfg.websocket.max_continuation_size * 1024 * 1024),
            max_frame_size: Some(cfg.websocket.max_continuation_size * 1024 * 1024),
            ..Default::default()
        };

        // Router -> Querier
        let (ws_stream, _) = connect_async_with_config(ws_req, Some(websocket_config), false)
            .await
            .map_err(|e| {
                log::error!(
                    "[WS::QuerierConnection] error connecting to querier {}: {}",
                    http_url,
                    e
                );
                WsError::ConnectionError(e.to_string())
            })?;
        let (write, read) = ws_stream.split();
        let write = Arc::new(RwLock::new(Some(write)));

        // Setting up components needed for the two tasks
        let response_router = ResponseRouter::new();

        let conn: Arc<QuerierConnection> = Arc::new(Self {
            querier_name: node_name.to_string(),
            write,
            response_router,
            id,
        });

        // Spawn task to listen to querier responses
        let conn_t1 = conn.clone();
        tokio::spawn(async move {
            let _ = conn_t1.listen_to_querier_response(read).await;
        });

        // Spawn health check task
        // let conn_t2 = conn.clone();
        // tokio::spawn(async move {
        //     let _ = conn_t2.health_check().await;
        // });

        Ok(conn)
    }

    async fn disconnect(&self) {
        let mut write_guard = self.write.write().await;
        if let Some(write) = write_guard.as_mut() {
            let close_frame = tungstenite::protocol::Message::Close(None);
            let _ = write.send(close_frame).await;
            _ = write.close().await;
            *write_guard = None;
        }
        drop(write_guard);
    }

    async fn send_message(&self, message: WsClientEvents) -> WsResult<()> {
        log::info!(
            "[WS::QuerierConnection] send_message -> attempt to send for trace_id: {}",
            message.get_trace_id()
        );
        let mut write_guard = self.write.write().await;
        if let Some(write) = write_guard.as_mut() {
            let trace_id = message.get_trace_id();
            // Convert `WsClientEvents` to `tungstenite::protocol::Message`
            let message = tungstenite::protocol::Message::from(message);
            match write.send(message).await {
                Ok(_) => {
                    log::info!(
                        "[WS::QuerierConnection] request w/ trace_id {} successfully forwarded to querier conn id: {}",
                        trace_id,
                        self.id,
                    );
                    drop(write_guard);
                    Ok(())
                }
                Err(e) => {
                    log::error!(
<<<<<<< HEAD
                        "[WS::QuerierConnection] trace_id: {}, error sending messages via querier conn id: {}, error: {}",
                        trace_id,
                        self.id,
                        e
=======
                        "[WS::QuerierConnection] trace_id: {trace_id}, error sending messages via connection {e}. Mark the connection disconnected",
>>>>>>> ab5c296f
                    );
                    drop(write_guard);
                    self.clean_up(true, Some(e.to_string())).await;
                    Err(WsError::ConnectionError(format!(
<<<<<<< HEAD
                        "[WS::QuerierConnection] trace_id: {}, error sending messages via querier conn id: {}, error: {}",
                        trace_id, self.id, e
=======
                        "[WS::QuerierConnection] trace_id: {trace_id}, error sending messages via connection {e}. Mark the connection disconnected",
>>>>>>> ab5c296f
                    )))
                }
            }
        } else {
            drop(write_guard);
            self.clean_up(true, Some("Not connected".into())).await;
            Err(WsError::ConnectionError("Not connected".into()))
        }
    }
}

/// Helper function to create a mock request used to establish websocket connection with querier
fn get_default_querier_request(
    http_url: &str,
) -> WsResult<(tungstenite::http::Request<()>, String)> {
    let mut parsed_url = match url::Url::parse(http_url) {
        Ok(url) => url,
        Err(e) => return Err(WsError::QuerierUrlInvalid(e.to_string())),
    };

    // Check the scheme and update it accordingly
    match parsed_url.scheme() {
        "http" => {
            parsed_url
                .set_scheme("ws")
                .map_err(|_| WsError::QuerierWSUrlError("Failed to set scheme to ws".into()))?;
        }
        "https" => {
            parsed_url
                .set_scheme("wss")
                .map_err(|_| WsError::QuerierWSUrlError("Failed to set scheme to wss".into()))?;
        }
        other_schema => {
            return Err(WsError::QuerierWSUrlError(format!(
                "Unsupported URL scheme: {other_schema}"
            )));
        }
    }

    let instance_name = get_config().common.instance_name.clone();
    let id = format!(
        "{}-{}",
        instance_name,
        chrono::Utc::now().timestamp_micros()
    );
    let parsed_url = parsed_url.to_string() + "api/default/ws/v2/" + &id;

    let mut ws_req = parsed_url
        .into_client_request()
        .map_err(|e| WsError::ConnectionError(e.to_string()))?;

    // additional headers to the req
    let token = get_config().grpc.internal_grpc_token.clone();
    ws_req.headers_mut().insert(
        HeaderName::from_static("authorization"),
        HeaderValue::from_str(&token).map_err(|e| WsError::ConnectionError(e.to_string()))?,
    );
    // Add hearder upgrade websocket
    ws_req.headers_mut().insert(
        HeaderName::from_static("upgrade"),
        HeaderValue::from_str("websocket").map_err(|e| WsError::ConnectionError(e.to_string()))?,
    );

    Ok((ws_req, id))
}<|MERGE_RESOLUTION|>--- conflicted
+++ resolved
@@ -165,10 +165,7 @@
         &self,
         mut read: SplitStream<WebSocketStream<MaybeTlsStream<TcpStream>>>,
     ) {
-<<<<<<< HEAD
-=======
         let cfg = get_config();
->>>>>>> ab5c296f
         let mut querier_conn_error: Option<String> = None;
         loop {
             // Handle incoming messages from querier to router
@@ -198,55 +195,79 @@
                                 if let Some(write) = write_guard.as_mut() {
                                     let _ = write.send(pong).await;
                                 }
-                                drop(write_guard);
-                            }
-                            tungstenite::protocol::Message::Pong(pong) => {
-                                log::debug!(
-                                    "[WS::Router::QuerierConnection] received pong message: {:?}, router conn id: {}, querier: {}",
-                                    pong,
-                                    self.id,
-                                    self.querier_name
-                                );
-                            }
-                            tungstenite::protocol::Message::Binary(binary) => {
-                                log::debug!(
-                                    "[WS::Router::QuerierConnection] received binary message: {:?}, router conn id: {}, querier: {}",
-                                    binary,
-                                    self.id,
-                                    self.querier_name
-                                );
-                            }
-                            tungstenite::protocol::Message::Frame(frame) => {
-                                log::debug!(
-                                    "[WS::Router::QuerierConnection] received raw frame from querier: {:?}, router conn id: {}, querier: {}",
-                                    frame,
-                                    self.id,
-                                    self.querier_name
-                                );
-                            }
-                            tungstenite::protocol::Message::Text(text) => {
-                                let svr_event = match json::from_str::<WsServerEvents>(&text) {
-                                    Ok(event) => {
-                                        log::info!(
-                                            "[WS::Router::QuerierConnection] router received message from querier for trace_id: {}, router conn id: {}, querier: {}",
-                                            event.get_trace_id(),
-                                            self.id,
+                                tungstenite::protocol::Message::Ping(ping) => {
+                                    log::debug!("[WS::Router::QuerierConnection] received ping message: {:?}, router: {}, querier: {}", ping, cfg.common.instance_name, self.querier_name);
+                                    let pong = tungstenite::protocol::Message::Pong(ping);
+                                    let write_clone = self.write.clone();
+                                    let mut write_guard = write_clone.write().await;
+                                    if let Some(write) = write_guard.as_mut() {
+                                        let _ = write.send(pong).await;
+                                    }
+                                    drop(write_guard);
+                                }
+                                tungstenite::protocol::Message::Pong(pong) => {
+                                    log::debug!("[WS::Router::QuerierConnection] received pong message: {:?}, router: {}, querier: {}", pong, cfg.common.instance_name, self.querier_name);
+                                }
+                                tungstenite::protocol::Message::Binary(binary) => {
+                                    log::debug!("[WS::Router::QuerierConnection] received binary message: {:?}, router: {}, querier: {}", binary, cfg.common.instance_name, self.querier_name);
+                                }
+                                tungstenite::protocol::Message::Frame(frame) => {
+                                    log::debug!("[WS::Router::QuerierConnection] received raw frame from querier: {:?}, router: {}, querier: {}", frame, cfg.common.instance_name, self.querier_name);
+                                }
+                                tungstenite::protocol::Message::Text(text) => {
+                                    let svr_event = match json::from_str::<WsServerEvents>(&text) {
+                                        Ok(event) => {
+                                            log::info!("[WS::Router::QuerierConnection] router received message from querier for trace_id: {}, router: {}, querier: {}", event.get_trace_id(), cfg.common.instance_name, self.querier_name);
+                                            event
+                                        },
+                                        Err(e) => {
+                                            log::error!(
+                                                "[WS::Router::QuerierConnection] Error parsing message received from querier: {}, router: {}, querier: {}",
+                                                e,
+                                                cfg.common.instance_name,
+                                                self.querier_name
+                                            );
+                                            match json::from_str::<json::Value>(&text).map(|val| val.get("trace_id").map(ToString::to_string)) {
+                                                Err(e) => {
+                                                    log::error!(
+                                                        "[WS::Router::QuerierConnection] Error parsing trace_id from message received from querier: router: {}, querier: {}, error: {}",
+                                                        cfg.common.instance_name,
+                                                        self.querier_name,
+                                                        e
+                                                    );
+                                                    // scenario 1 where the trace_id & sender are not cleaned up -> left for clean job
+                                                    continue;
+                                                }
+                                                Ok(trace_id) => {
+                                                    WsServerEvents::Error {
+                                                        code: StatusCode::INTERNAL_SERVER_ERROR.into(),
+                                                        message: "Failed to parse event received from querier".to_string(),
+                                                        error_detail: None,
+                                                        trace_id,
+                                                        request_id: None,
+                                                        should_client_retry: true,
+                                                    }
+                                                }
+                                            }
+                                        }
+                                    };
+                                    let remove_trace_id = svr_event.should_clean_trace_id();
+                                    if let Err(e) = self.response_router.route_response(svr_event.clone()).await {
+                                        // scenario 2 where the trace_id & sender are not cleaned up -> left for clean job
+                                        log::error!(
+                                            "[WS::Router::QuerierConnection] Error routing response from querier back to client, trace_id: {}, socket: {}, router: {}, querier: {}",
+                                            svr_event.get_trace_id(),
+                                            e,
+                                            cfg.common.instance_name,
                                             self.querier_name
                                         );
                                         event
                                     }
                                     Err(e) => {
                                         log::error!(
-<<<<<<< HEAD
                                             "[WS::Router::QuerierConnection] Error parsing message received from querier: {}, router conn id: {}, querier: {}",
                                             e,
                                             self.id,
-=======
-                                            "[WS::Router::QuerierConnection] Error routing response from querier back to client, trace_id: {}, socket: {}, router: {}, querier: {}",
-                                            svr_event.get_trace_id(),
-                                            e,
-                                            cfg.common.instance_name,
->>>>>>> ab5c296f
                                             self.querier_name
                                         );
                                         match json::from_str::<json::Value>(&text)
@@ -303,24 +324,11 @@
                                 }
                             }
                         }
-<<<<<<< HEAD
-                    }
-                    Err(e) => {
-                        log::error!(
-                            "[WS::Router::QuerierConnection] Read error: {}, Querier: {}, router conn id: {}",
-                            e,
-                            self.querier_name,
-                            self.id
-                        );
-                        querier_conn_error = Some(e.to_string());
-                        break;
-=======
                         Err(e) => {
                             log::error!("[WS::Router::QuerierConnection] Read error: {}, Querier: {}, router: {}", e, self.querier_name, cfg.common.instance_name);
                             querier_conn_error = Some(e.to_string());
                             break;
                         }
->>>>>>> ab5c296f
                     }
                 }
             } else {
@@ -506,11 +514,7 @@
 impl Connection for QuerierConnection {
     async fn connect(node_name: &str, http_url: &str) -> WsResult<Arc<Self>> {
         let cfg = get_config();
-<<<<<<< HEAD
-        let (ws_req, id) = get_default_querier_request(http_url)?;
-=======
         let ws_req = get_default_querier_request(http_url)?;
->>>>>>> ab5c296f
         let websocket_config = WebSocketConfig {
             max_message_size: Some(cfg.websocket.max_continuation_size * 1024 * 1024),
             max_frame_size: Some(cfg.websocket.max_continuation_size * 1024 * 1024),
@@ -589,24 +593,12 @@
                 }
                 Err(e) => {
                     log::error!(
-<<<<<<< HEAD
-                        "[WS::QuerierConnection] trace_id: {}, error sending messages via querier conn id: {}, error: {}",
-                        trace_id,
-                        self.id,
-                        e
-=======
                         "[WS::QuerierConnection] trace_id: {trace_id}, error sending messages via connection {e}. Mark the connection disconnected",
->>>>>>> ab5c296f
                     );
                     drop(write_guard);
                     self.clean_up(true, Some(e.to_string())).await;
                     Err(WsError::ConnectionError(format!(
-<<<<<<< HEAD
-                        "[WS::QuerierConnection] trace_id: {}, error sending messages via querier conn id: {}, error: {}",
-                        trace_id, self.id, e
-=======
                         "[WS::QuerierConnection] trace_id: {trace_id}, error sending messages via connection {e}. Mark the connection disconnected",
->>>>>>> ab5c296f
                     )))
                 }
             }
