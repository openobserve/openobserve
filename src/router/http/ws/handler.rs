--- conflicted
+++ resolved
@@ -719,11 +719,7 @@
         role_group,
     )
     .await
-<<<<<<< HEAD
-    .ok_or_else(|| WsError::QuerierWsConnNotAvailable(format!("for trace_id {}", trace_id)))?;
-=======
     .ok_or_else(|| WsError::QuerierNotAvailable(format!("for trace_id {trace_id}")))?;
->>>>>>> ab5c296f
     Ok(node)
 }
 #[cfg(feature = "enterprise")]
