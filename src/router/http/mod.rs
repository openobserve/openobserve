// Copyright 2025 OpenObserve Inc.
//
// This program is free software: you can redistribute it and/or modify
// it under the terms of the GNU Affero General Public License as published by
// the Free Software Foundation, either version 3 of the License, or
// (at your option) any later version.
//
// This program is distributed in the hope that it will be useful
// but WITHOUT ANY WARRANTY; without even the implied warranty of
// MERCHANTABILITY or FITNESS FOR A PARTICULAR PURPOSE.  See the
// GNU Affero General Public License for more details.
//
// You should have received a copy of the GNU Affero General Public License
// along with this program.  If not, see <http://www.gnu.org/licenses/>.

use std::{collections::HashMap, sync::Arc};

use ::config::{
    get_config,
    meta::{
        cluster::{Role, RoleGroup},
        promql::RequestRangeQuery,
    },
    utils::rand::get_rand_element,
};
<<<<<<< HEAD
use actix_web::{http::Error, route, web, FromRequest, HttpRequest, HttpResponse};
=======
use actix_web::{
    http::{Error, Method},
    route, web, FromRequest, HttpRequest, HttpResponse,
};
>>>>>>> 9dc3e35b
use once_cell::sync::OnceCell;

use crate::common::{infra::cluster, utils::http::get_search_type_from_request};

mod ws;
mod ws_v2;

// Initialize WsHandler global instance
static WS_HANDLER: OnceCell<Arc<ws_v2::WsHandler>> = OnceCell::new();

// Helper function to get or initialize the WsHandler
async fn get_ws_handler() -> Arc<ws_v2::WsHandler> {
    if let Some(handler) = WS_HANDLER.get() {
        return handler.clone();
    }

    // Initialize if not already done
    let handler = ws_v2::init().await.unwrap();

    // This may fail if another thread initialized it first, which is fine
    let _ = WS_HANDLER.set(handler.clone());

    handler
}

const QUERIER_ROUTES: [&str; 20] = [
    "/config",
    "/summary",
    "/organizations",
    "/settings",
    "/schema",
    "/streams",
    "/clusters",
    "/query_manager",
    "/ws",
    "/_search",
    "/_around",
    "/_values",
    "/functions?page_num=",
    "/prometheus/api/v1/series",
    "/prometheus/api/v1/query",
    "/prometheus/api/v1/query_range",
    "/prometheus/api/v1/query_exemplars",
    "/prometheus/api/v1/metadata",
    "/prometheus/api/v1/labels",
    "/prometheus/api/v1/label/",
];
const QUERIER_ROUTES_BY_BODY: [&str; 2] = [
    "/prometheus/api/v1/query_range",
    "/prometheus/api/v1/query_exemplars",
];
const FIXED_QUERIER_ROUTES: [&str; 3] = ["/summary", "/schema", "/streams"];

struct URLDetails {
    is_error: bool,
    error: Option<String>,
    path: String,
    full_url: String,
    node_addr: String,
}

#[inline]
fn is_querier_route(path: &str) -> bool {
    QUERIER_ROUTES.iter().any(|x| path.contains(x))
}

#[inline]
fn is_querier_route_by_body(path: &str) -> bool {
    QUERIER_ROUTES_BY_BODY.iter().any(|x| path.contains(x))
}

#[inline]
fn is_fixed_querier_route(path: &str) -> bool {
    FIXED_QUERIER_ROUTES.iter().any(|x| path.contains(x))
}

#[route(
    "/config",
    method = "GET",
    method = "POST",
    method = "PUT",
    method = "DELETE"
)]
pub async fn config(
    req: HttpRequest,
    payload: web::Payload,
    client: web::Data<awc::Client>,
) -> actix_web::Result<HttpResponse, Error> {
    dispatch(req, payload, client).await
}

#[route(
    "/config/{path:.*}",
    method = "GET",
    method = "POST",
    method = "PUT",
    method = "DELETE"
)]
pub async fn config_paths(
    req: HttpRequest,
    payload: web::Payload,
    client: web::Data<awc::Client>,
) -> actix_web::Result<HttpResponse, Error> {
    dispatch(req, payload, client).await
}

#[route(
    "/api/{path:.*}",
    method = "GET",
    method = "POST",
    method = "PUT",
    method = "DELETE"
)]
pub async fn api(
    req: HttpRequest,
    payload: web::Payload,
    client: web::Data<awc::Client>,
) -> actix_web::Result<HttpResponse, Error> {
    dispatch(req, payload, client).await
}

#[route(
    "/aws/{path:.*}",
    method = "GET",
    method = "POST",
    method = "PUT",
    method = "DELETE"
)]
pub async fn aws(
    req: HttpRequest,
    payload: web::Payload,
    client: web::Data<awc::Client>,
) -> actix_web::Result<HttpResponse, Error> {
    dispatch(req, payload, client).await
}

#[route(
    "/gcp/{path:.*}",
    method = "GET",
    method = "POST",
    method = "PUT",
    method = "DELETE"
)]
pub async fn gcp(
    req: HttpRequest,
    payload: web::Payload,
    client: web::Data<awc::Client>,
) -> actix_web::Result<HttpResponse, Error> {
    dispatch(req, payload, client).await
}

#[route(
    "/rum/{path:.*}",
    // method = "GET",
    method = "POST",
)]
pub async fn rum(
    req: HttpRequest,
    payload: web::Payload,
    client: web::Data<awc::Client>,
) -> actix_web::Result<HttpResponse, Error> {
    dispatch(req, payload, client).await
}

async fn dispatch(
    req: HttpRequest,
    payload: web::Payload,
    client: web::Data<awc::Client>,
) -> actix_web::Result<HttpResponse, Error> {
    let start = std::time::Instant::now();
    let cfg = get_config();

    // get online nodes
    let path = req
        .uri()
        .path_and_query()
        .map(|x| x.as_str())
        .unwrap_or("")
        .to_string();
    let new_url = get_url(&path).await;
    if new_url.is_error {
        return Ok(HttpResponse::ServiceUnavailable()
            .force_close()
            .body(new_url.error.unwrap_or("internal server error".to_string())));
    }

    // check if the request is a websocket request
    let path_columns: Vec<&str> = path.split('/').collect();
    if path_columns.get(3).unwrap_or(&"").starts_with("ws") {
        return proxy_ws(req, payload, new_url, start).await;
    }

    // check if the request need to be proxied by body
    if cfg.common.metrics_cache_enabled && is_querier_route_by_body(&path) {
        return proxy_querier_by_body(req, payload, client, new_url, start).await;
    }

    // send query
    default_proxy(req, payload, client, new_url, start).await
}

async fn get_url(path: &str) -> URLDetails {
    let node_type;
    let is_querier_path = is_querier_route(path);

    let nodes = if is_querier_path {
        node_type = Role::Querier;
        let query_str = path[path.find("?").unwrap_or(path.len())..].to_string();
        let node_group = web::Query::<HashMap<String, String>>::from_query(&query_str)
            .map(|query_params| {
                get_search_type_from_request(&query_params)
                    .unwrap_or(None)
                    .map(RoleGroup::from)
                    .unwrap_or(RoleGroup::Interactive)
            })
            .unwrap_or(RoleGroup::Interactive);
        let nodes = cluster::get_cached_online_querier_nodes(Some(node_group)).await;
        if is_fixed_querier_route(path) && nodes.is_some() && !nodes.as_ref().unwrap().is_empty() {
            nodes.map(|v| v.into_iter().take(1).collect())
        } else {
            nodes
        }
    } else {
        node_type = Role::Ingester;
        cluster::get_cached_online_ingester_nodes().await
    };

    if nodes.is_none() || nodes.as_ref().unwrap().is_empty() {
        return URLDetails {
            is_error: true,
            error: Some(format!("No online {node_type} nodes")),
            path: path.to_string(),
            full_url: "".to_string(),
            node_addr: "".to_string(),
        };
    }

    let nodes = nodes.unwrap();
    let node = get_rand_element(&nodes);
    URLDetails {
        is_error: false,
        error: None,
        path: path.to_string(),
        full_url: format!("{}{}", node.http_addr, path),
        node_addr: node
            .http_addr
            .replace("http://", "")
            .replace("https://", ""),
    }
}

async fn default_proxy(
    req: HttpRequest,
    payload: web::Payload,
    client: web::Data<awc::Client>,
    new_url: URLDetails,
    start: std::time::Instant,
) -> actix_web::Result<HttpResponse, Error> {
    // send query
    let req = create_proxy_request(client, req, &new_url).await?;
    let mut resp = match req.send_stream(payload).await {
        Ok(resp) => resp,
        Err(e) => {
            log::error!(
                "dispatch: {} to {}, proxy request error: {:?}, took: {} ms",
                new_url.path,
                new_url.node_addr,
                e,
                start.elapsed().as_millis()
            );
            return Ok(HttpResponse::ServiceUnavailable()
                .force_close()
                .body(e.to_string()));
        }
    };

    // handle response
    let mut new_resp = HttpResponse::build(resp.status());

    // copy headers
    for (key, value) in resp.headers() {
        if !key.eq("content-encoding") {
            new_resp.insert_header((key.clone(), value.clone()));
        }
    }

    // set body
    let body = match resp
        .body()
        .limit(get_config().limit.req_payload_limit)
        .await
    {
        Ok(b) => b,
        Err(e) => {
            log::error!(
                "dispatch: {} to {}, proxy response error: {:?}, took: {} ms",
                new_url.path,
                new_url.node_addr,
                e,
                start.elapsed().as_millis()
            );
            return Ok(HttpResponse::ServiceUnavailable()
                .force_close()
                .body(e.to_string()));
        }
    };
    Ok(new_resp.body(body))
}

async fn proxy_querier_by_body(
    req: HttpRequest,
    payload: web::Payload,
    client: web::Data<awc::Client>,
    mut new_url: URLDetails,
    start: std::time::Instant,
) -> actix_web::Result<HttpResponse, Error> {
    let (key, payload) = if new_url.path.contains("/prometheus/api/v1/query_range")
        || new_url.path.contains("/prometheus/api/v1/query_exemplars")
    {
        if req.method() == Method::GET {
            let Ok(query) = web::Query::<RequestRangeQuery>::from_query(req.query_string()) else {
                return Ok(HttpResponse::BadRequest().body("Failed to parse query string"));
            };
            (query.query.clone().unwrap_or_default(), None)
        } else {
            let Ok(query) =
                web::Form::<RequestRangeQuery>::from_request(&req, &mut payload.into_inner()).await
            else {
                return Ok(HttpResponse::BadRequest().body("Failed to parse form data"));
            };
            (query.query.clone().unwrap_or_default(), Some(query))
        }
    } else {
        return default_proxy(req, payload, client, new_url, start).await;
    };

    // get node name by consistent hash
    let Some(node_name) = cluster::get_node_from_consistent_hash(&key, &Role::Querier, None).await
    else {
        return Ok(HttpResponse::ServiceUnavailable()
            .force_close()
            .body("No online querier nodes"));
    };

    // get node by name
    let Some(node) = cluster::get_cached_node_by_name(&node_name).await else {
        return Ok(HttpResponse::ServiceUnavailable()
            .force_close()
            .body("No online querier nodes"));
    };
    new_url.full_url = format!("{}{}", node.http_addr, new_url.path);
    new_url.node_addr = node
        .http_addr
        .replace("http://", "")
        .replace("https://", "");

    // send query
    let req = create_proxy_request(client, req, &new_url).await?;
    let resp = if let Some(payload) = payload {
        req.send_form(&payload).await
    } else {
        req.send().await
    };
    let mut resp = match resp {
        Ok(resp) => resp,
        Err(e) => {
            log::error!(
                "dispatch: {} to {}, proxy request error: {:?}, took: {} ms",
                new_url.path,
                new_url.node_addr,
                e,
                start.elapsed().as_millis()
            );
            return Ok(HttpResponse::ServiceUnavailable()
                .force_close()
                .body(e.to_string()));
        }
    };

    // handle response
    let mut new_resp = HttpResponse::build(resp.status());

    // copy headers
    for (key, value) in resp.headers() {
        if !key.eq("content-encoding") {
            new_resp.insert_header((key.clone(), value.clone()));
        }
    }

    // set body
    let body = match resp
        .body()
        .limit(get_config().limit.req_payload_limit)
        .await
    {
        Ok(b) => b,
        Err(e) => {
            log::error!(
                "dispatch: {} to {}, proxy response error: {:?}, took: {} ms",
                new_url.path,
                new_url.node_addr,
                e,
                start.elapsed().as_millis()
            );
            return Ok(HttpResponse::ServiceUnavailable()
                .force_close()
                .body(e.to_string()));
        }
    };
    Ok(new_resp.body(body))
}

async fn proxy_ws(
    req: HttpRequest,
    payload: web::Payload,
    new_url: URLDetails,
    start: std::time::Instant,
) -> actix_web::Result<HttpResponse, Error> {
    let cfg = get_config();
    if cfg.websocket.enabled {
        // Check if this is a WebSocket v2 request (e.g., contains a specific path segment or
        // header)
        let path = req.uri().path();
        if path.contains("/ws_v2/") {
            // Extract client ID from the path or query parameters
            // Path format example: /api/{org_id}/ws_v2/{client_id}
            let path_parts: Vec<&str> = path.split('/').collect();
            let client_id = if path_parts.len() >= 4 {
                // Get client ID from path
                path_parts[path_parts.len() - 1].to_string()
            } else {
                // Fallback to a default or query parameter
                req.query_string()
                    .split('&')
                    .find_map(|pair| {
                        if pair.starts_with("client_id=") {
                            Some(pair[10..].to_string())
                        } else {
                            None
                        }
                    })
                    .unwrap_or_else(|| "anonymous".to_string())
            };

            log::info!(
                "[WS_V2_ROUTER] Handling WS v2 connection for client: {}, took: {} ms",
                client_id,
                start.elapsed().as_millis()
            );

            // Use the WebSocket v2 handler
            match get_ws_handler()
                .await
                .handle_connection(req, payload, client_id)
                .await
            {
                Ok(response) => Ok(response),
                Err(e) => {
                    log::error!("[WS_V2_ROUTER] failed: {}", e);
                    Ok(HttpResponse::InternalServerError().body("WebSocket v2 error"))
                }
            }
        } else {
            // Use the legacy WebSocket proxy implementation
            // Convert the HTTP/HTTPS URL to a WebSocket URL (WS/WSS)
            let ws_url = match ws::convert_to_websocket_url(&new_url.full_url) {
                Ok(url) => url,
                Err(e) => {
<<<<<<< HEAD
                    log::error!("Error converting URL to WebSocket: {}", e);
                    return Ok(HttpResponse::BadRequest().body("Invalid WebSocket URL"));
=======
                    log::error!("Error converting URL to WebSocket: {:?}", e);
                    return Ok(HttpResponse::BadRequest()
                    .force_close()
                    .body("Invalid WebSocket URL"));
>>>>>>> 9dc3e35b
                }
            };

            match ws::ws_proxy(req, payload, &ws_url).await {
                Ok(res) => {
                    log::info!(
                        "[WS_ROUTER] Successfully proxied WebSocket connection to backend: {}, took: {} ms",
                        ws_url,
                        start.elapsed().as_millis()
                    );
                    Ok(res)
                }
                Err(e) => {
<<<<<<< HEAD
                    log::error!("[WS_ROUTER] failed: {}", e);
                    Ok(HttpResponse::InternalServerError().body("WebSocket proxy error"))
=======
                    log::error!("[WS_ROUTER] failed: {:?}", e);
                    Ok(HttpResponse::InternalServerError()
                    .force_close()
                    .body("WebSocket proxy error"))
>>>>>>> 9dc3e35b
                }
            }
        }
    } else {
        log::info!(
            "[WS_ROUTER]: Node Role: {} Websocket is disabled",
            cfg.common.node_role
        );
        Ok(HttpResponse::NotFound().body("WebSocket is disabled"))
    }
}

async fn create_proxy_request(
    client: web::Data<awc::Client>,
    req: HttpRequest,
    new_url: &URLDetails,
) -> actix_web::Result<awc::ClientRequest, Error> {
    // get cookies
    let cookies = req
        .head()
        .headers
        .iter()
        .filter_map(|(key, value)| {
            if key.as_str() == "cookie" {
                Some(value.to_str().unwrap_or("").to_string())
            } else {
                None
            }
        })
        .collect::<Vec<_>>();
    // create request
    let mut req = if new_url.full_url.starts_with("https://") {
        create_http_client()
            .unwrap()
            .request_from(req.full_url().to_string(), req.head())
            .address(new_url.node_addr.parse().unwrap())
    } else {
        client.request_from(&new_url.full_url, req.head())
    };
    // set cookies
    if !cookies.is_empty() {
        req.headers_mut().insert(
            actix_web::http::header::COOKIE,
            actix_http::header::HeaderValue::from_str(&cookies.join("; ")).unwrap(),
        );
    }
    Ok(req)
}

pub fn create_http_client() -> Result<awc::Client, anyhow::Error> {
    let cfg = get_config();
    let mut client_builder = awc::Client::builder()
        .connector(awc::Connector::new().limit(cfg.route.max_connections))
        .timeout(std::time::Duration::from_secs(cfg.route.timeout))
        .disable_redirects();
    if cfg.http.tls_enabled {
        let tls_config = crate::service::tls::client_tls_config()?;
        client_builder = client_builder.connector(awc::Connector::new().rustls_0_23(tls_config));
    }
    Ok(client_builder.finish())
}

#[cfg(test)]
mod tests {
    use super::*;

    #[test]
    fn test_router_is_querier_route() {
        assert!(is_querier_route("/api/_search"));
        assert!(is_querier_route("/api/_around"));
        assert!(!is_querier_route("/api/_bulk"));
        assert!(is_querier_route(
            "https://test.com/api/default/prometheus/api/v1/query_range"
        ));
    }

    #[test]
    fn test_router_is_querier_route_by_body() {
        assert!(is_querier_route_by_body("/prometheus/api/v1/query_range"));
        assert!(is_querier_route_by_body(
            "/prometheus/api/v1/query_exemplars"
        ));
        assert!(!is_querier_route_by_body("/prometheus/api/v1/query"));
    }
}<|MERGE_RESOLUTION|>--- conflicted
+++ resolved
@@ -23,14 +23,10 @@
     },
     utils::rand::get_rand_element,
 };
-<<<<<<< HEAD
-use actix_web::{http::Error, route, web, FromRequest, HttpRequest, HttpResponse};
-=======
 use actix_web::{
     http::{Error, Method},
     route, web, FromRequest, HttpRequest, HttpResponse,
 };
->>>>>>> 9dc3e35b
 use once_cell::sync::OnceCell;
 
 use crate::common::{infra::cluster, utils::http::get_search_type_from_request};
@@ -499,15 +495,10 @@
             let ws_url = match ws::convert_to_websocket_url(&new_url.full_url) {
                 Ok(url) => url,
                 Err(e) => {
-<<<<<<< HEAD
-                    log::error!("Error converting URL to WebSocket: {}", e);
-                    return Ok(HttpResponse::BadRequest().body("Invalid WebSocket URL"));
-=======
                     log::error!("Error converting URL to WebSocket: {:?}", e);
                     return Ok(HttpResponse::BadRequest()
                     .force_close()
                     .body("Invalid WebSocket URL"));
->>>>>>> 9dc3e35b
                 }
             };
 
@@ -521,15 +512,10 @@
                     Ok(res)
                 }
                 Err(e) => {
-<<<<<<< HEAD
-                    log::error!("[WS_ROUTER] failed: {}", e);
-                    Ok(HttpResponse::InternalServerError().body("WebSocket proxy error"))
-=======
                     log::error!("[WS_ROUTER] failed: {:?}", e);
                     Ok(HttpResponse::InternalServerError()
                     .force_close()
                     .body("WebSocket proxy error"))
->>>>>>> 9dc3e35b
                 }
             }
         }
