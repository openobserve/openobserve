--- conflicted
+++ resolved
@@ -245,10 +245,6 @@
 
     let nodes = nodes.unwrap();
     let node = get_rand_element(&nodes);
-<<<<<<< HEAD
-    let (path, node) = format_path_node(path, node.http_addr.clone());
-=======
->>>>>>> a2d538c4
     URLDetails {
         is_error: false,
         error: None,
@@ -360,18 +356,11 @@
     let Some(node) = cluster::get_cached_node_by_name(&node_name).await else {
         return Ok(HttpResponse::ServiceUnavailable().body("No online querier nodes"));
     };
-<<<<<<< HEAD
-    let (path, node) = format_path_node(new_url.path, node.http_addr);
-    new_url.path = path;
-    new_url.node = node;
-    log::info!("forward for path: {}, node: {}", new_url.path, new_url.node);
-=======
     new_url.full_url = format!("{}{}", node.http_addr, new_url.path);
     new_url.node_addr = node
         .http_addr
         .replace("http://", "")
         .replace("https://", "");
->>>>>>> a2d538c4
 
     // send query
     let req = if new_url.full_url.starts_with("https://") {
@@ -472,21 +461,6 @@
     }
 }
 
-<<<<<<< HEAD
-fn format_path_node(path: String, node: String) -> (String, String) {
-    let (path, node) = if node.contains("https://") {
-        (
-            path.replace("http://", "https://"),
-            node.replace("https://", ""),
-        )
-    } else {
-        (
-            path.replace("https://", "http://"),
-            node.replace("http://", ""),
-        )
-    };
-    (path, node)
-=======
 pub fn create_http_client() -> Result<awc::Client, anyhow::Error> {
     let cfg = get_config();
     let mut client_builder = awc::Client::builder()
@@ -498,7 +472,6 @@
         client_builder = client_builder.connector(awc::Connector::new().rustls_0_23(tls_config));
     }
     Ok(client_builder.finish())
->>>>>>> a2d538c4
 }
 
 #[cfg(test)]
