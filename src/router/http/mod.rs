// Copyright 2025 OpenObserve Inc.
//
// This program is free software: you can redistribute it and/or modify
// it under the terms of the GNU Affero General Public License as published by
// the Free Software Foundation, either version 3 of the License, or
// (at your option) any later version.
//
// This program is distributed in the hope that it will be useful
// but WITHOUT ANY WARRANTY; without even the implied warranty of
// MERCHANTABILITY or FITNESS FOR A PARTICULAR PURPOSE.  See the
// GNU Affero General Public License for more details.
//
// You should have received a copy of the GNU Affero General Public License
// along with this program.  If not, see <http://www.gnu.org/licenses/>.

use ::config::{
    get_config,
    meta::{
        cluster::{Role, RoleGroup},
        promql::RequestRangeQuery,
    },
    utils::rand::get_rand_element,
};
use actix_web::{
    FromRequest, HttpRequest, HttpResponse,
    http::{Error, Method},
    route, web,
};
<<<<<<< HEAD
pub use ws_v2::remove_querier_from_handler;
=======
use hashbrown::HashMap;
>>>>>>> d9611aa4

use crate::common::{infra::cluster, utils::http::get_search_type_from_request};

mod ws;
pub(crate) mod ws_v2;

const QUERIER_ROUTES: [&str; 20] = [
    "/config",
    "/summary",
    "/organizations",
    "/settings",
    "/schema",
    "/streams",
    "/clusters",
    "/query_manager",
    "/ws",
    "/_search",
    "/_around",
    "/_values",
    "/functions?page_num=",
    "/prometheus/api/v1/series",
    "/prometheus/api/v1/query",
    "/prometheus/api/v1/query_range",
    "/prometheus/api/v1/query_exemplars",
    "/prometheus/api/v1/metadata",
    "/prometheus/api/v1/labels",
    "/prometheus/api/v1/label/",
];
const QUERIER_ROUTES_BY_BODY: [&str; 2] = [
    "/prometheus/api/v1/query_range",
    "/prometheus/api/v1/query_exemplars",
];
const FIXED_QUERIER_ROUTES: [&str; 3] = ["/summary", "/schema", "/streams"];

struct URLDetails {
    is_error: bool,
    error: Option<String>,
    path: String,
    full_url: String,
    node_addr: String,
}

#[inline]
fn is_querier_route(path: &str) -> bool {
    QUERIER_ROUTES.iter().any(|x| path.contains(x))
}

#[inline]
fn is_querier_route_by_body(path: &str) -> bool {
    QUERIER_ROUTES_BY_BODY.iter().any(|x| path.contains(x))
}

#[inline]
fn is_fixed_querier_route(path: &str) -> bool {
    FIXED_QUERIER_ROUTES.iter().any(|x| path.contains(x))
}

#[route(
    "/config",
    method = "GET",
    method = "POST",
    method = "PUT",
    method = "DELETE"
)]
pub async fn config(
    req: HttpRequest,
    payload: web::Payload,
    client: web::Data<awc::Client>,
) -> actix_web::Result<HttpResponse, Error> {
    dispatch(req, payload, client).await
}

#[route(
    "/config/{path:.*}",
    method = "GET",
    method = "POST",
    method = "PUT",
    method = "DELETE"
)]
pub async fn config_paths(
    req: HttpRequest,
    payload: web::Payload,
    client: web::Data<awc::Client>,
) -> actix_web::Result<HttpResponse, Error> {
    dispatch(req, payload, client).await
}

#[route(
    "/api/{path:.*}",
    method = "GET",
    method = "POST",
    method = "PUT",
    method = "DELETE"
)]
pub async fn api(
    req: HttpRequest,
    payload: web::Payload,
    client: web::Data<awc::Client>,
) -> actix_web::Result<HttpResponse, Error> {
    dispatch(req, payload, client).await
}

#[route(
    "/aws/{path:.*}",
    method = "GET",
    method = "POST",
    method = "PUT",
    method = "DELETE"
)]
pub async fn aws(
    req: HttpRequest,
    payload: web::Payload,
    client: web::Data<awc::Client>,
) -> actix_web::Result<HttpResponse, Error> {
    dispatch(req, payload, client).await
}

#[route(
    "/gcp/{path:.*}",
    method = "GET",
    method = "POST",
    method = "PUT",
    method = "DELETE"
)]
pub async fn gcp(
    req: HttpRequest,
    payload: web::Payload,
    client: web::Data<awc::Client>,
) -> actix_web::Result<HttpResponse, Error> {
    dispatch(req, payload, client).await
}

#[route(
    "/rum/{path:.*}",
    // method = "GET",
    method = "POST",
)]
pub async fn rum(
    req: HttpRequest,
    payload: web::Payload,
    client: web::Data<awc::Client>,
) -> actix_web::Result<HttpResponse, Error> {
    dispatch(req, payload, client).await
}

async fn dispatch(
    req: HttpRequest,
    payload: web::Payload,
    client: web::Data<awc::Client>,
) -> actix_web::Result<HttpResponse, Error> {
    let start = std::time::Instant::now();
    let cfg = get_config();

    // get online nodes
    let path = req
        .uri()
        .path_and_query()
        .map(|x| x.as_str())
        .unwrap_or("")
        .to_string();
    let new_url = get_url(&path).await;
    if new_url.is_error {
        return Ok(HttpResponse::ServiceUnavailable()
            .force_close()
            .body(new_url.error.unwrap_or("internal server error".to_string())));
    }

    // check if the request is a websocket request
    let path_columns: Vec<&str> = path.split('/').collect();
    if path_columns.get(3).unwrap_or(&"").starts_with("ws") {
        return proxy_ws(req, payload, new_url, start).await;
    }

    // check if the request need to be proxied by body
    if cfg.common.metrics_cache_enabled && is_querier_route_by_body(&path) {
        return proxy_querier_by_body(req, payload, client, new_url, start).await;
    }

    // send query
    default_proxy(req, payload, client, new_url, start).await
}

async fn get_url(path: &str) -> URLDetails {
    let node_type;
    let is_querier_path = is_querier_route(path);

    let nodes = if is_querier_path {
        node_type = Role::Querier;
        let query_str = path[path.find("?").unwrap_or(path.len())..].to_string();
        let node_group = web::Query::<HashMap<String, String>>::from_query(&query_str)
            .map(|query_params| {
                get_search_type_from_request(&query_params)
                    .unwrap_or(None)
                    .map(RoleGroup::from)
                    .unwrap_or(RoleGroup::Interactive)
            })
            .unwrap_or(RoleGroup::Interactive);
        let nodes = cluster::get_cached_online_querier_nodes(Some(node_group)).await;
        if is_fixed_querier_route(path) && nodes.is_some() && !nodes.as_ref().unwrap().is_empty() {
            nodes.map(|v| v.into_iter().take(1).collect())
        } else {
            nodes
        }
    } else {
        node_type = Role::Ingester;
        cluster::get_cached_online_ingester_nodes().await
    };

    if nodes.is_none() || nodes.as_ref().unwrap().is_empty() {
        return URLDetails {
            is_error: true,
            error: Some(format!("No online {node_type} nodes")),
            path: path.to_string(),
            full_url: "".to_string(),
            node_addr: "".to_string(),
        };
    }

    let nodes = nodes.unwrap();
    let node = cluster::select_best_node(&nodes).unwrap_or(get_rand_element(&nodes));
    URLDetails {
        is_error: false,
        error: None,
        path: path.to_string(),
        full_url: format!("{}{}", node.http_addr, path),
        node_addr: node
            .http_addr
            .replace("http://", "")
            .replace("https://", ""),
    }
}

async fn default_proxy(
    req: HttpRequest,
    payload: web::Payload,
    client: web::Data<awc::Client>,
    new_url: URLDetails,
    start: std::time::Instant,
) -> actix_web::Result<HttpResponse, Error> {
    // send query
    let req = create_proxy_request(client, req, &new_url).await?;
    let mut resp = match req.send_stream(payload).await {
        Ok(resp) => resp,
        Err(e) => {
            log::error!(
                "dispatch: {} to {}, proxy request error: {:?}, took: {} ms",
                new_url.path,
                new_url.node_addr,
                e,
                start.elapsed().as_millis()
            );
            return Ok(HttpResponse::ServiceUnavailable()
                .force_close()
                .body(e.to_string()));
        }
    };

    // handle response
    let mut new_resp = HttpResponse::build(resp.status());

    // copy headers
    for (key, value) in resp.headers() {
        if !key.eq("content-encoding") {
            new_resp.insert_header((key.clone(), value.clone()));
        }
    }

    // set body
    let body = match resp
        .body()
        .limit(get_config().limit.req_payload_limit)
        .await
    {
        Ok(b) => b,
        Err(e) => {
            log::error!(
                "dispatch: {} to {}, proxy response error: {:?}, took: {} ms",
                new_url.path,
                new_url.node_addr,
                e,
                start.elapsed().as_millis()
            );
            return Ok(HttpResponse::ServiceUnavailable()
                .force_close()
                .body(e.to_string()));
        }
    };
    Ok(new_resp.body(body))
}

async fn proxy_querier_by_body(
    req: HttpRequest,
    payload: web::Payload,
    client: web::Data<awc::Client>,
    mut new_url: URLDetails,
    start: std::time::Instant,
) -> actix_web::Result<HttpResponse, Error> {
    let (key, payload) = if new_url.path.contains("/prometheus/api/v1/query_range")
        || new_url.path.contains("/prometheus/api/v1/query_exemplars")
    {
        if req.method() == Method::GET {
            let Ok(query) = web::Query::<RequestRangeQuery>::from_query(req.query_string()) else {
                return Ok(HttpResponse::BadRequest().body("Failed to parse query string"));
            };
            (query.query.clone().unwrap_or_default(), None)
        } else {
            let Ok(query) =
                web::Form::<RequestRangeQuery>::from_request(&req, &mut payload.into_inner()).await
            else {
                return Ok(HttpResponse::BadRequest().body("Failed to parse form data"));
            };
            (query.query.clone().unwrap_or_default(), Some(query))
        }
    } else {
        return default_proxy(req, payload, client, new_url, start).await;
    };

    // get node name by consistent hash
    let Some(node_name) = cluster::get_node_from_consistent_hash(&key, &Role::Querier, None).await
    else {
        return Ok(HttpResponse::ServiceUnavailable()
            .force_close()
            .body("No online querier nodes"));
    };

    // get node by name
    let Some(node) = cluster::get_cached_node_by_name(&node_name).await else {
        return Ok(HttpResponse::ServiceUnavailable()
            .force_close()
            .body("No online querier nodes"));
    };
    new_url.full_url = format!("{}{}", node.http_addr, new_url.path);
    new_url.node_addr = node
        .http_addr
        .replace("http://", "")
        .replace("https://", "");

    // send query
    let req = create_proxy_request(client, req, &new_url).await?;
    let resp = if let Some(payload) = payload {
        req.send_form(&payload).await
    } else {
        req.send().await
    };
    let mut resp = match resp {
        Ok(resp) => resp,
        Err(e) => {
            log::error!(
                "dispatch: {} to {}, proxy request error: {:?}, took: {} ms",
                new_url.path,
                new_url.node_addr,
                e,
                start.elapsed().as_millis()
            );
            return Ok(HttpResponse::ServiceUnavailable()
                .force_close()
                .body(e.to_string()));
        }
    };

    // handle response
    let mut new_resp = HttpResponse::build(resp.status());

    // copy headers
    for (key, value) in resp.headers() {
        if !key.eq("content-encoding") {
            new_resp.insert_header((key.clone(), value.clone()));
        }
    }

    // set body
    let body = match resp
        .body()
        .limit(get_config().limit.req_payload_limit)
        .await
    {
        Ok(b) => b,
        Err(e) => {
            log::error!(
                "dispatch: {} to {}, proxy response error: {:?}, took: {} ms",
                new_url.path,
                new_url.node_addr,
                e,
                start.elapsed().as_millis()
            );
            return Ok(HttpResponse::ServiceUnavailable()
                .force_close()
                .body(e.to_string()));
        }
    };
    Ok(new_resp.body(body))
}

async fn proxy_ws(
    req: HttpRequest,
    payload: web::Payload,
    new_url: URLDetails,
    start: std::time::Instant,
) -> actix_web::Result<HttpResponse, Error> {
    let cfg = get_config();
    if cfg.websocket.enabled {
        // Check if this is a WebSocket v2 request (e.g., contains a specific path segment or
        // header)
        let path = req.uri().path();
        // Extract client ID from the path or query parameters
        // Path format example: /api/{org_id}/ws/v2/{client_id}
        if path.contains("/ws/v2/") {
            let path_parts: Vec<&str> = path.split('/').collect();
            let client_id = if path_parts.len() >= 5 {
                path_parts[path_parts.len() - 1].to_string()
            } else {
                // Fallback to a default or query parameter
                req.query_string()
                    .split('&')
                    .find_map(|pair| {
                        if pair.starts_with("client_id=") {
                            Some(pair[10..].to_string())
                        } else {
                            None
                        }
                    })
                    .unwrap_or_else(|| "anonymous".to_string())
            };

            log::info!(
                "[WS_V2_ROUTER] Handling WS v2 connection for client: {}, took: {} ms",
                client_id,
                start.elapsed().as_millis()
            );

            // Use the WebSocket v2 handler
            let ws_handler = ws_v2::get_ws_handler().await;
            match ws_handler.handle_connection(req, payload, client_id).await {
                Ok(response) => Ok(response),
                Err(e) => {
                    log::error!("[WS_V2_ROUTER] failed: {}", e);
                    Ok(HttpResponse::InternalServerError().body("WebSocket v2 error"))
                }
            }
        } else {
            // Use the legacy WebSocket proxy implementation
            // Convert the HTTP/HTTPS URL to a WebSocket URL (WS/WSS)
            let ws_url = match ws::convert_to_websocket_url(&new_url.full_url) {
                Ok(url) => url,
                Err(e) => {
                    log::error!("Error converting URL to WebSocket: {:?}", e);
                    return Ok(HttpResponse::BadRequest()
                        .force_close()
                        .body("Invalid WebSocket URL"));
                }
            };

            match ws::ws_proxy(req, payload, &ws_url).await {
                Ok(res) => {
                    log::info!(
                        "[WS_ROUTER] Successfully proxied WebSocket connection to backend: {}, took: {} ms",
                        ws_url,
                        start.elapsed().as_millis()
                    );
                    Ok(res)
                }
                Err(e) => {
                    log::error!("[WS_ROUTER] failed: {:?}", e);
                    Ok(HttpResponse::InternalServerError()
                        .force_close()
                        .body("WebSocket proxy error"))
                }
            }
        }
    } else {
        log::info!(
            "[WS_ROUTER]: Node Role: {} Websocket is disabled",
            cfg.common.node_role
        );
        Ok(HttpResponse::NotFound().body("WebSocket is disabled"))
    }
}

async fn create_proxy_request(
    client: web::Data<awc::Client>,
    req: HttpRequest,
    new_url: &URLDetails,
) -> actix_web::Result<awc::ClientRequest, Error> {
    // get cookies
    let cookies = req
        .head()
        .headers
        .iter()
        .filter_map(|(key, value)| {
            if key.as_str() == "cookie" {
                Some(value.to_str().unwrap_or("").to_string())
            } else {
                None
            }
        })
        .collect::<Vec<_>>();
    // create request
    let mut req = if new_url.full_url.starts_with("https://") {
        create_http_client()
            .unwrap()
            .request_from(req.full_url().to_string(), req.head())
            .address(new_url.node_addr.parse().unwrap())
    } else {
        client.request_from(&new_url.full_url, req.head())
    };
    // set cookies
    if !cookies.is_empty() {
        req.headers_mut().insert(
            actix_web::http::header::COOKIE,
            actix_http::header::HeaderValue::from_str(&cookies.join("; ")).unwrap(),
        );
    }
    Ok(req)
}

pub fn create_http_client() -> Result<awc::Client, anyhow::Error> {
    let cfg = get_config();
    let mut client_builder = awc::Client::builder()
        .connector(awc::Connector::new().limit(cfg.route.max_connections))
        .timeout(std::time::Duration::from_secs(cfg.route.timeout))
        .disable_redirects();
    if cfg.http.tls_enabled {
        let tls_config = crate::service::tls::client_tls_config()?;
        client_builder = client_builder.connector(awc::Connector::new().rustls_0_23(tls_config));
    }
    Ok(client_builder.finish())
}

#[cfg(test)]
mod tests {
    use super::*;

    #[test]
    fn test_router_is_querier_route() {
        assert!(is_querier_route("/api/_search"));
        assert!(is_querier_route("/api/_around"));
        assert!(!is_querier_route("/api/_bulk"));
        assert!(is_querier_route(
            "https://test.com/api/default/prometheus/api/v1/query_range"
        ));
    }

    #[test]
    fn test_router_is_querier_route_by_body() {
        assert!(is_querier_route_by_body("/prometheus/api/v1/query_range"));
        assert!(is_querier_route_by_body(
            "/prometheus/api/v1/query_exemplars"
        ));
        assert!(!is_querier_route_by_body("/prometheus/api/v1/query"));
    }
}<|MERGE_RESOLUTION|>--- conflicted
+++ resolved
@@ -26,11 +26,8 @@
     http::{Error, Method},
     route, web,
 };
-<<<<<<< HEAD
+use hashbrown::HashMap;
 pub use ws_v2::remove_querier_from_handler;
-=======
-use hashbrown::HashMap;
->>>>>>> d9611aa4
 
 use crate::common::{infra::cluster, utils::http::get_search_type_from_request};
 
