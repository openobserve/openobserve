--- conflicted
+++ resolved
@@ -110,15 +110,12 @@
     GetDashboardError(#[from] GetDashboardError),
     #[error("PutDashboard# {0}")]
     PutDashboard(#[from] PutDashboardError),
-<<<<<<< HEAD
     #[error("DestinationError# {0}")]
     DestinationError(#[from] DestinationError),
     #[error("TemplateError# {0}")]
     TemplateError(#[from] TemplateError),
-=======
     #[error("PutAlert# {0}")]
     PutAlert(#[from] PutAlertError),
->>>>>>> c67e684a
 }
 
 #[derive(ThisError, Debug)]
