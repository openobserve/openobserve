// Copyright 2025 OpenObserve Inc.
//
// This program is free software: you can redistribute it and/or modify
// it under the terms of the GNU Affero General Public License as published by
// the Free Software Foundation, either version 3 of the License, or
// (at your option) any later version.
//
// This program is distributed in the hope that it will be useful
// but WITHOUT ANY WARRANTY; without even the implied warranty of
// MERCHANTABILITY or FITNESS FOR A PARTICULAR PURPOSE.  See the
// GNU Affero General Public License for more details.
//
// You should have received a copy of the GNU Affero General Public License
// along with this program.  If not, see <http://www.gnu.org/licenses/>.

use std::{collections::HashSet, str::FromStr, sync::Arc, time::Duration};

use async_trait::async_trait;
use bytes::Bytes;
use config::{
    metrics::{DB_QUERY_NUMS, DB_QUERY_TIME},
    utils::{hash::Sum64, util::zero_or},
};
use hashbrown::HashMap;
use once_cell::sync::Lazy;
use sqlx::{
    Pool, Postgres,
    postgres::{PgConnectOptions, PgPoolOptions},
};
use tokio::sync::{OnceCell, mpsc};

use super::{DBIndex, IndexStatement};
use crate::errors::*;

pub static CLIENT: Lazy<Pool<Postgres>> = Lazy::new(|| connect(false, false));
pub static CLIENT_RO: Lazy<Pool<Postgres>> = Lazy::new(|| connect(true, false));
pub static CLIENT_DDL: Lazy<Pool<Postgres>> = Lazy::new(|| connect(false, true));
static INDICES: OnceCell<HashSet<DBIndex>> = OnceCell::const_new();

fn connect(readonly: bool, ddl: bool) -> Pool<Postgres> {
    let cfg = config::get_config();

    let mut dsn = match (readonly, ddl) {
        (true, false) => cfg.common.meta_postgres_ro_dsn.clone(),
        (false, false) => cfg.common.meta_postgres_dsn.clone(),
        (_, true) => cfg.common.meta_ddl_dsn.clone(),
    };
    if dsn.is_empty() {
        // default fallback for any case is the original dsn, which is checked
        // in config.rs to be  non-empty
        dsn = cfg.common.meta_postgres_dsn.clone();
    }
    let db_opts = PgConnectOptions::from_str(&dsn).expect("postgres connect options create failed");

    let acquire_timeout = zero_or(cfg.limit.sql_db_connections_acquire_timeout, 30);
    let idle_timeout = zero_or(cfg.limit.sql_db_connections_idle_timeout, 600);
    let max_lifetime = zero_or(cfg.limit.sql_db_connections_max_lifetime, 1800);

    PgPoolOptions::new()
        .min_connections(cfg.limit.sql_db_connections_min)
        .max_connections(cfg.limit.sql_db_connections_max)
        .acquire_timeout(Duration::from_secs(acquire_timeout))
        .idle_timeout(Some(Duration::from_secs(idle_timeout)))
        .max_lifetime(Some(Duration::from_secs(max_lifetime)))
        .connect_lazy_with(db_opts)
}

async fn cache_indices() -> HashSet<DBIndex> {
    let client = CLIENT.clone();
    DB_QUERY_NUMS
        .with_label_values(&["select", "pg_indexes", ""])
        .inc();
    let sql = r#"SELECT indexname, tablename FROM pg_indexes;"#;
    let res = sqlx::query_as::<_, (String, String)>(sql)
        .fetch_all(&client)
        .await;
    match res {
        Ok(r) => r
            .into_iter()
            .map(|(name, table)| DBIndex { name, table })
            .collect(),
        Err(_) => HashSet::new(),
    }
}
pub struct PostgresDb {}

impl PostgresDb {
    pub fn new() -> Self {
        Self {}
    }
}

impl Default for PostgresDb {
    fn default() -> Self {
        Self::new()
    }
}

#[async_trait]
impl super::Db for PostgresDb {
    async fn create_table(&self) -> Result<()> {
        create_table().await
    }

    async fn stats(&self) -> Result<super::Stats> {
        let pool = CLIENT_RO.clone();
        DB_QUERY_NUMS
            .with_label_values(&["select", "meta", ""])
            .inc();
        let keys_count: i64 = sqlx::query_scalar(r#"SELECT COUNT(*)::BIGINT AS num FROM meta;"#)
            .fetch_one(&pool)
            .await
            .unwrap_or_default();
        Ok(super::Stats {
            bytes_len: 0,
            keys_count,
        })
    }

    async fn get(&self, key: &str) -> Result<Bytes> {
        let (module, key1, key2) = super::parse_key(key);
        let pool = CLIENT_RO.clone();
        DB_QUERY_NUMS
            .with_label_values(&["select", "meta", ""])
            .inc();
        let query = format!(
            "SELECT value FROM meta WHERE module = '{module}' AND key1 = '{key1}' AND key2 = '{key2}' ORDER BY start_dt DESC;"
        );
        let value: String = match sqlx::query_scalar(&query).fetch_one(&pool).await {
            Ok(v) => v,
            Err(e) => {
                if let sqlx::Error::RowNotFound = e {
                    return Err(Error::from(DbError::KeyNotExists(key.to_string())));
                } else {
                    return Err(Error::from(DbError::DBOperError(
                        e.to_string(),
                        key.to_string(),
                    )));
                }
            }
        };
        Ok(Bytes::from(value))
    }

    async fn put(
        &self,
        key: &str,
        value: Bytes,
        need_watch: bool,
        start_dt: Option<i64>,
    ) -> Result<()> {
        let (module, key1, key2) = super::parse_key(key);
        let pool = CLIENT.clone();
        let local_start_dt = start_dt.unwrap_or_default();
        let mut tx = pool.begin().await?;
        DB_QUERY_NUMS
            .with_label_values(&["insert", "meta", key])
            .inc();
        let start = std::time::Instant::now();
        if let Err(e) = sqlx::query(
            r#"INSERT INTO meta (module, key1, key2, start_dt, value) VALUES ($1, $2, $3, $4, '') ON CONFLICT DO NOTHING;"#
        )
        .bind(&module)
        .bind(&key1)
        .bind(&key2)
        .bind(local_start_dt)
        .execute(&mut *tx)
        .await
        {
            if let Err(e) = tx.rollback().await {
                log::error!("[POSTGRES] rollback put meta error: {}", e);
            }
            return Err(e.into());
        }
        // need commit it first to avoid the deadlock of insert and update
        if let Err(e) = tx.commit().await {
            log::error!("[POSTGRES] commit put meta error: {}", e);
            return Err(e.into());
        }

        DB_QUERY_NUMS
            .with_label_values(&["update", "meta", key])
            .inc();
        let mut tx = pool.begin().await?;
        if let Err(e) = sqlx::query(
                r#"UPDATE meta SET value = $1 WHERE module = $2 AND key1 = $3 AND key2 = $4 AND start_dt = $5;"#
            )
            .bind(String::from_utf8(value.to_vec()).unwrap_or_default())
            .bind(&module)
            .bind(&key1)
            .bind(&key2)
            .bind(local_start_dt)
            .execute(&mut *tx)
            .await
            {
                if let Err(e) = tx.rollback().await {
                    log::error!("[POSTGRES] rollback put meta error: {}", e);
                }
                return Err(e.into());
            }
        if let Err(e) = tx.commit().await {
            log::error!("[POSTGRES] commit put meta error: {}", e);
            return Err(e.into());
        }
        let time = start.elapsed().as_secs_f64();

        // event watch
        if need_watch {
            let cluster_coordinator = super::get_coordinator().await;
            cluster_coordinator
                .put(key, Bytes::from(""), true, start_dt)
                .await?;
        }
        DB_QUERY_TIME
            .with_label_values(&["put_item", "meta"])
            .observe(time);

        Ok(())
    }

    async fn get_for_update(
        &self,
        key: &str,
        need_watch: bool,
        start_dt: Option<i64>,
        update_fn: Box<super::UpdateFn>,
    ) -> Result<()> {
        let (module, key1, key2) = super::parse_key(key);
        let pool = CLIENT.clone();
        let mut tx = pool.begin().await?;
        let lock_key = format!("get_for_update_{key}");
        let lock_id = config::utils::hash::gxhash::new().sum64(&lock_key);
        let lock_id = if lock_id > i64::MAX as u64 {
            (lock_id >> 1) as i64
        } else {
            lock_id as i64
        };
        let lock_sql = format!("SELECT pg_advisory_xact_lock({lock_id})");
        DB_QUERY_NUMS.with_label_values(&["get_lock", "", ""]).inc();
        if let Err(e) = sqlx::query(&lock_sql).execute(&mut *tx).await {
            if let Err(e) = tx.rollback().await {
                log::error!("[POSTGRES] rollback get_for_update error: {}", e);
            }
            return Err(e.into());
        };
        let mut need_watch_dt = 0;
        let row = if let Some(start_dt) = start_dt {
            DB_QUERY_NUMS
                .with_label_values(&["select", "meta", ""])
                .inc();
            match sqlx::query_as::<_,super::MetaRecord>(
                r#"SELECT id, module, key1, key2, start_dt, value FROM meta WHERE module = $1 AND key1 = $2 AND key2 = $3 AND start_dt = $4;"#
            )
            .bind(&module)
            .bind(&key1)
            .bind(&key2)
            .bind(start_dt)
            .fetch_one(&mut *tx)
            .await
            {
                Ok(v) => Some(v),
                Err(e) => {
                    if e.to_string().contains("no rows returned") {
                        None
                    } else {
                        if let Err(e) = tx.rollback().await {
                            log::error!("[POSTGRES] rollback get_for_update error: {}", e);
                        }
                        return Err(e.into());
                    }
                }
            }
        } else {
            DB_QUERY_NUMS
                .with_label_values(&["select", "meta", ""])
                .inc();
            match sqlx::query_as::<_,super::MetaRecord>(
                r#"SELECT id, module, key1, key2, start_dt, value FROM meta WHERE module = $1 AND key1 = $2 AND key2 = $3 ORDER BY start_dt DESC, id DESC;"#
            )
            .bind(&module)
            .bind(&key1)
            .bind(&key2)
            .fetch_one(&mut *tx)
            .await
            {
                Ok(v) => Some(v),
                Err(e) => {
                    if e.to_string().contains("no rows returned") {
                        None
                    } else {
                        if let Err(e) = tx.rollback().await {
                            log::error!("[POSTGRES] rollback get_for_update error: {}", e);
                        }
                        return Err(e.into());
                    }
                }
            }
        };
        let exist = row.is_some();
        let row_id = row.as_ref().map(|r| r.id);
        let value = row.map(|r| Bytes::from(r.value));
        let (value, new_value) = match update_fn(value) {
            Err(e) => {
                if let Err(e) = tx.rollback().await {
                    log::error!("[POSTGRES] rollback get_for_update error: {}", e);
                }
                return Err(e);
            }
            Ok(None) => {
                if let Err(e) = tx.rollback().await {
                    log::error!("[POSTGRES] rollback get_for_update error: {}", e);
                }
                return Ok(());
            }
            Ok(Some(v)) => v,
        };

        // update value
        if let Some(value) = value {
            let ret = if exist {
                DB_QUERY_NUMS
                    .with_label_values(&["update", "meta", ""])
                    .inc();
                sqlx::query(r#"UPDATE meta SET value = $1 WHERE id = $2;"#)
                    .bind(String::from_utf8(value.to_vec()).unwrap_or_default())
                    .bind(row_id.unwrap())
                    .execute(&mut *tx)
                    .await
            } else {
                DB_QUERY_NUMS
                    .with_label_values(&["insert", "meta", ""])
                    .inc();
                sqlx::query(
                r#"INSERT INTO meta (module, key1, key2, start_dt, value) VALUES ($1, $2, $3, $4, $5);"#
            )
            .bind(&module)
            .bind(&key1)
            .bind(&key2)
            .bind(start_dt.unwrap_or_default())
            .bind(String::from_utf8(value.to_vec()).unwrap_or_default())
            .execute(&mut *tx)
            .await
            };
            if let Err(e) = ret {
                if let Err(e) = tx.rollback().await {
                    log::error!("[POSTGRES] rollback get_for_update error: {}", e);
                }
                return Err(e.into());
            }
        }

        // new value
        if let Some((new_key, new_value, new_start_dt)) = new_value {
            need_watch_dt = new_start_dt.unwrap_or_default();
            let (module, key1, key2) = super::parse_key(&new_key);
            DB_QUERY_NUMS
                .with_label_values(&["insert", "meta", ""])
                .inc();
            if let Err(e) = sqlx::query(
                r#"INSERT INTO meta (module, key1, key2, start_dt, value) VALUES ($1, $2, $3, $4, $5);"#
            )
            .bind(&module)
            .bind(&key1)
            .bind(&key2)
            .bind(new_start_dt.unwrap_or_default())
            .bind(String::from_utf8(new_value.to_vec()).unwrap_or_default())
            .execute(&mut *tx)
            .await
            {
                if let Err(e) = tx.rollback().await {
                    log::error!("[POSTGRES] rollback get_for_update error: {}", e);
                }
                return Err(e.into());
            }
        }

        if let Err(e) = tx.commit().await {
            log::error!("[POSTGRES] commit get_for_update error: {}", e);
            return Err(e.into());
        }

        // event watch
        if need_watch {
            let start_dt = if need_watch_dt > 0 {
                Some(need_watch_dt)
            } else {
                start_dt
            };
            let cluster_coordinator = super::get_coordinator().await;
            cluster_coordinator
                .put(key, Bytes::from(""), true, start_dt)
                .await?;
        }

        Ok(())
    }

    async fn delete(
        &self,
        key: &str,
        with_prefix: bool,
        need_watch: bool,
        start_dt: Option<i64>,
    ) -> Result<()> {
        // event watch
        if need_watch {
            // find all keys then send event
            let items = if with_prefix {
                self.list_keys(key).await?
            } else {
                vec![key.to_string()]
            };
            let cluster_coordinator = super::get_coordinator().await;
            tokio::task::spawn(async move {
                for key in items {
                    if let Err(e) = cluster_coordinator
                        .delete(&key, false, true, start_dt)
                        .await
                    {
                        log::error!("[POSTGRES] send event error: {}", e);
                    }
                }
            });
        }

        let (module, key1, key2) = super::parse_key(key);
        // Escape ' (single quote) character with ''
        let (key1, key2) = (key1.replace("'", "''"), key2.replace("'", "''"));
        let sql = if with_prefix {
            if key1.is_empty() {
                format!(r#"DELETE FROM meta WHERE module = '{module}';"#)
            } else if key2.is_empty() {
                format!(r#"DELETE FROM meta WHERE module = '{module}' AND key1 = '{key1}';"#)
            } else {
                format!(
                    r#"DELETE FROM meta WHERE module = '{module}' AND key1 = '{key1}' AND (key2 = '{key2}' OR key2 LIKE '{key2}/%');"#
                )
            }
        } else {
            format!(
                r#"DELETE FROM meta WHERE module = '{module}' AND key1 = '{key1}' AND key2 = '{key2}';"#
            )
        };

        let sql = if let Some(start_dt) = start_dt {
            sql.replace(';', &format!(" AND start_dt = {start_dt};"))
        } else {
            sql
        };

        let pool = CLIENT.clone();
        DB_QUERY_NUMS
            .with_label_values(&["delete", "meta", key])
            .inc();
        sqlx::query(&sql).execute(&pool).await?;

        Ok(())
    }

    async fn list(&self, prefix: &str) -> Result<HashMap<String, Bytes>> {
        let (module, key1, key2) = super::parse_key(prefix);
        let mut sql = "SELECT id, module, key1, key2, start_dt, value FROM meta".to_string();
        if !module.is_empty() {
            sql = format!("{sql} WHERE module = '{module}'");
        }
        if !key1.is_empty() {
            sql = format!("{sql} AND key1 = '{key1}'");
        }
        if !key2.is_empty() {
            sql = format!("{sql} AND (key2 = '{key2}' OR key2 LIKE '{key2}/%')");
        }
        sql = format!("{sql} ORDER BY start_dt ASC");

        let pool = CLIENT_RO.clone();
        DB_QUERY_NUMS
            .with_label_values(&["select", "meta", ""])
            .inc();
        let ret = sqlx::query_as::<_, super::MetaRecord>(&sql)
            .fetch_all(&pool)
            .await?;
        Ok(ret
            .into_iter()
            .map(|r| {
                (
                    super::build_key(&r.module, &r.key1, &r.key2, r.start_dt),
                    Bytes::from(r.value),
                )
            })
            .collect())
    }

    async fn list_keys(&self, prefix: &str) -> Result<Vec<String>> {
        let (module, key1, key2) = super::parse_key(prefix);
        let mut sql = "SELECT id, module, key1, key2, start_dt, '' AS value FROM meta ".to_string();
        if !module.is_empty() {
            sql = format!("{sql} WHERE module = '{module}'");
        }
        if !key1.is_empty() {
            sql = format!("{sql} AND key1 = '{key1}'");
        }
        if !key2.is_empty() {
            sql = format!("{sql} AND (key2 = '{key2}' OR key2 LIKE '{key2}/%')");
        }
        sql = format!("{sql} ORDER BY start_dt ASC");
        let pool = CLIENT_RO.clone();
        DB_QUERY_NUMS
            .with_label_values(&["select", "meta", ""])
            .inc();
        let ret = sqlx::query_as::<_, super::MetaRecord>(&sql)
            .fetch_all(&pool)
            .await?;
        Ok(ret
            .into_iter()
            .map(|r| format!("/{}/{}/{}", r.module, r.key1, r.key2))
            .collect())
    }

    async fn list_values(&self, prefix: &str) -> Result<Vec<Bytes>> {
        let mut items = self.list(prefix).await?;
        let mut keys = items.keys().map(|k| k.to_string()).collect::<Vec<_>>();
        keys.sort();
        Ok(keys
            .into_iter()
            .map(|k| items.remove(&k).unwrap())
            .collect())
    }

    async fn list_values_by_start_dt(
        &self,
        prefix: &str,
        start_dt: Option<(i64, i64)>,
    ) -> Result<Vec<(i64, Bytes)>> {
        if start_dt.is_none() || start_dt == Some((0, 0)) {
            let vals = self.list_values(prefix).await?;
            return Ok(vals.into_iter().map(|v| (0, v)).collect());
        }

        let (min_dt, max_dt) = start_dt.unwrap();
        let (module, key1, key2) = super::parse_key(prefix);
        let mut sql = "SELECT id, module, key1, key2, start_dt, value FROM meta".to_string();
        if !module.is_empty() {
            sql = format!("{sql} WHERE module = '{module}'");
        }
        if !key1.is_empty() {
            sql = format!("{sql} AND key1 = '{key1}'");
        }
        if !key2.is_empty() {
            sql = format!("{sql} AND (key2 = '{key2}' OR key2 LIKE '{key2}/%')");
        }
        sql = format!("{sql} AND start_dt >= {min_dt} AND start_dt <= {max_dt}");
        sql = format!("{sql} ORDER BY start_dt ASC");

        let pool = CLIENT_RO.clone();
        DB_QUERY_NUMS
            .with_label_values(&["select", "meta", ""])
            .inc();
        let ret = sqlx::query_as::<_, super::MetaRecord>(&sql)
            .fetch_all(&pool)
            .await?;
        Ok(ret
            .into_iter()
            .map(|r| (r.start_dt, Bytes::from(r.value)))
            .collect())
    }

    async fn count(&self, prefix: &str) -> Result<i64> {
        let (module, key1, key2) = super::parse_key(prefix);
        let mut sql = "SELECT COUNT(*) AS num FROM meta".to_string();
        if !module.is_empty() {
            sql = format!("{sql} WHERE module = '{module}'");
        }
        if !key1.is_empty() {
            sql = format!("{sql} AND key1 = '{key1}'");
        }
        if !key2.is_empty() {
            sql = format!("{sql} AND (key2 = '{key2}' OR key2 LIKE '{key2}/%')");
        }
        let pool = CLIENT_RO.clone();
        DB_QUERY_NUMS
            .with_label_values(&["select", "meta", ""])
            .inc();
        let count: i64 = sqlx::query_scalar(&sql).fetch_one(&pool).await?;
        Ok(count)
    }

    async fn watch(&self, _prefix: &str) -> Result<Arc<mpsc::Receiver<super::Event>>> {
        Err(Error::NotImplemented)
    }

    async fn close(&self) -> Result<()> {
        Ok(())
    }

    async fn add_start_dt_column(&self) -> Result<()> {
        create_meta_backup().await?;
        add_start_dt_column().await?;
        Ok(())
    }
}

pub async fn create_table() -> Result<()> {
    let pool = CLIENT_DDL.clone();

    DB_QUERY_NUMS
        .with_label_values(&["create", "meta", ""])
        .inc();
    // create table
    _ = sqlx::query(
        r#"
CREATE TABLE IF NOT EXISTS meta
(
    id       BIGINT GENERATED ALWAYS AS IDENTITY PRIMARY KEY,
    module   VARCHAR(100) not null,
    key1     VARCHAR(256) not null,
    key2     VARCHAR(256) not null,
    start_dt BIGINT not null,
    value    TEXT not null
);
    "#,
    )
    .execute(&pool)
    .await?;

    // create start_dt column for old version <= 0.9.2
    DB_QUERY_NUMS
        .with_label_values(&["select", "information_schema.columns", ""])
        .inc();
    let has_start_dt = sqlx::query_scalar::<_,i64>("SELECT count(*) FROM INFORMATION_SCHEMA.COLUMNS WHERE table_name='meta' AND column_name='start_dt';")
            .fetch_one(&pool)
            .await?;
    if has_start_dt == 0 {
        add_start_dt_column().await?;
    }

    // create table index
    create_index(IndexStatement::new(
        "meta_module_idx",
        "meta",
        false,
        &["module"],
    ))
    .await?;
    create_index(IndexStatement::new(
        "meta_module_key1_idx",
        "meta",
        false,
        &["module", "key1"],
    ))
    .await?;
    create_index(IndexStatement::new(
        "meta_module_start_dt_idx",
        "meta",
        true,
        &["module", "key1", "key2", "start_dt"],
    ))
    .await?;

    Ok(())
}

async fn add_start_dt_column() -> Result<()> {
    let pool = CLIENT_DDL.clone();
    let mut tx = pool.begin().await?;
    DB_QUERY_NUMS
        .with_label_values(&["alter", "meta", ""])
        .inc();
    if let Err(e) = sqlx::query(
        r#"ALTER TABLE meta ADD COLUMN IF NOT EXISTS start_dt BIGINT NOT NULL DEFAULT 0;"#,
    )
    .execute(&mut *tx)
    .await
    {
        log::error!("[POSTGRES] Error in adding column start_dt: {e}");
        if let Err(e) = tx.rollback().await {
            log::error!("[POSTGRES] Error in rolling back transaction: {e}");
        }
        return Err(e.into());
    }
    tx.commit().await?;

    // Proceed to drop the index if it exists and create a new one if it does not exist
    create_index(IndexStatement::new(
        "meta_module_start_dt_idx",
        "meta",
        true,
        &["module", "key1", "key2", "start_dt"],
    ))
    .await?;
    delete_index("meta_module_key2_idx", "meta").await?;

    Ok(())
}

async fn create_meta_backup() -> Result<()> {
    let pool = CLIENT_DDL.clone();
    let mut tx = pool.begin().await?;
    DB_QUERY_NUMS
        .with_label_values(&["create", "meta_backup_20240330", ""])
        .inc();
    if let Err(e) =
        sqlx::query(r#"CREATE TABLE IF NOT EXISTS meta_backup_20240330 AS SELECT * FROM meta;"#)
            .execute(&mut *tx)
            .await
    {
        if let Err(e) = tx.rollback().await {
            log::error!("[POSTGRES] rollback create table meta_backup_20240330 error: {e}");
        }
        return Err(e.into());
    }
    if let Err(e) = tx.commit().await {
        log::error!("[POSTGRES] commit create table meta_backup_20240330 error: {e}");
        return Err(e.into());
    }
    Ok(())
}

pub async fn create_index(index: IndexStatement<'_>) -> Result<()> {
    let client = CLIENT_DDL.clone();
    let indices = INDICES.get_or_init(cache_indices).await;
    if indices.contains(&DBIndex {
        name: index.idx_name.into(),
        table: index.table.into(),
    }) {
        return Ok(());
    }
    let unique_str = if index.unique { "UNIQUE" } else { "" };
    log::info!(
        "[POSTGRES] creating index {} on table {}",
        index.idx_name,
        index.table
    );
    DB_QUERY_NUMS
        .with_label_values(&["create", index.table, ""])
        .inc();
    let sql = format!(
        "CREATE {} INDEX IF NOT EXISTS {} ON {} ({});",
        unique_str,
        index.idx_name,
        index.table,
        index.fields.join(",")
    );

    let start = std::time::Instant::now();
    sqlx::query(&sql).execute(&client).await?;
    let time = start.elapsed().as_secs_f64();
    DB_QUERY_TIME
        .with_label_values(&["create_index", index.table])
        .observe(time);
    log::info!("[POSTGRES] index {} created successfully", index.idx_name);
    Ok(())
}

pub async fn delete_index(idx_name: &str, table: &str) -> Result<()> {
    let client = CLIENT_DDL.clone();
    let indices = INDICES.get_or_init(cache_indices).await;
    if !indices.contains(&DBIndex {
        name: idx_name.into(),
        table: table.into(),
    }) {
        return Ok(());
    }
<<<<<<< HEAD
    log::info!("[POSTGRES] deleting index {} on table {}", idx_name, table);
    let sql = format!("DROP INDEX IF EXISTS {};", idx_name);
=======
    log::info!("[POSTGRES] deleting index {idx_name} on table {table}");
    let sql = format!("DROP INDEX IF EXISTS {idx_name};");
>>>>>>> ab5c296f
    DB_QUERY_NUMS.with_label_values(&["drop", table, ""]).inc();
    let start = std::time::Instant::now();
    sqlx::query(&sql).execute(&client).await?;
    let time = start.elapsed().as_secs_f64();
    DB_QUERY_TIME
        .with_label_values(&["drop_index", table])
        .observe(time);
    log::info!("[POSTGRES] index {idx_name} deleted successfully");
    Ok(())
}<|MERGE_RESOLUTION|>--- conflicted
+++ resolved
@@ -759,13 +759,8 @@
     }) {
         return Ok(());
     }
-<<<<<<< HEAD
-    log::info!("[POSTGRES] deleting index {} on table {}", idx_name, table);
-    let sql = format!("DROP INDEX IF EXISTS {};", idx_name);
-=======
     log::info!("[POSTGRES] deleting index {idx_name} on table {table}");
     let sql = format!("DROP INDEX IF EXISTS {idx_name};");
->>>>>>> ab5c296f
     DB_QUERY_NUMS.with_label_values(&["drop", table, ""]).inc();
     let start = std::time::Instant::now();
     sqlx::query(&sql).execute(&client).await?;
