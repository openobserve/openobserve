--- conflicted
+++ resolved
@@ -193,10 +193,6 @@
 
 #[cfg(test)]
 mod tests {
-<<<<<<< HEAD
-
-=======
->>>>>>> a628ed38
     use super::*;
 
     #[tokio::test]
