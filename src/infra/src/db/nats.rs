--- conflicted
+++ resolved
@@ -81,11 +81,10 @@
             prefix: prefix.to_string(),
         }
     }
-
-<<<<<<< HEAD
+ 
     pub fn super_cluster() -> Self {
         Self::new("super_cluster_kv_")
-=======
+ 
     async fn get_key_value(&self, key: &str) -> Result<(String, Bytes)> {
         let (bucket, new_key) = get_bucket_by_key(&self.prefix, key).await?;
         let bucket_name = bucket.status().await?.bucket;
@@ -121,7 +120,6 @@
                 Ok((key, v))
             }
         }
->>>>>>> e96101b2
     }
 }
 
