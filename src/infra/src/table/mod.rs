--- conflicted
+++ resolved
@@ -25,13 +25,10 @@
 mod entity;
 pub mod folders;
 mod migration;
-<<<<<<< HEAD
 pub mod org_invites;
 pub mod org_users;
 pub mod organizations;
-=======
 pub mod search_queue;
->>>>>>> 07be66cb
 pub mod short_urls;
 pub mod users;
 
