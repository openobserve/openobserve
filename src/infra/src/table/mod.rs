// Copyright 2025 OpenObserve Inc.
//
// This program is free software: you can redistribute it and/or modify
// it under the terms of the GNU Affero General Public License as published by
// the Free Software Foundation, either version 3 of the License, or
// (at your option) any later version.
//
// This program is distributed in the hope that it will be useful
// but WITHOUT ANY WARRANTY; without even the implied warranty of
// MERCHANTABILITY or FITNESS FOR A PARTICULAR PURPOSE.  See the
// GNU Affero General Public License for more details.
//
// You should have received a copy of the GNU Affero General Public License
// along with this program.  If not, see <http://www.gnu.org/licenses/>.

use config::get_config;
use migration::Migrator;
use sea_orm_migration::MigratorTrait;

use crate::{
    db::{ORM_CLIENT_DDL, SQLITE_STORE, connect_to_orm_ddl, sqlite::CLIENT_RW},
    dist_lock,
};

pub mod action_scripts;
pub mod alerts;
pub mod cipher;
pub mod dashboards;
pub mod destinations;
pub mod distinct_values;
#[allow(unused_imports)]
pub mod entity;
pub mod folders;
mod migration;
<<<<<<< HEAD
pub mod reports;
=======
pub mod org_users;
pub mod organizations;
pub mod ratelimit;
>>>>>>> 1785b2b2
pub mod search_job;
pub mod search_queue;
pub mod short_urls;
pub mod templates;
pub mod timed_annotation_panels;
pub mod timed_annotations;
pub mod users;

pub async fn init() -> Result<(), anyhow::Error> {
    distinct_values::init().await?;
    short_urls::init().await?;
    Ok(())
}

pub async fn migrate() -> Result<(), anyhow::Error> {
    let locker = dist_lock::lock("/database/migration", 0).await?;
    let client = ORM_CLIENT_DDL.get_or_init(connect_to_orm_ddl).await;
    // This is a hack to fix the failing alerts migration
    // For postgres, we need to run the migration that populates the alerts table first.
    // Otherwise, the `m20250109_092400_recreate_tables_with_ksuids` migration will fail.
    let first_stage = get_alerts_populate_migration_index().await?;
    Migrator::up(client, Some(first_stage)).await?; // hack for failing alerts migration
    Migrator::up(client, None).await?;
    dist_lock::unlock(&locker).await?;
    Ok(())
}

/// Get the index of the migration that populates the alerts table.
/// This index is used as the first stage of the migration process.
async fn get_alerts_populate_migration_index() -> Result<u32, anyhow::Error> {
    let client = ORM_CLIENT_DDL.get_or_init(connect_to_orm_ddl).await;
    let migrations = Migrator::get_pending_migrations(client).await?;
    let mut index: u32 = 0;
    for (i, migration) in migrations.iter().enumerate() {
        if migration.name() == "m20241217_155000_populate_alerts_table" {
            index = i as u32 + 1;
            break;
        }
    }
    // If the migration is not found, it is already applied so return 0
    log::debug!(
        "Migration m20241217_155000_populate_alerts_table at step {} (0 means already applied)",
        index
    );
    Ok(index)
}

pub async fn down(steps: Option<u32>) -> Result<(), anyhow::Error> {
    let client = ORM_CLIENT_DDL.get_or_init(connect_to_orm_ddl).await;
    Migrator::down(client, steps).await?;
    Ok(())
}

pub async fn create_user_tables() -> Result<(), anyhow::Error> {
    organizations::create_table().await?;
    users::create_table().await?;
    org_users::create_table().await?;

    Ok(())
}

/// Acquires a lock on the SQLite client if SQLite is configured as the meta store.
///
/// # Returns
/// - `Some(MutexGuard)` if SQLite is configured
/// - `None` if a different store is configured
pub async fn get_lock() -> Option<tokio::sync::MutexGuard<'static, sqlx::Pool<sqlx::Sqlite>>> {
    if get_config()
        .common
        .meta_store
        .eq_ignore_ascii_case(SQLITE_STORE)
    {
        Some(CLIENT_RW.lock().await)
    } else {
        None
    }
}

#[macro_export]
macro_rules! orm_err {
    ($e:expr) => {
        Err($crate::errors::Error::DbError(
            $crate::errors::DbError::SeaORMError($e.to_string()),
        ))
    };
}<|MERGE_RESOLUTION|>--- conflicted
+++ resolved
@@ -32,13 +32,10 @@
 pub mod entity;
 pub mod folders;
 mod migration;
-<<<<<<< HEAD
-pub mod reports;
-=======
 pub mod org_users;
 pub mod organizations;
 pub mod ratelimit;
->>>>>>> 1785b2b2
+pub mod reports;
 pub mod search_job;
 pub mod search_queue;
 pub mod short_urls;
