// Copyright 2024 OpenObserve Inc.
//
// This program is free software: you can redistribute it and/or modify
// it under the terms of the GNU Affero General Public License as published by
// the Free Software Foundation, either version 3 of the License, or
// (at your option) any later version.
//
// This program is distributed in the hope that it will be useful
// but WITHOUT ANY WARRANTY; without even the implied warranty of
// MERCHANTABILITY or FITNESS FOR A PARTICULAR PURPOSE.  See the
// GNU Affero General Public License for more details.
//
// You should have received a copy of the GNU Affero General Public License
// along with this program.  If not, see <http://www.gnu.org/licenses/>.

use config::get_config;
use migration::Migrator;
use sea_orm_migration::MigratorTrait;

use crate::db::{connect_to_orm, sqlite::CLIENT_RW, ORM_CLIENT, SQLITE_STORE};

pub mod alerts;
pub mod dashboards;
pub mod distinct_values;
#[allow(unused_imports)]
mod entity;
pub mod folders;
mod migration;
pub mod org_invites;
pub mod org_users;
pub mod organizations;
pub mod search_queue;
pub mod short_urls;
pub mod users;

pub async fn init() -> Result<(), anyhow::Error> {
    distinct_values::init().await?;
    short_urls::init().await?;
    Ok(())
}

pub async fn migrate() -> Result<(), anyhow::Error> {
    let client = ORM_CLIENT.get_or_init(connect_to_orm).await;
    Migrator::up(client, None).await?;
    Ok(())
}

<<<<<<< HEAD
pub async fn create_user_tables() -> Result<(), anyhow::Error> {
    organizations::create_table().await?;
    users::create_table().await?;
    org_users::create_table().await?;

=======
pub async fn down(steps: Option<u32>) -> Result<(), anyhow::Error> {
    let client = ORM_CLIENT.get_or_init(connect_to_orm).await;
    Migrator::down(client, steps).await?;
>>>>>>> 07f59020
    Ok(())
}

/// Acquires a lock on the SQLite client if SQLite is configured as the meta store.
///
/// # Returns
/// - `Some(MutexGuard)` if SQLite is configured
/// - `None` if a different store is configured
pub async fn get_lock() -> Option<tokio::sync::MutexGuard<'static, sqlx::Pool<sqlx::Sqlite>>> {
    if get_config()
        .common
        .meta_store
        .eq_ignore_ascii_case(SQLITE_STORE)
    {
        Some(CLIENT_RW.lock().await)
    } else {
        None
    }
}<|MERGE_RESOLUTION|>--- conflicted
+++ resolved
@@ -45,17 +45,17 @@
     Ok(())
 }
 
-<<<<<<< HEAD
+pub async fn down(steps: Option<u32>) -> Result<(), anyhow::Error> {
+    let client = ORM_CLIENT.get_or_init(connect_to_orm).await;
+    Migrator::down(client, steps).await?;
+    Ok(())
+}
+
 pub async fn create_user_tables() -> Result<(), anyhow::Error> {
     organizations::create_table().await?;
     users::create_table().await?;
     org_users::create_table().await?;
 
-=======
-pub async fn down(steps: Option<u32>) -> Result<(), anyhow::Error> {
-    let client = ORM_CLIENT.get_or_init(connect_to_orm).await;
-    Migrator::down(client, steps).await?;
->>>>>>> 07f59020
     Ok(())
 }
 
