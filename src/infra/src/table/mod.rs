--- conflicted
+++ resolved
@@ -19,11 +19,8 @@
 
 use crate::db::{connect_to_orm, sqlite::CLIENT_RW, ORM_CLIENT, SQLITE_STORE};
 
-<<<<<<< HEAD
+pub mod alerts;
 pub mod cipher;
-=======
-pub mod alerts;
->>>>>>> f9a8a46e
 pub mod dashboards;
 pub mod distinct_values;
 #[allow(unused_imports)]
