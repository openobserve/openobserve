--- conflicted
+++ resolved
@@ -15,10 +15,7 @@
 pub mod search_job_results;
 pub mod search_jobs;
 pub mod search_queue;
-<<<<<<< HEAD
-pub mod users;
-=======
 pub mod templates;
 pub mod timed_annotation_panels;
 pub mod timed_annotations;
->>>>>>> 0b682773
+pub mod users;