//! `SeaORM` Entity, @generated by sea-orm-codegen 1.1.0

pub mod prelude;

pub mod alerts;
pub mod dashboards;
pub mod distinct_value_fields;
pub mod folders;
<<<<<<< HEAD
pub mod org_users;
pub mod organizations;
pub mod search_queue;
pub mod users;
=======
pub mod search_job_partitions;
pub mod search_job_results;
pub mod search_jobs;
pub mod search_queue;
>>>>>>> f3ff5e04
<|MERGE_RESOLUTION|>--- conflicted
+++ resolved
@@ -6,14 +6,10 @@
 pub mod dashboards;
 pub mod distinct_value_fields;
 pub mod folders;
-<<<<<<< HEAD
 pub mod org_users;
 pub mod organizations;
-pub mod search_queue;
-pub mod users;
-=======
 pub mod search_job_partitions;
 pub mod search_job_results;
 pub mod search_jobs;
 pub mod search_queue;
->>>>>>> f3ff5e04
+pub mod users;