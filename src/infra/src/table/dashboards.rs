--- conflicted
+++ resolved
@@ -17,11 +17,7 @@
     dashboards::{
         Dashboard, ListDashboardsParams, v1::Dashboard as DashboardV1,
         v2::Dashboard as DashboardV2, v3::Dashboard as DashboardV3, v4::Dashboard as DashboardV4,
-<<<<<<< HEAD
-        v5::Dashboard as DashboardV5, v6::Dashboard as DashboardV6, v7::Dashboard as DashboardV7
-=======
         v5::Dashboard as DashboardV5, v6::Dashboard as DashboardV6, v7::Dashboard as DashboardV7,
->>>>>>> 198d8161
     },
     folder::{Folder, FolderType},
 };
