--- conflicted
+++ resolved
@@ -43,13 +43,8 @@
 
 use itertools::Itertools;
 use sea_orm::{
-<<<<<<< HEAD
     sea_query::{Table, TableCreateStatement},
     DeriveIden, EntityTrait, IntoActiveModel, PaginatorTrait, QueryOrder, Set, TransactionTrait,
-=======
-    DeriveIden, EntityTrait, IntoActiveModel, PaginatorTrait, Set, TransactionTrait,
-    sea_query::{Table, TableCreateStatement},
->>>>>>> b99f6d99
 };
 use sea_orm_migration::prelude::*;
 
