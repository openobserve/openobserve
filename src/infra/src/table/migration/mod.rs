// Copyright 2024 OpenObserve Inc.
//
// This program is free software: you can redistribute it and/or modify
// it under the terms of the GNU Affero General Public License as published by
// the Free Software Foundation, either version 3 of the License, or
// (at your option) any later version.
//
// This program is distributed in the hope that it will be useful
// but WITHOUT ANY WARRANTY; without even the implied warranty of
// MERCHANTABILITY or FITNESS FOR A PARTICULAR PURPOSE.  See the
// GNU Affero General Public License for more details.
//
// You should have received a copy of the GNU Affero General Public License
// along with this program.  If not, see <http://www.gnu.org/licenses/>.

pub use sea_orm_migration::prelude::*;

mod m20241114_000001_create_folders_table;
mod m20241115_150000_populate_folders_table;
mod m20241116_000001_delete_metas;
mod m20241116_000002_drop_folders_created_at_column;
mod m20241119_000001_create_dashboards_table;
mod m20241119_000002_populate_dashboards_table;
mod m20241119_000003_delete_metas;
mod m20241204_143100_create_table_search_queue;
mod m20241209_120000_create_alerts_table;
mod m20241215_190333_delete_metas;
mod m20241217_154900_alter_folders_table_idx;
mod m20241217_155000_populate_alerts_table;
mod m20241222_085111_search_jobs;
mod m20241222_085135_search_job_partitions;
mod m20241222_085148_search_job_results;
mod m20250109_092400_recreate_tables_with_ksuids;
mod m20250113_144600_create_unique_folder_name_idx;
<<<<<<< HEAD
mod m20250122_000001_create_table_action_scripts;
=======
mod m20250121_120000_create_cipher_table;
>>>>>>> 77871ba7

pub struct Migrator;

#[async_trait::async_trait]
impl MigratorTrait for Migrator {
    fn migrations() -> Vec<Box<dyn MigrationTrait>> {
        vec![
            Box::new(m20241114_000001_create_folders_table::Migration),
            Box::new(m20241115_150000_populate_folders_table::Migration),
            Box::new(m20241116_000001_delete_metas::Migration),
            Box::new(m20241116_000002_drop_folders_created_at_column::Migration),
            Box::new(m20241119_000001_create_dashboards_table::Migration),
            Box::new(m20241119_000002_populate_dashboards_table::Migration),
            Box::new(m20241119_000003_delete_metas::Migration),
            Box::new(m20241204_143100_create_table_search_queue::Migration),
            Box::new(m20241209_120000_create_alerts_table::Migration),
            Box::new(m20241215_190333_delete_metas::Migration),
            Box::new(m20241217_154900_alter_folders_table_idx::Migration),
            Box::new(m20241217_155000_populate_alerts_table::Migration),
            Box::new(m20241222_085111_search_jobs::Migration),
            Box::new(m20241222_085135_search_job_partitions::Migration),
            Box::new(m20241222_085148_search_job_results::Migration),
            Box::new(m20250109_092400_recreate_tables_with_ksuids::Migration),
            Box::new(m20250113_144600_create_unique_folder_name_idx::Migration),
<<<<<<< HEAD
            Box::new(m20250122_000001_create_table_action_scripts::Migration),
=======
            Box::new(m20250121_120000_create_cipher_table::Migration),
>>>>>>> 77871ba7
        ]
    }
}<|MERGE_RESOLUTION|>--- conflicted
+++ resolved
@@ -32,11 +32,8 @@
 mod m20241222_085148_search_job_results;
 mod m20250109_092400_recreate_tables_with_ksuids;
 mod m20250113_144600_create_unique_folder_name_idx;
-<<<<<<< HEAD
+mod m20250121_120000_create_cipher_table;
 mod m20250122_000001_create_table_action_scripts;
-=======
-mod m20250121_120000_create_cipher_table;
->>>>>>> 77871ba7
 
 pub struct Migrator;
 
@@ -61,11 +58,8 @@
             Box::new(m20241222_085148_search_job_results::Migration),
             Box::new(m20250109_092400_recreate_tables_with_ksuids::Migration),
             Box::new(m20250113_144600_create_unique_folder_name_idx::Migration),
-<<<<<<< HEAD
+            Box::new(m20250121_120000_create_cipher_table::Migration),
             Box::new(m20250122_000001_create_table_action_scripts::Migration),
-=======
-            Box::new(m20250121_120000_create_cipher_table::Migration),
->>>>>>> 77871ba7
         ]
     }
 }