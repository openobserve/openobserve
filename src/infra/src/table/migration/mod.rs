--- conflicted
+++ resolved
@@ -44,11 +44,8 @@
 mod m20250125_153005_delete_metas_destinations;
 mod m20250125_172300_delete_metas_templates;
 mod m20250213_000001_add_dashboard_updated_at;
-<<<<<<< HEAD
 mod m20250217_115548_ratelimit_table;
-=======
 mod m20250320_000001_remove_alert_name_unique_constraint;
->>>>>>> b006800b
 
 pub struct Migrator;
 
@@ -84,11 +81,8 @@
             Box::new(m20250125_133700_populate_destinations_table::Migration),
             Box::new(m20250125_153005_delete_metas_destinations::Migration),
             Box::new(m20250213_000001_add_dashboard_updated_at::Migration),
-<<<<<<< HEAD
             Box::new(m20250217_115548_ratelimit_table::Migration),
-=======
             Box::new(m20250320_000001_remove_alert_name_unique_constraint::Migration),
->>>>>>> b006800b
         ]
     }
 }
