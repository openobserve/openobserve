// Copyright 2025 OpenObserve Inc.
//
// This program is free software: you can redistribute it and/or modify
// it under the terms of the GNU Affero General Public License as published by
// the Free Software Foundation, either version 3 of the License, or
// (at your option) any later version.
//
// This program is distributed in the hope that it will be useful
// but WITHOUT ANY WARRANTY; without even the implied warranty of
// MERCHANTABILITY or FITNESS FOR A PARTICULAR PURPOSE.  See the
// GNU Affero General Public License for more details.
//
// You should have received a copy of the GNU Affero General Public License
// along with this program.  If not, see <http://www.gnu.org/licenses/>.

use config::meta::meta_store::MetaStore;
pub use sea_orm_migration::prelude::*;

mod m20241114_000001_create_folders_table;
mod m20241115_150000_populate_folders_table;
mod m20241116_000001_delete_metas;
mod m20241116_000002_drop_folders_created_at_column;
mod m20241119_000001_create_dashboards_table;
mod m20241119_000002_populate_dashboards_table;
mod m20241119_000003_delete_metas;
mod m20241204_143100_create_table_search_queue;
mod m20241209_120000_create_alerts_table;
mod m20241215_190333_delete_metas;
mod m20241217_154900_alter_folders_table_idx;
mod m20241217_155000_populate_alerts_table;
mod m20241222_085111_search_jobs;
mod m20241222_085135_search_job_partitions;
mod m20241222_085148_search_job_results;
mod m20241227_000001_create_organizations_table;
mod m20241227_000100_populate_organizations_table;
mod m20241227_000200_create_users_table;
mod m20241227_000300_create_org_users_table;
mod m20241227_000400_populate_users_table;
mod m20241227_000500_delete_meta_users_table;
mod m20250107_160900_delete_bad_dashboards;
mod m20250109_092400_recreate_tables_with_ksuids;
mod m20250113_144600_create_unique_folder_name_idx;
mod m20250121_120000_create_cipher_table;
mod m20250122_000001_create_table_action_scripts;
mod m20250124_000001_create_timed_annotations_table;
mod m20250124_000002_create_timed_annotation_panels_table;
mod m20250125_102300_create_destinations_table;
mod m20250125_115400_create_templates_table;
mod m20250125_132500_populate_templates_table;
mod m20250125_133700_populate_destinations_table;
mod m20250125_153005_delete_metas_destinations;
mod m20250125_172300_delete_metas_templates;
mod m20250213_000001_add_dashboard_updated_at;
mod m20250217_115548_ratelimit_table;
mod m20250320_000001_remove_alert_name_unique_constraint;
mod m20250422_000001_add_alert_align_time;
#[cfg(feature = "cloud")]
mod m20250520_000001_add_trial_end_col;
mod m20250611_000001_create_reports_table;
mod m20250611_000002_populate_reports_table;
mod m20250611_000003_populate_reports_scheduled_jobs;
mod m20250612_000001_create_re_pattern_table;
mod m20250612_000002_create_re_pattern_stream_map_table;

pub struct Migrator;

#[async_trait::async_trait]
impl MigratorTrait for Migrator {
    fn migrations() -> Vec<Box<dyn MigrationTrait>> {
        vec![
            Box::new(m20241114_000001_create_folders_table::Migration),
            Box::new(m20241115_150000_populate_folders_table::Migration),
            Box::new(m20241116_000001_delete_metas::Migration),
            Box::new(m20241116_000002_drop_folders_created_at_column::Migration),
            Box::new(m20241119_000001_create_dashboards_table::Migration),
            Box::new(m20241119_000002_populate_dashboards_table::Migration),
            Box::new(m20241119_000003_delete_metas::Migration),
            Box::new(m20241204_143100_create_table_search_queue::Migration),
            Box::new(m20241209_120000_create_alerts_table::Migration),
            Box::new(m20241215_190333_delete_metas::Migration),
            Box::new(m20241217_154900_alter_folders_table_idx::Migration),
            Box::new(m20241217_155000_populate_alerts_table::Migration),
            Box::new(m20241222_085111_search_jobs::Migration),
            Box::new(m20241222_085135_search_job_partitions::Migration),
            Box::new(m20241222_085148_search_job_results::Migration),
            Box::new(m20241227_000001_create_organizations_table::Migration),
            Box::new(m20241227_000100_populate_organizations_table::Migration),
            Box::new(m20241227_000200_create_users_table::Migration),
            Box::new(m20241227_000300_create_org_users_table::Migration),
            Box::new(m20241227_000400_populate_users_table::Migration),
            // TODO: Include this in a future pr
            // Box::new(m20241227_000500_delete_meta_users_table::Migration),
            Box::new(m20250107_160900_delete_bad_dashboards::Migration),
            Box::new(m20250109_092400_recreate_tables_with_ksuids::Migration),
            Box::new(m20250113_144600_create_unique_folder_name_idx::Migration),
            Box::new(m20250121_120000_create_cipher_table::Migration),
            Box::new(m20250122_000001_create_table_action_scripts::Migration),
            Box::new(m20250124_000001_create_timed_annotations_table::Migration),
            Box::new(m20250124_000002_create_timed_annotation_panels_table::Migration),
            Box::new(m20250125_115400_create_templates_table::Migration),
            Box::new(m20250125_132500_populate_templates_table::Migration),
            Box::new(m20250125_172300_delete_metas_templates::Migration),
            Box::new(m20250125_102300_create_destinations_table::Migration),
            Box::new(m20250125_133700_populate_destinations_table::Migration),
            Box::new(m20250125_153005_delete_metas_destinations::Migration),
            Box::new(m20250213_000001_add_dashboard_updated_at::Migration),
            Box::new(m20250217_115548_ratelimit_table::Migration),
            Box::new(m20250320_000001_remove_alert_name_unique_constraint::Migration),
            Box::new(m20250422_000001_add_alert_align_time::Migration),
<<<<<<< HEAD
            Box::new(m20250612_000001_create_re_pattern_table::Migration),
=======
            #[cfg(feature = "cloud")]
            Box::new(m20250520_000001_add_trial_end_col::Migration),
            Box::new(m20250611_000001_create_reports_table::Migration),
>>>>>>> e38b9a02
            Box::new(m20250611_000002_populate_reports_table::Migration),
            Box::new(m20250611_000003_populate_reports_scheduled_jobs::Migration),
            Box::new(m20250612_000002_create_re_pattern_stream_map_table::Migration),
            Box::new(m20250611_000001_create_reports_table::Migration),
        ]
    }
}

pub fn get_text_type() -> String {
    let db_type = config::get_config().common.meta_store.as_str().into();
    match db_type {
        MetaStore::MySQL => config::get_config().limit.db_text_data_type.clone(),
        _ => "text".to_string(),
    }
}<|MERGE_RESOLUTION|>--- conflicted
+++ resolved
@@ -107,13 +107,9 @@
             Box::new(m20250217_115548_ratelimit_table::Migration),
             Box::new(m20250320_000001_remove_alert_name_unique_constraint::Migration),
             Box::new(m20250422_000001_add_alert_align_time::Migration),
-<<<<<<< HEAD
-            Box::new(m20250612_000001_create_re_pattern_table::Migration),
-=======
             #[cfg(feature = "cloud")]
             Box::new(m20250520_000001_add_trial_end_col::Migration),
-            Box::new(m20250611_000001_create_reports_table::Migration),
->>>>>>> e38b9a02
+            Box::new(m20250612_000001_create_re_pattern_table::Migration),
             Box::new(m20250611_000002_populate_reports_table::Migration),
             Box::new(m20250611_000003_populate_reports_scheduled_jobs::Migration),
             Box::new(m20250612_000002_create_re_pattern_stream_map_table::Migration),
