--- conflicted
+++ resolved
@@ -31,10 +31,7 @@
 mod m20241222_085111_search_jobs;
 mod m20241222_085135_search_job_partitions;
 mod m20241222_085148_search_job_results;
-<<<<<<< HEAD
 mod m20250107_160900_delete_bad_dashboards;
-
-=======
 mod m20241227_000001_create_organizations_table;
 mod m20241227_000100_populate_organizations_table;
 mod m20241227_000200_create_users_table;
@@ -57,7 +54,7 @@
 mod m20250217_115548_ratelimit_table;
 mod m20250320_000001_remove_alert_name_unique_constraint;
 mod m20250422_000001_add_alert_align_time;
->>>>>>> cbeb8af5
+
 pub struct Migrator;
 
 #[async_trait::async_trait]
@@ -79,9 +76,7 @@
             Box::new(m20241222_085111_search_jobs::Migration),
             Box::new(m20241222_085135_search_job_partitions::Migration),
             Box::new(m20241222_085148_search_job_results::Migration),
-<<<<<<< HEAD
             Box::new(m20250107_160900_delete_bad_dashboards::Migration),
-=======
             Box::new(m20241227_000001_create_organizations_table::Migration),
             Box::new(m20241227_000100_populate_organizations_table::Migration),
             Box::new(m20241227_000200_create_users_table::Migration),
@@ -105,7 +100,6 @@
             Box::new(m20250217_115548_ratelimit_table::Migration),
             Box::new(m20250320_000001_remove_alert_name_unique_constraint::Migration),
             Box::new(m20250422_000001_add_alert_align_time::Migration),
->>>>>>> cbeb8af5
         ]
     }
 }
