--- conflicted
+++ resolved
@@ -50,15 +50,12 @@
 mod m20250125_133700_populate_destinations_table;
 mod m20250125_153005_delete_metas_destinations;
 mod m20250125_172300_delete_metas_templates;
-<<<<<<< HEAD
 mod m20250205_000001_create_reports_table;
 mod m20250205_000002_populate_reports_table;
-=======
 mod m20250213_000001_add_dashboard_updated_at;
 mod m20250217_115548_ratelimit_table;
 mod m20250320_000001_remove_alert_name_unique_constraint;
 mod m20250422_000001_add_alert_align_time;
->>>>>>> 1785b2b2
 
 pub struct Migrator;
 
@@ -101,15 +98,12 @@
             Box::new(m20250125_102300_create_destinations_table::Migration),
             Box::new(m20250125_133700_populate_destinations_table::Migration),
             Box::new(m20250125_153005_delete_metas_destinations::Migration),
-<<<<<<< HEAD
-            Box::new(m20250205_000001_create_reports_table::Migration),
-            Box::new(m20250205_000002_populate_reports_table::Migration),
-=======
             Box::new(m20250213_000001_add_dashboard_updated_at::Migration),
             Box::new(m20250217_115548_ratelimit_table::Migration),
             Box::new(m20250320_000001_remove_alert_name_unique_constraint::Migration),
             Box::new(m20250422_000001_add_alert_align_time::Migration),
->>>>>>> 1785b2b2
+            Box::new(m20250205_000001_create_reports_table::Migration),
+            Box::new(m20250205_000002_populate_reports_table::Migration),
         ]
     }
 }
