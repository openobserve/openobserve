// Copyright 2024 OpenObserve Inc.
//
// This program is free software: you can redistribute it and/or modify
// it under the terms of the GNU Affero General Public License as published by
// the Free Software Foundation, either version 3 of the License, or
// (at your option) any later version.
//
// This program is distributed in the hope that it will be useful
// but WITHOUT ANY WARRANTY; without even the implied warranty of
// MERCHANTABILITY or FITNESS FOR A PARTICULAR PURPOSE.  See the
// GNU Affero General Public License for more details.
//
// You should have received a copy of the GNU Affero General Public License
// along with this program.  If not, see <http://www.gnu.org/licenses/>.

pub use sea_orm_migration::prelude::*;

mod m20241114_000001_create_folders_table;
mod m20241115_150000_populate_folders_table;
mod m20241116_000001_delete_metas;
mod m20241116_000002_drop_folders_created_at_column;
mod m20241119_000001_create_dashboards_table;
mod m20241119_000002_populate_dashboards_table;
mod m20241119_000003_delete_metas;
mod m20241204_143100_create_table_search_queue;
mod m20241209_120000_create_alerts_table;
mod m20241215_190333_delete_metas;
mod m20241217_154900_alter_folders_table_idx;
mod m20241217_155000_populate_alerts_table;
mod m20241222_085111_search_jobs;
mod m20241222_085135_search_job_partitions;
mod m20241222_085148_search_job_results;
<<<<<<< HEAD
mod m20250122_000001_create_table_action_scripts;
=======
mod m20250109_092400_recreate_tables_with_ksuids;
mod m20250113_144600_create_unique_folder_name_idx;
>>>>>>> d24d405b

pub struct Migrator;

#[async_trait::async_trait]
impl MigratorTrait for Migrator {
    fn migrations() -> Vec<Box<dyn MigrationTrait>> {
        vec![
            Box::new(m20241114_000001_create_folders_table::Migration),
            Box::new(m20241115_150000_populate_folders_table::Migration),
            Box::new(m20241116_000001_delete_metas::Migration),
            Box::new(m20241116_000002_drop_folders_created_at_column::Migration),
            Box::new(m20241119_000001_create_dashboards_table::Migration),
            Box::new(m20241119_000002_populate_dashboards_table::Migration),
            Box::new(m20241119_000003_delete_metas::Migration),
            Box::new(m20241204_143100_create_table_search_queue::Migration),
            Box::new(m20241209_120000_create_alerts_table::Migration),
            Box::new(m20241215_190333_delete_metas::Migration),
            Box::new(m20241217_154900_alter_folders_table_idx::Migration),
            Box::new(m20241217_155000_populate_alerts_table::Migration),
            Box::new(m20241222_085111_search_jobs::Migration),
            Box::new(m20241222_085135_search_job_partitions::Migration),
            Box::new(m20241222_085148_search_job_results::Migration),
<<<<<<< HEAD
            Box::new(m20250122_000001_create_table_action_scripts::Migration),
=======
            Box::new(m20250109_092400_recreate_tables_with_ksuids::Migration),
            Box::new(m20250113_144600_create_unique_folder_name_idx::Migration),
>>>>>>> d24d405b
        ]
    }
}<|MERGE_RESOLUTION|>--- conflicted
+++ resolved
@@ -30,12 +30,9 @@
 mod m20241222_085111_search_jobs;
 mod m20241222_085135_search_job_partitions;
 mod m20241222_085148_search_job_results;
-<<<<<<< HEAD
-mod m20250122_000001_create_table_action_scripts;
-=======
 mod m20250109_092400_recreate_tables_with_ksuids;
 mod m20250113_144600_create_unique_folder_name_idx;
->>>>>>> d24d405b
+mod m20250122_000001_create_table_action_scripts;
 
 pub struct Migrator;
 
@@ -58,12 +55,9 @@
             Box::new(m20241222_085111_search_jobs::Migration),
             Box::new(m20241222_085135_search_job_partitions::Migration),
             Box::new(m20241222_085148_search_job_results::Migration),
-<<<<<<< HEAD
-            Box::new(m20250122_000001_create_table_action_scripts::Migration),
-=======
             Box::new(m20250109_092400_recreate_tables_with_ksuids::Migration),
             Box::new(m20250113_144600_create_unique_folder_name_idx::Migration),
->>>>>>> d24d405b
+            Box::new(m20250122_000001_create_table_action_scripts::Migration),
         ]
     }
 }