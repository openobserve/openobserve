// Copyright 2024 OpenObserve Inc.
//
// This program is free software: you can redistribute it and/or modify
// it under the terms of the GNU Affero General Public License as published by
// the Free Software Foundation, either version 3 of the License, or
// (at your option) any later version.
//
// This program is distributed in the hope that it will be useful
// but WITHOUT ANY WARRANTY; without even the implied warranty of
// MERCHANTABILITY or FITNESS FOR A PARTICULAR PURPOSE.  See the
// GNU Affero General Public License for more details.
//
// You should have received a copy of the GNU Affero General Public License
// along with this program.  If not, see <http://www.gnu.org/licenses/>.

pub use sea_orm_migration::prelude::*;

mod m20241114_000001_create_folders_table;
mod m20241115_150000_populate_folders_table;
mod m20241116_000001_delete_metas;
mod m20241116_000002_drop_folders_created_at_column;
mod m20241119_000001_create_dashboards_table;
mod m20241119_000002_populate_dashboards_table;
mod m20241119_000003_delete_metas;
mod m20241204_143100_create_table_search_queue;
<<<<<<< HEAD
mod m20241205_000001_create_organizations_table;
mod m20241205_000100_populate_organizations_table;
mod m20241205_000200_create_users_table;
mod m20241205_000300_create_org_users_table;
mod m20241205_000400_populate_users_table;
mod m20241205_000500_delete_meta_users_table;
=======
mod m20241209_120000_create_alerts_table;
mod m20241215_190333_delete_metas;
>>>>>>> ecb7b7a4

pub struct Migrator;

#[async_trait::async_trait]
impl MigratorTrait for Migrator {
    fn migrations() -> Vec<Box<dyn MigrationTrait>> {
        vec![
            Box::new(m20241114_000001_create_folders_table::Migration),
            Box::new(m20241115_150000_populate_folders_table::Migration),
            Box::new(m20241116_000001_delete_metas::Migration),
            Box::new(m20241116_000002_drop_folders_created_at_column::Migration),
            Box::new(m20241119_000001_create_dashboards_table::Migration),
            Box::new(m20241119_000002_populate_dashboards_table::Migration),
            Box::new(m20241119_000003_delete_metas::Migration),
            Box::new(m20241204_143100_create_table_search_queue::Migration),
<<<<<<< HEAD
            Box::new(m20241205_000001_create_organizations_table::Migration),
            Box::new(m20241205_000100_populate_organizations_table::Migration),
            Box::new(m20241205_000200_create_users_table::Migration),
            Box::new(m20241205_000300_create_org_users_table::Migration),
            Box::new(m20241205_000400_populate_users_table::Migration),
            Box::new(m20241205_000500_delete_meta_users_table::Migration),
=======
            Box::new(m20241215_190333_delete_metas::Migration),
>>>>>>> ecb7b7a4
        ]
    }
}<|MERGE_RESOLUTION|>--- conflicted
+++ resolved
@@ -23,17 +23,14 @@
 mod m20241119_000002_populate_dashboards_table;
 mod m20241119_000003_delete_metas;
 mod m20241204_143100_create_table_search_queue;
-<<<<<<< HEAD
 mod m20241205_000001_create_organizations_table;
 mod m20241205_000100_populate_organizations_table;
 mod m20241205_000200_create_users_table;
 mod m20241205_000300_create_org_users_table;
 mod m20241205_000400_populate_users_table;
 mod m20241205_000500_delete_meta_users_table;
-=======
 mod m20241209_120000_create_alerts_table;
 mod m20241215_190333_delete_metas;
->>>>>>> ecb7b7a4
 
 pub struct Migrator;
 
@@ -49,16 +46,13 @@
             Box::new(m20241119_000002_populate_dashboards_table::Migration),
             Box::new(m20241119_000003_delete_metas::Migration),
             Box::new(m20241204_143100_create_table_search_queue::Migration),
-<<<<<<< HEAD
+            Box::new(m20241215_190333_delete_metas::Migration),
             Box::new(m20241205_000001_create_organizations_table::Migration),
             Box::new(m20241205_000100_populate_organizations_table::Migration),
             Box::new(m20241205_000200_create_users_table::Migration),
             Box::new(m20241205_000300_create_org_users_table::Migration),
             Box::new(m20241205_000400_populate_users_table::Migration),
             Box::new(m20241205_000500_delete_meta_users_table::Migration),
-=======
-            Box::new(m20241215_190333_delete_metas::Migration),
->>>>>>> ecb7b7a4
         ]
     }
 }