--- conflicted
+++ resolved
@@ -54,13 +54,10 @@
 mod m20250217_115548_ratelimit_table;
 mod m20250320_000001_remove_alert_name_unique_constraint;
 mod m20250422_000001_add_alert_align_time;
-<<<<<<< HEAD
 mod m20250520_000001_add_trial_end_col;
-=======
 mod m20250611_000001_create_reports_table;
 mod m20250611_000002_populate_reports_table;
 mod m20250611_000003_populate_reports_scheduled_jobs;
->>>>>>> 2e605557
 
 pub struct Migrator;
 
@@ -107,13 +104,10 @@
             Box::new(m20250217_115548_ratelimit_table::Migration),
             Box::new(m20250320_000001_remove_alert_name_unique_constraint::Migration),
             Box::new(m20250422_000001_add_alert_align_time::Migration),
-<<<<<<< HEAD
             Box::new(m20250520_000001_add_trial_end_col::Migration),
-=======
             Box::new(m20250611_000001_create_reports_table::Migration),
             Box::new(m20250611_000002_populate_reports_table::Migration),
             Box::new(m20250611_000003_populate_reports_scheduled_jobs::Migration),
->>>>>>> 2e605557
         ]
     }
 }
