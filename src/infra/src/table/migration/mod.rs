--- conflicted
+++ resolved
@@ -157,11 +157,8 @@
             Box::new(m20251207_000001_create_system_settings_table::Migration),
             Box::new(m20251219_000001_add_org_id_to_search_queue::Migration),
             Box::new(m20251221_000001_create_enrichment_table_urls::Migration),
-<<<<<<< HEAD
             Box::new(m20251218_000001_add_expires_at_to_sessions::Migration),
-=======
             Box::new(m20251226_000001_add_enrichment_table_urls_is_local_region::Migration),
->>>>>>> 205b9a75
         ]
     }
 }
