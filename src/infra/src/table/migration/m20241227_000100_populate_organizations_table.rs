--- conflicted
+++ resolved
@@ -58,13 +58,8 @@
                 } else {
                     1
                 };
-<<<<<<< HEAD
                 let now = chrono::Utc::now().timestamp_micros();
-                log::debug!("Creating organization: {}", org_id);
-=======
-                let now = chrono::Utc::now().timestamp_micros() as u64;
                 log::debug!("Creating organization: {org_id}");
->>>>>>> 2c42725d
                 orgs.push(organizations::ActiveModel {
                     identifier: Set(org_id.clone()),
                     org_name: Set(org_id.clone()),
