--- conflicted
+++ resolved
@@ -78,10 +78,7 @@
     files
 });
 
-<<<<<<< HEAD
-=======
 // aggregation cache
->>>>>>> ab5c296f
 static AGGREGATION_FILES: Lazy<Vec<RwLock<FileData>>> = Lazy::new(|| {
     let cfg = get_config();
     let mut files = Vec::with_capacity(cfg.disk_cache.bucket_num);
@@ -184,17 +181,12 @@
         self.data.contains_key(file)
     }
 
-<<<<<<< HEAD
     fn get_file_path(&self, file: &str) -> String {
         format!("{}{}{}", self.root_dir, self.choose_multi_dir(file), file)
     }
 
     async fn get(&self, file: &str, range: Option<Range<usize>>) -> Option<Bytes> {
         let file_path = self.get_file_path(file);
-=======
-    async fn get(&self, file: &str, range: Option<Range<u64>>) -> Option<Bytes> {
-        let file_path = format!("{}{}{}", self.root_dir, self.choose_multi_dir(file), file);
->>>>>>> ab5c296f
         tokio::task::spawn_blocking(move || match get_file_contents(&file_path, range) {
             Ok(data) => Some(Bytes::from(data)),
             Err(_) => None,
@@ -216,11 +208,7 @@
         let data_size = data.len();
         if self.cur_size + data_size >= self.max_size {
             log::info!(
-<<<<<<< HEAD
                 "[CacheType:{} trace_id: {trace_id}] File disk cache is full, can't cache extra {} bytes",
-=======
-                "[CacheType:{}] File disk cache is full, can't cache extra {} bytes",
->>>>>>> ab5c296f
                 self.file_type,
                 data_size
             );
@@ -273,11 +261,7 @@
     async fn gc(&mut self, need_release_size: usize) -> Result<(), anyhow::Error> {
         let cfg = get_config();
         log::info!(
-<<<<<<< HEAD
             "[CacheType:{} trace_id: {trace_id}] File disk cache start gc {}/{}, need to release {} bytes",
-=======
-            "[CacheType:{}] File disk cache start gc {}/{}, need to release {} bytes",
->>>>>>> ab5c296f
             self.file_type,
             self.cur_size,
             self.max_size,
@@ -288,35 +272,23 @@
         loop {
             let item = self.data.remove();
             if item.is_none() {
-<<<<<<< HEAD
                 log::warn!(
                     "[CacheType:{} trace_id: {trace_id}] File disk cache is corrupt, it shouldn't be none",
                     self.file_type,
                 );
-=======
-                log::warn!("File disk cache is corrupt, it shouldn't be none");
->>>>>>> ab5c296f
                 break;
             }
             let (key, data_size) = item.unwrap();
             // delete file from local disk
             let file_path = self.get_file_path(key.as_str());
             log::debug!(
-<<<<<<< HEAD
                 "[CacheType:{} trace_id: {trace_id}] File disk cache gc remove file: {}",
-=======
-                "[CacheType:{}] File disk cache gc remove file: {}",
->>>>>>> ab5c296f
                 self.file_type,
                 key
             );
             if let Err(e) = fs::remove_file(&file_path) {
                 log::error!(
-<<<<<<< HEAD
                     "[CacheType:{} trace_id: {trace_id}] File disk cache gc remove file: {}, error: {}",
-=======
-                    "[CacheType:{}] File disk cache gc remove file: {}, error: {}",
->>>>>>> ab5c296f
                     self.file_type,
                     file_path,
                     e
@@ -330,11 +302,7 @@
                 let file_path = file_path.replace(FILE_EXT_TANTIVY, FILE_EXT_TANTIVY_FOLDER);
                 if let Err(e) = fs::remove_dir_all(&file_path) {
                     log::error!(
-<<<<<<< HEAD
                         "[CacheType:{} trace_id: {trace_id}] File disk cache gc remove file: {}, error: {}",
-=======
-                        "[CacheType:{}] File disk cache gc remove file: {}, error: {}",
->>>>>>> ab5c296f
                         self.file_type,
                         file_path,
                         e
@@ -388,11 +356,7 @@
             drop(r);
         }
         log::info!(
-<<<<<<< HEAD
             "[CacheType:{} trace_id: {trace_id}] File disk cache gc done, released {} bytes",
-=======
-            "[CacheType:{}] File disk cache gc done, released {} bytes",
->>>>>>> ab5c296f
             self.file_type,
             release_size
         );
@@ -400,15 +364,9 @@
         Ok(())
     }
 
-<<<<<<< HEAD
     async fn remove(&mut self, trace_id: &str, file: &str) -> Result<(), anyhow::Error> {
         log::debug!(
             "[CacheType:{} trace_id: {trace_id}] File disk cache remove file {}",
-=======
-    async fn remove(&mut self, file: &str) -> Result<(), anyhow::Error> {
-        log::debug!(
-            "[CacheType:{}] File disk cache remove file {}",
->>>>>>> ab5c296f
             self.file_type,
             file
         );
@@ -422,11 +380,7 @@
         let file_path = self.get_file_path(key.as_str());
         if let Err(e) = fs::remove_file(&file_path) {
             log::error!(
-<<<<<<< HEAD
                 "[CacheType:{} trace_id: {trace_id}] File disk cache remove file: {}, error: {}",
-=======
-                "[CacheType:{}] File disk cache remove file: {}, error: {}",
->>>>>>> ab5c296f
                 self.file_type,
                 file_path,
                 e
@@ -529,11 +483,7 @@
 }
 
 #[inline]
-<<<<<<< HEAD
 fn get_file_reader(file: &str) -> Option<&FileData> {
-=======
-pub async fn get(file: &str, range: Option<Range<u64>>) -> Option<Bytes> {
->>>>>>> ab5c296f
     if !get_config().disk_cache.enabled {
         return None;
     }
@@ -558,23 +508,7 @@
 
 #[inline]
 pub async fn get_size(file: &str) -> Option<usize> {
-<<<<<<< HEAD
     let files = get_file_reader(file)?;
-=======
-    if !get_config().disk_cache.enabled {
-        return None;
-    }
-    let idx = get_bucket_idx(file);
-    let files = if file.starts_with("files") {
-        FILES_READER.get(idx).unwrap()
-    } else if file.starts_with("results") {
-        RESULT_FILES_READER.get(idx).unwrap()
-    } else if file.starts_with("aggregations") {
-        AGGREGATION_FILES_READER.get(idx).unwrap()
-    } else {
-        RESULT_FILES_READER.get(idx).unwrap()
-    };
->>>>>>> ab5c296f
     files.get_size(file).await
 }
 
@@ -611,11 +545,7 @@
     }
 
     // file is not exist, need remove it from cache index
-<<<<<<< HEAD
     _ = remove("", file).await;
-=======
-    _ = remove(file).await;
->>>>>>> ab5c296f
 
     // finally return false
     false
@@ -647,7 +577,6 @@
 }
 
 #[inline]
-<<<<<<< HEAD
 pub async fn set_size(file: &str, data_size: usize) -> Result<(), anyhow::Error> {
     if !get_config().disk_cache.enabled {
         return Ok(());
@@ -674,9 +603,6 @@
 
 #[inline]
 pub async fn remove(trace_id: &str, file: &str) -> Result<(), anyhow::Error> {
-=======
-pub async fn remove(file: &str) -> Result<(), anyhow::Error> {
->>>>>>> ab5c296f
     if !get_config().disk_cache.enabled {
         return Ok(());
     }
@@ -957,21 +883,12 @@
 }
 
 pub async fn download(
-<<<<<<< HEAD
     trace_id: &str,
     file: &str,
     size: Option<usize>,
 ) -> Result<usize, anyhow::Error> {
     let (data_len, data_bytes) = super::download_from_storage(file, size).await?;
     if let Err(e) = set(trace_id, file, data_bytes).await {
-=======
-    account: &str,
-    file: &str,
-    size: Option<usize>,
-) -> Result<usize, anyhow::Error> {
-    let (data_len, data_bytes) = super::download_from_storage(account, file, size).await?;
-    if let Err(e) = set(file, data_bytes).await {
->>>>>>> ab5c296f
         return Err(anyhow::anyhow!(
             "set file {} to disk cache failed: {}",
             file,
@@ -1066,10 +983,7 @@
 
     #[tokio::test]
     async fn test_lru_cache_set_file() {
-<<<<<<< HEAD
         let trace_id = "session_1";
-=======
->>>>>>> ab5c296f
         let mut file_data = FileData::with_capacity_and_cache_strategy(FileType::Data, 1024, "lru");
         let content = Bytes::from("Some text Need to store in cache");
         for i in 0..50 {
@@ -1084,10 +998,7 @@
 
     #[tokio::test]
     async fn test_lru_cache_get_file() {
-<<<<<<< HEAD
         let trace_id = "session_2";
-=======
->>>>>>> ab5c296f
         let mut file_data = FileData::with_capacity_and_cache_strategy(
             FileType::Data,
             get_config().disk_cache.max_size,
@@ -1106,10 +1017,7 @@
 
     #[tokio::test]
     async fn test_lru_cache_miss() {
-<<<<<<< HEAD
         let trace_id = "session_3";
-=======
->>>>>>> ab5c296f
         let mut file_data = FileData::with_capacity_and_cache_strategy(FileType::Data, 10, "lru");
         let file_key1 = "files/default/logs/disk/2022/10/03/10/6982652937134804993_3_1.parquet";
         let file_key2 = "files/default/logs/disk/2022/10/03/10/6982652937134804993_3_2.parquet";
@@ -1126,10 +1034,7 @@
 
     #[tokio::test]
     async fn test_fifo_cache_set_file() {
-<<<<<<< HEAD
         let trace_id = "session_4";
-=======
->>>>>>> ab5c296f
         let mut file_data =
             FileData::with_capacity_and_cache_strategy(FileType::Data, 1024, "fifo");
         let content = Bytes::from("Some text Need to store in cache");
@@ -1148,10 +1053,7 @@
 
     #[tokio::test]
     async fn test_fifo_cache_get_file() {
-<<<<<<< HEAD
         let trace_id = "session_5";
-=======
->>>>>>> ab5c296f
         let mut file_data = FileData::with_capacity_and_cache_strategy(
             FileType::Data,
             get_config().disk_cache.max_size,
@@ -1170,10 +1072,7 @@
 
     #[tokio::test]
     async fn test_fifo_cache_miss() {
-<<<<<<< HEAD
         let trace_id = "session_6";
-=======
->>>>>>> ab5c296f
         let mut file_data = FileData::with_capacity_and_cache_strategy(FileType::Data, 10, "fifo");
         let file_key1 = "files/default/logs/disk/2022/10/03/10/6982652937134804993_6_1.parquet";
         let file_key2 = "files/default/logs/disk/2022/10/03/10/6982652937134804993_6_2.parquet";
@@ -1196,10 +1095,7 @@
             .map(|s| s.to_string())
             .collect();
 
-<<<<<<< HEAD
         let trace_id = "session_7";
-=======
->>>>>>> ab5c296f
         let mut file_data = FileData::with_capacity_and_cache_strategy(
             FileType::Data,
             get_config().disk_cache.max_size,
