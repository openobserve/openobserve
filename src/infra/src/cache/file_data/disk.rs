// Copyright 2025 OpenObserve Inc.
//
// This program is free software: you can redistribute it and/or modify
// it under the terms of the GNU Affero General Public License as published by
// the Free Software Foundation, either version 3 of the License, or
// (at your option) any later version.
//
// This program is distributed in the hope that it will be useful
// but WITHOUT ANY WARRANTY; without even the implied warranty of
// MERCHANTABILITY or FITNESS FOR A PARTICULAR PURPOSE.  See the
// GNU Affero General Public License for more details.
//
// You should have received a copy of the GNU Affero General Public License
// along with this program.  If not, see <http://www.gnu.org/licenses/>.

use std::{
    cmp::{max, min},
    fmt, fs,
    ops::Range,
    path::{Path, PathBuf},
    sync::atomic::{AtomicBool, AtomicUsize, Ordering},
};

use async_recursion::async_recursion;
use bytes::Bytes;
use config::{
    RwAHashMap, get_config, metrics,
    utils::{
        file::*,
        hash::{Sum64, gxhash},
        time::{get_ymdh_from_micros, now_micros},
    },
};
use hashbrown::HashMap;
use once_cell::sync::Lazy;
use tokio::sync::RwLock;

use super::CacheStrategy;
use crate::{cache::meta::ResultCacheMeta, storage};

// parquet cache
static FILES: Lazy<Vec<RwLock<FileData>>> = Lazy::new(|| {
    let cfg = get_config();
    let mut files = Vec::with_capacity(cfg.disk_cache.bucket_num);
    for _ in 0..cfg.disk_cache.bucket_num {
        files.push(RwLock::new(FileData::new(FileType::Data)));
    }
    files
});

// read only parquet cache
static FILES_READER: Lazy<Vec<FileData>> = Lazy::new(|| {
    let cfg = get_config();
    let mut files = Vec::with_capacity(cfg.disk_cache.bucket_num);
    for _ in 0..cfg.disk_cache.bucket_num {
        files.push(FileData::new(FileType::Data));
    }
    files
});

static RESULT_FILES: Lazy<Vec<RwLock<FileData>>> = Lazy::new(|| {
    let cfg = get_config();
    let mut files = Vec::with_capacity(cfg.disk_cache.bucket_num);
    for _ in 0..cfg.disk_cache.bucket_num {
        files.push(RwLock::new(FileData::new(FileType::Result)));
    }
    files
});

// read only
static RESULT_FILES_READER: Lazy<Vec<FileData>> = Lazy::new(|| {
    let cfg = get_config();
    let mut files = Vec::with_capacity(cfg.disk_cache.bucket_num);
    for _ in 0..cfg.disk_cache.bucket_num {
        files.push(FileData::new(FileType::Result));
<<<<<<< HEAD
    }
    files
});

static AGGREGATION_FILES: Lazy<Vec<RwLock<FileData>>> = Lazy::new(|| {
    let cfg = get_config();
    let mut files = Vec::with_capacity(cfg.disk_cache.bucket_num);
    for _ in 0..cfg.disk_cache.bucket_num {
        files.push(RwLock::new(FileData::new(FileType::Aggregation)));
    }
    files
});

// read only aggregation cache
static AGGREGATION_FILES_READER: Lazy<Vec<FileData>> = Lazy::new(|| {
    let cfg = get_config();
    let mut files = Vec::with_capacity(cfg.disk_cache.bucket_num);
    for _ in 0..cfg.disk_cache.bucket_num {
        files.push(FileData::new(FileType::Aggregation));
=======
>>>>>>> 7c72f804
    }
    files
});

pub static QUERY_RESULT_CACHE: Lazy<RwAHashMap<String, Vec<ResultCacheMeta>>> =
    Lazy::new(Default::default);

pub static METRICS_RESULT_CACHE: Lazy<RwLock<Vec<String>>> = Lazy::new(|| RwLock::new(Vec::new()));

pub static LOADING_FROM_DISK_NUM: Lazy<AtomicUsize> = Lazy::new(|| AtomicUsize::new(0));
pub static LOADING_FROM_DISK_DONE: Lazy<AtomicBool> = Lazy::new(|| AtomicBool::new(false));

pub struct FileData {
    file_type: FileType,
    max_size: usize,
    cur_size: usize,
    root_dir: String,
    multi_dir: Vec<String>,
    data: CacheStrategy,
}

#[derive(Debug)]
pub enum FileType {
    Data,
    Result,
<<<<<<< HEAD
    Aggregation,
=======
>>>>>>> 7c72f804
}

impl fmt::Display for FileType {
    fn fmt(&self, f: &mut fmt::Formatter<'_>) -> fmt::Result {
        match self {
            FileType::Data => write!(f, "data"),
            FileType::Result => write!(f, "result"),
<<<<<<< HEAD
            FileType::Aggregation => write!(f, "aggregation"),
=======
>>>>>>> 7c72f804
        }
    }
}

impl Default for FileData {
    fn default() -> Self {
        Self::new(FileType::Data)
    }
}

impl FileData {
    fn new(file_type: FileType) -> FileData {
        let cfg = get_config();
        let size = match file_type {
            FileType::Data => cfg.disk_cache.max_size,
            FileType::Result => cfg.disk_cache.result_max_size,
<<<<<<< HEAD
            FileType::Aggregation => cfg.disk_cache.aggregation_max_size,
=======
>>>>>>> 7c72f804
        };
        FileData::with_capacity_and_cache_strategy(file_type, size, &cfg.disk_cache.cache_strategy)
    }

    fn with_capacity_and_cache_strategy(
        file_type: FileType,
        max_size: usize,
        strategy: &str,
    ) -> FileData {
        let cfg = get_config();

        FileData {
            max_size,
            cur_size: 0,
            root_dir: format!(
                "{}{}",
                cfg.common.data_cache_dir,
                storage::format_key("", true),
            ),
            multi_dir: cfg
                .disk_cache
                .multi_dir
                .split(',')
                .filter(|s| !s.trim().is_empty())
                .map(|s| s.trim().to_string())
                .collect(),
            file_type,
            data: CacheStrategy::new(strategy),
        }
    }

    async fn exist(&self, file: &str) -> bool {
        self.data.contains_key(file)
    }

    fn get_file_path(&self, file: &str) -> String {
        format!("{}{}{}", self.root_dir, self.choose_multi_dir(file), file)
    }

    async fn get(&self, file: &str, range: Option<Range<usize>>) -> Option<Bytes> {
        let file_path = self.get_file_path(file);
        tokio::task::spawn_blocking(move || match get_file_contents(&file_path, range) {
            Ok(data) => Some(Bytes::from(data)),
            Err(_) => None,
        })
        .await
        .ok()
        .flatten()
    }

    async fn get_size(&self, file: &str) -> Option<usize> {
        let file_path = self.get_file_path(file);
        match get_file_size(&file_path) {
            Ok(v) => Some(v as usize),
            Err(_) => None,
        }
    }

    async fn set(
        &mut self,
        trace_id: &str,
        file: &str,
        tmp_file: &str,
        data_size: usize,
    ) -> Result<(), anyhow::Error> {
        if self.cur_size + data_size >= self.max_size {
            log::info!(
<<<<<<< HEAD
                "[CacheType:{} trace_id: {trace_id}] File disk cache is full, can't cache extra {} bytes",
=======
                "[CacheType:{} trace_id {trace_id}] File disk cache is full, can't cache extra {} bytes",
>>>>>>> 7c72f804
                self.file_type,
                data_size
            );
            // cache is full, need release some space
            let need_release_size = min(
                self.max_size,
                max(get_config().disk_cache.release_size, data_size * 100),
            );
            self.gc(trace_id, need_release_size).await?;
        }

        // rename tmp file to real file
        let file_path = self.get_file_path(file);
        fs::create_dir_all(Path::new(&file_path).parent().unwrap())?;
        fs::rename(tmp_file, &file_path).map_err(|e| {
            anyhow::anyhow!(
<<<<<<< HEAD
                "[CacheType:{} trace_id: {trace_id}] File disk cache rename tmp file {} to real file {} error: {}",
=======
                "[CacheType:{} trace_id {trace_id}] File disk cache rename tmp file {} to real file {} error: {}",
>>>>>>> 7c72f804
                self.file_type,
                tmp_file,
                file_path,
                e
            )
        })?;

        // set size
        self.set_size(file, data_size).await
    }

    async fn set_size(&mut self, file: &str, data_size: usize) -> Result<(), anyhow::Error> {
        // update size
        self.cur_size += data_size;
        self.data.insert(file.to_string(), data_size);
        // update metrics
        let columns = file.split('/').collect::<Vec<&str>>();
        if columns[0] == "files" {
            metrics::QUERY_DISK_CACHE_FILES
                .with_label_values(&[columns[1], columns[2]])
                .inc();
            metrics::QUERY_DISK_CACHE_USED_BYTES
                .with_label_values(&[columns[1], columns[2]])
                .add(data_size as i64);
        } else if columns[0] == "results" {
            metrics::QUERY_DISK_RESULT_CACHE_USED_BYTES
                .with_label_values(&[columns[1], columns[2], "results"])
                .add(data_size as i64);
        } else if columns[0] == "metrics_results" {
            metrics::QUERY_DISK_METRICS_CACHE_USED_BYTES
                .with_label_values(&[columns[1]])
                .add(data_size as i64);
        } else if columns[0] == "aggregations" && columns.len() >= 3 {
            metrics::QUERY_DISK_RESULT_CACHE_USED_BYTES
                .with_label_values(&[columns[1], columns[2], "aggregations"])
                .add(data_size as i64);
        };
        Ok(())
    }

    async fn gc(&mut self, trace_id: &str, need_release_size: usize) -> Result<(), anyhow::Error> {
        log::info!(
<<<<<<< HEAD
            "[CacheType:{} trace_id: {trace_id}] File disk cache start gc {}/{}, need to release {} bytes",
=======
            "[CacheType:{} trace_id {trace_id}] File disk cache start gc {}/{}, need to release {} bytes",
>>>>>>> 7c72f804
            self.file_type,
            self.cur_size,
            self.max_size,
            need_release_size
        );
        let mut release_size = 0;
        let mut remove_result_files = vec![];
        loop {
            let item = self.data.remove();
            if item.is_none() {
                log::warn!(
<<<<<<< HEAD
                    "[CacheType:{} trace_id: {trace_id}] File disk cache is corrupt, it shouldn't be none",
=======
                    "[CacheType:{} trace_id {trace_id}] File disk cache is corrupt, it shouldn't be none",
>>>>>>> 7c72f804
                    self.file_type,
                );
                break;
            }
            let (key, data_size) = item.unwrap();
            // delete file from local disk
            let file_path = self.get_file_path(key.as_str());
            log::debug!(
<<<<<<< HEAD
                "[CacheType:{} trace_id: {trace_id}] File disk cache gc remove file: {}",
=======
                "[CacheType:{} trace_id {trace_id}] File disk cache gc remove file: {}",
>>>>>>> 7c72f804
                self.file_type,
                key
            );
            if let Err(e) = fs::remove_file(&file_path) {
                log::error!(
<<<<<<< HEAD
                    "[CacheType:{} trace_id: {trace_id}] File disk cache gc remove file: {}, error: {}",
=======
                    "[CacheType:{} trace_id {trace_id}] File disk cache gc remove file: {}, error: {}",
>>>>>>> 7c72f804
                    self.file_type,
                    file_path,
                    e
                );
            }

<<<<<<< HEAD
            // Handle for tantivy index
            if cfg.common.inverted_index_tantivy_mode == InvertedIndexTantivyMode::Mmap.to_string()
                && file_path.ends_with(FILE_EXT_TANTIVY)
            {
                let file_path = file_path.replace(FILE_EXT_TANTIVY, FILE_EXT_TANTIVY_FOLDER);
                if let Err(e) = fs::remove_dir_all(&file_path) {
                    log::error!(
                        "[CacheType:{} trace_id: {trace_id}] File disk cache gc remove file: {}, error: {}",
                        self.file_type,
                        file_path,
                        e
                    );
                }
            }

=======
>>>>>>> 7c72f804
            if key.starts_with("results/") {
                let columns = key.split('/').collect::<Vec<&str>>();
                let query_key = format!(
                    "{}_{}_{}_{}",
                    columns[1], columns[2], columns[3], columns[4]
                );
                remove_result_files.push(query_key);
            }
            // metrics
            let columns = key.split('/').collect::<Vec<&str>>();
            if columns[0] == "files" {
                metrics::QUERY_DISK_CACHE_FILES
                    .with_label_values(&[columns[1], columns[2]])
                    .dec();
                metrics::QUERY_DISK_CACHE_USED_BYTES
                    .with_label_values(&[columns[1], columns[2]])
                    .sub(data_size as i64);
            } else if columns[0] == "results" {
                metrics::QUERY_DISK_RESULT_CACHE_USED_BYTES
                    .with_label_values(&[columns[1], columns[2], "results"])
                    .sub(data_size as i64);
            } else if columns[0] == "metrics_results" {
                metrics::QUERY_DISK_METRICS_CACHE_USED_BYTES
                    .with_label_values(&[columns[1]])
                    .sub(data_size as i64);
            } else if columns[0] == "aggregations" && columns.len() >= 3 {
                metrics::QUERY_DISK_RESULT_CACHE_USED_BYTES
                    .with_label_values(&[columns[1], columns[2], "aggregations"])
                    .sub(data_size as i64);
            }

            release_size += data_size;
            if release_size >= need_release_size {
                break;
            }
        }
        self.cur_size -= release_size;

        if !remove_result_files.is_empty() {
            let mut r = QUERY_RESULT_CACHE.write().await;
            for query_key in remove_result_files {
                r.remove(&query_key);
            }
            drop(r);
        }
        log::info!(
<<<<<<< HEAD
            "[CacheType:{} trace_id: {trace_id}] File disk cache gc done, released {} bytes",
=======
            "[CacheType:{} trace_id {trace_id}] File disk cache gc done, released {} bytes",
>>>>>>> 7c72f804
            self.file_type,
            release_size
        );

        Ok(())
    }

    async fn remove(&mut self, trace_id: &str, file: &str) -> Result<(), anyhow::Error> {
        log::debug!(
<<<<<<< HEAD
            "[CacheType:{} trace_id: {trace_id}] File disk cache remove file {}",
=======
            "[CacheType:{} trace_id {trace_id}] File disk cache remove file {}",
>>>>>>> 7c72f804
            self.file_type,
            file
        );

        let Some((key, data_size)) = self.data.remove_key(file) else {
            return Ok(());
        };
        self.cur_size -= data_size;

        // delete file from local disk
        let file_path = self.get_file_path(key.as_str());
        if let Err(e) = fs::remove_file(&file_path) {
            log::error!(
<<<<<<< HEAD
                "[CacheType:{} trace_id: {trace_id}] File disk cache remove file: {}, error: {}",
=======
                "[CacheType:{} trace_id {trace_id}] File disk cache remove file: {}, error: {}",
>>>>>>> 7c72f804
                self.file_type,
                file_path,
                e
            );
        }

        // metrics
        let columns = key.split('/').collect::<Vec<&str>>();
        if columns[0] == "files" {
            metrics::QUERY_DISK_CACHE_FILES
                .with_label_values(&[columns[1], columns[2]])
                .dec();
            metrics::QUERY_DISK_CACHE_USED_BYTES
                .with_label_values(&[columns[1], columns[2]])
                .sub(data_size as i64);
        } else if columns[0] == "results" {
            metrics::QUERY_DISK_RESULT_CACHE_USED_BYTES
                .with_label_values(&[columns[1], columns[2], "results"])
                .sub(data_size as i64);
        } else if columns[0] == "metrics_results" {
            metrics::QUERY_DISK_METRICS_CACHE_USED_BYTES
                .with_label_values(&[columns[1]])
                .sub(data_size as i64);
        } else if columns[0] == "aggregations" && columns.len() >= 3 {
            metrics::QUERY_DISK_RESULT_CACHE_USED_BYTES
                .with_label_values(&[columns[1], columns[2], "aggregations"])
                .sub(data_size as i64);
        }

        Ok(())
    }

    fn choose_multi_dir(&self, file: &str) -> String {
        if self.multi_dir.is_empty() {
            return "".to_string();
        }

        let h = gxhash::new().sum64(file);
        let index = h % (self.multi_dir.len() as u64);
        format!("{}/", self.multi_dir.get(index as usize).unwrap())
    }

    fn size(&self) -> (usize, usize) {
        (self.max_size, self.cur_size)
    }

    fn len(&self) -> usize {
        self.data.len()
    }

    fn is_empty(&self) -> bool {
        self.len() == 0
    }
}

pub async fn init() -> Result<(), anyhow::Error> {
    let cfg = get_config();
    // clean the tmp dir
    if let Err(e) = std::fs::remove_dir_all(&cfg.common.data_tmp_dir) {
        log::warn!("clean tmp dir error: {}", e);
    }
    std::fs::create_dir_all(&cfg.common.data_tmp_dir).expect("create tmp dir success");

    for file in FILES.iter() {
        let root_dir = file.read().await.root_dir.clone();
        std::fs::create_dir_all(&root_dir).expect("create cache dir success");
    }
    // trigger read only files
    for file in FILES_READER.iter() {
        std::fs::create_dir_all(&file.root_dir).expect("create cache dir success");
<<<<<<< HEAD
    }
    // trigger read only aggregation files
    for file in AGGREGATION_FILES_READER.iter() {
        std::fs::create_dir_all(&file.root_dir).expect("create cache dir success");
=======
>>>>>>> 7c72f804
    }

    tokio::task::spawn(async move {
        log::info!("Loading disk cache start");
        let root_dir = FILES[0].read().await.root_dir.clone();
        let root_dir = Path::new(&root_dir).canonicalize().unwrap();
        if let Err(e) = load(&root_dir, &root_dir).await {
            log::error!("load disk cache error: {}", e);
        }
        log::info!(
            "Loading disk cache done, total files: {}",
            LOADING_FROM_DISK_NUM.load(Ordering::Relaxed)
        );
        LOADING_FROM_DISK_DONE.store(true, Ordering::SeqCst);
    });

    tokio::task::spawn(async move {
        if cfg.disk_cache.gc_interval == 0 {
            return;
        }
        let mut interval =
            tokio::time::interval(tokio::time::Duration::from_secs(cfg.disk_cache.gc_interval));
        interval.tick().await; // the first tick is immediate
        loop {
            if let Err(e) = gc().await {
                log::error!("disk cache gc error: {}", e);
            }
            interval.tick().await;
        }
    });
    Ok(())
}

#[inline]
fn get_file_reader(file: &str) -> Option<&FileData> {
    if !get_config().disk_cache.enabled {
        return None;
    }
    let idx = get_bucket_idx(file);
    let files = if file.starts_with("files") {
        FILES_READER.get(idx).unwrap()
    } else if file.starts_with("results") {
        RESULT_FILES_READER.get(idx).unwrap()
    } else if file.starts_with("aggregations") {
        AGGREGATION_FILES_READER.get(idx).unwrap()
    } else {
        RESULT_FILES_READER.get(idx).unwrap()
    };
    Some(files)
}

#[inline]
pub async fn get(file: &str, range: Option<Range<usize>>) -> Option<Bytes> {
    let files = get_file_reader(file)?;
    files.get(file, range).await
}

#[inline]
pub async fn get_size(file: &str) -> Option<usize> {
    let files = get_file_reader(file)?;
    files.get_size(file).await
}

#[inline]
pub fn get_file_path(file: &str) -> Option<String> {
    let files = get_file_reader(file)?;
    Some(files.get_file_path(file))
}

#[inline]
pub async fn exist(file: &str) -> bool {
    if !get_config().disk_cache.enabled {
        return false;
    }
    let start = std::time::Instant::now();
    let idx = get_bucket_idx(file);
    let files = if file.starts_with("files") {
        FILES[idx].read().await
    } else if file.starts_with("results") {
        RESULT_FILES[idx].read().await
    } else if file.starts_with("aggregations") {
        AGGREGATION_FILES[idx].read().await
    } else {
        RESULT_FILES[idx].read().await
    };
    let get_lock_took = start.elapsed().as_millis() as usize;
    if get_lock_took > 100 {
        log::info!("disk->cache: check file {file} exist get lock took: {get_lock_took} ms",);
    }
    // file not exist, we can fast return
    if !files.exist(file).await {
        return false;
    }
    drop(files);

    let exist_took = start.elapsed().as_millis() as usize;
    if exist_took > 100 {
        log::info!("disk->cache: check file {file} exist took: {exist_took} ms",);
    }

    // check if the file is really exist
    if get_size(file).await.is_some() {
        return true;
    }

    // file is not exist, need remove it from cache index
    _ = remove("", file).await;
    let remove_took = start.elapsed().as_millis() as usize;
    if remove_took > 100 {
        log::info!("disk->cache: check file {file} exist remove took: {remove_took} ms",);
    }

    // finally return false
    false
}

#[inline]
pub async fn set(trace_id: &str, file: &str, data: Bytes) -> Result<(), anyhow::Error> {
    if !get_config().disk_cache.enabled {
        return Ok(());
    }

    // write to tmp file
    let data_size = data.len();
    let (file, tmp_file) = write_tmp_file(file, data).await?;

    // hash the file name and get the bucket index
    let idx = get_bucket_idx(&file);

    // get all the files from the bucket
    let mut files = if file.starts_with("files") {
        FILES[idx].write().await
<<<<<<< HEAD
    } else if file.starts_with("results") {
        RESULT_FILES[idx].write().await
    } else if file.starts_with("aggregations") {
        AGGREGATION_FILES[idx].write().await
=======
>>>>>>> 7c72f804
    } else {
        RESULT_FILES[idx].write().await
    };
    if files.exist(&file).await {
        // remove the tmp file
        if let Err(e) = std::fs::remove_file(&tmp_file) {
            log::warn!(
<<<<<<< HEAD
                "[CacheType:{} trace_id: {trace_id}] File disk cache remove tmp file {} error: {}",
=======
                "[CacheType:{} trace_id {trace_id}] File disk cache remove tmp file {} error: {}",
>>>>>>> 7c72f804
                files.file_type,
                tmp_file,
                e
            );
        }
        return Ok(());
    }
    files.set(trace_id, &file, &tmp_file, data_size).await
}

#[inline]
pub async fn set_size(file: &str, data_size: usize) -> Result<(), anyhow::Error> {
    if !get_config().disk_cache.enabled {
        return Ok(());
    }

    // hash the file name and get the bucket index
    let idx = get_bucket_idx(file);

    // get all the files from the bucket
    let mut files = if file.starts_with("files") {
        FILES[idx].write().await
    } else if file.starts_with("results") {
        RESULT_FILES[idx].write().await
    } else if file.starts_with("aggregations") {
        AGGREGATION_FILES[idx].write().await
    } else {
        RESULT_FILES[idx].write().await
    };
    if files.exist(file).await {
        return Ok(());
    }
    files.set_size(file, data_size).await
}

#[inline]
pub async fn remove(trace_id: &str, file: &str) -> Result<(), anyhow::Error> {
    if !get_config().disk_cache.enabled {
        return Ok(());
    }
    let idx = get_bucket_idx(file);
    let mut files = if file.starts_with("files") {
        FILES[idx].write().await
    } else if file.starts_with("results") {
        RESULT_FILES[idx].write().await
    } else if file.starts_with("aggregations") {
        AGGREGATION_FILES[idx].write().await
    } else {
        RESULT_FILES[idx].write().await
    };
    files.remove(trace_id, file).await
}

#[async_recursion]
async fn load(root_dir: &PathBuf, scan_dir: &PathBuf) -> Result<(), anyhow::Error> {
    let mut entries = tokio::fs::read_dir(&scan_dir).await?;
    let mut result_cache: HashMap<String, Vec<ResultCacheMeta>> = HashMap::new();
    let mut metrics_cache: Vec<String> = Vec::new();
    loop {
        match entries.next_entry().await {
            Err(e) => return Err(e.into()),
            Ok(None) => break,
            Ok(Some(f)) => {
                let fp = match f.path().canonicalize() {
                    Ok(p) => p,
                    Err(e) => {
                        log::error!("canonicalize file path error: {}", e);
                        continue;
                    }
                };
                let ft = match f.file_type().await {
                    Ok(t) => t,
                    Err(e) => {
                        log::error!("get file type error: {}", e);
                        continue;
                    }
                };
                if ft.is_dir() {
                    if let Err(e) = load(root_dir, &fp).await {
                        log::error!("load disk cache error: {}", e);
                    }
                } else {
                    // check file is tmp file
                    if fp.extension().is_some_and(|ext| ext == "tmp")
                        || fp.to_str().unwrap().ends_with("_tmp.arrow")
                    {
                        log::debug!(
                            "Removing temporary file during cache load: {}",
                            fp.display()
                        );
                        if let Err(e) = tokio::fs::remove_file(&fp).await {
                            log::warn!("Failed to remove tmp file: {}, error: {}", fp.display(), e);
                        }
                        continue;
                    }
                    let meta = match get_file_meta(&fp) {
                        Ok(m) => m,
                        Err(e) => {
                            log::error!("get file meta error: {}", e);
                            continue;
                        }
                    };
                    let data_size = meta.len() as usize;
                    let mut file_key = fp
                        .strip_prefix(root_dir)
                        .unwrap()
                        .to_str()
                        .unwrap()
                        .replace('\\', "/");

                    if !get_config().disk_cache.multi_dir.is_empty() {
                        file_key = file_key.split('/').skip(1).collect::<Vec<_>>().join("/");
                    }
                    // check file already exists
                    if exist(&file_key).await {
                        continue;
                    }
                    // write into cache
                    let idx = get_bucket_idx(&file_key);
                    let total = LOADING_FROM_DISK_NUM.fetch_add(1, Ordering::Relaxed);
                    // print progress
                    if total % 1000 == 0 {
                        log::info!("Loading disk cache {}", total);
                    }
                    if file_key.starts_with("files") {
                        let mut w = FILES[idx].write().await;
                        w.cur_size += data_size;
                        w.data.insert(file_key.clone(), data_size);
                        drop(w);
                        // metrics
                        let columns = file_key.split('/').collect::<Vec<&str>>();

                        metrics::QUERY_DISK_CACHE_FILES
                            .with_label_values(&[columns[1], columns[2]])
                            .inc();
                        metrics::QUERY_DISK_CACHE_USED_BYTES
                            .with_label_values(&[columns[1], columns[2]])
                            .add(data_size as i64);
                    } else if file_key.starts_with("results") {
                        let Some((org_id, stream_type, query_key, meta)) =
                            parse_result_cache_key(&file_key)
                        else {
                            log::error!("parse result cache key error: {}", file_key);
                            continue;
                        };

                        let mut w = RESULT_FILES[idx].write().await;
                        w.cur_size += data_size;
                        w.data.insert(file_key.clone(), data_size);
                        drop(w);

                        // metrics
                        metrics::QUERY_DISK_RESULT_CACHE_USED_BYTES
                            .with_label_values(&[org_id.as_str(), stream_type.as_str(), "results"])
                            .add(data_size as i64);

                        result_cache
                            .entry(query_key)
                            .or_insert_with(Vec::new)
                            .push(meta);
                    } else if file_key.starts_with("metrics_results") {
                        // metrics
                        let columns = file_key.split('/').collect::<Vec<&str>>();
                        metrics::QUERY_DISK_METRICS_CACHE_USED_BYTES
                            .with_label_values(&[columns[1]])
                            .add(data_size as i64);

                        metrics_cache.push(file_key);
                    } else if file_key.starts_with("aggregations") {
                        let Some((org_id, stream_type, ..)) =
                            parse_aggregation_cache_key(&file_key)
                        else {
                            log::error!("parse aggregation cache key error: {}", file_key);
                            continue;
                        };
                        let mut w = AGGREGATION_FILES[idx].write().await;
                        w.cur_size += data_size;
                        w.data.insert(file_key.clone(), data_size);
                        drop(w);

                        // metrics
                        metrics::QUERY_DISK_RESULT_CACHE_USED_BYTES
                            .with_label_values(&[
                                org_id.as_str(),
                                stream_type.as_str(),
                                "aggregations",
                            ])
                            .add(data_size as i64);

                        // metrics for aggregations
                        let columns = file_key.split('/').collect::<Vec<&str>>();
                        if columns.len() >= 3 {
                            metrics::QUERY_DISK_CACHE_USED_BYTES
                                .with_label_values(&[columns[1], columns[2]])
                                .add(data_size as i64);
                        }
                    }
                }
            }
        }
    }

    // write all data from result_cache to QUERY_RESULT_CACHE
    QUERY_RESULT_CACHE.write().await.extend(result_cache);
    // write all data from metrics_cache to QUERY_METRICS_CACHE
    METRICS_RESULT_CACHE.write().await.extend(metrics_cache);
    Ok(())
}

async fn gc() -> Result<(), anyhow::Error> {
    let cfg = get_config();
    if !cfg.disk_cache.enabled {
        return Ok(());
    }

    for file in FILES.iter() {
        let r = file.read().await;
        if r.cur_size + cfg.disk_cache.release_size < r.max_size {
            continue;
        }
        drop(r);
        let mut w = file.write().await;
        w.gc("global", cfg.disk_cache.gc_size).await?;
        drop(w);
    }
    for file in RESULT_FILES.iter() {
        let r = file.read().await;
        if r.cur_size + cfg.disk_cache.release_size < r.max_size {
            drop(r);
            continue;
        }
        drop(r);
        let mut w = file.write().await;
        w.gc("global", cfg.disk_cache.gc_size).await?;
        drop(w);
    }
    for file in AGGREGATION_FILES.iter() {
        let r = file.read().await;
        if r.cur_size + cfg.disk_cache.release_size < r.max_size {
            drop(r);
            continue;
        }
        drop(r);
        let mut w = file.write().await;
        w.gc("global", cfg.disk_cache.gc_size).await?;
        drop(w);
    }
    Ok(())
}

#[inline]
pub async fn stats(file_type: FileType) -> (usize, usize) {
    let mut total_size = 0;
    let mut used_size = 0;
    let files = match file_type {
        FileType::Data => &FILES,
        FileType::Result => &RESULT_FILES,
<<<<<<< HEAD
        FileType::Aggregation => &AGGREGATION_FILES,
=======
>>>>>>> 7c72f804
    };

    for file in files.iter() {
        let r = file.read().await;
        let (max_size, cur_size) = r.size();
        total_size += max_size;
        used_size += cur_size;
    }
    (total_size, used_size)
}

#[inline]
pub async fn len(file_type: FileType) -> usize {
    let mut total = 0;
    let files = match file_type {
        FileType::Data => &FILES,
        FileType::Result => &RESULT_FILES,
<<<<<<< HEAD
        FileType::Aggregation => &AGGREGATION_FILES,
=======
>>>>>>> 7c72f804
    };
    for file in files.iter() {
        let r = file.read().await;
        total += r.len();
    }
    total
}

#[inline]
pub async fn is_empty(file_type: FileType) -> bool {
    let files = match file_type {
        FileType::Data => &FILES,
        FileType::Result => &RESULT_FILES,
<<<<<<< HEAD
        FileType::Aggregation => &AGGREGATION_FILES,
=======
>>>>>>> 7c72f804
    };

    for file in files.iter() {
        let r = file.read().await;
        if !r.is_empty() {
            return false;
        }
    }
    true
}
#[inline]
pub async fn get_dir() -> String {
    FILES[0].read().await.root_dir.clone()
}

pub async fn download(
    trace_id: &str,
    file: &str,
    size: Option<usize>,
) -> Result<usize, anyhow::Error> {
    let (data_len, data_bytes) = super::download_from_storage(file, size).await?;
    if let Err(e) = set(trace_id, file, data_bytes).await {
        return Err(anyhow::anyhow!(
            "set file {} to disk cache failed: {}",
            file,
            e
        ));
    };
    Ok(data_len)
}

fn get_bucket_idx(file: &str) -> usize {
    let cfg = get_config();
    if cfg.disk_cache.bucket_num <= 1 {
        0
    } else {
        let h = gxhash::new().sum64(file);
        (h as usize) % cfg.disk_cache.bucket_num
    }
}

// parse the result cache key from the file name
// returns (org_id, stream_type, query_key, ResultCacheMeta)
// results/default/logs/default/16042959487540176184_30_zo_sql_key/
// 1744081170000000_1744081170000000_1_0.json
pub fn parse_result_cache_key(file: &str) -> Option<(String, String, String, ResultCacheMeta)> {
    let columns = file.split('/').collect::<Vec<&str>>();
    if columns.len() < 6 {
        return None;
    }
    let org_id = columns[1].to_string();
    let stream_type = columns[2].to_string();
    let query_key = format!(
        "{}_{}_{}_{}",
        columns[1], columns[2], columns[3], columns[4]
    );

    let meta = columns[5].split('_').collect::<Vec<&str>>();
    let is_aggregate = meta[2] == "1";
    let is_descending = meta[3] == "1";
    let meta = ResultCacheMeta {
        start_time: meta[0].parse().unwrap(),
        end_time: meta[1].parse().unwrap(),
        is_aggregate,
        is_descending,
    };

    Some((org_id, stream_type, query_key, meta))
}

<<<<<<< HEAD
// parse the aggregation cache key from the file name
// returns (org_id, stream_type, query_key, ResultCacheMeta)
// aggregations/default/logs/default/16042959487540176184/1744081170000000_1744081170000000.arrow
pub fn parse_aggregation_cache_key(
    file: &str,
) -> Option<(String, String, String, ResultCacheMeta)> {
    let columns = file.split('/').collect::<Vec<&str>>();
    if columns.len() < 6 {
        return None;
    }
    let org_id = columns[1].to_string();
    let stream_type = columns[2].to_string();
    let query_key = format!(
        "{}_{}_{}_{}",
        columns[1], columns[2], columns[3], columns[4]
    );

    // Remove file extension before parsing
    let filename = columns[5];
    let filename_without_ext = if let Some(dot_pos) = filename.rfind('.') {
        &filename[..dot_pos]
    } else {
        filename
    };

    let meta = filename_without_ext.split('_').collect::<Vec<&str>>();
    if meta.len() < 2 {
        return None;
    }

    let meta = ResultCacheMeta {
        start_time: meta[0].parse().unwrap(),
        end_time: meta[1].parse().unwrap(),
        is_aggregate: true,
        // NOTE: aggregate record batches don't honor order by
        is_descending: false,
    };
    Some((org_id, stream_type, query_key, meta))
}

=======
>>>>>>> 7c72f804
// Write data to a temporary random file and return the file path
async fn write_tmp_file(file: &str, data: Bytes) -> Result<(String, String), anyhow::Error> {
    let tmp_path = format!(
        "{}/{}",
        get_config().common.data_tmp_dir,
        get_ymdh_from_micros(now_micros())
    );
    if let Err(e) = std::fs::create_dir_all(&tmp_path) {
        return Err(anyhow::anyhow!(
            "[FileData::Disk] create tmp dir {}, failed: {}",
            tmp_path,
            e
        ));
    }
    let tmp_path = Path::new(&tmp_path).canonicalize().unwrap();
    let tmp_file = tmp_path.join(format!("{}.tmp", config::ider::generate()));
    let tmp_file = tmp_file.to_str().unwrap();
    if let Err(e) = config::utils::async_file::put_file_contents(tmp_file, &data).await {
        return Err(anyhow::anyhow!(
            "[FileData::Disk] write tmp file {}, failed: {}",
            tmp_file,
            e
        ));
    }
    Ok((file.to_string(), tmp_file.to_string()))
}

#[cfg(test)]
mod tests {
    use super::*;

    #[tokio::test]
    async fn test_disk_lru_cache_set_file() {
        let trace_id = "session_1";
        let mut file_data = FileData::with_capacity_and_cache_strategy(FileType::Data, 1024, "lru");
        let content = Bytes::from("Some text Need to store in cache");
        let data_size = content.len();
        for i in 0..50 {
            let file_key = format!(
                "files/default/logs/disk/2022/10/03/10/6982652937134804993_1_{}.parquet",
                i
            );
            let (_file_key, tmp_file) = write_tmp_file(&file_key, content.clone()).await.unwrap();
            let resp = file_data
                .set(trace_id, &file_key, &tmp_file, data_size)
                .await;
            assert!(resp.is_ok());
        }
    }

    #[tokio::test]
    async fn test_disk_lru_cache_get_file() {
        let trace_id = "session_2";
        let mut file_data = FileData::with_capacity_and_cache_strategy(
            FileType::Data,
            get_config().disk_cache.max_size,
            "lru",
        );
        let file_key = "files/default/logs/disk/2022/10/03/10/6982652937134804993_2_1.parquet";
        let content = Bytes::from("Some text");
        let data_size = content.len();
        let (file_key, tmp_file) = write_tmp_file(&file_key, content.clone()).await.unwrap();

        file_data
            .set(trace_id, &file_key, &tmp_file, data_size)
            .await
            .unwrap();
        assert!(file_data.exist(&file_key).await);

        let (file_key, tmp_file) = write_tmp_file(&file_key, content.clone()).await.unwrap();
        file_data
            .set(trace_id, &file_key, &tmp_file, data_size)
            .await
            .unwrap();
        assert!(file_data.exist(&file_key).await);
        assert!(file_data.size().0 > 0);
    }

    #[tokio::test]
    async fn test_disk_lru_cache_miss() {
        let trace_id = "session_3";
        let mut file_data = FileData::with_capacity_and_cache_strategy(FileType::Data, 10, "lru");
        let file_key1 = "files/default/logs/disk/2022/10/03/10/6982652937134804993_3_1.parquet";
        let file_key2 = "files/default/logs/disk/2022/10/03/10/6982652937134804993_3_2.parquet";
        let content = Bytes::from("Some text");
        let data_size = content.len();
        let (file_key1, tmp_file) = write_tmp_file(&file_key1, content.clone()).await.unwrap();
        // set one key
        file_data
            .set(trace_id, &file_key1, &tmp_file, data_size)
            .await
            .unwrap();
        assert!(file_data.exist(&file_key1).await);
        // set another key, will release first key
        let (file_key2, tmp_file) = write_tmp_file(&file_key2, content.clone()).await.unwrap();
        file_data
            .set(trace_id, &file_key2, &tmp_file, data_size)
            .await
            .unwrap();
        assert!(file_data.exist(&file_key2).await);
        // get first key, should get error
        assert!(!file_data.exist(&file_key1).await);
    }

    #[tokio::test]
    async fn test_disk_fifo_cache_set_file() {
        let trace_id = "session_4";
        let mut file_data =
            FileData::with_capacity_and_cache_strategy(FileType::Data, 1024, "fifo");
        let content = Bytes::from("Some text Need to store in cache");
        let data_size = content.len();
        for i in 0..50 {
            let file_key = format!(
                "files/default/logs/disk/2022/10/03/10/6982652937134804993_4_{}.parquet",
                i
            );
            let (_file_key, tmp_file) = write_tmp_file(&file_key, content.clone()).await.unwrap();
            let resp = file_data
                .set(trace_id, &file_key, &tmp_file, data_size)
                .await;
            if let Some(e) = resp.as_ref().err() {
                println!("set file_key: {} error: {:?}", file_key, e);
            }
            assert!(resp.is_ok());
        }
    }

    #[tokio::test]
    async fn test_disk_fifo_cache_get_file() {
        let trace_id = "session_5";
        let mut file_data = FileData::with_capacity_and_cache_strategy(
            FileType::Data,
            get_config().disk_cache.max_size,
            "fifo",
        );
        let file_key = "files/default/logs/disk/2022/10/03/10/6982652937134804993_5_1.parquet";
        let content = Bytes::from("Some text");
        let data_size = content.len();
        let (file_key, tmp_file) = write_tmp_file(&file_key, content.clone()).await.unwrap();

        file_data
            .set(trace_id, &file_key, &tmp_file, data_size)
            .await
            .unwrap();
        assert!(file_data.exist(&file_key).await);

        let (file_key, tmp_file) = write_tmp_file(&file_key, content.clone()).await.unwrap();
        file_data
            .set(trace_id, &file_key, &tmp_file, data_size)
            .await
            .unwrap();
        assert!(file_data.exist(&file_key).await);
        assert!(file_data.size().0 > 0);
    }

    #[tokio::test]
    async fn test_disk_fifo_cache_miss() {
        let trace_id = "session_6";
        let mut file_data = FileData::with_capacity_and_cache_strategy(FileType::Data, 10, "fifo");
        let file_key1 = "files/default/logs/disk/2022/10/03/10/6982652937134804993_6_1.parquet";
        let file_key2 = "files/default/logs/disk/2022/10/03/10/6982652937134804993_6_2.parquet";
        let content = Bytes::from("Some text");
        let data_size = content.len();
        let (file_key1, tmp_file) = write_tmp_file(&file_key1, content.clone()).await.unwrap();
        // set one key
        file_data
            .set(trace_id, &file_key1, &tmp_file, data_size)
            .await
            .unwrap();
        assert!(file_data.exist(&file_key1).await);
        // set another key, will release first key
        let (file_key2, tmp_file) = write_tmp_file(&file_key2, content.clone()).await.unwrap();
        file_data
            .set(trace_id, &file_key2, &tmp_file, data_size)
            .await
            .unwrap();
        assert!(file_data.exist(&file_key2).await);
        // get first key, should get error
        assert!(!file_data.exist(&file_key1).await);
    }

    #[tokio::test]
    async fn test_disk_multi_dir() {
        let multi_dir: Vec<String> = "dir1 , dir2 , dir3"
            .split(',')
            .filter(|s| !s.trim().is_empty())
            .map(|s| s.trim().to_string())
            .collect();

        let trace_id = "session_7";
        let mut file_data = FileData::with_capacity_and_cache_strategy(
            FileType::Data,
            get_config().disk_cache.max_size,
            "lru",
        );
        file_data.multi_dir = multi_dir;
        let file_key = "files/default/logs/disk/2022/10/03/10/6982652937134804993_7_1.parquet";
        let content = Bytes::from("Some text");
        let data_size = content.len();
        let (file_key, tmp_file) = write_tmp_file(&file_key, content.clone()).await.unwrap();

        file_data
            .set(trace_id, &file_key, &tmp_file, data_size)
            .await
            .unwrap();
        assert!(file_data.exist(&file_key).await);

        let (file_key, tmp_file) = write_tmp_file(&file_key, content.clone()).await.unwrap();
        file_data
            .set(trace_id, &file_key, &tmp_file, data_size)
            .await
            .unwrap();
        assert!(file_data.exist(&file_key).await);
        assert!(file_data.size().0 > 0);

        assert_eq!(file_data.get(&file_key, None).await, Some(content))
    }

    #[tokio::test]
    async fn test_disk_parse_result_cache_key() {
        let file_key = "results/default/logs/default/16042959487540176184_30_zo_sql_key/1744081170000000_1744081170000000_1_0.json";
        let Some((org_id, stream_type, query_key, meta)) = parse_result_cache_key(file_key) else {
            panic!("parse result cache key error");
        };
        assert_eq!(org_id, "default");
        assert_eq!(stream_type, "logs");
        assert_eq!(
            query_key,
            "default_logs_default_16042959487540176184_30_zo_sql_key"
        );
        assert_eq!(meta.start_time, 1744081170000000);
        assert_eq!(meta.end_time, 1744081170000000);
        assert_eq!(meta.is_aggregate, true);
        assert_eq!(meta.is_descending, false);
    }

    #[tokio::test]
    async fn test_disk_write_tmp_file() {
        let file_key = "files/default/logs/disk/2022/10/03/10/test_file.parquet";
        let test_data = Bytes::from("test content for temporary file");

        // Test successful write
        let result = write_tmp_file(file_key, test_data.clone()).await;
        assert!(result.is_ok());

        let (returned_file_key, tmp_file_path) = result.unwrap();
        assert_eq!(returned_file_key, file_key);

        // Verify the temporary file exists and contains the correct data
        let tmp_path = Path::new(&tmp_file_path);
        assert!(tmp_path.exists());
        assert!(tmp_path.is_file());

        // Read back the file content to verify it matches
        let file_content = std::fs::read(tmp_path).unwrap();
        assert_eq!(file_content, test_data);

        // Clean up
        let _ = std::fs::remove_file(tmp_path);
    }

    #[tokio::test]
    async fn test_disk_write_tmp_file_with_empty_data() {
        let file_key = "files/default/logs/disk/2022/10/03/10/empty_file.parquet";
        let empty_data = Bytes::new();

        let result = write_tmp_file(file_key, empty_data).await;
        assert!(result.is_ok());

        let (returned_file_key, tmp_file_path) = result.unwrap();
        assert_eq!(returned_file_key, file_key);

        // Verify the temporary file exists but is empty
        let tmp_path = Path::new(&tmp_file_path);
        assert!(tmp_path.exists());
        assert_eq!(tmp_path.metadata().unwrap().len(), 0);

        // Clean up
        let _ = std::fs::remove_file(tmp_path);
    }

    #[tokio::test]
    async fn test_disk_write_tmp_file_with_large_data() {
        let file_key = "files/default/logs/disk/2022/10/03/10/large_file.parquet";
        let large_data = Bytes::from(vec![b'a'; 1024 * 1024]); // 1MB of data

        let result = write_tmp_file(file_key, large_data.clone()).await;
        assert!(result.is_ok());

        let (returned_file_key, tmp_file_path) = result.unwrap();
        assert_eq!(returned_file_key, file_key);

        // Verify the temporary file exists and has correct size
        let tmp_path = Path::new(&tmp_file_path);
        assert!(tmp_path.exists());
        assert_eq!(tmp_path.metadata().unwrap().len(), 1024 * 1024);

        // Read back the file content to verify it matches
        let file_content = std::fs::read(tmp_path).unwrap();
        assert_eq!(file_content, large_data);

        // Clean up
        let _ = std::fs::remove_file(tmp_path);
    }
}<|MERGE_RESOLUTION|>--- conflicted
+++ resolved
@@ -73,7 +73,6 @@
     let mut files = Vec::with_capacity(cfg.disk_cache.bucket_num);
     for _ in 0..cfg.disk_cache.bucket_num {
         files.push(FileData::new(FileType::Result));
-<<<<<<< HEAD
     }
     files
 });
@@ -93,8 +92,7 @@
     let mut files = Vec::with_capacity(cfg.disk_cache.bucket_num);
     for _ in 0..cfg.disk_cache.bucket_num {
         files.push(FileData::new(FileType::Aggregation));
-=======
->>>>>>> 7c72f804
+
     }
     files
 });
@@ -120,10 +118,7 @@
 pub enum FileType {
     Data,
     Result,
-<<<<<<< HEAD
     Aggregation,
-=======
->>>>>>> 7c72f804
 }
 
 impl fmt::Display for FileType {
@@ -131,10 +126,7 @@
         match self {
             FileType::Data => write!(f, "data"),
             FileType::Result => write!(f, "result"),
-<<<<<<< HEAD
             FileType::Aggregation => write!(f, "aggregation"),
-=======
->>>>>>> 7c72f804
         }
     }
 }
@@ -151,10 +143,7 @@
         let size = match file_type {
             FileType::Data => cfg.disk_cache.max_size,
             FileType::Result => cfg.disk_cache.result_max_size,
-<<<<<<< HEAD
             FileType::Aggregation => cfg.disk_cache.aggregation_max_size,
-=======
->>>>>>> 7c72f804
         };
         FileData::with_capacity_and_cache_strategy(file_type, size, &cfg.disk_cache.cache_strategy)
     }
@@ -222,11 +211,7 @@
     ) -> Result<(), anyhow::Error> {
         if self.cur_size + data_size >= self.max_size {
             log::info!(
-<<<<<<< HEAD
-                "[CacheType:{} trace_id: {trace_id}] File disk cache is full, can't cache extra {} bytes",
-=======
                 "[CacheType:{} trace_id {trace_id}] File disk cache is full, can't cache extra {} bytes",
->>>>>>> 7c72f804
                 self.file_type,
                 data_size
             );
@@ -243,11 +228,7 @@
         fs::create_dir_all(Path::new(&file_path).parent().unwrap())?;
         fs::rename(tmp_file, &file_path).map_err(|e| {
             anyhow::anyhow!(
-<<<<<<< HEAD
-                "[CacheType:{} trace_id: {trace_id}] File disk cache rename tmp file {} to real file {} error: {}",
-=======
                 "[CacheType:{} trace_id {trace_id}] File disk cache rename tmp file {} to real file {} error: {}",
->>>>>>> 7c72f804
                 self.file_type,
                 tmp_file,
                 file_path,
@@ -290,11 +271,7 @@
 
     async fn gc(&mut self, trace_id: &str, need_release_size: usize) -> Result<(), anyhow::Error> {
         log::info!(
-<<<<<<< HEAD
-            "[CacheType:{} trace_id: {trace_id}] File disk cache start gc {}/{}, need to release {} bytes",
-=======
             "[CacheType:{} trace_id {trace_id}] File disk cache start gc {}/{}, need to release {} bytes",
->>>>>>> 7c72f804
             self.file_type,
             self.cur_size,
             self.max_size,
@@ -306,11 +283,7 @@
             let item = self.data.remove();
             if item.is_none() {
                 log::warn!(
-<<<<<<< HEAD
-                    "[CacheType:{} trace_id: {trace_id}] File disk cache is corrupt, it shouldn't be none",
-=======
                     "[CacheType:{} trace_id {trace_id}] File disk cache is corrupt, it shouldn't be none",
->>>>>>> 7c72f804
                     self.file_type,
                 );
                 break;
@@ -319,45 +292,20 @@
             // delete file from local disk
             let file_path = self.get_file_path(key.as_str());
             log::debug!(
-<<<<<<< HEAD
-                "[CacheType:{} trace_id: {trace_id}] File disk cache gc remove file: {}",
-=======
                 "[CacheType:{} trace_id {trace_id}] File disk cache gc remove file: {}",
->>>>>>> 7c72f804
                 self.file_type,
                 key
             );
             if let Err(e) = fs::remove_file(&file_path) {
                 log::error!(
-<<<<<<< HEAD
-                    "[CacheType:{} trace_id: {trace_id}] File disk cache gc remove file: {}, error: {}",
-=======
                     "[CacheType:{} trace_id {trace_id}] File disk cache gc remove file: {}, error: {}",
->>>>>>> 7c72f804
                     self.file_type,
                     file_path,
                     e
                 );
             }
 
-<<<<<<< HEAD
-            // Handle for tantivy index
-            if cfg.common.inverted_index_tantivy_mode == InvertedIndexTantivyMode::Mmap.to_string()
-                && file_path.ends_with(FILE_EXT_TANTIVY)
-            {
-                let file_path = file_path.replace(FILE_EXT_TANTIVY, FILE_EXT_TANTIVY_FOLDER);
-                if let Err(e) = fs::remove_dir_all(&file_path) {
-                    log::error!(
-                        "[CacheType:{} trace_id: {trace_id}] File disk cache gc remove file: {}, error: {}",
-                        self.file_type,
-                        file_path,
-                        e
-                    );
-                }
-            }
-
-=======
->>>>>>> 7c72f804
+
             if key.starts_with("results/") {
                 let columns = key.split('/').collect::<Vec<&str>>();
                 let query_key = format!(
@@ -404,11 +352,7 @@
             drop(r);
         }
         log::info!(
-<<<<<<< HEAD
-            "[CacheType:{} trace_id: {trace_id}] File disk cache gc done, released {} bytes",
-=======
             "[CacheType:{} trace_id {trace_id}] File disk cache gc done, released {} bytes",
->>>>>>> 7c72f804
             self.file_type,
             release_size
         );
@@ -418,11 +362,7 @@
 
     async fn remove(&mut self, trace_id: &str, file: &str) -> Result<(), anyhow::Error> {
         log::debug!(
-<<<<<<< HEAD
-            "[CacheType:{} trace_id: {trace_id}] File disk cache remove file {}",
-=======
             "[CacheType:{} trace_id {trace_id}] File disk cache remove file {}",
->>>>>>> 7c72f804
             self.file_type,
             file
         );
@@ -436,11 +376,7 @@
         let file_path = self.get_file_path(key.as_str());
         if let Err(e) = fs::remove_file(&file_path) {
             log::error!(
-<<<<<<< HEAD
-                "[CacheType:{} trace_id: {trace_id}] File disk cache remove file: {}, error: {}",
-=======
                 "[CacheType:{} trace_id {trace_id}] File disk cache remove file: {}, error: {}",
->>>>>>> 7c72f804
                 self.file_type,
                 file_path,
                 e
@@ -511,13 +447,10 @@
     // trigger read only files
     for file in FILES_READER.iter() {
         std::fs::create_dir_all(&file.root_dir).expect("create cache dir success");
-<<<<<<< HEAD
     }
     // trigger read only aggregation files
     for file in AGGREGATION_FILES_READER.iter() {
         std::fs::create_dir_all(&file.root_dir).expect("create cache dir success");
-=======
->>>>>>> 7c72f804
     }
 
     tokio::task::spawn(async move {
@@ -650,13 +583,10 @@
     // get all the files from the bucket
     let mut files = if file.starts_with("files") {
         FILES[idx].write().await
-<<<<<<< HEAD
     } else if file.starts_with("results") {
         RESULT_FILES[idx].write().await
     } else if file.starts_with("aggregations") {
         AGGREGATION_FILES[idx].write().await
-=======
->>>>>>> 7c72f804
     } else {
         RESULT_FILES[idx].write().await
     };
@@ -664,11 +594,7 @@
         // remove the tmp file
         if let Err(e) = std::fs::remove_file(&tmp_file) {
             log::warn!(
-<<<<<<< HEAD
-                "[CacheType:{} trace_id: {trace_id}] File disk cache remove tmp file {} error: {}",
-=======
                 "[CacheType:{} trace_id {trace_id}] File disk cache remove tmp file {} error: {}",
->>>>>>> 7c72f804
                 files.file_type,
                 tmp_file,
                 e
@@ -926,10 +852,7 @@
     let files = match file_type {
         FileType::Data => &FILES,
         FileType::Result => &RESULT_FILES,
-<<<<<<< HEAD
         FileType::Aggregation => &AGGREGATION_FILES,
-=======
->>>>>>> 7c72f804
     };
 
     for file in files.iter() {
@@ -947,10 +870,7 @@
     let files = match file_type {
         FileType::Data => &FILES,
         FileType::Result => &RESULT_FILES,
-<<<<<<< HEAD
         FileType::Aggregation => &AGGREGATION_FILES,
-=======
->>>>>>> 7c72f804
     };
     for file in files.iter() {
         let r = file.read().await;
@@ -964,10 +884,7 @@
     let files = match file_type {
         FileType::Data => &FILES,
         FileType::Result => &RESULT_FILES,
-<<<<<<< HEAD
         FileType::Aggregation => &AGGREGATION_FILES,
-=======
->>>>>>> 7c72f804
     };
 
     for file in files.iter() {
@@ -1038,7 +955,7 @@
     Some((org_id, stream_type, query_key, meta))
 }
 
-<<<<<<< HEAD
+
 // parse the aggregation cache key from the file name
 // returns (org_id, stream_type, query_key, ResultCacheMeta)
 // aggregations/default/logs/default/16042959487540176184/1744081170000000_1744081170000000.arrow
@@ -1079,8 +996,6 @@
     Some((org_id, stream_type, query_key, meta))
 }
 
-=======
->>>>>>> 7c72f804
 // Write data to a temporary random file and return the file path
 async fn write_tmp_file(file: &str, data: Bytes) -> Result<(String, String), anyhow::Error> {
     let tmp_path = format!(
