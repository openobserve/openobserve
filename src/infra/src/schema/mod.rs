// Copyright 2024 OpenObserve Inc.
//
// This program is free software: you can redistribute it and/or modify
// it under the terms of the GNU Affero General Public License as published by
// the Free Software Foundation, either version 3 of the License, or
// (at your option) any later version.
//
// This program is distributed in the hope that it will be useful
// but WITHOUT ANY WARRANTY; without even the implied warranty of
// MERCHANTABILITY or FITNESS FOR A PARTICULAR PURPOSE.  See the
// GNU Affero General Public License for more details.
//
// You should have received a copy of the GNU Affero General Public License
// along with this program.  If not, see <http://www.gnu.org/licenses/>.

use std::{collections::HashMap, sync::Arc};

use chrono::Utc;
use config::{
    get_config,
    ider::SnowflakeIdGenerator,
    meta::stream::{PartitionTimeLevel, StreamSettings, StreamType},
    utils::{json, schema_ext::SchemaExt},
    RwAHashMap, RwHashMap, BLOOM_FILTER_DEFAULT_FIELDS, SQL_FULL_TEXT_SEARCH_FIELDS,
    SQL_SECONDARY_INDEX_SEARCH_FIELDS,
};
use datafusion::arrow::datatypes::{DataType, Field, FieldRef, Schema, SchemaRef};
use futures::{StreamExt, TryStreamExt};
use once_cell::sync::Lazy;
use serde::Serialize;

use crate::{
    db as infra_db,
    errors::{DbError, Error, Result},
};

pub mod history;

pub static STREAM_SCHEMAS: Lazy<RwAHashMap<String, Vec<(i64, Schema)>>> =
    Lazy::new(Default::default);
pub static STREAM_SCHEMAS_COMPRESSED: Lazy<RwAHashMap<String, Vec<(i64, bytes::Bytes)>>> =
    Lazy::new(Default::default);
pub static STREAM_SCHEMAS_LATEST: Lazy<RwAHashMap<String, SchemaCache>> =
    Lazy::new(Default::default);
pub static STREAM_SETTINGS: Lazy<RwAHashMap<String, StreamSettings>> = Lazy::new(Default::default);
/// Used for filtering records when a stream is configured to store original unflattened records
/// use a RwHashMap instead of RwAHashMap because of high write ratio as
/// SnowflakeIdGenerator::generate() requires a &mut
pub static STREAM_RECORD_ID_GENERATOR: Lazy<RwHashMap<String, SnowflakeIdGenerator>> =
    Lazy::new(Default::default);

pub async fn init() -> Result<()> {
    history::init().await?;
    Ok(())
}

pub fn mk_key(org_id: &str, stream_type: StreamType, stream_name: &str) -> String {
    format!("/schema/{org_id}/{stream_type}/{stream_name}")
}

pub async fn get(org_id: &str, stream_name: &str, stream_type: StreamType) -> Result<Schema> {
    let key = mk_key(org_id, stream_type, stream_name);
    let cache_key = key.strip_prefix("/schema/").unwrap();

    let r = STREAM_SCHEMAS_LATEST.read().await;
    if let Some(schema) = r.get(cache_key) {
        return Ok(schema.schema().as_ref().clone());
    }
    drop(r);
    // if not found in cache, get from db
    get_from_db(org_id, stream_name, stream_type).await
}

pub async fn get_cache(
    org_id: &str,
    stream_name: &str,
    stream_type: StreamType,
) -> Result<SchemaCache> {
    let key = mk_key(org_id, stream_type, stream_name);
    let cache_key = key.strip_prefix("/schema/").unwrap();

    let r = STREAM_SCHEMAS_LATEST.read().await;
    if let Some(schema) = r.get(cache_key) {
        return Ok(schema.clone());
    }
    drop(r);
    // if not found in cache, get from db
    let schema = get_from_db(org_id, stream_name, stream_type).await?;
    Ok(SchemaCache::new(schema))
}

pub async fn get_from_db(
    org_id: &str,
    stream_name: &str,
    stream_type: StreamType,
) -> Result<Schema> {
    let key = mk_key(org_id, stream_type, stream_name);
    let db = infra_db::get_db().await;
    Ok(match db.get(&key).await {
        Err(e) => {
            if let Error::DbError(DbError::KeyNotExists(_)) = e {
                Schema::empty()
            } else {
                return Err(Error::Message(format!("Error getting schema: {e}")));
            }
        }
        Ok(v) => {
            let schemas: Result<Vec<Schema>> = json::from_slice(&v).map_err(|e| e.into());
            if let Ok(mut schemas) = schemas {
                if schemas.is_empty() {
                    Schema::empty()
                } else {
                    schemas.remove(schemas.len() - 1)
                }
            } else {
                json::from_slice(&v)?
            }
        }
    })
}

#[tracing::instrument(name = "infra:schema:get_versions", skip_all)]
pub async fn get_versions(
    org_id: &str,
    stream_name: &str,
    stream_type: StreamType,
    time_range: Option<(i64, i64)>,
) -> Result<Vec<Schema>> {
    let key = mk_key(org_id, stream_type, stream_name);
    let cache_key = key.strip_prefix("/schema/").unwrap();

    let cfg = get_config();
    let (min_ts, max_ts) = time_range.unwrap_or((0, 0));
    if cfg.common.schema_cache_compress_enabled {
        let mut last_schema_index = None;
        let r = STREAM_SCHEMAS_COMPRESSED.read().await;
        if let Some(versions) = r.get(cache_key) {
            let mut compressed_schemas = Vec::new();

            for (index, (start_dt, data)) in versions.iter().enumerate() {
                if *start_dt >= min_ts && (max_ts == 0 || *start_dt <= max_ts) {
                    compressed_schemas.push(data.clone());
                    if last_schema_index.is_none() {
                        last_schema_index = Some(index);
                    }
                }
            }

            if let Some(last_index) = last_schema_index {
                if last_index > 0 {
                    if let Some((_, data)) = versions.get(last_index - 1) {
                        // older version of schema before start_dt hence added in start
                        compressed_schemas.insert(0, data.clone());
                    }
                }
            } else {
                // this is latest version of schema hence added in end
                compressed_schemas.push(versions.last().unwrap().1.clone());
            }
            let schemas = futures::stream::iter(compressed_schemas)
                .map(|data| async move {
                    let de_bytes = zstd::decode_all(data.as_ref())?;
                    let mut schemas: Vec<Schema> = json::from_slice(&de_bytes)?;
                    Ok::<Option<Schema>, Error>(schemas.pop())
                })
                .buffer_unordered(cfg.limit.cpu_num)
                .try_collect::<Vec<Option<Schema>>>()
                .await
                .map_err(|e| Error::Message(e.to_string()))?;
            return Ok(schemas.into_iter().flatten().collect());
        }
        drop(r);
    } else {
        let mut last_schema_index = None;
        let r = STREAM_SCHEMAS.read().await;
        if let Some(versions) = r.get(cache_key) {
            let mut schemas = Vec::new();

            for (index, (start_dt, data)) in versions.iter().enumerate() {
                if *start_dt >= min_ts && (max_ts == 0 || *start_dt <= max_ts) {
                    schemas.push(data.clone());
                    if last_schema_index.is_none() {
                        last_schema_index = Some(index);
                    }
                }
            }

            if let Some(last_index) = last_schema_index {
                if last_index > 0 {
                    if let Some((_, data)) = versions.get(last_index - 1) {
                        // older version of schema before start_dt should be added in start
                        schemas.insert(0, data.clone());
                    }
                }
            } else {
                // this is latest version of schema hence added in end
                schemas.push(versions.last().unwrap().1.clone());
            }

            return Ok(schemas);
        }
        drop(r);
    }

    let db = infra_db::get_db().await;
    Ok(match db.get(&key).await {
        Err(e) => {
            if let Error::DbError(DbError::KeyNotExists(_)) = e {
                vec![]
            } else {
                return Err(Error::Message(format!(
                    "Error getting schema versions: {e}",
                )));
            }
        }
        Ok(v) => {
            let schemas: Result<Vec<Schema>> = json::from_slice(&v).map_err(|e| e.into());
            if let Ok(schemas) = schemas {
                schemas
            } else {
                vec![json::from_slice(&v)?]
            }
        }
    })
}

pub async fn get_settings(
    org_id: &str,
    stream_name: &str,
    stream_type: StreamType,
) -> Option<StreamSettings> {
    let key = format!("{}/{}/{}", org_id, stream_type, stream_name);
    let r = STREAM_SETTINGS.read().await;
    if let Some(v) = r.get(&key) {
        return Some(v.clone());
    }
    // if not found in cache, get from db
    get(org_id, stream_name, stream_type)
        .await
        .ok()
        .and_then(|schema| unwrap_stream_settings(&schema))
}

pub fn unwrap_stream_settings(schema: &Schema) -> Option<StreamSettings> {
    if schema.metadata().is_empty() {
        return None;
    }
    schema
        .metadata()
        .get("settings")
        .map(|v| StreamSettings::from(v.as_str()))
}

pub fn unwrap_stream_created_at(schema: &Schema) -> Option<i64> {
    schema
        .metadata()
        .get("created_at")
        .and_then(|v| v.parse().ok())
}

pub fn unwrap_partition_time_level(
    level: Option<PartitionTimeLevel>,
    stream_type: StreamType,
) -> PartitionTimeLevel {
    let level = level.unwrap_or_default();
    if level != PartitionTimeLevel::Unset {
        level
    } else {
        let cfg = get_config();
        match stream_type {
            StreamType::Logs => PartitionTimeLevel::from(cfg.limit.logs_file_retention.as_str()),
            StreamType::Metrics => {
                PartitionTimeLevel::from(cfg.limit.metrics_file_retention.as_str())
            }
            StreamType::Traces => {
                PartitionTimeLevel::from(cfg.limit.traces_file_retention.as_str())
            }
            _ => PartitionTimeLevel::default(),
        }
    }
}

pub fn get_stream_setting_defined_schema_fields(settings: &Option<StreamSettings>) -> Vec<String> {
<<<<<<< HEAD
    match settings {
        Some(settings) => settings.defined_schema_fields.clone().unwrap_or_default(),
        None => vec![],
    }
=======
    settings
        .as_ref()
        .map(|settings| settings.defined_schema_fields.clone().unwrap_or_default())
        .unwrap_or_default()
>>>>>>> 1117c871
}

pub fn get_stream_setting_fts_fields(settings: &Option<StreamSettings>) -> Vec<String> {
    let default_fields = SQL_FULL_TEXT_SEARCH_FIELDS.clone();
    match settings {
        Some(settings) => {
            let mut fields = settings.full_text_search_keys.clone();
            fields.extend(default_fields);
            fields.sort();
            fields.dedup();
            fields
        }
        None => default_fields,
    }
}

pub fn get_stream_setting_index_fields(settings: &Option<StreamSettings>) -> Vec<String> {
    let default_fields = SQL_SECONDARY_INDEX_SEARCH_FIELDS.clone();
    match settings {
        Some(settings) => {
            let mut fields = settings.index_fields.clone();
            fields.extend(default_fields);
            fields.sort();
            fields.dedup();
            fields
        }
        None => default_fields,
    }
}

pub fn get_stream_setting_bloom_filter_fields(settings: &Option<StreamSettings>) -> Vec<String> {
    let default_fields = BLOOM_FILTER_DEFAULT_FIELDS.clone();
    match settings {
        Some(settings) => {
            let mut fields = settings.bloom_filter_fields.clone();
            fields.extend(default_fields);
            fields.sort();
            fields.dedup();
            fields
        }
        None => default_fields,
    }
}

pub fn get_stream_setting_index_updated_at(
    settings: &Option<StreamSettings>,
    created_at: Option<i64>,
) -> i64 {
    let created_at = match created_at {
        Some(created_at) => created_at,
        None => {
            log::warn!("created_at not found in schema metadata");
            Utc::now().timestamp_micros()
        }
    };
    match settings {
        Some(settings) => {
            if settings.index_updated_at > 0 {
                settings.index_updated_at
            } else {
                created_at
            }
        }
        None => created_at,
    }
}

pub async fn merge(
    org_id: &str,
    stream_name: &str,
    stream_type: StreamType,
    schema: &Schema,
    min_ts: Option<i64>,
) -> Result<Option<(Schema, Vec<Field>)>> {
    let stream_name = stream_name.trim();
    if stream_name.is_empty() {
        return Ok(None);
    }
    let start_dt = min_ts;
    let key = mk_key(org_id, stream_type, stream_name);
    let inferred_schema = schema.clone();
    let (tx, rx) = tokio::sync::oneshot::channel();
    let db = infra_db::get_db().await;
    db.get_for_update(
        &key.clone(),
        infra_db::NEED_WATCH,
        None,
        Box::new(move |value| {
            match value {
                None => Ok(Some((
                    None,
                    Some((
                        key,
                        json::to_vec(&vec![{
                            // there is no schema, just set the new schema
                            let schema_metadata = inferred_schema.metadata();
                            let inferred_schema = if schema_metadata.contains_key("created_at")
                                && schema_metadata.contains_key("start_dt")
                            {
                                inferred_schema
                            } else {
                                let start_dt =
                                    start_dt.unwrap_or_else(|| Utc::now().timestamp_micros());
                                let mut schema_metadata = inferred_schema.metadata().clone();
                                if !schema_metadata.contains_key("created_at") {
                                    schema_metadata
                                        .insert("created_at".to_string(), start_dt.to_string());
                                }
                                if !schema_metadata.contains_key("start_dt") {
                                    schema_metadata
                                        .insert("start_dt".to_string(), start_dt.to_string());
                                }
                                inferred_schema.with_metadata(schema_metadata)
                            };
                            tx.send(Some((inferred_schema.clone(), vec![]))).unwrap();
                            inferred_schema
                        }])
                        .unwrap()
                        .into(),
                        start_dt,
                    )),
                ))),
                Some(value) => {
                    // there is schema, merge the schema
                    // parse latest schema
                    let mut schemas: Vec<Schema> = json::from_slice(&value)?;
                    let latest_schema = match schemas.last_mut() {
                        Some(s) => s,
                        None => {
                            return Err(Error::Message(format!(
                                "Error parsing latest schema for schema: {}",
                                key
                            )));
                        }
                    };
                    // merge schema
                    let (is_schema_changed, field_datatype_delta, merged_fields) =
                        get_merge_schema_changes(latest_schema, &inferred_schema);

                    if !is_schema_changed {
                        tx.send(Some((latest_schema.clone(), field_datatype_delta)))
                            .unwrap();
                        return Ok(None); // no change, return
                    }
                    let metadata = latest_schema.metadata().clone();
                    let final_schema = Schema::new(merged_fields).with_metadata(metadata);

                    // Casting of data to existing schema isnt new version, we remove records
                    // with zo_cast metadata
                    let schema_version_changes = field_datatype_delta
                        .iter()
                        .filter(|f| f.metadata().get("zo_cast").is_none())
                        .collect::<Vec<_>>();
                    let need_new_version = !schema_version_changes.is_empty();

                    if need_new_version && start_dt.is_some() {
                        // update old version end_dt
                        let mut metadata = latest_schema.metadata().clone();
                        metadata.insert("end_dt".to_string(), start_dt.unwrap().to_string());
                        let prev_schema = vec![latest_schema.clone().with_metadata(metadata)];
                        let mut new_metadata = latest_schema.metadata().clone();
                        new_metadata.insert("start_dt".to_string(), start_dt.unwrap().to_string());
                        let new_schema = vec![final_schema.clone().with_metadata(new_metadata)];
                        tx.send(Some((final_schema, field_datatype_delta))).unwrap();
                        Ok(Some((
                            Some(json::to_vec(&prev_schema).unwrap().into()),
                            Some((key, json::to_vec(&new_schema).unwrap().into(), start_dt)),
                        )))
                    } else {
                        // just update the latest schema
                        tx.send(Some((final_schema.clone(), field_datatype_delta)))
                            .unwrap();
                        Ok(Some((
                            Some(json::to_vec(&vec![final_schema]).unwrap().into()),
                            None,
                        )))
                    }
                }
            }
        }),
    )
    .await?;
    rx.await.map_err(|e| Error::Message(e.to_string()))
}

pub async fn update_setting(
    org_id: &str,
    stream_name: &str,
    stream_type: StreamType,
    metadata: std::collections::HashMap<String, String>,
) -> Result<()> {
    let stream_name = stream_name.trim();
    if stream_name.is_empty() {
        return Ok(());
    }
    let key = mk_key(org_id, stream_type, stream_name);
    let db = infra_db::get_db().await;
    db.get_for_update(
        &key.clone(),
        infra_db::NEED_WATCH,
        None,
        Box::new(move |value| {
            let (latest_schema, not_exists) = match value {
                None => (Schema::empty(), true),
                Some(value) => {
                    let mut schemas: Vec<Schema> = json::from_slice(&value)?;
                    if schemas.is_empty() {
                        (Schema::empty(), false)
                    } else {
                        (schemas.remove(schemas.len() - 1), false)
                    }
                }
            };
            let mut schema_metadata = latest_schema.metadata().clone();
            for (k, v) in metadata.iter() {
                schema_metadata.insert(k.clone(), v.clone());
            }
            let start_dt = match schema_metadata.get("created_at") {
                Some(v) => v.parse().unwrap(),
                None => Utc::now().timestamp_micros(),
            };
            if !schema_metadata.contains_key("created_at") {
                schema_metadata.insert("created_at".to_string(), start_dt.to_string());
            }
            if !schema_metadata.contains_key("start_dt") {
                schema_metadata.insert("start_dt".to_string(), start_dt.to_string());
            }
            let new_schema = vec![latest_schema.with_metadata(schema_metadata)];
            if not_exists {
                Ok(Some((
                    None,
                    Some((
                        key,
                        json::to_vec(&new_schema).unwrap().into(),
                        Some(start_dt),
                    )),
                )))
            } else {
                Ok(Some((
                    Some(json::to_vec(&new_schema).unwrap().into()),
                    None,
                )))
            }
        }),
    )
    .await?;

    Ok(())
}

pub async fn delete_fields(
    org_id: &str,
    stream_name: &str,
    stream_type: StreamType,
    deleted_fields: Vec<String>,
) -> Result<()> {
    let key = mk_key(org_id, stream_type, stream_name);
    let db = infra_db::get_db().await;
    db.get_for_update(
        &key.clone(),
        infra_db::NEED_WATCH,
        None,
        Box::new(move |value| {
            let Some(value) = value else {
                return Ok(None);
            };
            let mut schemas: Vec<Schema> = json::from_slice(&value)?;
            let latest_schema = if schemas.is_empty() {
                return Ok(None);
            } else {
                schemas.remove(schemas.len() - 1)
            };
            let start_dt = Utc::now().timestamp_micros();
            // update previous version schema
            let mut latest_metadata = latest_schema.metadata().clone();
            latest_metadata.insert("end_dt".to_string(), start_dt.to_string());
            let prev_schema = vec![latest_schema.clone().with_metadata(latest_metadata)];
            // new version schema
            let mut new_metadata = latest_schema.metadata().clone();
            new_metadata.insert("start_dt".to_string(), start_dt.to_string());
            let fields = latest_schema
                .fields()
                .iter()
                .filter_map(|f| {
                    if deleted_fields.contains(&f.name().to_string()) {
                        None
                    } else {
                        Some(f.clone())
                    }
                })
                .collect::<Vec<_>>();

            let mut settings = unwrap_stream_settings(&latest_schema).unwrap_or_default();

            if let Some(schema_fields) = settings.defined_schema_fields {
                let defined_schema_fields = schema_fields
                    .iter()
                    .filter_map(|f| {
                        if deleted_fields.contains(f) {
                            None
                        } else {
                            Some(f.clone())
                        }
                    })
                    .collect::<Vec<_>>();
                if defined_schema_fields.is_empty() {
                    settings.defined_schema_fields = None;
                } else {
                    settings.defined_schema_fields = Some(defined_schema_fields);
                }
            };
            new_metadata.insert("settings".to_string(), json::to_string(&settings).unwrap());
            let new_schema = vec![Schema::new_with_metadata(fields, new_metadata)];
            Ok(Some((
                Some(json::to_vec(&prev_schema).unwrap().into()),
                Some((
                    key,
                    json::to_vec(&new_schema).unwrap().into(),
                    Some(start_dt),
                )),
            )))
        }),
    )
    .await?;

    Ok(())
}

pub async fn delete(
    org_id: &str,
    stream_type: StreamType,
    stream_name: &str,
    start_dt: Option<i64>,
) -> Result<()> {
    let key = format!("/schema/{org_id}/{stream_type}/{stream_name}");
    let db = infra_db::get_db().await;
    match db.delete(&key, false, infra_db::NEED_WATCH, start_dt).await {
        Ok(_) => {}
        Err(e) => {
            log::error!("Error deleting schema: {}", e);
            return Err(Error::Message(format!("Error deleting schema: {e}")));
        }
    }
    Ok(())
}

pub fn get_merge_schema_changes(
    schema: &Schema,
    inferred_schema: &Schema,
) -> (bool, Vec<Field>, Vec<Field>) {
    let mut is_schema_changed = false;
    let mut field_datatype_delta: Vec<_> = vec![];

    let mut merged_fields = schema.fields().iter().collect::<Vec<_>>();
    let mut merged_fields_chk = hashbrown::HashMap::with_capacity(merged_fields.len());
    for (i, f) in merged_fields.iter().enumerate() {
        merged_fields_chk.insert(f.name(), i);
    }

    for item in inferred_schema.fields.iter() {
        let item_name = item.name();
        let item_data_type = item.data_type();

        match merged_fields_chk.get(item_name) {
            None => {
                is_schema_changed = true;
                merged_fields.push(item);
                merged_fields_chk.insert(item_name, merged_fields.len() - 1);
            }
            Some(idx) => {
                let existing_field = &merged_fields[*idx];
                if existing_field.data_type() != item_data_type {
                    if is_widening_conversion(existing_field.data_type(), item_data_type) {
                        is_schema_changed = true;
                        merged_fields[*idx] = item;
                        field_datatype_delta.push((**item).clone());
                    } else {
                        let mut meta = existing_field.metadata().clone();
                        meta.insert("zo_cast".to_owned(), true.to_string());
                        field_datatype_delta
                            .push(existing_field.as_ref().clone().with_metadata(meta));
                    }
                }
            }
        }
    }
    if !is_schema_changed {
        (false, field_datatype_delta, vec![])
    } else {
        let mut merged_fields = merged_fields
            .into_iter()
            .map(|f| f.as_ref().clone())
            .collect::<Vec<_>>();
        merged_fields.sort_by(|a, b| a.name().cmp(b.name()));
        (true, field_datatype_delta, merged_fields)
    }
}

#[derive(Clone, Debug, Serialize)]
pub struct SchemaCache {
    schema: SchemaRef,
    fields_map: HashMap<String, usize>,
    hash_key: String,
}

impl SchemaCache {
    pub fn new(schema: Schema) -> Self {
        Self::new_from_arc(Arc::new(schema))
    }

    pub fn new_from_arc(schema: Arc<Schema>) -> Self {
        let hash_key = schema.hash_key();
        let fields_map = schema
            .fields()
            .iter()
            .enumerate()
            .map(|(i, f)| (f.name().to_owned(), i))
            .collect();
        Self {
            schema,
            fields_map,
            hash_key,
        }
    }

    pub fn hash_key(&self) -> &str {
        &self.hash_key
    }

    pub fn schema(&self) -> &Arc<Schema> {
        &self.schema
    }

    pub fn fields_map(&self) -> &HashMap<String, usize> {
        &self.fields_map
    }

    pub fn contains_field(&self, field_name: &str) -> bool {
        self.fields_map.contains_key(field_name)
    }

    pub fn field_with_name(&self, field_name: &str) -> Option<&FieldRef> {
        self.fields_map
            .get(field_name)
            .and_then(|i| self.schema.fields().get(*i))
    }
}

pub fn is_widening_conversion(from: &DataType, to: &DataType) -> bool {
    let allowed_type = match from {
        DataType::Boolean => vec![DataType::Utf8],
        DataType::Int8 => vec![
            DataType::Utf8,
            DataType::Int16,
            DataType::Int32,
            DataType::Int64,
            DataType::Float16,
            DataType::Float32,
            DataType::Float64,
        ],
        DataType::Int16 => vec![
            DataType::Utf8,
            DataType::Int32,
            DataType::Int64,
            DataType::Float16,
            DataType::Float32,
            DataType::Float64,
        ],
        DataType::Int32 => vec![
            DataType::Utf8,
            DataType::Int64,
            DataType::UInt32,
            DataType::UInt64,
            DataType::Float32,
            DataType::Float64,
        ],
        DataType::Int64 => vec![DataType::Utf8, DataType::UInt64, DataType::Float64],
        DataType::UInt8 => vec![
            DataType::Utf8,
            DataType::UInt16,
            DataType::UInt32,
            DataType::UInt64,
        ],
        DataType::UInt16 => vec![DataType::Utf8, DataType::UInt32, DataType::UInt64],
        DataType::UInt32 => vec![DataType::Utf8, DataType::UInt64],
        DataType::UInt64 => vec![DataType::Utf8],
        DataType::Float16 => vec![DataType::Utf8, DataType::Float32, DataType::Float64],
        DataType::Float32 => vec![DataType::Utf8, DataType::Float64],
        DataType::Float64 => vec![DataType::Utf8],
        _ => vec![DataType::Utf8],
    };
    allowed_type.contains(to)
}

#[cfg(test)]
mod tests {
    use super::*;

    #[test]
    fn test_is_widening_conversion() {
        assert!(is_widening_conversion(&DataType::Int8, &DataType::Int32));
    }

    #[test]
    fn test_get_stream_setting_fts_fields() {
        let schema = Schema::new(vec![Field::new("f.c", DataType::Int32, false)]);
        let settings = unwrap_stream_settings(&schema);
        let res = get_stream_setting_fts_fields(&settings);
        assert!(!res.is_empty());
    }
}<|MERGE_RESOLUTION|>--- conflicted
+++ resolved
@@ -281,17 +281,10 @@
 }
 
 pub fn get_stream_setting_defined_schema_fields(settings: &Option<StreamSettings>) -> Vec<String> {
-<<<<<<< HEAD
-    match settings {
-        Some(settings) => settings.defined_schema_fields.clone().unwrap_or_default(),
-        None => vec![],
-    }
-=======
     settings
         .as_ref()
         .map(|settings| settings.defined_schema_fields.clone().unwrap_or_default())
         .unwrap_or_default()
->>>>>>> 1117c871
 }
 
 pub fn get_stream_setting_fts_fields(settings: &Option<StreamSettings>) -> Vec<String> {
