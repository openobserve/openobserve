// Copyright 2024 OpenObserve Inc.
//
// This program is free software: you can redistribute it and/or modify
// it under the terms of the GNU Affero General Public License as published by
// the Free Software Foundation, either version 3 of the License, or
// (at your option) any later version.
//
// This program is distributed in the hope that it will be useful
// but WITHOUT ANY WARRANTY; without even the implied warranty of
// MERCHANTABILITY or FITNESS FOR A PARTICULAR PURPOSE.  See the
// GNU Affero General Public License for more details.
//
// You should have received a copy of the GNU Affero General Public License
// along with this program.  If not, see <http://www.gnu.org/licenses/>.

use std::collections::HashMap as stdHashMap;

use async_trait::async_trait;
use config::{
    get_config,
    meta::stream::{FileKey, FileMeta, PartitionTimeLevel, StreamStats, StreamType},
    utils::{
        parquet::parse_file_key_columns,
        time::{end_of_the_day, DAY_MICRO_SECS},
    },
};
use hashbrown::HashMap;
use sqlx::{Executor, Pool, QueryBuilder, Row, Sqlite};

use crate::{
    db::{
        sqlite::{create_index, CLIENT_RO, CLIENT_RW},
        IndexStatement,
    },
    errors::{Error, Result},
};

pub struct SqliteFileList {}

impl SqliteFileList {
    pub fn new() -> Self {
        Self {}
    }
}

impl Default for SqliteFileList {
    fn default() -> Self {
        Self::new()
    }
}

#[async_trait]
impl super::FileList for SqliteFileList {
    async fn create_table(&self) -> Result<()> {
        create_table().await
    }

    async fn create_table_index(&self) -> Result<()> {
        create_table_index().await
    }

    async fn add(&self, file: &str, meta: &FileMeta) -> Result<()> {
        self.inner_add("file_list", file, meta).await
    }

    async fn add_history(&self, file: &str, meta: &FileMeta) -> Result<()> {
        self.inner_add("file_list_history", file, meta).await
    }

    async fn remove(&self, file: &str) -> Result<()> {
        self.batch_remove(&[file.to_string()]).await
    }

    async fn batch_add(&self, files: &[FileKey]) -> Result<()> {
        self.inner_batch_add("file_list", files).await
    }

    async fn batch_add_with_id(&self, files: &[(i64, &FileKey)]) -> Result<()> {
        let files = files
            .iter()
            .map(|(id, f)| (Some(*id), *f))
            .collect::<Vec<_>>();
        self.inner_batch_add_with_id("file_list", &files).await
    }

    async fn batch_add_history(&self, files: &[FileKey]) -> Result<()> {
        self.inner_batch_add("file_list_history", files).await
    }

    async fn batch_remove(&self, files: &[String]) -> Result<()> {
        if files.is_empty() {
            return Ok(());
        }
        let chunks = files.chunks(100);
        for files in chunks {
            // get ids of the files
            let client = CLIENT_RW.clone();
            let client = client.lock().await;
            let pool = client.clone();
            let mut ids = Vec::with_capacity(files.len());
            for file in files {
                let (stream_key, date_key, file_name) =
                    parse_file_key_columns(file).map_err(|e| Error::Message(e.to_string()))?;
                let ret: Option<i64> = match sqlx::query_scalar(
                    r#"SELECT id FROM file_list WHERE stream = $1 AND date = $2 AND file = $3;"#,
                )
                .bind(stream_key)
                .bind(date_key)
                .bind(file_name)
                .fetch_one(&pool)
                .await
                {
                    Ok(v) => v,
                    Err(sqlx::Error::RowNotFound) => continue,
                    Err(e) => return Err(e.into()),
                };
                match ret {
                    Some(v) => ids.push(v.to_string()),
                    None => {
                        return Err(Error::Message(
                            "[SQLITE] query error: id should not empty from file_list".to_string(),
                        ));
                    }
                }
            }
            // delete files by ids
            if !ids.is_empty() {
                let sql = format!("DELETE FROM file_list WHERE id IN({});", ids.join(","));
                _ = pool.execute(sql.as_str()).await?;
            }
        }
        Ok(())
    }

    async fn batch_add_deleted(
        &self,
        org_id: &str,
        flattened: bool,
        created_at: i64,
        files: &[String],
    ) -> Result<()> {
        if files.is_empty() {
            return Ok(());
        }
        let chunks = files.chunks(100);
        for files in chunks {
            let client = CLIENT_RW.clone();
            let client = client.lock().await;
            let mut tx = client.begin().await?;
            let mut query_builder: QueryBuilder<Sqlite> = QueryBuilder::new(
                "INSERT INTO file_list_deleted (org, stream, date, file, flattened, created_at)",
            );
            query_builder.push_values(files, |mut b, item: &String| {
                let (stream_key, date_key, file_name) =
                    parse_file_key_columns(item).expect("parse file key failed");
                b.push_bind(org_id)
                    .push_bind(stream_key)
                    .push_bind(date_key)
                    .push_bind(file_name)
                    .push_bind(flattened)
                    .push_bind(created_at);
            });
            if let Err(e) = query_builder.build().execute(&mut *tx).await {
                if let Err(e) = tx.rollback().await {
                    log::error!("[SQLITE] rollback file_list_deleted batch add error: {}", e);
                }
                return Err(e.into());
            };
            if let Err(e) = tx.commit().await {
                log::error!("[SQLITE] commit file_list_deleted batch add error: {}", e);
                return Err(e.into());
            }
        }
        Ok(())
    }

    async fn batch_remove_deleted(&self, files: &[String]) -> Result<()> {
        if files.is_empty() {
            return Ok(());
        }
        let chunks = files.chunks(100);
        for files in chunks {
            // get ids of the files
            let client = CLIENT_RW.clone();
            let client = client.lock().await;
            let pool = client.clone();
            let mut ids = Vec::with_capacity(files.len());
            for file in files {
                let (stream_key, date_key, file_name) =
                    parse_file_key_columns(file).map_err(|e| Error::Message(e.to_string()))?;
                let ret: Option<i64> = match sqlx::query_scalar(
                    r#"SELECT id FROM file_list_deleted WHERE stream = $1 AND date = $2 AND file = $3;"#,
                )
                .bind(stream_key)
                .bind(date_key)
                .bind(file_name)
                .fetch_one(&pool)
                .await
                {
                    Ok(v) => v,
                    Err(sqlx::Error::RowNotFound) => continue,
                    Err(e) => return Err(e.into()),
                };
                match ret {
                    Some(v) => ids.push(v.to_string()),
                    None => {
                        return Err(Error::Message(
                            "[SQLITE] query error: id should not empty from file_list_deleted"
                                .to_string(),
                        ));
                    }
                }
            }
            // delete files by ids
            if !ids.is_empty() {
                let sql = format!(
                    "DELETE FROM file_list_deleted WHERE id IN({});",
                    ids.join(",")
                );
                _ = pool.execute(sql.as_str()).await?;
            }
        }
        Ok(())
    }

    async fn get(&self, file: &str) -> Result<FileMeta> {
        let pool = CLIENT_RO.clone();
        let (stream_key, date_key, file_name) =
            parse_file_key_columns(file).map_err(|e| Error::Message(e.to_string()))?;
        let ret = sqlx::query_as::<_, super::FileRecord>(
            r#"
SELECT stream, date, file, deleted, min_ts, max_ts, records, original_size, compressed_size, flattened
    FROM file_list WHERE stream = $1 AND date = $2 AND file = $3;
            "#,
        )
        .bind(stream_key)
        .bind(date_key)
        .bind(file_name)
        .fetch_one(&pool)
        .await?;
        Ok(FileMeta::from(&ret))
    }

    async fn contains(&self, file: &str) -> Result<bool> {
        let pool = CLIENT_RO.clone();
        let (stream_key, date_key, file_name) =
            parse_file_key_columns(file).map_err(|e| Error::Message(e.to_string()))?;
        let ret = sqlx::query(
            r#"SELECT * FROM file_list WHERE stream = $1 AND date = $2 AND file = $3;"#,
        )
        .bind(stream_key)
        .bind(date_key)
        .bind(file_name)
        .fetch_one(&pool)
        .await;
        if let Err(sqlx::Error::RowNotFound) = ret {
            return Ok(false);
        }
        Ok(!ret.unwrap().is_empty())
    }

    async fn update_flattened(&self, file: &str, flattened: bool) -> Result<()> {
        let client = CLIENT_RW.clone();
        let client = client.lock().await;
        let (stream_key, date_key, file_name) =
            parse_file_key_columns(file).map_err(|e| Error::Message(e.to_string()))?;
        sqlx::query(
            r#"UPDATE file_list SET flattened = $1 WHERE stream = $2 AND date = $3 AND file = $4;"#,
        )
        .bind(flattened)
        .bind(stream_key)
        .bind(date_key)
        .bind(file_name)
        .execute(&*client)
        .await?;
        Ok(())
    }

    async fn list(&self) -> Result<Vec<(String, FileMeta)>> {
        let pool = CLIENT_RO.clone();
        let ret = sqlx::query_as::<_, super::FileRecord>(
            r#"SELECT stream, date, file, deleted, min_ts, max_ts, records, original_size, compressed_size, flattened FROM file_list;"#,
        )
        .fetch_all(&pool)
        .await?;
        Ok(ret
            .into_iter()
            .map(|r| {
                (
                    format!("files/{}/{}/{}", r.stream, r.date, r.file),
                    FileMeta::from(&r),
                )
            })
            .collect())
    }

    async fn query(
        &self,
        org_id: &str,
        stream_type: StreamType,
        stream_name: &str,
        _time_level: PartitionTimeLevel,
        time_range: Option<(i64, i64)>,
        flattened: Option<bool>,
    ) -> Result<Vec<(String, FileMeta)>> {
        if let Some((start, end)) = time_range {
            if start == 0 && end == 0 {
                return Ok(Vec::new());
            }
        }

        let stream_key = format!("{org_id}/{stream_type}/{stream_name}");

        let pool = CLIENT_RO.clone();
        let ret = if flattened.is_some() {
            sqlx::query_as::<_, super::FileRecord>(
                r#"
SELECT stream, date, file, deleted, min_ts, max_ts, records, original_size, compressed_size, flattened, index_size
    FROM file_list
    WHERE stream = $1 AND flattened = $2 LIMIT 1000;
                "#,
            )
            .bind(stream_key)
            .bind(flattened.unwrap())
            .fetch_all(&pool)
            .await
        } else {
            let (time_start, time_end) = time_range.unwrap_or((0, 0));
            let max_ts_upper_bound = super::calculate_max_ts_upper_bound(time_end, stream_type);
            sqlx::query_as::<_, super::FileRecord>(
                r#"
SELECT stream, date, file, deleted, min_ts, max_ts, records, original_size, compressed_size, flattened, index_size
    FROM file_list
    WHERE stream = $1 AND max_ts >= $2 AND max_ts <= $3 AND min_ts <= $4;
                "#,
            )
            .bind(stream_key)
            .bind(time_start)
            .bind(max_ts_upper_bound)
            .bind(time_end)
            .fetch_all(&pool)
            .await
<<<<<<< HEAD
            } else {
                sqlx::query_as::<_, super::FileRecord>(
                r#"
SELECT stream, date, file, deleted, min_ts, max_ts, records, original_size, compressed_size, flattened, index_size
    FROM file_list
    WHERE stream = $1 AND max_ts >= $2 AND min_ts <= $3;
                "#,
            )
            .bind(stream_key)
            .bind(time_start)
            .bind(time_end)
            .fetch_all(&pool)
            .await
            }
=======
>>>>>>> 0c291189
        };
        Ok(ret?
            .iter()
            .map(|r| {
                (
                    "files/".to_string() + &r.stream + "/" + &r.date + "/" + &r.file,
                    r.into(),
                )
            })
            .collect())
    }

    async fn query_by_ids(&self, ids: &[i64]) -> Result<Vec<(i64, String, FileMeta)>> {
        if ids.is_empty() {
            return Ok(Vec::default());
        }

        let mut ret = Vec::new();
        let pool = CLIENT_RO.clone();

        for chunk in ids.chunks(get_config().limit.file_list_id_batch_size) {
            if chunk.is_empty() {
                continue;
            }
            let ids = chunk
                .iter()
                .map(|id| id.to_string())
                .collect::<Vec<String>>()
                .join(",");
            let query_str = format!(
                "SELECT id, stream, date, file, min_ts, max_ts, records, original_size, compressed_size, index_size FROM file_list WHERE id IN ({ids})"
            );
            let res = sqlx::query_as::<_, super::FileRecord>(&query_str)
                .fetch_all(&pool)
                .await?;
            ret.extend_from_slice(&res);
        }

        Ok(ret
            .iter()
            .map(|r| {
                (
                    r.id,
                    "files/".to_string() + &r.stream + "/" + &r.date + "/" + &r.file,
                    r.into(),
                )
            })
            .collect())
    }

    async fn query_ids(
        &self,
        org_id: &str,
        stream_type: StreamType,
        stream_name: &str,
        time_range: Option<(i64, i64)>,
    ) -> Result<Vec<super::FileId>> {
        if let Some((start, end)) = time_range {
            if start == 0 && end == 0 {
                return Ok(Vec::new());
            }
        }

        let stream_key = format!("{org_id}/{stream_type}/{stream_name}");
        let (time_start, time_end) = time_range.unwrap_or((0, 0));

        let day_partitions = if time_end - time_start <= DAY_MICRO_SECS
            || time_end - time_start > DAY_MICRO_SECS * 30
            || !get_config().limit.file_list_multi_thread
        {
            vec![(time_start, time_end)]
        } else {
            let mut partitions = Vec::new();
            let mut start = time_start;
            while start < time_end {
                let end_of_day = std::cmp::min(end_of_the_day(start), time_end);
                partitions.push((start, end_of_day));
                start = end_of_day + 1; // next day, use end_of_day + 1 microsecond
            }
            partitions
        };
        log::debug!("file_list day_partitions: {:?}", day_partitions);

        let mut tasks = Vec::with_capacity(day_partitions.len());

        for (time_start, time_end) in day_partitions {
            let stream_key = stream_key.clone();
            tasks.push(tokio::task::spawn(async move {
                let pool = CLIENT_RO.clone();
                    let max_ts_upper_bound = super::calculate_max_ts_upper_bound(time_end, stream_type);
                    let query = "SELECT id, records, original_size FROM file_list WHERE stream = $1 AND max_ts >= $2 AND max_ts <= $3 AND min_ts <= $4;";
                    sqlx::query_as::<_, super::FileId>(query)
                    .bind(stream_key)
                    .bind(time_start)
                    .bind(max_ts_upper_bound)
                    .bind(time_end)
                    .fetch_all(&pool)
                    .await
            }));
        }

        let mut rets = Vec::new();
        for task in tasks {
            match task.await {
                Ok(Ok(r)) => rets.extend(r),
                Ok(Err(e)) => {
                    return Err(e.into());
                }
                Err(e) => {
                    return Err(Error::Message(e.to_string()));
                }
            };
        }
        Ok(rets)
    }

    async fn query_old_data_hours(
        &self,
        org_id: &str,
        stream_type: StreamType,
        stream_name: &str,
        time_range: Option<(i64, i64)>,
    ) -> Result<Vec<String>> {
        if let Some((start, end)) = time_range {
            if start == 0 && end == 0 {
                return Ok(Vec::new());
            }
        }

        let stream_key = format!("{org_id}/{stream_type}/{stream_name}");

        let pool = CLIENT_RO.clone();
        let (time_start, time_end) = time_range.unwrap_or((0, 0));
        let cfg = get_config();
        let max_ts_upper_bound = super::calculate_max_ts_upper_bound(time_end, stream_type);
        let sql = r#"
SELECT date
    FROM file_list 
    WHERE stream = $1 AND max_ts >= $2 AND max_ts <= $3 AND min_ts <= $4 AND records < $5
    GROUP BY date HAVING count(*) >= $6;
            "#;

        let ret = sqlx::query(sql)
            .bind(stream_key)
            .bind(time_start)
            .bind(max_ts_upper_bound)
            .bind(time_end)
            .bind(cfg.compact.old_data_min_records)
            .bind(cfg.compact.old_data_min_files)
            .fetch_all(&pool)
            .await?;
        Ok(ret
            .into_iter()
            .map(|r| r.try_get::<String, &str>("date").unwrap_or_default())
            .collect())
    }

    async fn query_deleted(
        &self,
        org_id: &str,
        time_max: i64,
        limit: i64,
    ) -> Result<Vec<(String, bool)>> {
        if time_max == 0 {
            return Ok(Vec::new());
        }
        let pool = CLIENT_RO.clone();
        let ret = sqlx::query_as::<_, super::FileDeletedRecord>(
            r#"SELECT stream, date, file, flattened FROM file_list_deleted WHERE org = $1 AND created_at < $2 LIMIT $3;"#,
        )
        .bind(org_id)
        .bind(time_max)
        .bind(limit)
        .fetch_all(&pool)
        .await?;
        Ok(ret
            .iter()
            .map(|r| {
                (
                    format!("files/{}/{}/{}", r.stream, r.date, r.file),
                    r.flattened,
                )
            })
            .collect())
    }

    async fn get_min_ts(
        &self,
        org_id: &str,
        stream_type: StreamType,
        stream_name: &str,
    ) -> Result<i64> {
        let stream_key = format!("{org_id}/{stream_type}/{stream_name}");
        let min_ts = config::utils::time::BASE_TIME.timestamp_micros();
        let pool = CLIENT_RO.clone();
        let ret: Option<i64> = sqlx::query_scalar(
            r#"SELECT MIN(min_ts) AS id FROM file_list WHERE stream = $1 AND min_ts > $2;"#,
        )
        .bind(stream_key)
        .bind(min_ts)
        .fetch_one(&pool)
        .await?;
        Ok(ret.unwrap_or_default())
    }

    async fn get_max_pk_value(&self) -> Result<i64> {
        let pool = CLIENT_RO.clone();
        let ret: Option<i64> = sqlx::query_scalar(r#"SELECT MAX(id) AS id FROM file_list;"#)
            .fetch_one(&pool)
            .await?;
        Ok(ret.unwrap_or_default())
    }

    async fn get_min_pk_value(&self) -> Result<i64> {
        let pool = CLIENT_RO.clone();
        let ret: Option<i64> = sqlx::query_scalar(r#"SELECT MIN(id) AS id FROM file_list;"#)
            .fetch_one(&pool)
            .await?;
        Ok(ret.unwrap_or_default())
    }

    async fn clean_by_min_pk_value(&self, val: i64) -> Result<()> {
        let client = CLIENT_RW.clone();
        let client = client.lock().await;
        sqlx::query("DELETE FROM file_list WHERE id < $1;")
            .bind(val)
            .execute(&*client)
            .await?;
        Ok(())
    }

    async fn stats(
        &self,
        org_id: &str,
        stream_type: Option<StreamType>,
        stream_name: Option<&str>,
        pk_value: Option<(i64, i64)>,
    ) -> Result<Vec<(String, StreamStats)>> {
        let (field, value) = if stream_type.is_some() && stream_name.is_some() {
            (
                "stream",
                format!(
                    "{}/{}/{}",
                    org_id,
                    stream_type.unwrap(),
                    stream_name.unwrap()
                ),
            )
        } else {
            ("org", org_id.to_string())
        };
        let sql = format!(
            r#"
SELECT stream, MIN(min_ts) as min_ts, MAX(max_ts) as max_ts, COUNT(*) as file_num, SUM(records) as records, SUM(original_size) as original_size, SUM(compressed_size) as compressed_size, SUM(index_size) as index_size
    FROM file_list
    WHERE {field} = '{value}'
            "#,
        );
        let sql = match pk_value {
            None => format!("{} GROUP BY stream", sql),
            Some((0, 0)) => format!("{} GROUP BY stream", sql),
            Some((min, max)) => {
                format!("{} AND id > {} AND id <= {} GROUP BY stream", sql, min, max)
            }
        };
        let pool = CLIENT_RO.clone();
        let ret = sqlx::query_as::<_, super::StatsRecord>(&sql)
            .fetch_all(&pool)
            .await?;
        Ok(ret
            .iter()
            .map(|r| (r.stream.to_owned(), r.into()))
            .collect())
    }

    async fn get_stream_stats(
        &self,
        org_id: &str,
        stream_type: Option<StreamType>,
        stream_name: Option<&str>,
    ) -> Result<Vec<(String, StreamStats)>> {
        let sql = if stream_type.is_some() && stream_name.is_some() {
            format!(
                "SELECT * FROM stream_stats WHERE stream = '{}/{}/{}';",
                org_id,
                stream_type.unwrap(),
                stream_name.unwrap()
            )
        } else {
            format!("SELECT * FROM stream_stats WHERE org = '{}';", org_id)
        };
        let pool = CLIENT_RO.clone();
        let ret = sqlx::query_as::<_, super::StatsRecord>(&sql)
            .fetch_all(&pool)
            .await?;
        Ok(ret
            .iter()
            .map(|r| (r.stream.to_owned(), r.into()))
            .collect())
    }

    async fn del_stream_stats(
        &self,
        org_id: &str,
        stream_type: StreamType,
        stream_name: &str,
    ) -> Result<()> {
        let sql = format!(
            "DELETE FROM stream_stats WHERE stream = '{}/{}/{}';",
            org_id, stream_type, stream_name
        );
        let client = CLIENT_RW.clone();
        let client = client.lock().await;
        sqlx::query(&sql).execute(&*client).await?;
        Ok(())
    }

    async fn set_stream_stats(
        &self,
        org_id: &str,
        streams: &[(String, StreamStats)],
    ) -> Result<()> {
        let old_stats = super::get_stream_stats(org_id, None, None).await?;
        let old_stats = old_stats.into_iter().collect::<HashMap<_, _>>();
        let mut new_streams = Vec::new();
        let mut update_streams = Vec::with_capacity(streams.len());
        for (stream_key, item) in streams {
            let mut stats = match old_stats.get(stream_key) {
                Some(s) => s.to_owned(),
                None => {
                    new_streams.push(stream_key);
                    StreamStats::default()
                }
            };
            stats.format_by(item); // format stats
            update_streams.push((stream_key, stats));
        }

        let client = CLIENT_RW.clone();
        let client = client.lock().await;
        let mut tx = client.begin().await?;
        for stream_key in new_streams {
            let org_id = stream_key[..stream_key.find('/').unwrap()].to_string();
            if let Err(e) = sqlx::query(
                r#"
    INSERT INTO stream_stats
    (org, stream, file_num, min_ts, max_ts, records, original_size, compressed_size, index_size)
    VALUES ($1, $2, 0, 0, 0, 0, 0, 0, 0);
                "#,
            )
            .bind(org_id)
            .bind(stream_key)
            .execute(&mut *tx)
            .await
            {
                if let Err(e) = tx.rollback().await {
                    log::error!("[SQLITE] rollback insert stream stats error: {}", e);
                }
                return Err(e.into());
            }
        }
        if let Err(e) = tx.commit().await {
            log::error!("[SQLITE] commit set stream stats error: {}", e);
            return Err(e.into());
        }

        let mut tx = client.begin().await?;
        for (stream_key, stats) in update_streams {
            if let Err(e) = sqlx::query(
                r#"
UPDATE stream_stats
    SET file_num = file_num + $1, min_ts = $2, max_ts = $3, records = records + $4, original_size = original_size + $5, compressed_size = compressed_size + $6, index_size = index_size + $7
    WHERE stream = $8;
                "#,
            )
            .bind(stats.file_num)
            .bind(stats.doc_time_min)
            .bind(stats.doc_time_max)
            .bind(stats.doc_num)
            .bind(stats.storage_size)
            .bind(stats.compressed_size)
            .bind(stats.index_size)
            .bind(stream_key)
            .execute(&mut *tx)
            .await
            {
                if let Err(e) = tx.rollback().await {
                    log::error!("[SQLITE] rollback set stream stats error: {}", e);
                }
                return Err(e.into());
            }
        }
        if let Err(e) = tx.commit().await {
            log::error!("[SQLITE] commit set stream stats error: {}", e);
            return Err(e.into());
        }

        Ok(())
    }

    async fn reset_stream_stats_min_ts(
        &self,
        _org_id: &str,
        stream: &str,
        min_ts: i64,
    ) -> Result<()> {
        let client = CLIENT_RW.clone();
        let client = client.lock().await;
        sqlx::query(r#"UPDATE stream_stats SET min_ts = $1 WHERE stream = $2;"#)
            .bind(min_ts)
            .bind(stream)
            .execute(&*client)
            .await?;
        sqlx::query(
            r#"UPDATE stream_stats SET max_ts = min_ts WHERE stream = $1 AND max_ts < min_ts;"#,
        )
        .bind(stream)
        .execute(&*client)
        .await?;
        Ok(())
    }

    async fn reset_stream_stats(&self) -> Result<()> {
        let client = CLIENT_RW.clone();
        let client = client.lock().await;
        sqlx::query(r#"UPDATE stream_stats SET file_num = 0, min_ts = 0, max_ts = 0, records = 0, original_size = 0, compressed_size = 0, index_size = 0;"#)
        .execute(&*client)
       .await?;
        Ok(())
    }

    async fn len(&self) -> usize {
        let pool = CLIENT_RO.clone();
        let ret = match sqlx::query(r#"SELECT COUNT(*) as num FROM file_list;"#)
            .fetch_one(&pool)
            .await
        {
            Ok(r) => r,
            Err(e) => {
                log::error!("[SQLITE] get file list len error: {}", e);
                return 0;
            }
        };
        match ret.try_get::<i64, &str>("num") {
            Ok(v) => v as usize,
            _ => 0,
        }
    }

    async fn is_empty(&self) -> bool {
        self.len().await == 0
    }

    async fn clear(&self) -> Result<()> {
        Ok(())
    }

    async fn add_job(
        &self,
        org_id: &str,
        stream_type: StreamType,
        stream: &str,
        offset: i64,
    ) -> Result<()> {
        let stream_key = format!("{org_id}/{stream_type}/{stream}");
        let client = CLIENT_RW.clone();
        let client = client.lock().await;
        match sqlx::query(
            "INSERT INTO file_list_jobs (org, stream, offsets, status, node, started_at, updated_at) VALUES ($1, $2, $3, $4, '', 0, 0);",
        )
        .bind(org_id)
        .bind(stream_key)
        .bind(offset)
        .bind(super::FileListJobStatus::Pending)
        .execute(&*client)
        .await
        {
            Err(sqlx::Error::Database(e)) => if e.is_unique_violation() {
                Ok(())
            } else {
                Err(Error::Message(e.to_string()))
            },
            Err(e) => Err(e.into()),
            Ok(_) => Ok(()),
        }
    }

    async fn get_pending_jobs(&self, node: &str, limit: i64) -> Result<Vec<super::MergeJobRecord>> {
        let client = CLIENT_RW.clone();
        let client = client.lock().await;
        let mut tx = client.begin().await?;
        // get pending jobs group by stream and order by num desc
        let ret = match sqlx::query_as::<_, super::MergeJobPendingRecord>(
            r#"
SELECT stream, max(id) as id, COUNT(*) AS num
    FROM file_list_jobs
    WHERE status = $1
    GROUP BY stream
    ORDER BY num DESC
    LIMIT $2;"#,
        )
        .bind(super::FileListJobStatus::Pending)
        .bind(limit)
        .fetch_all(&mut *tx)
        .await
        {
            Ok(v) => v,
            Err(e) => {
                if let Err(e) = tx.rollback().await {
                    log::error!(
                        "[SQLITE] rollback select file_list_jobs pending jobs for update error: {e}"
                    );
                }
                return Err(e.into());
            }
        };
        // update jobs status to running
        let ids = ret.iter().map(|r| r.id.to_string()).collect::<Vec<_>>();
        if ids.is_empty() {
            if let Err(e) = tx.rollback().await {
                log::error!("[SQLITE] rollback select file_list_jobs pending jobs error: {e}");
            }
            return Ok(Vec::new());
        }
        let sql = format!(
            "UPDATE file_list_jobs SET status = $1, node = $2, started_at = $3, updated_at = $4 WHERE id IN ({});",
            ids.join(",")
        );
        let now = config::utils::time::now_micros();
        if let Err(e) = sqlx::query(&sql)
            .bind(super::FileListJobStatus::Running)
            .bind(node)
            .bind(now)
            .bind(now)
            .execute(&mut *tx)
            .await
        {
            if let Err(e) = tx.rollback().await {
                log::error!("[SQLITE] rollback update file_list_jobs status error: {e}");
            }
            return Err(e.into());
        }
        // get jobs by ids
        let sql = format!(
            "SELECT * FROM file_list_jobs WHERE id IN ({});",
            ids.join(",")
        );
        let ret = match sqlx::query_as::<_, super::MergeJobRecord>(&sql)
            .fetch_all(&mut *tx)
            .await
        {
            Ok(v) => v,
            Err(e) => {
                if let Err(e) = tx.rollback().await {
                    log::error!("[SQLITE] rollback select file_list_jobs by ids error: {e}");
                }
                return Err(e.into());
            }
        };
        if let Err(e) = tx.commit().await {
            log::error!("[SQLITE] commit select file_list_jobs pending jobs error: {e}");
            return Err(e.into());
        }
        Ok(ret)
    }

    async fn set_job_pending(&self, ids: &[i64]) -> Result<()> {
        let client = CLIENT_RW.clone();
        let client = client.lock().await;
        let sql = format!(
            "UPDATE file_list_jobs SET status = $1 WHERE id IN ({});",
            ids.iter()
                .map(|id| id.to_string())
                .collect::<Vec<_>>()
                .join(",")
        );
        sqlx::query(&sql)
            .bind(super::FileListJobStatus::Pending)
            .execute(&*client)
            .await?;
        Ok(())
    }

    async fn set_job_done(&self, id: i64) -> Result<()> {
        let client = CLIENT_RW.clone();
        let client = client.lock().await;
        sqlx::query(r#"UPDATE file_list_jobs SET status = $1, updated_at = $2 WHERE id = $3;"#)
            .bind(super::FileListJobStatus::Done)
            .bind(config::utils::time::now_micros())
            .bind(id)
            .execute(&*client)
            .await?;
        Ok(())
    }

    async fn update_running_jobs(&self, id: i64) -> Result<()> {
        let client = CLIENT_RW.clone();
        let client = client.lock().await;
        sqlx::query(r#"UPDATE file_list_jobs SET updated_at = $1 WHERE id = $2;"#)
            .bind(config::utils::time::now_micros())
            .bind(id)
            .execute(&*client)
            .await?;
        Ok(())
    }

    async fn check_running_jobs(&self, before_date: i64) -> Result<()> {
        let client = CLIENT_RW.clone();
        let client = client.lock().await;
        let ret = sqlx::query(
            r#"UPDATE file_list_jobs SET status = $1 WHERE status = $2 AND updated_at < $3;"#,
        )
        .bind(super::FileListJobStatus::Pending)
        .bind(super::FileListJobStatus::Running)
        .bind(before_date)
        .execute(&*client)
        .await?;
        if ret.rows_affected() > 0 {
            log::warn!("[SQLITE] reset running jobs status to pending");
        }
        Ok(())
    }

    async fn clean_done_jobs(&self, before_date: i64) -> Result<()> {
        let client = CLIENT_RW.clone();
        let client = client.lock().await;
        let ret =
            sqlx::query(r#"DELETE FROM file_list_jobs WHERE status = $1 AND updated_at < $2;"#)
                .bind(super::FileListJobStatus::Done)
                .bind(before_date)
                .execute(&*client)
                .await?;
        if ret.rows_affected() > 0 {
            log::warn!("[SQLITE] clean done jobs");
        }
        Ok(())
    }

    async fn get_pending_jobs_count(&self) -> Result<stdHashMap<String, stdHashMap<String, i64>>> {
        let pool = CLIENT_RO.clone();

        let ret =
            sqlx::query(r#"SELECT stream, status, count(*) as counts FROM file_list_jobs GROUP BY stream, status ORDER BY status desc;"#)
                .fetch_all(&pool)
                .await?;

        let mut job_status: stdHashMap<String, stdHashMap<String, i64>> = stdHashMap::new();

        for r in ret.iter() {
            let stream = r.get::<String, &str>("stream");
            let status = r.get::<i32, &str>("status");
            let counts = if status == 0 {
                r.get::<i64, &str>("counts")
            } else {
                0
            };
            let parts: Vec<&str> = stream.split('/').collect();
            if parts.len() >= 2 {
                let org = parts[0].to_string();
                let stream_type = parts[1].to_string();
                job_status
                    .entry(org)
                    .or_default()
                    .entry(stream_type)
                    .and_modify(|e| *e = counts)
                    .or_insert(counts);
            }
        }
        Ok(job_status)
    }
}

impl SqliteFileList {
    async fn inner_add(&self, table: &str, file: &str, meta: &FileMeta) -> Result<()> {
        self.inner_add_with_id(table, None, file, meta).await
    }

    async fn inner_add_with_id(
        &self,
        table: &str,
        id: Option<i64>,
        file: &str,
        meta: &FileMeta,
    ) -> Result<()> {
        let (stream_key, date_key, file_name) =
            parse_file_key_columns(file).map_err(|e| Error::Message(e.to_string()))?;
        let org_id = stream_key[..stream_key.find('/').unwrap()].to_string();
        let client = CLIENT_RW.clone();
        let client = client.lock().await;
        match  sqlx::query(
            format!(r#"
INSERT INTO {table} (id, org, stream, date, file, deleted, min_ts, max_ts, records, original_size, compressed_size, flattened, index_size)
    VALUES ($1, $2, $3, $4, $5, $6, $7, $8, $9, $10, $11, $12, $13);
        "#).as_str(),
    )
        .bind(id)
        .bind(org_id)
        .bind(stream_key)
        .bind(date_key)
        .bind(file_name)
        .bind(false)
        .bind(meta.min_ts)
        .bind(meta.max_ts)
        .bind(meta.records)
        .bind(meta.original_size)
        .bind(meta.compressed_size)
        .bind(meta.flattened)
        .bind(meta.index_file_size)
        .execute(&*client)
        .await {
            Err(sqlx::Error::Database(e)) => if e.is_unique_violation() {
                  Ok(())
            } else {
                  Err(Error::Message(e.to_string()))
            },
            Err(e) =>  Err(e.into()),
            Ok(_) => Ok(()),
        }
    }

    async fn inner_batch_add(&self, table: &str, files: &[FileKey]) -> Result<()> {
        let files: Vec<(Option<i64>, _)> = files.iter().map(|f| (None, f)).collect::<Vec<_>>();
        self.inner_batch_add_with_id(table, &files).await
    }

    async fn inner_batch_add_with_id(
        &self,
        table: &str,
        files: &[(Option<i64>, &FileKey)],
    ) -> Result<()> {
        if files.is_empty() {
            return Ok(());
        }
        let chunks = files.chunks(100);
        for files in chunks {
            let client = CLIENT_RW.clone();
            let client = client.lock().await;
            let mut tx = client.begin().await?;
            let mut query_builder: QueryBuilder<Sqlite> = QueryBuilder::new(
                format!("INSERT INTO {table} (id, org, stream, date, file, deleted, min_ts, max_ts, records, original_size, compressed_size, flattened, index_size)").as_str(),
            );
            query_builder.push_values(files, |mut b, (id, item)| {
                let (stream_key, date_key, file_name) =
                    parse_file_key_columns(&item.key).expect("parse file key failed");
                let org_id = stream_key[..stream_key.find('/').unwrap()].to_string();
                b.push_bind(id)
                    .push_bind(org_id)
                    .push_bind(stream_key)
                    .push_bind(date_key)
                    .push_bind(file_name)
                    .push_bind(false)
                    .push_bind(item.meta.min_ts)
                    .push_bind(item.meta.max_ts)
                    .push_bind(item.meta.records)
                    .push_bind(item.meta.original_size)
                    .push_bind(item.meta.compressed_size)
                    .push_bind(item.meta.flattened)
                    .push_bind(item.meta.index_file_size);
            });
            let need_single_insert = match query_builder.build().execute(&mut *tx).await {
                Ok(_) => false,
                Err(sqlx::Error::Database(e)) => {
                    if e.is_unique_violation() {
                        true
                    } else {
                        if let Err(e) = tx.rollback().await {
                            log::error!("[SQLITE] rollback {table} batch add error: {}", e);
                        }
                        return Err(Error::Message(e.to_string()));
                    }
                }
                Err(e) => {
                    if let Err(e) = tx.rollback().await {
                        log::error!("[SQLITE] rollback {table} batch add error: {}", e);
                    }
                    return Err(e.into());
                }
            };
            if need_single_insert {
                if let Err(e) = tx.rollback().await {
                    log::error!("[SQLITE] rollback {table} batch add error: {}", e);
                    return Err(e.into());
                }
                // release lock
                drop(client);
                // add file one by one
                for (id, item) in files {
                    if let Err(e) = self
                        .inner_add_with_id(table, *id, &item.key, &item.meta)
                        .await
                    {
                        log::error!("[SQLITE] single insert {table} add error: {}", e);
                        return Err(e);
                    }
                }
            } else if let Err(e) = tx.commit().await {
                log::error!("[SQLITE] commit {table} batch add error: {}", e);
                return Err(e.into());
            }
        }
        Ok(())
    }
}

pub async fn create_table() -> Result<()> {
    let client = CLIENT_RW.clone();
    let client = client.lock().await;
    sqlx::query(
        r#"
CREATE TABLE IF NOT EXISTS file_list
(
    id        INTEGER not null primary key autoincrement,
    org       VARCHAR not null,
    stream    VARCHAR not null,
    date      VARCHAR not null,
    file      VARCHAR not null,
    deleted   BOOLEAN default false not null,
    flattened BOOLEAN default false not null,
    min_ts    BIGINT not null,
    max_ts    BIGINT not null,
    records   BIGINT not null,
    original_size   BIGINT not null,
    compressed_size BIGINT not null,
    index_size BIGINT not null
);
        "#,
    )
    .execute(&*client)
    .await?;

    sqlx::query(
        r#"
CREATE TABLE IF NOT EXISTS file_list_history
(
    id        INTEGER not null primary key autoincrement,
    org       VARCHAR not null,
    stream    VARCHAR not null,
    date      VARCHAR not null,
    file      VARCHAR not null,
    deleted   BOOLEAN default false not null,
    flattened BOOLEAN default false not null,
    min_ts    BIGINT not null,
    max_ts    BIGINT not null,
    records   BIGINT not null,
    original_size   BIGINT not null,
    compressed_size BIGINT not null,
    index_size BIGINT not null
);
        "#,
    )
    .execute(&*client)
    .await?;

    sqlx::query(
        r#"
CREATE TABLE IF NOT EXISTS file_list_deleted
(
    id         INTEGER not null primary key autoincrement,
    org        VARCHAR not null,
    stream     VARCHAR not null,
    date       VARCHAR not null,
    file       VARCHAR not null,
    flattened  BOOLEAN default false not null,
    created_at BIGINT not null
);
        "#,
    )
    .execute(&*client)
    .await?;

    sqlx::query(
        r#"
CREATE TABLE IF NOT EXISTS file_list_jobs
(
    id         INTEGER not null primary key autoincrement,
    org        VARCHAR not null,
    stream     VARCHAR not null,
    offsets    BIGINT not null,
    status     INT not null,
    node       VARCHAR not null,
    started_at BIGINT not null,
    updated_at BIGINT not null
);
        "#,
    )
    .execute(&*client)
    .await?;

    sqlx::query(
        r#"
CREATE TABLE IF NOT EXISTS stream_stats
(
    id      INTEGER not null primary key autoincrement,
    org     VARCHAR not null,
    stream  VARCHAR not null,
    file_num BIGINT not null,
    min_ts   BIGINT not null,
    max_ts   BIGINT not null,
    records  BIGINT not null,
    original_size   BIGINT not null,
    compressed_size BIGINT not null,
    index_size BIGINT not null
);
        "#,
    )
    .execute(&*client)
    .await?;

    // create column flattened for old version <= 0.10.5
    let column = "index_size";
    let data_type = "BIGINT default 0 not null";
    add_column(&client, "file_list", column, data_type).await?;
    add_column(&client, "stream_stats", column, data_type).await?;
    add_column(&client, "file_list_history", column, data_type).await?;

    // create column flattened for old version <= 0.10.5
    let column = "flattened";
    let data_type = "BOOLEAN default false not null";
    add_column(&client, "file_list", column, data_type).await?;
    add_column(&client, "file_list_history", column, data_type).await?;
    add_column(&client, "file_list_deleted", column, data_type).await?;

    // create column started_at for old version <= 0.10.8
    let column = "started_at";
    let data_type = "BIGINT default 0 not null";
    add_column(&client, "file_list_jobs", column, data_type).await?;

    Ok(())
}

pub async fn create_table_index() -> Result<()> {
    let indices: Vec<(&str, &str, &[&str])> = vec![
        ("file_list_org_idx", "file_list", &["org"]),
        (
            "file_list_stream_ts_idx",
            "file_list",
            &["stream", "max_ts", "min_ts"],
        ),
        ("file_list_history_org_idx", "file_list_history", &["org"]),
        (
            "file_list_history_stream_ts_idx",
            "file_list_history",
            &["stream", "max_ts", "min_ts"],
        ),
        (
            "file_list_deleted_created_at_idx",
            "file_list_deleted",
            &["org", "created_at"],
        ),
        (
            "file_list_deleted_stream_date_file_idx",
            "file_list_deleted",
            &["stream", "date", "file"],
        ),
        (
            "file_list_jobs_stream_status_idx",
            "file_list_jobs",
            &["status", "stream"],
        ),
        ("stream_stats_org_idx", "stream_stats", &["org"]),
    ];
    for (idx, table, fields) in indices {
        create_index(IndexStatement::new(idx, table, false, fields)).await?;
    }

    let unique_indices: Vec<(&str, &str, &[&str])> = vec![
        (
            "file_list_history_stream_file_idx",
            "file_list_history",
            &["stream", "date", "file"],
        ),
        (
            "file_list_jobs_stream_offsets_idx",
            "file_list_jobs",
            &["stream", "offsets"],
        ),
        ("stream_stats_stream_idx", "stream_stats", &["stream"]),
    ];
    for (idx, table, fields) in unique_indices {
        create_index(IndexStatement::new(idx, table, true, fields)).await?;
    }

    // This is a case where we want to MAKE the index unique

    let res = create_index(IndexStatement::new(
        "file_list_stream_file_idx",
        "file_list",
        true,
        &["stream", "date", "file"],
    ))
    .await;
    if let Err(e) = res {
        if !e.to_string().contains("UNIQUE constraint failed") {
            return Err(e);
        }
        // delete duplicate records
        log::warn!("[SQLITE] starting delete duplicate records");
        let client = CLIENT_RW.clone();
        let client = client.lock().await;
        let ret = sqlx::query(
                r#"SELECT stream, date, file, min(id) as id FROM file_list GROUP BY stream, date, file HAVING COUNT(*) > 1;"#,
            ).fetch_all(&*client).await?;
        log::warn!("[SQLITE] total: {} duplicate records", ret.len());
        for (i, r) in ret.iter().enumerate() {
            let stream = r.get::<String, &str>("stream");
            let date = r.get::<String, &str>("date");
            let file = r.get::<String, &str>("file");
            let id = r.get::<i64, &str>("id");
            sqlx::query(
                    r#"DELETE FROM file_list WHERE id != $1 AND stream = $2 AND date = $3 AND file = $4;"#,
                ).bind(id).bind(stream).bind(date).bind(file).execute(&*client).await?;
            if i % 1000 == 0 {
                log::warn!("[SQLITE] delete duplicate records: {}/{}", i, ret.len());
            }
        }
        drop(client);
        log::warn!(
            "[SQLITE] delete duplicate records: {}/{}",
            ret.len(),
            ret.len()
        );
        // create index again
        create_index(IndexStatement::new(
            "file_list_stream_file_idx",
            "file_list",
            true,
            &["stream", "date", "file"],
        ))
        .await?;
        log::warn!("[SQLITE] create table index(file_list_stream_file_idx) succeed");
    }

    // delete trigger for old version
    // compatible for old version <= 0.6.4
    let client = CLIENT_RW.clone();
    let client = client.lock().await;
    sqlx::query(r#"DROP TRIGGER IF EXISTS update_stream_stats_delete;"#)
        .execute(&*client)
        .await?;

    Ok(())
}

async fn add_column(
    client: &Pool<Sqlite>,
    table: &str,
    column: &str,
    data_type: &str,
) -> Result<()> {
    // Attempt to add the column, ignoring the error if the column already exists
    let check_sql = format!("ALTER TABLE {table} ADD COLUMN {column} {data_type};");
    if let Err(e) = sqlx::query(&check_sql).execute(client).await {
        // Check if the error is about the duplicate column
        if !e.to_string().contains("duplicate column name") {
            // If the error is not about the duplicate column, return it
            return Err(e.into());
        }
    }
    Ok(())
}<|MERGE_RESOLUTION|>--- conflicted
+++ resolved
@@ -340,23 +340,6 @@
             .bind(time_end)
             .fetch_all(&pool)
             .await
-<<<<<<< HEAD
-            } else {
-                sqlx::query_as::<_, super::FileRecord>(
-                r#"
-SELECT stream, date, file, deleted, min_ts, max_ts, records, original_size, compressed_size, flattened, index_size
-    FROM file_list
-    WHERE stream = $1 AND max_ts >= $2 AND min_ts <= $3;
-                "#,
-            )
-            .bind(stream_key)
-            .bind(time_start)
-            .bind(time_end)
-            .fetch_all(&pool)
-            .await
-            }
-=======
->>>>>>> 0c291189
         };
         Ok(ret?
             .iter()
@@ -494,7 +477,7 @@
         let max_ts_upper_bound = super::calculate_max_ts_upper_bound(time_end, stream_type);
         let sql = r#"
 SELECT date
-    FROM file_list 
+    FROM file_list
     WHERE stream = $1 AND max_ts >= $2 AND max_ts <= $3 AND min_ts <= $4 AND records < $5
     GROUP BY date HAVING count(*) >= $6;
             "#;
