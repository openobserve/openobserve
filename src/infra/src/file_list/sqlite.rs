// Copyright 2025 OpenObserve Inc.
//
// This program is free software: you can redistribute it and/or modify
// it under the terms of the GNU Affero General Public License as published by
// the Free Software Foundation, either version 3 of the License, or
// (at your option) any later version.
//
// This program is distributed in the hope that it will be useful
// but WITHOUT ANY WARRANTY; without even the implied warranty of
// MERCHANTABILITY or FITNESS FOR A PARTICULAR PURPOSE.  See the
// GNU Affero General Public License for more details.
//
// You should have received a copy of the GNU Affero General Public License
// along with this program.  If not, see <http://www.gnu.org/licenses/>.

use std::collections::HashMap as stdHashMap;

use async_trait::async_trait;
use config::{
    get_config,
    meta::stream::{
        FileKey, FileListDeleted, FileMeta, PartitionTimeLevel, StreamStats, StreamType,
    },
    utils::{
        parquet::parse_file_key_columns,
        time::{DAY_MICRO_SECS, end_of_the_day, now_micros},
    },
};
use hashbrown::HashMap;
use sqlx::{Executor, Pool, QueryBuilder, Row, Sqlite};

use crate::{
    db::{
        IndexStatement,
        sqlite::{CLIENT_RO, CLIENT_RW, create_index},
    },
    errors::{Error, Result},
    file_list::FileRecord,
};

pub struct SqliteFileList {}

impl SqliteFileList {
    pub fn new() -> Self {
        Self {}
    }
}

impl Default for SqliteFileList {
    fn default() -> Self {
        Self::new()
    }
}

#[async_trait]
impl super::FileList for SqliteFileList {
    async fn create_table(&self) -> Result<()> {
        create_table().await
    }

    async fn create_table_index(&self) -> Result<()> {
        create_table_index().await
    }

    async fn add(&self, account: &str, file: &str, meta: &FileMeta) -> Result<i64> {
        self.inner_add("file_list", account, file, meta).await
    }

    async fn add_history(&self, account: &str, file: &str, meta: &FileMeta) -> Result<i64> {
        self.inner_add("file_list_history", account, file, meta)
            .await
    }

    async fn remove(&self, file: &str) -> Result<()> {
        let now_ts = now_micros();
        let client = CLIENT_RW.clone();
        let client = client.lock().await;
        let pool = client.clone();
        let (stream_key, date_key, file_name) =
            parse_file_key_columns(file).map_err(|e| Error::Message(e.to_string()))?;

        sqlx::query(
            r#"UPDATE file_list SET deleted = true, updated_at = $1 WHERE stream = $2 AND date = $3 AND file = $4;"#,
        )
        .bind(now_ts)
        .bind(stream_key)
        .bind(date_key)
        .bind(file_name)
        .execute(&pool)
        .await?;
        Ok(())
    }

    async fn batch_add(&self, files: &[FileKey]) -> Result<()> {
        self.inner_batch_process("file_list", files).await
    }

    async fn batch_add_with_id(&self, files: &[FileKey]) -> Result<()> {
        self.inner_batch_process("file_list", files).await
    }

    async fn batch_add_history(&self, files: &[FileKey]) -> Result<()> {
        self.inner_batch_process("file_list_history", files).await
    }

    async fn batch_process(&self, files: &[FileKey]) -> Result<()> {
        self.inner_batch_process("file_list", files).await
    }

    async fn update_dump_records(&self, dump_file: &FileKey, dumped_ids: &[i64]) -> Result<()> {
        let client = CLIENT_RW.clone();
        let client = client.lock().await;
        let mut tx = client.begin().await?;

        // insert the dump file into file_list table
        let (stream_key, date_key, file_name) =
            parse_file_key_columns(&dump_file.key).map_err(|e| Error::Message(e.to_string()))?;
        let org_id = stream_key[..stream_key.find('/').unwrap()].to_string();
        let meta = &dump_file.meta;
        let now_ts = now_micros();

        if let Err(e) = sqlx::query(r#"INSERT INTO file_list (account, org, stream, date, file, deleted, min_ts, max_ts, records, original_size, compressed_size, index_size, flattened, created_at, updated_at)
            VALUES ($1, $2, $3, $4, $5, $6, $7, $8, $9, $10, $11, $12, $13, $14, $15);"#)
        .bind(&dump_file.account)
        .bind(org_id)
        .bind(stream_key)
        .bind(date_key)
        .bind(file_name)
        .bind(false)
        .bind(meta.min_ts)
        .bind(meta.max_ts)
        .bind(meta.records)
        .bind(meta.original_size)
        .bind(meta.compressed_size)
        .bind(meta.index_size)
        .bind(meta.flattened)
        .bind(now_ts)
        .bind(now_ts)
        .execute(&mut *tx)
        .await{
            if let Err(e) = tx.rollback().await {
                log::error!("[SQLITE] rollback file_list dump file update error: {e}");
            }
            return Err(e.into());
        }

        // delete the dumped ids from file_list table
        for chunk in dumped_ids.chunks(get_config().compact.file_list_deleted_batch_size) {
            if chunk.is_empty() {
                continue;
            }
            let ids = chunk
                .iter()
                .map(|id| id.to_string())
                .collect::<Vec<String>>()
                .join(",");
            let query_str = format!("DELETE FROM file_list WHERE id IN ({ids})");
            if let Err(e) = sqlx::query(&query_str).execute(&mut *tx).await {
                if let Err(e) = tx.rollback().await {
                    log::error!("[SQLITE] rollback file_list dump file update error: {e}");
                }
                return Err(e.into());
            }
        }

        if let Err(e) = tx.commit().await {
            log::error!("[SQLITE] transaction commit error for dump file update {e}");
            return Err(e.into());
        }
        Ok(())
    }

    async fn batch_add_deleted(
        &self,
        org_id: &str,
        created_at: i64,
        files: &[FileListDeleted],
    ) -> Result<()> {
        if files.is_empty() {
            return Ok(());
        }
        let chunks = files.chunks(100);
        for files in chunks {
            // we don't care the id here, because the id is from file_list table not for this table
            let client = CLIENT_RW.clone();
            let client = client.lock().await;
            let mut tx = client.begin().await?;
            let mut query_builder: QueryBuilder<Sqlite> = QueryBuilder::new(
                "INSERT INTO file_list_deleted (account, org, stream, date, file, index_file, flattened, created_at)",
            );
            query_builder.push_values(files, |mut b, item| {
                let (stream_key, date_key, file_name) =
                    parse_file_key_columns(&item.file).expect("parse file key failed");
                b.push_bind(&item.account)
                    .push_bind(org_id)
                    .push_bind(stream_key)
                    .push_bind(date_key)
                    .push_bind(file_name)
                    .push_bind(item.index_file)
                    .push_bind(item.flattened)
                    .push_bind(created_at);
            });
            if let Err(e) = query_builder.build().execute(&mut *tx).await {
                if let Err(e) = tx.rollback().await {
                    log::error!("[SQLITE] rollback file_list_deleted batch add error: {e}");
                }
                return Err(e.into());
            };
            if let Err(e) = tx.commit().await {
                log::error!("[SQLITE] commit file_list_deleted batch add error: {e}");
                return Err(e.into());
            }
        }
        Ok(())
    }

    async fn batch_remove_deleted(&self, files: &[FileKey]) -> Result<()> {
        if files.is_empty() {
            return Ok(());
        }
        let chunks = files.chunks(100);
        for files in chunks {
            // get ids of the files
            let client = CLIENT_RW.clone();
            let client = client.lock().await;
            let pool = client.clone();
            let mut ids = Vec::with_capacity(files.len());
            for file in files {
                if file.id > 0 {
                    ids.push(file.id.to_string());
                    continue;
                }
                let (stream_key, date_key, file_name) =
                    parse_file_key_columns(&file.key).map_err(|e| Error::Message(e.to_string()))?;
                let ret: Option<i64> = match sqlx::query_scalar(
                    r#"SELECT id FROM file_list_deleted WHERE stream = $1 AND date = $2 AND file = $3;"#,
                )
                .bind(stream_key)
                .bind(date_key)
                .bind(file_name)
                .fetch_one(&pool)
                .await
                {
                    Ok(v) => v,
                    Err(sqlx::Error::RowNotFound) => continue,
                    Err(e) => return Err(e.into()),
                };
                match ret {
                    Some(v) => ids.push(v.to_string()),
                    None => {
                        return Err(Error::Message(
                            "[SQLITE] query error: id should not empty from file_list_deleted"
                                .to_string(),
                        ));
                    }
                }
            }
            // delete files by ids
            if !ids.is_empty() {
                let sql = format!(
                    "DELETE FROM file_list_deleted WHERE id IN({});",
                    ids.join(",")
                );
                _ = pool.execute(sql.as_str()).await?;
            }
        }
        Ok(())
    }

    async fn get(&self, file: &str) -> Result<FileMeta> {
        let pool = CLIENT_RO.clone();
        let (stream_key, date_key, file_name) =
            parse_file_key_columns(file).map_err(|e| Error::Message(e.to_string()))?;
        let ret = sqlx::query_as::<_, super::FileRecord>(
            r#"
SELECT min_ts, max_ts, records, original_size, compressed_size, index_size, flattened
    FROM file_list WHERE stream = $1 AND date = $2 AND file = $3;
            "#,
        )
        .bind(stream_key)
        .bind(date_key)
        .bind(file_name)
        .fetch_one(&pool)
        .await?;
        Ok(FileMeta::from(&ret))
    }

    async fn contains(&self, file: &str) -> Result<bool> {
        let pool = CLIENT_RO.clone();
        let (stream_key, date_key, file_name) =
            parse_file_key_columns(file).map_err(|e| Error::Message(e.to_string()))?;
        let ret = sqlx::query(
            r#"SELECT * FROM file_list WHERE stream = $1 AND date = $2 AND file = $3;"#,
        )
        .bind(stream_key)
        .bind(date_key)
        .bind(file_name)
        .fetch_one(&pool)
        .await;
        if let Err(sqlx::Error::RowNotFound) = ret {
            return Ok(false);
        }
        Ok(!ret.unwrap().is_empty())
    }

    async fn update_flattened(&self, file: &str, flattened: bool) -> Result<()> {
        let client = CLIENT_RW.clone();
        let client = client.lock().await;
        let (stream_key, date_key, file_name) =
            parse_file_key_columns(file).map_err(|e| Error::Message(e.to_string()))?;
        sqlx::query(
            r#"UPDATE file_list SET flattened = $1 WHERE stream = $2 AND date = $3 AND file = $4;"#,
        )
        .bind(flattened)
        .bind(stream_key)
        .bind(date_key)
        .bind(file_name)
        .execute(&*client)
        .await?;
        Ok(())
    }

    async fn update_compressed_size(&self, file: &str, size: i64) -> Result<()> {
        let client = CLIENT_RW.clone();
        let client = client.lock().await;
        let (stream_key, date_key, file_name) =
            parse_file_key_columns(file).map_err(|e| Error::Message(e.to_string()))?;
        sqlx::query(
            r#"UPDATE file_list SET compressed_size = $1 WHERE stream = $2 AND date = $3 AND file = $4;"#,
        )
        .bind(size)
        .bind(stream_key)
        .bind(date_key)
        .bind(file_name)
        .execute(&*client)
        .await?;
        Ok(())
    }

    async fn list(&self) -> Result<Vec<FileKey>> {
        let pool = CLIENT_RO.clone();
        let ret = sqlx::query_as::<_, super::FileRecord>(
            r#"SELECT id, account, stream, date, file, deleted, min_ts, max_ts, records, original_size, compressed_size, index_size, flattened FROM file_list;"#,
        )
        .fetch_all(&pool)
        .await?;
        Ok(ret.iter().map(|r| r.into()).collect())
    }

    async fn query(
        &self,
        org_id: &str,
        stream_type: StreamType,
        stream_name: &str,
        _time_level: PartitionTimeLevel,
        time_range: (i64, i64),
        flattened: Option<bool>,
    ) -> Result<Vec<FileKey>> {
        let stream_key = format!("{org_id}/{stream_type}/{stream_name}");

        let pool = CLIENT_RO.clone();
        let ret = if let Some(flattened) = flattened {
            sqlx::query_as::<_, super::FileRecord>(
                r#"
SELECT id, account, stream, date, file, deleted, min_ts, max_ts, records, original_size, compressed_size, index_size, flattened
    FROM file_list
    WHERE stream = $1 AND flattened = $2 LIMIT 1000;
                "#,
            )
            .bind(stream_key)
            .bind(flattened)
            .fetch_all(&pool)
            .await
        } else {
            let (time_start, time_end) = time_range;
            let max_ts_upper_bound = super::calculate_max_ts_upper_bound(time_end, stream_type);
            sqlx::query_as::<_, super::FileRecord>(
                r#"
SELECT id, account, stream, date, file, min_ts, max_ts, records, original_size, compressed_size, index_size, flattened
    FROM file_list
    WHERE stream = $1 AND max_ts >= $2 AND max_ts <= $3 AND min_ts <= $4 AND deleted = $5;
                "#,
            )
            .bind(stream_key)
            .bind(time_start)
            .bind(max_ts_upper_bound)
            .bind(time_end)
            .bind(false)
            .fetch_all(&pool)
            .await
        };
        Ok(ret?.iter().map(|r| r.into()).collect())
    }

    async fn query_for_merge(
        &self,
        org_id: &str,
        stream_type: StreamType,
        stream_name: &str,
        date_range: (String, String),
    ) -> Result<Vec<FileKey>> {
        let (date_start, date_end) = date_range;
        if date_start.is_empty() && date_end.is_empty() {
            return Ok(Vec::new());
        }
        let stream_key = format!("{org_id}/{stream_type}/{stream_name}");

        let pool = CLIENT_RO.clone();
        let ret = sqlx::query_as::<_, super::FileRecord>(
                r#"
SELECT id, account, stream, date, file, min_ts, max_ts, records, original_size, compressed_size, index_size, flattened
    FROM file_list
    WHERE stream = $1 AND date >= $2 AND date <= $3 AND deleted = $4;
                "#,
            )
            .bind(stream_key)
            .bind(date_start)
            .bind(date_end)
            .bind(false)
            .fetch_all(&pool)
            .await;
        Ok(ret?.iter().map(|r| r.into()).collect())
    }

    async fn query_for_dump(
        &self,
        org_id: &str,
        stream_type: StreamType,
        stream_name: &str,
        time_range: (i64, i64),
    ) -> Result<Vec<FileRecord>> {
        let (time_start, time_end) = time_range;
        let stream_key = format!("{org_id}/{stream_type}/{stream_name}");

        let pool = CLIENT_RO.clone();
        let max_ts_upper_bound = super::calculate_max_ts_upper_bound(time_end, stream_type);
        let ret = sqlx::query_as::<_, super::FileRecord>(
            r#"SELECT * FROM file_list WHERE stream = $1 AND max_ts >= $2 AND max_ts <= $3 AND min_ts <= $4 AND deleted = $5;"#,
        )
        .bind(stream_key)
        .bind(time_start)
        .bind(max_ts_upper_bound)
        .bind(time_end)
        .bind(false)
        .fetch_all(&pool)
        .await;

        Ok(ret?)
    }

    async fn query_for_dump_by_updated_at(
        &self,
        time_range: (i64, i64),
    ) -> Result<Vec<FileRecord>> {
        let (time_start, time_end) = time_range;

        let pool = CLIENT_RO.clone();
        let ret = sqlx::query_as::<_, super::FileRecord>(
            r#"SELECT * FROM file_list WHERE updated_at > $1 AND updated_at <= $2 AND stream LIKE $3;"#,
        )
        .bind(time_start)
        .bind(time_end)
        .bind(format!("%/{}/%", StreamType::Filelist))
        .fetch_all(&pool)
        .await;

        Ok(ret?)
    }

    async fn query_by_ids(&self, ids: &[i64]) -> Result<Vec<FileKey>> {
        if ids.is_empty() {
            return Ok(Vec::default());
        }

        let mut ret = Vec::new();
        let pool = CLIENT_RO.clone();

        for chunk in ids.chunks(get_config().compact.file_list_deleted_batch_size) {
            if chunk.is_empty() {
                continue;
            }
            let ids = chunk
                .iter()
                .map(|id| id.to_string())
                .collect::<Vec<String>>()
                .join(",");
            let query_str = format!(
                "SELECT id, account, stream, date, file, min_ts, max_ts, records, original_size, compressed_size, index_size FROM file_list WHERE id IN ({ids})"
            );
            let res = sqlx::query_as::<_, super::FileRecord>(&query_str)
                .fetch_all(&pool)
                .await?;
            ret.extend_from_slice(&res);
        }

        Ok(ret.iter().map(|r| r.into()).collect())
    }

    async fn query_ids(
        &self,
        org_id: &str,
        stream_type: StreamType,
        stream_name: &str,
        time_range: (i64, i64),
    ) -> Result<Vec<super::FileId>> {
        let (time_start, time_end) = time_range;
        let stream_key = format!("{org_id}/{stream_type}/{stream_name}");

        let day_partitions = if time_end - time_start <= DAY_MICRO_SECS
            || time_end - time_start > DAY_MICRO_SECS * 30
            || !get_config().compact.file_list_multi_thread
        {
            vec![(time_start, time_end)]
        } else {
            let mut partitions = Vec::new();
            let mut start = time_start;
            while start < time_end {
                let end_of_day = std::cmp::min(end_of_the_day(start), time_end);
                partitions.push((start, end_of_day));
                start = end_of_day + 1; // next day, use end_of_day + 1 microsecond
            }
            partitions
        };
        log::debug!("file_list day_partitions: {day_partitions:?}");

        let mut tasks = Vec::with_capacity(day_partitions.len());

        for (time_start, time_end) in day_partitions {
            let stream_key = stream_key.clone();
            tasks.push(tokio::task::spawn(async move {
                let pool = CLIENT_RO.clone();
                    let max_ts_upper_bound = super::calculate_max_ts_upper_bound(time_end, stream_type);
                    let query = "SELECT id, records, original_size FROM file_list WHERE stream = $1 AND max_ts >= $2 AND max_ts <= $3 AND min_ts <= $4 AND deleted = $5;";
                    sqlx::query_as::<_, super::FileId>(query)
                    .bind(stream_key)
                    .bind(time_start)
                    .bind(max_ts_upper_bound)
                    .bind(time_end)
                    .bind(false)
                    .fetch_all(&pool)
                    .await
            }));
        }

        let mut rets = Vec::new();
        for task in tasks {
            match task.await {
                Ok(Ok(r)) => rets.extend(r),
                Ok(Err(e)) => {
                    return Err(e.into());
                }
                Err(e) => {
                    return Err(Error::Message(e.to_string()));
                }
            };
        }
        Ok(rets)
    }

    async fn query_ids_by_files(&self, files: &[FileKey]) -> Result<stdHashMap<String, i64>> {
        let mut ret = stdHashMap::with_capacity(files.len());
        // group by date
        let mut stream_files = HashMap::new();
        let mut files_map = HashMap::with_capacity(files.len());
        for file in files {
            if file.id > 0 {
                ret.insert(file.key.clone(), file.id);
                continue;
            }
            let (stream_key, date_key, file_name) =
                parse_file_key_columns(&file.key).map_err(|e| Error::Message(e.to_string()))?;
            let stream_entry = stream_files.entry(stream_key).or_insert(HashMap::new());
            let date_entry = stream_entry.entry(date_key).or_insert(Vec::new());
            date_entry.push(file_name.clone());
            files_map.insert(file_name, &file.key);
        }
        for (stream_key, stream_files) in stream_files {
            let pool = CLIENT_RO.clone();
            for (date_key, files) in stream_files {
                if files.is_empty() {
                    continue;
                }
                let sql = format!(
                    "SELECT id, file FROM file_list WHERE stream = $1 AND date = $2 AND file IN ('{}');",
                    files.join("','")
                );
                let query_res = sqlx::query_as::<_, super::FileIdWithFile>(&sql)
                    .bind(&stream_key)
                    .bind(&date_key)
                    .fetch_all(&pool)
                    .await?;
                for file in query_res {
                    if let Some(file_name) = files_map.get(&file.file) {
                        ret.insert(file_name.to_string(), file.id);
                    }
                }
            }
        }
        Ok(ret)
    }

    async fn query_old_data_hours(
        &self,
        org_id: &str,
        stream_type: StreamType,
        stream_name: &str,
        time_range: (i64, i64),
    ) -> Result<Vec<String>> {
        let (time_start, time_end) = time_range;
        let stream_key = format!("{org_id}/{stream_type}/{stream_name}");

        let pool = CLIENT_RO.clone();
        let cfg = get_config();
        let max_ts_upper_bound = super::calculate_max_ts_upper_bound(time_end, stream_type);
        let sql = r#"
SELECT date
    FROM file_list
    WHERE stream = $1 AND max_ts >= $2 AND max_ts <= $3 AND min_ts <= $4 AND records < $5
    GROUP BY date HAVING count(*) >= $6;
            "#;

        let ret = sqlx::query(sql)
            .bind(stream_key)
            .bind(time_start)
            .bind(max_ts_upper_bound)
            .bind(time_end)
            .bind(cfg.compact.old_data_min_records)
            .bind(cfg.compact.old_data_min_files)
            .fetch_all(&pool)
            .await?;
        Ok(ret
            .into_iter()
            .map(|r| r.try_get::<String, &str>("date").unwrap_or_default())
            .collect())
    }

    async fn query_deleted(
        &self,
        org_id: &str,
        time_max: i64,
        limit: i64,
    ) -> Result<Vec<FileListDeleted>> {
        if time_max == 0 {
            return Ok(Vec::new());
        }
        let pool = CLIENT_RO.clone();
        let ret = sqlx::query_as::<_, super::FileDeletedRecord>(
            r#"SELECT id, account, stream, date, file, index_file, flattened FROM file_list_deleted WHERE org = $1 AND created_at < $2 ORDER BY created_at ASC LIMIT $3;"#,
        )
        .bind(org_id)
        .bind(time_max)
        .bind(limit)
        .fetch_all(&pool)
        .await?;
        Ok(ret
            .iter()
            .map(|r| FileListDeleted {
                id: r.id,
                account: r.account.to_string(),
                file: format!("files/{}/{}/{}", r.stream, r.date, r.file),
                index_file: r.index_file,
                flattened: r.flattened,
            })
            .collect())
    }

    async fn list_deleted(&self) -> Result<Vec<FileListDeleted>> {
        let pool = CLIENT_RO.clone();
        let ret = sqlx::query_as::<_, super::FileDeletedRecord>(
            r#"SELECT id, account, stream, date, file, index_file, flattened FROM file_list_deleted;"#,
        )
        .fetch_all(&pool)
        .await?;
        Ok(ret
            .iter()
            .map(|r| FileListDeleted {
                id: r.id,
                account: r.account.to_string(),
                file: format!("files/{}/{}/{}", r.stream, r.date, r.file),
                index_file: r.index_file,
                flattened: r.flattened,
            })
            .collect())
    }

    async fn get_min_date(
        &self,
        org_id: &str,
        stream_type: StreamType,
        stream_name: &str,
        date_range: Option<(String, String)>,
    ) -> Result<String> {
        let stream_key = format!("{org_id}/{stream_type}/{stream_name}");
        let pool = CLIENT_RO.clone();
        let ret: Option<String> = match date_range {
            Some((start, end)) => {
                sqlx::query_scalar(r#"SELECT MIN(date) AS num FROM file_list WHERE stream = $1 AND date >= $2 AND date < $3;"#)
                    .bind(stream_key)
                    .bind(start)
                    .bind(end)
                    .fetch_one(&pool)
                    .await?
            }
            None => {
                sqlx::query_scalar(r#"SELECT MIN(date) AS num FROM file_list WHERE stream = $1;"#)
                    .bind(stream_key)
                    .fetch_one(&pool)
                    .await?
            }
        };
        Ok(ret.unwrap_or_default())
    }

    async fn get_min_update_at(&self) -> Result<i64> {
        let pool = CLIENT_RO.clone();
        let ret: Option<i64> =
            sqlx::query_scalar(r#"SELECT MIN(updated_at) AS num FROM file_list;"#)
                .fetch_one(&pool)
                .await?;
        Ok(ret.unwrap_or_default())
    }

    async fn get_max_update_at(&self) -> Result<i64> {
        let pool = CLIENT_RO.clone();
        let ret: Option<i64> =
            sqlx::query_scalar(r#"SELECT MAX(updated_at) AS num FROM file_list;"#)
                .fetch_one(&pool)
                .await?;
        Ok(ret.unwrap_or_default())
    }

    async fn clean_by_min_update_at(&self, val: i64) -> Result<()> {
        let client = CLIENT_RW.clone();
        let client = client.lock().await;
        sqlx::query("DELETE FROM file_list WHERE updated_at < $1;")
            .bind(val)
            .execute(&*client)
            .await?;
        Ok(())
    }

<<<<<<< HEAD
    async fn stats(&self, time_range: (i64, i64)) -> Result<Vec<(String, StreamStats)>> {
        let (min_ts, max_ts) = time_range;
=======
    async fn stats(
        &self,
        time_range: (i64, i64),
        need_deleted: bool,
    ) -> Result<Vec<(String, StreamStats)>> {
        let deleted_filter = if need_deleted {
            // if we need deleted files, we don't apply deleted filter
            ""
        } else {
            // if we don't need deleted files, we include only non-deleted files
            "AND deleted IS FALSE"
        };
        let (min, max) = time_range;
>>>>>>> 24b89ebf
        let sql = format!(
            r#"
SELECT 
    stream,
    MIN(CASE WHEN deleted IS FALSE THEN min_ts END) AS min_ts,
    MAX(CASE WHEN deleted IS FALSE THEN max_ts ELSE 0 END) AS max_ts,
    SUM(CASE 
        WHEN deleted IS TRUE AND created_at <= {min_ts} THEN -1
        WHEN deleted IS FALSE THEN 1
        ELSE 0
    END) AS file_num,
    SUM(CASE 
        WHEN deleted IS TRUE AND created_at <= {min_ts} THEN -records
        WHEN deleted IS FALSE THEN records
        ELSE 0
    END) AS records,
    SUM(CASE 
        WHEN deleted IS TRUE AND created_at <= {min_ts} THEN -original_size
        WHEN deleted IS FALSE THEN original_size
        ELSE 0
    END) AS original_size,
    SUM(CASE 
        WHEN deleted IS TRUE AND created_at <= {min_ts} THEN -compressed_size
        WHEN deleted IS FALSE THEN compressed_size
        ELSE 0
    END) AS compressed_size,
    SUM(CASE 
        WHEN deleted IS TRUE AND created_at <= {min_ts} THEN -index_size
        WHEN deleted IS FALSE THEN index_size
        ELSE 0
    END) AS index_size
FROM file_list
<<<<<<< HEAD
WHERE updated_at > {min_ts} AND updated_at <= {max_ts}
=======
WHERE updated_at > {min} AND updated_at <= {max} {deleted_filter}
>>>>>>> 24b89ebf
GROUP BY stream
            "#,
        );
        let pool = CLIENT_RO.clone();
        let ret = sqlx::query_as::<_, super::StatsRecord>(&sql)
            .fetch_all(&pool)
            .await?;
        Ok(ret
            .iter()
            .map(|r| (r.stream.to_owned(), r.into()))
            .collect())
    }

    async fn get_stream_stats(
        &self,
        org_id: &str,
        stream_type: Option<StreamType>,
        stream_name: Option<&str>,
    ) -> Result<Vec<(String, StreamStats)>> {
        let sql = if let Some(stream_type) = stream_type
            && let Some(stream_name) = stream_name
        {
            format!(
                "SELECT * FROM stream_stats WHERE stream = '{org_id}/{}/{}';",
                stream_type, stream_name
            )
        } else {
            format!("SELECT * FROM stream_stats WHERE org = '{org_id}';")
        };
        let pool = CLIENT_RO.clone();
        let ret = sqlx::query_as::<_, super::StatsRecord>(&sql)
            .fetch_all(&pool)
            .await?;
        Ok(ret
            .iter()
            .map(|r| (r.stream.to_owned(), r.into()))
            .collect())
    }

    async fn del_stream_stats(
        &self,
        org_id: &str,
        stream_type: StreamType,
        stream_name: &str,
    ) -> Result<()> {
        let sql = format!(
            "DELETE FROM stream_stats WHERE stream = '{org_id}/{stream_type}/{stream_name}';"
        );
        let client = CLIENT_RW.clone();
        let client = client.lock().await;
        sqlx::query(&sql).execute(&*client).await?;
        Ok(())
    }

    async fn set_stream_stats(
        &self,
        streams: &[(String, StreamStats)],
        time_range: (i64, i64),
    ) -> Result<()> {
        let client = CLIENT_RW.clone();
        // check if stream stats exist
        let client = client.lock().await;
        let mut tx = client.begin().await?;
        for (stream_key, _) in streams {
            if crate::schema::STREAM_STATS_EXISTS.contains(stream_key) {
                continue;
            }
            // stream stats not exist, check from stream_stats table again
            let Some((org_id, stream_type, stream_name)) = super::parse_stream_key(stream_key)
            else {
                return Err(Error::Message(format!("invalid stream key: {stream_key}")));
            };
            let ret = self
                .get_stream_stats(&org_id, Some(stream_type), Some(&stream_name))
                .await?;
            if !ret.is_empty() {
                crate::schema::STREAM_STATS_EXISTS.insert(stream_key.clone());
                continue;
            }
            // stream stats not exist, insert a new one
            if let Err(e) = sqlx::query(
                r#"
INSERT INTO stream_stats
    (org, stream, file_num, min_ts, max_ts, records, original_size, compressed_size, index_size)
    VALUES ($1, $2, 0, 0, 0, 0, 0, 0, 0);
                "#,
            )
            .bind(org_id)
            .bind(stream_key)
            .execute(&mut *tx)
            .await
            {
                if let Err(e) = tx.rollback().await {
                    log::error!("[SQLITE] rollback insert stream stats error: {e}");
                }
                return Err(e.into());
            }
        }
        if let Err(e) = tx.commit().await {
            log::error!("[SQLITE] commit insert stream stats error: {e}");
            return Err(e.into());
        }

        // update stats
        let mut tx = client.begin().await?;
        for (stream_key, stats) in streams {
            if let Err(e) = sqlx::query(
                r#"
UPDATE stream_stats
    SET file_num = file_num + $1, 
        min_ts = CASE WHEN $2 = 0 THEN min_ts 
                     WHEN min_ts = 0 OR $2 < min_ts THEN $2 
                     ELSE min_ts END,
        max_ts = CASE WHEN $3 = 0 THEN max_ts 
                     WHEN max_ts = 0 OR $3 > max_ts THEN $3 
                     ELSE max_ts END,
        records = records + $4, 
        original_size = original_size + $5, 
        compressed_size = compressed_size + $6, 
        index_size = index_size + $7
    WHERE stream = $8;
                "#,
            )
            .bind(stats.file_num)
            .bind(stats.doc_time_min)
            .bind(stats.doc_time_max)
            .bind(stats.doc_num)
            .bind(stats.storage_size as i64)
            .bind(stats.compressed_size as i64)
            .bind(stats.index_size as i64)
            .bind(stream_key)
            .execute(&mut *tx)
            .await
            {
                if let Err(e) = tx.rollback().await {
                    log::error!("[SQLITE] rollback set stream stats error: {e}");
                }
                return Err(e.into());
            }
        }
        // delete files which already marked deleted
        let (min_ts, max_ts) = time_range;
        loop {
            let start = std::time::Instant::now();
            match sqlx::query(
                    r#"DELETE FROM file_list WHERE deleted IS TRUE AND updated_at > $1 AND updated_at <= $2"#,
                )
                .bind(min_ts)
                .bind(max_ts)
                .execute(&mut *tx)
                .await
                {
                    Ok(v) => {
                        log::debug!(
                            "[SQLITE] delete file list rows affected: {}, took: {} ms",
                            v.rows_affected(),
                            start.elapsed().as_millis()
                        );
                        if v.rows_affected() == 0 {
                            break;
                        }
                    }
                    Err(e) => {
                        if let Err(e) = tx.rollback().await {
                            log::error!(
                                "[SQLITE] rollback set stream stats error for delete file list: {e}"
                            );
                        }
                        return Err(e.into());
                    }
                }
        }

        // commit
        if let Err(e) = tx.commit().await {
            log::error!("[SQLITE] commit set stream stats error: {e}");
            return Err(e.into());
        }

        Ok(())
    }

    async fn reset_stream_stats_min_ts(
        &self,
        _org_id: &str,
        stream: &str,
        min_ts: i64,
    ) -> Result<()> {
        let client = CLIENT_RW.clone();
        let client = client.lock().await;
        sqlx::query(r#"UPDATE stream_stats SET min_ts = $1 WHERE stream = $2;"#)
            .bind(min_ts)
            .bind(stream)
            .execute(&*client)
            .await?;
        sqlx::query(
            r#"UPDATE stream_stats SET max_ts = min_ts WHERE stream = $1 AND max_ts < min_ts;"#,
        )
        .bind(stream)
        .execute(&*client)
        .await?;
        Ok(())
    }

    async fn reset_stream_stats(&self) -> Result<()> {
        let client = CLIENT_RW.clone();
        let client = client.lock().await;
        sqlx::query(r#"UPDATE stream_stats SET file_num = 0, min_ts = 0, max_ts = 0, records = 0, original_size = 0, compressed_size = 0, index_size = 0;"#)
        .execute(&*client)
       .await?;
        Ok(())
    }

    async fn len(&self) -> usize {
        let pool = CLIENT_RO.clone();
        let ret = match sqlx::query(r#"SELECT COUNT(*) as num FROM file_list;"#)
            .fetch_one(&pool)
            .await
        {
            Ok(r) => r,
            Err(e) => {
                log::error!("[SQLITE] get file list len error: {e}");
                return 0;
            }
        };
        match ret.try_get::<i64, &str>("num") {
            Ok(v) => v as usize,
            _ => 0,
        }
    }

    async fn is_empty(&self) -> bool {
        self.len().await == 0
    }

    async fn clear(&self) -> Result<()> {
        Ok(())
    }

    async fn add_job(
        &self,
        org_id: &str,
        stream_type: StreamType,
        stream: &str,
        offset: i64,
    ) -> Result<i64> {
        let stream_key = format!("{org_id}/{stream_type}/{stream}");
        let client = CLIENT_RW.clone();
        let client = client.lock().await;
        let mut tx = client.begin().await?;
        match sqlx::query(
            "INSERT INTO file_list_jobs (org, stream, offsets, status, node, started_at, updated_at) VALUES ($1, $2, $3, $4, '', 0, 0);",
        )
        .bind(org_id)
        .bind(&stream_key)
        .bind(offset)
        .bind(super::FileListJobStatus::Pending)
        .execute(&mut *tx)
        .await
        {
            Err(sqlx::Error::Database(e)) => if !e.is_unique_violation() {
                return Err(Error::Message(e.to_string()));
            },
            Err(e) => {
                return Err(e.into());
            },
            Ok(_) => {}
        };

        // get job id
        let ret = match sqlx::query(
            "SELECT id, status FROM file_list_jobs WHERE org = $1 AND stream = $2 AND offsets = $3;",
        )
        .bind(org_id)
        .bind(&stream_key)
        .bind(offset)
        .fetch_one(&mut *tx)
        .await
        {
            Ok(v) => v,
            Err(e) => {
                if let Err(e) = tx.rollback().await {
                    log::error!("[SQLITE] rollback add job error: {e}");
                }
                return Err(e.into());
            }
        };
        let id = ret.try_get::<i64, &str>("id").unwrap_or_default();
        let status = ret.try_get::<i64, &str>("status").unwrap_or_default();
        if id > 0
            && super::FileListJobStatus::from(status) == super::FileListJobStatus::Done
            && let Err(e) =
                sqlx::query("UPDATE file_list_jobs SET status = $1 WHERE status = $2 AND id = $3;")
                    .bind(super::FileListJobStatus::Pending)
                    .bind(super::FileListJobStatus::Done)
                    .bind(id)
                    .execute(&mut *tx)
                    .await
        {
            if let Err(e) = tx.rollback().await {
                log::error!("[SQLITE] rollback update job status error: {e}");
            }
            return Err(e.into());
        }
        if let Err(e) = tx.commit().await {
            log::error!("[SQLITE] commit add job error: {e}");
            return Err(e.into());
        }
        Ok(id)
    }

    async fn get_pending_jobs(&self, node: &str, limit: i64) -> Result<Vec<super::MergeJobRecord>> {
        let client = CLIENT_RW.clone();
        let client = client.lock().await;
        let mut tx = client.begin().await?;
        // get pending jobs group by stream and order by num desc
        let ret = match sqlx::query_as::<_, super::MergeJobPendingRecord>(
            r#"
SELECT stream, max(id) as id, COUNT(*) AS num
    FROM file_list_jobs
    WHERE status = $1
    GROUP BY stream
    ORDER BY num DESC
    LIMIT $2;"#,
        )
        .bind(super::FileListJobStatus::Pending)
        .bind(limit)
        .fetch_all(&mut *tx)
        .await
        {
            Ok(v) => v,
            Err(e) => {
                if let Err(e) = tx.rollback().await {
                    log::error!("[SQLITE] rollback get_pending_jobs for update error: {e}");
                }
                return Err(e.into());
            }
        };
        // update jobs status to running
        let ids = ret.iter().map(|r| r.id.to_string()).collect::<Vec<_>>();
        if ids.is_empty() {
            if let Err(e) = tx.rollback().await {
                log::error!("[SQLITE] rollback get_pending_jobs error: {e}");
            }
            return Ok(Vec::new());
        }
        let sql = format!(
            "UPDATE file_list_jobs SET status = $1, node = $2, started_at = $3, updated_at = $4 WHERE id IN ({});",
            ids.join(",")
        );
        let now = config::utils::time::now_micros();
        if let Err(e) = sqlx::query(&sql)
            .bind(super::FileListJobStatus::Running)
            .bind(node)
            .bind(now)
            .bind(now)
            .execute(&mut *tx)
            .await
        {
            if let Err(e) = tx.rollback().await {
                log::error!("[SQLITE] rollback update file_list_jobs status error: {e}");
            }
            return Err(e.into());
        }
        // get jobs by ids
        let sql = format!(
            "SELECT * FROM file_list_jobs WHERE id IN ({});",
            ids.join(",")
        );
        let ret = match sqlx::query_as::<_, super::MergeJobRecord>(&sql)
            .fetch_all(&mut *tx)
            .await
        {
            Ok(v) => v,
            Err(e) => {
                if let Err(e) = tx.rollback().await {
                    log::error!("[SQLITE] rollback get_pending_jobs by ids error: {e}");
                }
                return Err(e.into());
            }
        };
        if let Err(e) = tx.commit().await {
            log::error!("[SQLITE] commit for get_pending_jobs error: {e}");
            return Err(e.into());
        }
        Ok(ret)
    }

    async fn set_job_pending(&self, ids: &[i64]) -> Result<()> {
        let client = CLIENT_RW.clone();
        let client = client.lock().await;
        let sql = format!(
            "UPDATE file_list_jobs SET status = $1 WHERE id IN ({});",
            ids.iter()
                .map(|id| id.to_string())
                .collect::<Vec<_>>()
                .join(",")
        );
        sqlx::query(&sql)
            .bind(super::FileListJobStatus::Pending)
            .execute(&*client)
            .await?;
        Ok(())
    }

    async fn set_job_done(&self, ids: &[i64]) -> Result<()> {
        let cfg = get_config();
        let client = CLIENT_RW.clone();
        let client = client.lock().await;
        let sql = format!(
            "UPDATE file_list_jobs SET status = $1, updated_at = $2, dumped = $3 WHERE id IN ({});",
            ids.iter()
                .map(|id| id.to_string())
                .collect::<Vec<_>>()
                .join(",")
        );
        // if dump enabled we set dumped to false, so dump job can work
        // id dump disabled, we set it to true, so cleanup can remvoe the jobs
        sqlx::query(&sql)
            .bind(super::FileListJobStatus::Done)
            .bind(config::utils::time::now_micros())
            .bind(!cfg.compact.file_list_dump_enabled)
            .execute(&*client)
            .await?;
        Ok(())
    }

    async fn update_running_jobs(&self, ids: &[i64]) -> Result<()> {
        let client = CLIENT_RW.clone();
        let client = client.lock().await;
        let sql = format!(
            r#"UPDATE file_list_jobs SET updated_at = $1 WHERE id IN ({})"#,
            ids.iter()
                .map(|id| id.to_string())
                .collect::<Vec<_>>()
                .join(",")
        );
        sqlx::query(&sql)
            .bind(config::utils::time::now_micros())
            .execute(&*client)
            .await?;
        Ok(())
    }

    async fn check_running_jobs(&self, before_date: i64) -> Result<()> {
        let client = CLIENT_RW.clone();
        let client = client.lock().await;

        // reset running jobs status to pending
        let ret = sqlx::query(
            r#"UPDATE file_list_jobs SET status = $1 WHERE status = $2 AND updated_at < $3;"#,
        )
        .bind(super::FileListJobStatus::Pending)
        .bind(super::FileListJobStatus::Running)
        .bind(before_date)
        .execute(&*client)
        .await?;
        let rows_affected = ret.rows_affected();
        if rows_affected > 0 {
            log::warn!(
                "[SQLITE] reset running jobs status to pending, rows_affected: {rows_affected}"
            );
        }

        // reset dumping jobs node to empty
        let ret = sqlx::query(
            r#"UPDATE file_list_jobs SET node = '' WHERE status = $1 AND dumped = $2 AND node != '' AND updated_at < $3;"#,
        )
        .bind(super::FileListJobStatus::Done)
        .bind(false)
        .bind(before_date)
        .execute(&*client)
        .await?;
        let rows_affected = ret.rows_affected();
        if rows_affected > 0 {
            log::warn!("[SQLITE] reset dumping jobs node to empty, rows_affected: {rows_affected}");
        }
        Ok(())
    }

    async fn clean_done_jobs(&self, before_date: i64) -> Result<()> {
        let client = CLIENT_RW.clone();
        let client = client.lock().await;
        let ret = sqlx::query(
            r#"DELETE FROM file_list_jobs WHERE status = $1 AND dumped = $2 AND updated_at < $3;"#,
        )
        .bind(super::FileListJobStatus::Done)
        .bind(true)
        .bind(before_date)
        .execute(&*client)
        .await?;
        if ret.rows_affected() > 0 {
            log::warn!("[SQLITE] clean done jobs");
        }
        Ok(())
    }

    async fn get_pending_jobs_count(&self) -> Result<stdHashMap<String, stdHashMap<String, i64>>> {
        let pool = CLIENT_RO.clone();

        let ret =
            sqlx::query(r#"SELECT stream, status, count(*) as counts FROM file_list_jobs WHERE status = $1 GROUP BY stream, status ORDER BY status desc;"#)
                .bind(super::FileListJobStatus::Pending)
                .fetch_all(&pool)
                .await?;

        let mut job_status: stdHashMap<String, stdHashMap<String, i64>> = stdHashMap::new();

        for r in ret.iter() {
            let stream = r.get::<String, &str>("stream");
            let status = r.get::<i32, &str>("status");
            let counts = if status == 0 {
                r.get::<i64, &str>("counts")
            } else {
                0
            };
            let parts: Vec<&str> = stream.split('/').collect();
            if parts.len() >= 2 {
                let org = parts[0].to_string();
                let stream_type = parts[1].to_string();
                job_status
                    .entry(org)
                    .or_default()
                    .entry(stream_type)
                    .and_modify(|e| *e += counts)
                    .or_insert(counts);
            }
        }
        Ok(job_status)
    }

    async fn get_pending_dump_jobs(
        &self,
        node: &str,
        limit: i64,
    ) -> Result<Vec<(i64, String, i64)>> {
        let client = CLIENT_RW.clone();
        let client = client.lock().await;
        let mut tx = client.begin().await?;
        // get pending dump jobs by updated_at asc
        let ret = match sqlx::query_as::<_, (i64, String, i64)>(
       r#"SELECT id, stream, offsets FROM file_list_jobs WHERE status = $1 AND dumped = $2 AND node = '' ORDER BY updated_at ASC limit $3"#,
   )
   .bind(super::FileListJobStatus::Done)
   .bind(false)
   .bind(limit)
   .fetch_all(&mut *tx)
        .await
        {
            Ok(v) => v,
            Err(e) => {
                if let Err(e) = tx.rollback().await {
                    log::error!(
                        "[SQLITE] rollback get_pending_dump_jobs for update error: {e}"
                    );
                }
                return Err(e.into());
            }
        };

        // update jobs node, created_at and updated_at
        let ids = ret.iter().map(|r| r.0.to_string()).collect::<Vec<_>>();
        if ids.is_empty() {
            if let Err(e) = tx.rollback().await {
                log::error!("[SQLITE] rollback get_pending_dump_jobs error: {e}");
            }
            return Ok(Vec::new());
        }
        let sql = format!(
            "UPDATE file_list_jobs SET node = $1, started_at = $2, updated_at = $3 WHERE id IN ({});",
            ids.join(",")
        );
        let now = config::utils::time::now_micros();
        if let Err(e) = sqlx::query(&sql)
            .bind(node)
            .bind(now)
            .bind(now)
            .execute(&mut *tx)
            .await
        {
            if let Err(e) = tx.rollback().await {
                log::error!("[SQLITE] rollback update get_pending_dump_jobs status error: {e}");
            }
            return Err(e.into());
        }
        if let Err(e) = tx.commit().await {
            log::error!("[SQLITE] commit for get_pending_dump_jobs error: {e}");
            return Err(e.into());
        }
        Ok(ret)
    }

    async fn set_job_dumped_status(&self, ids: &[i64], dumped: bool) -> Result<()> {
        let client = CLIENT_RW.clone();
        let client = client.lock().await;
        let sql = format!(
            "UPDATE file_list_jobs SET dumped = $1, node = '' WHERE id IN ({});",
            ids.iter()
                .map(|id| id.to_string())
                .collect::<Vec<_>>()
                .join(",")
        );
        sqlx::query(&sql).bind(dumped).execute(&*client).await?;
        Ok(())
    }
}

impl SqliteFileList {
    async fn inner_add(
        &self,
        table: &str,
        account: &str,
        file: &str,
        meta: &FileMeta,
    ) -> Result<i64> {
        self.inner_add_with_id(table, None, account, file, meta)
            .await
    }

    async fn inner_add_with_id(
        &self,
        table: &str,
        id: Option<i64>,
        account: &str,
        file: &str,
        meta: &FileMeta,
    ) -> Result<i64> {
        let now_ts = now_micros();
        let (stream_key, date_key, file_name) =
            parse_file_key_columns(file).map_err(|e| Error::Message(e.to_string()))?;
        let org_id = stream_key[..stream_key.find('/').unwrap()].to_string();
        let client = CLIENT_RW.clone();
        let client = client.lock().await;
        if meta.min_ts == 0 || meta.max_ts == 0 {
            log::warn!("[SQLITE] min_ts or max_ts is 0 for file: {file}");
        }
        match  sqlx::query(
            format!(r#"
INSERT INTO {table} (id, account, org, stream, date, file, deleted, min_ts, max_ts, records, original_size, compressed_size, index_size, flattened, created_at, updated_at)
    VALUES ($1, $2, $3, $4, $5, $6, $7, $8, $9, $10, $11, $12, $13, $14, $15, $16);
        "#).as_str(),
    )
        .bind(id)
        .bind(account)
        .bind(org_id)
        .bind(stream_key)
        .bind(date_key)
        .bind(file_name)
        .bind(false)
        .bind(meta.min_ts)
        .bind(meta.max_ts)
        .bind(meta.records)
        .bind(meta.original_size)
        .bind(meta.compressed_size)
        .bind(meta.index_size)
        .bind(meta.flattened)
        .bind(now_ts)
        .bind(now_ts)
        .execute(&*client)
        .await {
            Err(sqlx::Error::Database(e)) => if e.is_unique_violation() {
                  Ok(0)
            } else {
                  Err(Error::Message(e.to_string()))
            },
            Err(e) =>  Err(e.into()),
            Ok(v) => Ok(v.last_insert_rowid()),
        }
    }

    async fn inner_batch_process(&self, table: &str, files: &[FileKey]) -> Result<()> {
        if files.is_empty() {
            return Ok(());
        }

        let client = CLIENT_RW.clone();
        let client = client.lock().await;
        let mut tx = client.begin().await?;

        let add_items = files.iter().filter(|f| !f.deleted).collect::<Vec<_>>();
        if !add_items.is_empty() {
            let chunks = add_items.chunks(100);
            for files in chunks {
                let now_ts = now_micros();
                let mut query_builder: QueryBuilder<Sqlite> = QueryBuilder::new(
                format!("INSERT INTO {table} (id, account, org, stream, date, file, deleted, min_ts, max_ts, records, original_size, compressed_size, index_size, flattened, created_at, updated_at)").as_str(),
                );
                query_builder.push_values(files, |mut b, item| {
                    let id = if item.id > 0 { Some(item.id) } else { None };
                    let (stream_key, date_key, file_name) =
                        parse_file_key_columns(&item.key).expect("parse file key failed");
                    let org_id = stream_key[..stream_key.find('/').unwrap()].to_string();
                    if item.meta.min_ts == 0 || item.meta.max_ts == 0 {
                        log::warn!("[SQLITE] min_ts or max_ts is 0 for file: {}", item.key);
                    }
                    b.push_bind(id)
                        .push_bind(&item.account)
                        .push_bind(org_id)
                        .push_bind(stream_key)
                        .push_bind(date_key)
                        .push_bind(file_name)
                        .push_bind(false)
                        .push_bind(item.meta.min_ts)
                        .push_bind(item.meta.max_ts)
                        .push_bind(item.meta.records)
                        .push_bind(item.meta.original_size)
                        .push_bind(item.meta.compressed_size)
                        .push_bind(item.meta.index_size)
                        .push_bind(item.meta.flattened)
                        .push_bind(now_ts)
                        .push_bind(now_ts);
                });
                query_builder.push(" ON CONFLICT(id) DO NOTHING");
                if let Err(e) = query_builder.build().execute(&mut *tx).await {
                    if let Err(e) = tx.rollback().await {
                        log::error!("[SQLITE] rollback {table} batch process for add error: {e}");
                    }
                    return Err(e.into());
                }
            }
        }

        // sort by file id and key to reduce locked table range
        let mut del_items = files.iter().filter(|v| v.deleted).collect::<Vec<_>>();
        del_items.sort_by(|v1, v2| match v1.id.cmp(&v2.id) {
            std::cmp::Ordering::Equal => v1.key.cmp(&v2.key),
            other => other,
        });
        let deleted_batch_size = get_config().compact.file_list_deleted_batch_size;
        if !del_items.is_empty() {
            let chunks = del_items.chunks(deleted_batch_size);
            for files in chunks {
                // get ids of the files
                let mut ids = Vec::with_capacity(files.len());
                for file in files {
                    if file.id > 0 {
                        ids.push(file.id.to_string());
                        continue;
                    }
                    let (stream_key, date_key, file_name) = parse_file_key_columns(&file.key)
                        .map_err(|e| Error::Message(e.to_string()))?;
                    let query_res: std::result::Result<Option<i64>, sea_orm::SqlxError> = sqlx::query_scalar(
                    r#"SELECT id FROM file_list WHERE stream = $1 AND date = $2 AND file = $3;"#,
                    )
                    .bind(stream_key)
                    .bind(date_key)
                    .bind(file_name)
                    .fetch_one(&mut *tx)
                    .await;
                    match query_res {
                        Ok(Some(v)) => ids.push(v.to_string()),
                        Ok(None) => continue,
                        Err(sqlx::Error::RowNotFound) => continue,
                        Err(e) => {
                            if let Err(e) = tx.rollback().await {
                                log::error!(
                                    "[SQLITE] rollback {table} batch process for delete error: {e}"
                                );
                            }
                            return Err(e.into());
                        }
                    };
                }
                // delete files by ids
                if !ids.is_empty() {
                    let now_ts = now_micros();
                    let sql = format!(
                        "UPDATE file_list SET deleted = true, updated_at = {now_ts} WHERE id IN({});",
                        ids.join(",")
                    );
                    if let Err(e) = sqlx::query(sql.as_str()).execute(&mut *tx).await {
                        if let Err(e) = tx.rollback().await {
                            log::error!(
                                "[SQLITE] rollback {table} batch process for delete error: {e}"
                            );
                        }
                        return Err(e.into());
                    }
                }
            }
        }

        if let Err(e) = tx.commit().await {
            log::error!("[SQLITE] commit {table} batch process error: {e}");
            return Err(e.into());
        }

        // release lock
        drop(client);

        Ok(())
    }
}

pub async fn create_table() -> Result<()> {
    let client = CLIENT_RW.clone();
    let client = client.lock().await;
    sqlx::query(
        r#"
CREATE TABLE IF NOT EXISTS file_list
(
    id        INTEGER not null primary key autoincrement,
    account   VARCHAR not null,
    org       VARCHAR not null,
    stream    VARCHAR not null,
    date      VARCHAR not null,
    file      VARCHAR not null,
    deleted   BOOLEAN default false not null,
    flattened BOOLEAN default false not null,
    min_ts    BIGINT not null,
    max_ts    BIGINT not null,
    records   BIGINT not null,
    original_size   BIGINT not null,
    compressed_size BIGINT not null,
    index_size      BIGINT not null,
    created_at      BIGINT not null,
    updated_at      BIGINT not null
);
        "#,
    )
    .execute(&*client)
    .await?;

    sqlx::query(
        r#"
CREATE TABLE IF NOT EXISTS file_list_history
(
    id        INTEGER not null primary key autoincrement,
    account   VARCHAR not null,
    org       VARCHAR not null,
    stream    VARCHAR not null,
    date      VARCHAR not null,
    file      VARCHAR not null,
    deleted   BOOLEAN default false not null,
    flattened BOOLEAN default false not null,
    min_ts    BIGINT not null,
    max_ts    BIGINT not null,
    records   BIGINT not null,
    original_size   BIGINT not null,
    compressed_size BIGINT not null,
    index_size      BIGINT not null,
    created_at      BIGINT not null,
    updated_at      BIGINT not null
);
        "#,
    )
    .execute(&*client)
    .await?;

    sqlx::query(
        r#"
CREATE TABLE IF NOT EXISTS file_list_deleted
(
    id         INTEGER not null primary key autoincrement,
    account    VARCHAR not null,
    org        VARCHAR not null,
    stream     VARCHAR not null,
    date       VARCHAR not null,
    file       VARCHAR not null,
    index_file BOOLEAN default false not null,
    flattened  BOOLEAN default false not null,
    created_at BIGINT not null
);
        "#,
    )
    .execute(&*client)
    .await?;

    sqlx::query(
        r#"
CREATE TABLE IF NOT EXISTS file_list_jobs
(
    id         INTEGER not null primary key autoincrement,
    org        VARCHAR not null,
    stream     VARCHAR not null,
    offsets    BIGINT not null,
    status     INT not null,
    node       VARCHAR not null,
    started_at BIGINT not null,
    updated_at BIGINT not null,
    dumped     BOOLEAN default false not null
);
        "#,
    )
    .execute(&*client)
    .await?;

    sqlx::query(
        r#"
CREATE TABLE IF NOT EXISTS stream_stats
(
    id      INTEGER not null primary key autoincrement,
    org     VARCHAR not null,
    stream  VARCHAR not null,
    file_num BIGINT not null,
    min_ts   BIGINT not null,
    max_ts   BIGINT not null,
    records  BIGINT not null,
    original_size   BIGINT not null,
    compressed_size BIGINT not null,
    index_size      BIGINT not null
);
        "#,
    )
    .execute(&*client)
    .await?;

    // create column flattened for old version <= 0.10.5
    let column = "flattened";
    let data_type = "BOOLEAN default false not null";
    add_column(&client, "file_list", column, data_type).await?;
    add_column(&client, "file_list_history", column, data_type).await?;
    add_column(&client, "file_list_deleted", column, data_type).await?;

    // create column started_at for old version <= 0.10.8
    let column = "started_at";
    let data_type = "BIGINT default 0 not null";
    add_column(&client, "file_list_jobs", column, data_type).await?;

    // create column index_size for old version <= 0.13.1
    let column = "index_size";
    let data_type = "BIGINT default 0 not null";
    add_column(&client, "file_list", column, data_type).await?;
    add_column(&client, "file_list_history", column, data_type).await?;
    add_column(&client, "stream_stats", column, data_type).await?;
    let column = "index_file";
    let data_type = "BOOLEAN default false not null";
    add_column(&client, "file_list_deleted", column, data_type).await?;

    // create col dumped for file_list_jobs for version <=0.14.0
    add_column(
        &client,
        "file_list_jobs",
        "dumped",
        "BOOLEAN default false not null",
    )
    .await?;

    // create col account for multiple object storage account support, version >= 0.14.6
    add_column(
        &client,
        "file_list",
        "account",
        "VARCHAR(32) default '' not null",
    )
    .await?;
    add_column(
        &client,
        "file_list_history",
        "account",
        "VARCHAR(32) default '' not null",
    )
    .await?;
    add_column(
        &client,
        "file_list_deleted",
        "account",
        "VARCHAR(32) default '' not null",
    )
    .await?;

    // create column created_at and updated_at for version >= 0.14.7
    let column = "created_at";
    let data_type = "BIGINT default 0 not null";
    add_column(&client, "file_list", column, data_type).await?;
    add_column(&client, "file_list_history", column, data_type).await?;
    let column = "updated_at";
    let data_type = "BIGINT default 0 not null";
    add_column(&client, "file_list", column, data_type).await?;
    add_column(&client, "file_list_history", column, data_type).await?;

    Ok(())
}

pub async fn create_table_index() -> Result<()> {
    let indices: Vec<(&str, &str, &[&str])> = vec![
        ("file_list_org_idx", "file_list", &["org"]),
        (
            "file_list_stream_ts_idx",
            "file_list",
            &["stream", "max_ts", "min_ts"],
        ),
        (
            "file_list_stream_date_idx",
            "file_list",
            &["stream", "date"],
        ),
        (
            "file_list_updated_at_deleted_idx",
            "file_list",
            &["updated_at", "deleted"],
        ),
        ("file_list_history_org_idx", "file_list_history", &["org"]),
        (
            "file_list_history_stream_ts_idx",
            "file_list_history",
            &["stream", "max_ts", "min_ts"],
        ),
        (
            "file_list_deleted_created_at_idx",
            "file_list_deleted",
            &["org", "created_at"],
        ),
        (
            "file_list_deleted_stream_date_file_idx",
            "file_list_deleted",
            &["stream", "date", "file"],
        ),
        (
            "file_list_jobs_stream_status_idx",
            "file_list_jobs",
            &["status", "stream"],
        ),
        (
            "file_list_jobs_status_dumped_idx",
            "file_list_jobs",
            &["status", "dumped"],
        ),
        ("stream_stats_org_idx", "stream_stats", &["org"]),
    ];
    for (idx, table, fields) in indices {
        create_index(IndexStatement::new(idx, table, false, fields)).await?;
    }

    let unique_indices: Vec<(&str, &str, &[&str])> = vec![
        (
            "file_list_history_stream_file_idx",
            "file_list_history",
            &["stream", "date", "file"],
        ),
        (
            "file_list_jobs_stream_offsets_idx",
            "file_list_jobs",
            &["stream", "offsets"],
        ),
        ("stream_stats_stream_idx", "stream_stats", &["stream"]),
    ];
    for (idx, table, fields) in unique_indices {
        create_index(IndexStatement::new(idx, table, true, fields)).await?;
    }

    // This is a case where we want to MAKE the index unique

    let res = create_index(IndexStatement::new(
        "file_list_stream_file_idx",
        "file_list",
        true,
        &["stream", "date", "file"],
    ))
    .await;
    if let Err(e) = res {
        if !e.to_string().contains("UNIQUE constraint failed") {
            return Err(e);
        }
        // delete duplicate records
        log::warn!("[SQLITE] starting delete duplicate records");
        let client = CLIENT_RW.clone();
        let client = client.lock().await;
        let ret = sqlx::query(
                r#"SELECT stream, date, file, min(id) as id FROM file_list GROUP BY stream, date, file HAVING COUNT(*) > 1;"#,
            ).fetch_all(&*client).await?;
        log::warn!("[SQLITE] total: {} duplicate records", ret.len());
        for (i, r) in ret.iter().enumerate() {
            let stream = r.get::<String, &str>("stream");
            let date = r.get::<String, &str>("date");
            let file = r.get::<String, &str>("file");
            let id = r.get::<i64, &str>("id");
            sqlx::query(
                    r#"DELETE FROM file_list WHERE id != $1 AND stream = $2 AND date = $3 AND file = $4;"#,
                ).bind(id).bind(stream).bind(date).bind(file).execute(&*client).await?;
            if i.is_multiple_of(1000) {
                log::warn!("[SQLITE] delete duplicate records: {}/{}", i, ret.len());
            }
        }
        drop(client);
        log::warn!(
            "[SQLITE] delete duplicate records: {}/{}",
            ret.len(),
            ret.len()
        );
        // create index again
        create_index(IndexStatement::new(
            "file_list_stream_file_idx",
            "file_list",
            true,
            &["stream", "date", "file"],
        ))
        .await?;
        log::warn!("[SQLITE] create table index(file_list_stream_file_idx) successfully");
    }

    // delete trigger for old version
    // compatible for old version <= 0.6.4
    let client = CLIENT_RW.clone();
    let client = client.lock().await;
    sqlx::query(r#"DROP TRIGGER IF EXISTS update_stream_stats_delete;"#)
        .execute(&*client)
        .await?;

    Ok(())
}

async fn add_column(
    client: &Pool<Sqlite>,
    table: &str,
    column: &str,
    data_type: &str,
) -> Result<()> {
    // Attempt to add the column, ignoring the error if the column already exists
    let check_sql = format!("ALTER TABLE {table} ADD COLUMN {column} {data_type};");
    if let Err(e) = sqlx::query(&check_sql).execute(client).await {
        // Check if the error is about the duplicate column
        if !e.to_string().contains("duplicate column name") {
            // If the error is not about the duplicate column, return it
            return Err(e.into());
        }
    }
    Ok(())
}<|MERGE_RESOLUTION|>--- conflicted
+++ resolved
@@ -739,15 +739,12 @@
         Ok(())
     }
 
-<<<<<<< HEAD
-    async fn stats(&self, time_range: (i64, i64)) -> Result<Vec<(String, StreamStats)>> {
-        let (min_ts, max_ts) = time_range;
-=======
     async fn stats(
         &self,
         time_range: (i64, i64),
         need_deleted: bool,
     ) -> Result<Vec<(String, StreamStats)>> {
+        let (min_ts, max_ts) = time_range;
         let deleted_filter = if need_deleted {
             // if we need deleted files, we don't apply deleted filter
             ""
@@ -755,8 +752,6 @@
             // if we don't need deleted files, we include only non-deleted files
             "AND deleted IS FALSE"
         };
-        let (min, max) = time_range;
->>>>>>> 24b89ebf
         let sql = format!(
             r#"
 SELECT 
@@ -789,11 +784,7 @@
         ELSE 0
     END) AS index_size
 FROM file_list
-<<<<<<< HEAD
-WHERE updated_at > {min_ts} AND updated_at <= {max_ts}
-=======
-WHERE updated_at > {min} AND updated_at <= {max} {deleted_filter}
->>>>>>> 24b89ebf
+WHERE updated_at > {min_ts} AND updated_at <= {max_ts} {deleted_filter}
 GROUP BY stream
             "#,
         );
