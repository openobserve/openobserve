// Copyright 2025 OpenObserve Inc.
//
// This program is free software: you can redistribute it and/or modify
// it under the terms of the GNU Affero General Public License as published by
// the Free Software Foundation, either version 3 of the License, or
// (at your option) any later version.
//
// This program is distributed in the hope that it will be useful
// but WITHOUT ANY WARRANTY; without even the implied warranty of
// MERCHANTABILITY or FITNESS FOR A PARTICULAR PURPOSE.  See the
// GNU Affero General Public License for more details.
//
// You should have received a copy of the GNU Affero General Public License
// along with this program.  If not, see <http://www.gnu.org/licenses/>.

use std::collections::HashMap as stdHashMap;

use async_trait::async_trait;
use config::{
    meta::{
        meta_store::MetaStore,
        stream::{FileKey, FileListDeleted, FileMeta, PartitionTimeLevel, StreamStats, StreamType},
    },
    utils::time::second_micros,
};
use once_cell::sync::Lazy;

use crate::errors::{Error, Result};

pub mod mysql;
pub mod postgres;
pub mod sqlite;

static CLIENT: Lazy<Box<dyn FileList>> = Lazy::new(connect_default);
pub static LOCAL_CACHE: Lazy<Box<dyn FileList>> = Lazy::new(connect_local_cache);

pub fn connect_default() -> Box<dyn FileList> {
    match config::get_config().common.meta_store.as_str().into() {
        MetaStore::Sqlite => Box::<sqlite::SqliteFileList>::default(),
        MetaStore::Etcd => Box::<sqlite::SqliteFileList>::default(),
        MetaStore::Nats => Box::<sqlite::SqliteFileList>::default(),
        MetaStore::MySQL => Box::<mysql::MysqlFileList>::default(),
        MetaStore::PostgreSQL => Box::<postgres::PostgresFileList>::default(),
    }
}

pub fn connect_local_cache() -> Box<dyn FileList> {
    Box::<sqlite::SqliteFileList>::default()
}

#[async_trait]
pub trait FileList: Sync + Send + 'static {
    async fn create_table(&self) -> Result<()>;
    async fn create_table_index(&self) -> Result<()>;
<<<<<<< HEAD
    async fn add(&self, file: &str, meta: &FileMeta) -> Result<i64>;
    async fn add_history(&self, file: &str, meta: &FileMeta) -> Result<i64>;
=======
    async fn add(&self, account: &str, file: &str, meta: &FileMeta) -> Result<i64>;
    async fn add_history(&self, account: &str, file: &str, meta: &FileMeta) -> Result<i64>;
>>>>>>> ab5c296f
    async fn remove(&self, file: &str) -> Result<()>;
    async fn batch_add(&self, files: &[FileKey]) -> Result<()>;
    async fn batch_add_with_id(&self, files: &[FileKey]) -> Result<()>;
    async fn batch_add_history(&self, files: &[FileKey]) -> Result<()>;
    async fn update_dump_records(&self, dump_file: &FileKey, dumped_ids: &[i64]) -> Result<()>;
    async fn batch_process(&self, files: &[FileKey]) -> Result<()>;
    async fn batch_add_deleted(
        &self,
        org_id: &str,
        created_at: i64,
        files: &[FileListDeleted],
    ) -> Result<()>;
    async fn batch_remove_deleted(&self, files: &[FileKey]) -> Result<()>;
    async fn get(&self, file: &str) -> Result<FileMeta>;
    async fn contains(&self, file: &str) -> Result<bool>;
    async fn update_flattened(&self, file: &str, flattened: bool) -> Result<()>;
    async fn update_compressed_size(&self, file: &str, size: i64) -> Result<()>;
    async fn list(&self) -> Result<Vec<FileKey>>;
    async fn query(
        &self,
        org_id: &str,
        stream_type: StreamType,
        stream_name: &str,
        time_level: PartitionTimeLevel,
        time_range: Option<(i64, i64)>,
        flattened: Option<bool>,
    ) -> Result<Vec<FileKey>>;
<<<<<<< HEAD
    async fn query_by_date(
=======
    async fn query_for_merge(
>>>>>>> ab5c296f
        &self,
        org_id: &str,
        stream_type: StreamType,
        stream_name: &str,
        date_range: Option<(String, String)>,
    ) -> Result<Vec<FileKey>>;
    async fn query_by_ids(&self, ids: &[i64]) -> Result<Vec<FileKey>>;
    async fn query_ids(
        &self,
        org_id: &str,
        stream_type: StreamType,
        stream_name: &str,
        time_range: Option<(i64, i64)>,
    ) -> Result<Vec<FileId>>;
    async fn query_ids_by_files(&self, files: &[FileKey]) -> Result<stdHashMap<String, i64>>;
    async fn query_old_data_hours(
        &self,
        org_id: &str,
        stream_type: StreamType,
        stream_name: &str,
        time_range: Option<(i64, i64)>,
    ) -> Result<Vec<String>>;
    async fn query_deleted(
        &self,
        org_id: &str,
        time_max: i64,
        limit: i64,
    ) -> Result<Vec<FileListDeleted>>;
    async fn list_deleted(&self) -> Result<Vec<FileListDeleted>>;
    // stream stats
    async fn get_min_ts(
        &self,
        org_id: &str,
        stream_type: StreamType,
        stream_name: &str,
    ) -> Result<i64>;
    async fn get_max_pk_value(&self) -> Result<i64>;
    async fn get_min_pk_value(&self) -> Result<i64>;
    async fn clean_by_min_pk_value(&self, val: i64) -> Result<()>;
    async fn stats(
        &self,
        org_id: &str,
        stream_type: Option<StreamType>,
        stream_name: Option<&str>,
        pk_value: Option<(i64, i64)>,
        deleted: bool,
    ) -> Result<Vec<(String, StreamStats)>>;
    async fn get_stream_stats(
        &self,
        org_id: &str,
        stream_type: Option<StreamType>,
        stream_name: Option<&str>,
    ) -> Result<Vec<(String, StreamStats)>>;
    async fn del_stream_stats(
        &self,
        org_id: &str,
        stream_type: StreamType,
        stream_name: &str,
    ) -> Result<()>;
    async fn set_stream_stats(
        &self,
        org_id: &str,
        streams: &[(String, StreamStats)],
        pk_value: Option<(i64, i64)>,
    ) -> Result<()>;
    async fn reset_stream_stats(&self) -> Result<()>;
    async fn reset_stream_stats_min_ts(
        &self,
        org_id: &str,
        stream: &str,
        min_ts: i64,
    ) -> Result<()>;
    async fn len(&self) -> usize;
    async fn is_empty(&self) -> bool;
    async fn clear(&self) -> Result<()>;
    // merge job
    async fn add_job(
        &self,
        org_id: &str,
        stream_type: StreamType,
        stream: &str,
        offset: i64,
    ) -> Result<i64>;
    async fn get_pending_jobs(&self, node: &str, limit: i64) -> Result<Vec<MergeJobRecord>>;
    async fn get_pending_jobs_count(&self) -> Result<stdHashMap<String, stdHashMap<String, i64>>>;
    async fn set_job_pending(&self, ids: &[i64]) -> Result<()>;
    async fn set_job_done(&self, ids: &[i64]) -> Result<()>;
    async fn update_running_jobs(&self, ids: &[i64]) -> Result<()>;
    async fn check_running_jobs(&self, before_date: i64) -> Result<()>;
    async fn clean_done_jobs(&self, before_date: i64) -> Result<()>;
    async fn get_entries_in_range(
        &self,
        org: &str,
        stream: Option<&str>,
        start_time: i64,
        end_time: i64,
        min_id: Option<i64>,
    ) -> Result<Vec<FileRecord>>;
    async fn get_pending_dump_jobs(&self) -> Result<Vec<(i64, String, String, i64)>>;
    async fn set_job_dumped_status(&self, id: i64, dumped: bool) -> Result<()>;
}

pub async fn create_table() -> Result<()> {
    CLIENT.create_table().await
}

pub async fn create_table_index() -> Result<()> {
    CLIENT.create_table_index().await
}

#[inline]
<<<<<<< HEAD
pub async fn add(file: &str, meta: &FileMeta) -> Result<i64> {
    CLIENT.add(file, meta).await
}

#[inline]
pub async fn add_history(file: &str, meta: &FileMeta) -> Result<i64> {
    CLIENT.add_history(file, meta).await
=======
pub async fn add(account: &str, file: &str, meta: &FileMeta) -> Result<i64> {
    CLIENT.add(account, file, meta).await
}

#[inline]
pub async fn add_history(account: &str, file: &str, meta: &FileMeta) -> Result<i64> {
    CLIENT.add_history(account, file, meta).await
>>>>>>> ab5c296f
}

#[inline]
pub async fn remove(file: &str) -> Result<()> {
    CLIENT.remove(file).await
}

#[inline]
pub async fn batch_add(files: &[FileKey]) -> Result<()> {
    CLIENT.batch_add(files).await
}

#[inline]
pub async fn batch_add_history(files: &[FileKey]) -> Result<()> {
    CLIENT.batch_add_history(files).await
}

#[inline]
pub async fn batch_process(files: &[FileKey]) -> Result<()> {
    CLIENT.batch_process(files).await
}

#[inline]
pub async fn update_dump_records(dump_file: &FileKey, dumped_ids: &[i64]) -> Result<()> {
    CLIENT.update_dump_records(dump_file, dumped_ids).await
}

#[inline]
pub async fn batch_add_deleted(
    org_id: &str,
    created_at: i64,
    files: &[FileListDeleted],
) -> Result<()> {
    CLIENT.batch_add_deleted(org_id, created_at, files).await
}

#[inline]
pub async fn batch_remove_deleted(files: &[FileKey]) -> Result<()> {
    CLIENT.batch_remove_deleted(files).await
}

#[inline]
pub async fn get(file: &str) -> Result<FileMeta> {
    CLIENT.get(file).await
}

#[inline]
pub async fn contains(file: &str) -> Result<bool> {
    CLIENT.contains(file).await
}

#[inline]
pub async fn update_flattened(file: &str, flattened: bool) -> Result<()> {
    CLIENT.update_flattened(file, flattened).await
}

#[inline]
pub async fn update_compressed_size(file: &str, size: i64) -> Result<()> {
    CLIENT.update_compressed_size(file, size).await
}

#[inline]
pub async fn list() -> Result<Vec<FileKey>> {
    CLIENT.list().await
}

#[inline]
#[tracing::instrument(name = "infra:file_list:db:query")]
pub async fn query(
    org_id: &str,
    stream_type: StreamType,
    stream_name: &str,
    time_level: PartitionTimeLevel,
    time_range: Option<(i64, i64)>,
    flattened: Option<bool>,
) -> Result<Vec<FileKey>> {
    validate_time_range(time_range)?;
    CLIENT
        .query(
            org_id,
            stream_type,
            stream_name,
            time_level,
            time_range,
            flattened,
        )
        .await
}

#[inline]
#[tracing::instrument(name = "infra:file_list:db:query_for_merge")]
pub async fn query_for_merge(
    org_id: &str,
    stream_type: StreamType,
    stream_name: &str,
    date_range: Option<(String, String)>,
) -> Result<Vec<FileKey>> {
    CLIENT
        .query_for_merge(org_id, stream_type, stream_name, date_range)
        .await
}

#[inline]
#[tracing::instrument(name = "infra:file_list:query_db_by_ids", skip_all)]
pub async fn query_by_ids(ids: &[i64]) -> Result<Vec<FileKey>> {
    CLIENT.query_by_ids(ids).await
}

#[inline]
#[tracing::instrument(name = "infra:file_list:db:query_ids")]
pub async fn query_ids(
    org_id: &str,
    stream_type: StreamType,
    stream_name: &str,
    time_range: Option<(i64, i64)>,
) -> Result<Vec<FileId>> {
    validate_time_range(time_range)?;
    CLIENT
        .query_ids(org_id, stream_type, stream_name, time_range)
        .await
}

#[inline]
#[tracing::instrument(name = "infra:file_list:db:query_ids_by_files")]
pub async fn query_ids_by_files(files: &[FileKey]) -> Result<stdHashMap<String, i64>> {
    CLIENT.query_ids_by_files(files).await
}

#[inline]
#[tracing::instrument(name = "infra:file_list:db:query_old_data_hours")]
pub async fn query_old_data_hours(
    org_id: &str,
    stream_type: StreamType,
    stream_name: &str,
    time_range: Option<(i64, i64)>,
) -> Result<Vec<String>> {
    validate_time_range(time_range)?;
    CLIENT
        .query_old_data_hours(org_id, stream_type, stream_name, time_range)
        .await
}

#[inline]
pub async fn query_deleted(
    org_id: &str,
    time_max: i64,
    limit: i64,
) -> Result<Vec<FileListDeleted>> {
    CLIENT.query_deleted(org_id, time_max, limit).await
}

#[inline]
pub async fn list_deleted() -> Result<Vec<FileListDeleted>> {
    CLIENT.list_deleted().await
}

#[inline]
pub async fn get_min_ts(org_id: &str, stream_type: StreamType, stream_name: &str) -> Result<i64> {
    CLIENT.get_min_ts(org_id, stream_type, stream_name).await
}

#[inline]
pub async fn get_max_pk_value() -> Result<i64> {
    CLIENT.get_max_pk_value().await
}

#[inline]
pub async fn get_min_pk_value() -> Result<i64> {
    CLIENT.get_min_pk_value().await
}

#[inline]
pub async fn stats(
    org_id: &str,
    stream_type: Option<StreamType>,
    stream_name: Option<&str>,
    pk_value: Option<(i64, i64)>,
    deleted: bool,
) -> Result<Vec<(String, StreamStats)>> {
    CLIENT
        .stats(org_id, stream_type, stream_name, pk_value, deleted)
        .await
}

#[inline]
pub async fn get_stream_stats(
    org_id: &str,
    stream_type: Option<StreamType>,
    stream_name: Option<&str>,
) -> Result<Vec<(String, StreamStats)>> {
    CLIENT
        .get_stream_stats(org_id, stream_type, stream_name)
        .await
}

#[inline]
pub async fn del_stream_stats(
    org_id: &str,
    stream_type: StreamType,
    stream_name: &str,
) -> Result<()> {
    CLIENT
        .del_stream_stats(org_id, stream_type, stream_name)
        .await
}

#[inline]
pub async fn set_stream_stats(
    org_id: &str,
    streams: &[(String, StreamStats)],
    pk_value: Option<(i64, i64)>,
) -> Result<()> {
    CLIENT.set_stream_stats(org_id, streams, pk_value).await
}

#[inline]
pub async fn reset_stream_stats() -> Result<()> {
    CLIENT.reset_stream_stats().await
}

#[inline]
pub async fn reset_stream_stats_min_ts(org_id: &str, stream: &str, min_ts: i64) -> Result<()> {
    CLIENT
        .reset_stream_stats_min_ts(org_id, stream, min_ts)
        .await
}

#[inline]
pub async fn len() -> usize {
    CLIENT.len().await
}

#[inline]
pub async fn is_empty() -> bool {
    CLIENT.is_empty().await
}

#[inline]
pub async fn clear() -> Result<()> {
    CLIENT.clear().await
}

#[inline]
pub async fn add_job(
    org_id: &str,
    stream_type: StreamType,
    stream: &str,
    offset: i64,
) -> Result<i64> {
    CLIENT.add_job(org_id, stream_type, stream, offset).await
}

#[inline]
pub async fn get_pending_jobs(node: &str, limit: i64) -> Result<Vec<MergeJobRecord>> {
    CLIENT.get_pending_jobs(node, limit).await
}

#[inline]
pub async fn get_pending_jobs_count() -> Result<stdHashMap<String, stdHashMap<String, i64>>> {
    CLIENT.get_pending_jobs_count().await
}

#[inline]
pub async fn set_job_pending(ids: &[i64]) -> Result<()> {
    CLIENT.set_job_pending(ids).await
}

#[inline]
pub async fn set_job_done(ids: &[i64]) -> Result<()> {
    CLIENT.set_job_done(ids).await
}

#[inline]
pub async fn update_running_jobs(ids: &[i64]) -> Result<()> {
    CLIENT.update_running_jobs(ids).await
}

#[inline]
pub async fn check_running_jobs(before_date: i64) -> Result<()> {
    CLIENT.check_running_jobs(before_date).await
}

#[inline]
pub async fn clean_done_jobs(before_date: i64) -> Result<()> {
    CLIENT.clean_done_jobs(before_date).await
}

#[inline]
pub async fn get_entries_in_range(
    org: &str,
    stream: Option<&str>,
    start_time: i64,
    end_time: i64,
    min_id: Option<i64>,
) -> Result<Vec<FileRecord>> {
    CLIENT
        .get_entries_in_range(org, stream, start_time, end_time, min_id)
        .await
}

#[inline]
pub async fn get_pending_dump_jobs() -> Result<Vec<(i64, String, String, i64)>> {
    CLIENT.get_pending_dump_jobs().await
}

#[inline]
pub async fn set_job_dumped_status(id: i64, dumped: bool) -> Result<()> {
    CLIENT.set_job_dumped_status(id, dumped).await
}

pub async fn local_cache_gc() -> Result<()> {
    tokio::task::spawn(async move {
        let cfg = config::get_config();
        if cfg.common.local_mode {
            return;
        }

        // gc every hour
        let mut interval = tokio::time::interval(tokio::time::Duration::from_secs(3600));
        interval.tick().await; // the first tick is immediate
        loop {
            if let Ok(min_id) = get_min_pk_value().await
                && min_id > 0
            {
                match LOCAL_CACHE.clean_by_min_pk_value(min_id).await {
                    Ok(_) => log::info!("[file_list] local cache gc done"),
                    Err(e) => log::error!("[file_list] local cache gc failed: {e}"),
                }
            }
            interval.tick().await;
        }
    });

    Ok(())
}

fn validate_time_range(time_range: Option<(i64, i64)>) -> Result<()> {
    if let Some((start, end)) = time_range
        && (start > end || start == 0 || end == 0)
    {
        return Err(Error::Message("[file_list] invalid time range".to_string()));
    }
    Ok(())
}

pub fn calculate_max_ts_upper_bound(time_end: i64, stream_type: StreamType) -> i64 {
    let ts = super::schema::unwrap_partition_time_level(None, stream_type).duration();
    if ts > 0 {
        time_end + second_micros(ts)
    } else {
        time_end + second_micros(PartitionTimeLevel::Hourly.duration())
    }
}

#[derive(Debug, Clone, PartialEq, sqlx::FromRow)]
pub struct FileRecord {
    #[sqlx(default)]
    pub id: i64,
    #[sqlx(default)]
    pub account: String,
    #[sqlx(default)]
    pub org: String,
    #[sqlx(default)]
    pub stream: String,
    pub date: String,
    pub file: String,
    #[sqlx(default)]
    pub deleted: bool,
    pub min_ts: i64,
    pub max_ts: i64,
    pub records: i64,
    pub original_size: i64,
    pub compressed_size: i64,
    #[sqlx(default)]
    pub index_size: i64,
    #[sqlx(default)]
    pub flattened: bool,
}

impl From<&FileRecord> for FileKey {
    fn from(r: &FileRecord) -> Self {
        Self {
            id: r.id,
<<<<<<< HEAD
=======
            account: r.account.to_string(),
>>>>>>> ab5c296f
            key: "files/".to_string() + &r.stream + "/" + &r.date + "/" + &r.file,
            meta: r.into(),
            deleted: r.deleted,
            segment_ids: None,
        }
    }
}

impl From<&FileRecord> for FileMeta {
    fn from(r: &FileRecord) -> Self {
        Self {
            min_ts: r.min_ts,
            max_ts: r.max_ts,
            records: r.records,
            original_size: r.original_size,
            compressed_size: r.compressed_size,
            index_size: r.index_size,
            flattened: r.flattened,
        }
    }
}

#[derive(Debug, Clone, PartialEq, sqlx::FromRow)]
pub struct StatsRecord {
    pub stream: String,
    pub file_num: i64,
    pub min_ts: i64,
    pub max_ts: i64,
    pub records: i64,
    pub original_size: i64,
    pub compressed_size: i64,
    pub index_size: i64,
}

impl From<&StatsRecord> for StreamStats {
    fn from(record: &StatsRecord) -> Self {
        Self {
            created_at: 0,
            doc_time_min: record.min_ts,
            doc_time_max: record.max_ts,
            doc_num: record.records,
            file_num: record.file_num,
            storage_size: record.original_size as f64,
            compressed_size: record.compressed_size as f64,
            index_size: record.index_size as f64,
        }
    }
}

#[derive(Debug, Clone, PartialEq, sqlx::FromRow)]
pub struct FileDeletedRecord {
    #[sqlx(default)]
    pub id: i64,
    #[sqlx(default)]
    pub account: String,
    pub stream: String,
    pub date: String,
    pub file: String,
    pub index_file: bool,
    pub flattened: bool,
}

#[derive(Debug, Clone, PartialEq, sqlx::FromRow)]
pub struct MergeJobRecord {
    pub id: i64,
    pub stream: String, // default/logs/default
    pub offsets: i64,   // 1718603746000000
}

#[derive(Debug, Clone, PartialEq, sqlx::FromRow)]
pub struct MergeJobPendingRecord {
    pub id: i64,
    pub stream: String,
    pub num: i64,
}

#[derive(Debug, Clone, sqlx::Type, PartialEq, Default)]
#[repr(i32)]
pub enum FileListJobStatus {
    #[default]
    Pending,
    Running,
    Done,
}

#[derive(Clone, Debug, Default, sqlx::FromRow)]
pub struct FileId {
    pub id: i64,
    pub records: i64,
    pub original_size: i64,
    #[sqlx(default)]
    pub deleted: bool,
}

#[derive(Clone, Debug, Default, sqlx::FromRow)]
pub struct FileIdWithFile {
    pub id: i64,
    pub file: String,
}<|MERGE_RESOLUTION|>--- conflicted
+++ resolved
@@ -52,13 +52,8 @@
 pub trait FileList: Sync + Send + 'static {
     async fn create_table(&self) -> Result<()>;
     async fn create_table_index(&self) -> Result<()>;
-<<<<<<< HEAD
-    async fn add(&self, file: &str, meta: &FileMeta) -> Result<i64>;
-    async fn add_history(&self, file: &str, meta: &FileMeta) -> Result<i64>;
-=======
     async fn add(&self, account: &str, file: &str, meta: &FileMeta) -> Result<i64>;
     async fn add_history(&self, account: &str, file: &str, meta: &FileMeta) -> Result<i64>;
->>>>>>> ab5c296f
     async fn remove(&self, file: &str) -> Result<()>;
     async fn batch_add(&self, files: &[FileKey]) -> Result<()>;
     async fn batch_add_with_id(&self, files: &[FileKey]) -> Result<()>;
@@ -86,11 +81,7 @@
         time_range: Option<(i64, i64)>,
         flattened: Option<bool>,
     ) -> Result<Vec<FileKey>>;
-<<<<<<< HEAD
-    async fn query_by_date(
-=======
     async fn query_for_merge(
->>>>>>> ab5c296f
         &self,
         org_id: &str,
         stream_type: StreamType,
@@ -202,15 +193,6 @@
 }
 
 #[inline]
-<<<<<<< HEAD
-pub async fn add(file: &str, meta: &FileMeta) -> Result<i64> {
-    CLIENT.add(file, meta).await
-}
-
-#[inline]
-pub async fn add_history(file: &str, meta: &FileMeta) -> Result<i64> {
-    CLIENT.add_history(file, meta).await
-=======
 pub async fn add(account: &str, file: &str, meta: &FileMeta) -> Result<i64> {
     CLIENT.add(account, file, meta).await
 }
@@ -218,7 +200,6 @@
 #[inline]
 pub async fn add_history(account: &str, file: &str, meta: &FileMeta) -> Result<i64> {
     CLIENT.add_history(account, file, meta).await
->>>>>>> ab5c296f
 }
 
 #[inline]
@@ -602,10 +583,7 @@
     fn from(r: &FileRecord) -> Self {
         Self {
             id: r.id,
-<<<<<<< HEAD
-=======
             account: r.account.to_string(),
->>>>>>> ab5c296f
             key: "files/".to_string() + &r.stream + "/" + &r.date + "/" + &r.file,
             meta: r.into(),
             deleted: r.deleted,
