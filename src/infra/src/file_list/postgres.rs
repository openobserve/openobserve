--- conflicted
+++ resolved
@@ -63,14 +63,6 @@
         create_table_index().await
     }
 
-<<<<<<< HEAD
-    async fn add(&self, file: &str, meta: &FileMeta) -> Result<i64> {
-        self.inner_add("file_list", file, meta).await
-    }
-
-    async fn add_history(&self, file: &str, meta: &FileMeta) -> Result<i64> {
-        self.inner_add("file_list_history", file, meta).await
-=======
     async fn add(&self, account: &str, file: &str, meta: &FileMeta) -> Result<i64> {
         self.inner_add("file_list", account, file, meta).await
     }
@@ -78,7 +70,6 @@
     async fn add_history(&self, account: &str, file: &str, meta: &FileMeta) -> Result<i64> {
         self.inner_add("file_list_history", account, file, meta)
             .await
->>>>>>> ab5c296f
     }
 
     async fn remove(&self, file: &str) -> Result<()> {
@@ -401,18 +392,11 @@
         time_range: Option<(i64, i64)>,
         flattened: Option<bool>,
     ) -> Result<Vec<FileKey>> {
-<<<<<<< HEAD
-        if let Some((start, end)) = time_range {
-            if start == 0 && end == 0 {
-                return Ok(Vec::new());
-            }
-=======
         if let Some((start, end)) = time_range
             && start == 0
             && end == 0
         {
             return Ok(Vec::new());
->>>>>>> ab5c296f
         }
 
         let stream_key = format!("{org_id}/{stream_type}/{stream_name}");
@@ -425,11 +409,7 @@
         let ret = if flattened.is_some() {
             sqlx::query_as::<_, super::FileRecord>(
                 r#"
-<<<<<<< HEAD
-SELECT id, stream, date, file, deleted, min_ts, max_ts, records, original_size, compressed_size, index_size, flattened
-=======
 SELECT id, account, stream, date, file, deleted, min_ts, max_ts, records, original_size, compressed_size, index_size, flattened
->>>>>>> ab5c296f
     FROM file_list 
     WHERE stream = $1 AND flattened = $2 LIMIT 1000;
                 "#
@@ -441,11 +421,7 @@
             let (time_start, time_end) = time_range.unwrap_or((0, 0));
             let max_ts_upper_bound = super::calculate_max_ts_upper_bound(time_end, stream_type);
             let sql = r#"
-<<<<<<< HEAD
-SELECT id, stream, date, file, deleted, min_ts, max_ts, records, original_size, compressed_size, index_size, flattened
-=======
 SELECT id, account, stream, date, file, deleted, min_ts, max_ts, records, original_size, compressed_size, index_size, flattened
->>>>>>> ab5c296f
     FROM file_list 
     WHERE stream = $1 AND max_ts >= $2 AND max_ts <= $3 AND min_ts <= $4;
                 "#;
@@ -475,18 +451,11 @@
         stream_name: &str,
         date_range: Option<(String, String)>,
     ) -> Result<Vec<FileKey>> {
-<<<<<<< HEAD
-        if let Some((start, end)) = date_range.as_ref() {
-            if start.is_empty() && end.is_empty() {
-                return Ok(Vec::new());
-            }
-=======
         if let Some((start, end)) = date_range.as_ref()
             && start.is_empty()
             && end.is_empty()
         {
             return Ok(Vec::new());
->>>>>>> ab5c296f
         }
 
         let stream_key = format!("{org_id}/{stream_type}/{stream_name}");
@@ -499,11 +468,7 @@
 
         let (date_start, date_end) = date_range.unwrap_or(("".to_string(), "".to_string()));
         let sql = r#"
-<<<<<<< HEAD
-SELECT id, stream, date, file, deleted, min_ts, max_ts, records, original_size, compressed_size, index_size, flattened
-=======
 SELECT id, account, stream, date, file, deleted, min_ts, max_ts, records, original_size, compressed_size, index_size, flattened
->>>>>>> ab5c296f
     FROM file_list 
     WHERE stream = $1 AND date >= $2 AND date <= $3;
                 "#;
@@ -1604,9 +1569,6 @@
 }
 
 impl PostgresFileList {
-<<<<<<< HEAD
-    async fn inner_add(&self, table: &str, file: &str, meta: &FileMeta) -> Result<i64> {
-=======
     async fn inner_add(
         &self,
         table: &str,
@@ -1614,7 +1576,6 @@
         file: &str,
         meta: &FileMeta,
     ) -> Result<i64> {
->>>>>>> ab5c296f
         let pool = CLIENT.clone();
         let (stream_key, date_key, file_name) =
             parse_file_key_columns(file).map_err(|e| Error::Message(e.to_string()))?;
@@ -1623,30 +1584,6 @@
             .with_label_values(&["insert", table, ""])
             .inc();
         let ret: std::result::Result<Option<i64>, sea_orm::SqlxError> = sqlx::query_scalar(
-<<<<<<< HEAD
-                    format!(
-                        r#"
-INSERT INTO {table} (org, stream, date, file, deleted, min_ts, max_ts, records, original_size, compressed_size, index_size, flattened)
-    VALUES ($1, $2, $3, $4, $5, $6, $7, $8, $9, $10, $11, $12)
-    ON CONFLICT DO NOTHING
-    RETURNING id;
-            "#
-                    ).as_str()
-                )
-                .bind(org_id)
-                .bind(stream_key)
-                .bind(date_key)
-                .bind(file_name)
-                .bind(false)
-                .bind(meta.min_ts)
-                .bind(meta.max_ts)
-                .bind(meta.records)
-                .bind(meta.original_size)
-                .bind(meta.compressed_size)
-                .bind(meta.index_size)
-                .bind(meta.flattened)
-                .fetch_one(&pool).await;
-=======
             format!(
                 r#"
 INSERT INTO {table} (account, org, stream, date, file, deleted, min_ts, max_ts, records, original_size, compressed_size, index_size, flattened)
@@ -1670,7 +1607,6 @@
             .bind(meta.index_size)
             .bind(meta.flattened)
             .fetch_one(&pool).await;
->>>>>>> ab5c296f
         match ret {
             Err(sqlx::Error::Database(e)) => {
                 if e.is_unique_violation() {
