// Copyright 2025 OpenObserve Inc.
//
// This program is free software: you can redistribute it and/or modify
// it under the terms of the GNU Affero General Public License as published by
// the Free Software Foundation, either version 3 of the License, or
// (at your option) any later version.
//
// This program is distributed in the hope that it will be useful
// but WITHOUT ANY WARRANTY; without even the implied warranty of
// MERCHANTABILITY or FITNESS FOR A PARTICULAR PURPOSE.  See the
// GNU Affero General Public License for more details.
//
// You should have received a copy of the GNU Affero General Public License
// along with this program.  If not, see <http://www.gnu.org/licenses/>.

use std::{fmt::Debug, ops::Range, sync::Arc};

use async_trait::async_trait;
use bytes::{Bytes, buf::Buf};
use config::{get_config, is_local_disk_storage, meta::stream::FileMeta, metrics};
use datafusion::parquet::{data_type::AsBytes, file::metadata::ParquetMetaData};
use futures::{StreamExt, TryStreamExt, stream::BoxStream};
use hashbrown::HashMap;
use object_store::{
    GetOptions, GetResult, ListResult, MultipartUpload, ObjectMeta, PutMultipartOpts, PutOptions,
    PutPayload, PutResult, Result, WriteMultipart, path::Path,
};
use once_cell::sync::Lazy;
use parquet::file::metadata::ParquetMetaDataReader;

pub mod accounts;
mod local;
mod remote;
pub mod wal;

pub use remote::test_config as test_remote_config;

pub const CONCURRENT_REQUESTS: usize = 1000;

static MULTI_ACCOUNTS: Lazy<Box<dyn ObjectStoreExt>> = Lazy::new(accounts::default);

// Create a wrapper trait that extends ObjectStore
#[async_trait]
pub trait ObjectStoreExt: std::fmt::Display + Send + Sync + Debug + 'static {
    fn get_account(&self, file: &str) -> Option<String>;
    async fn put(&self, account: &str, location: &Path, payload: PutPayload) -> Result<PutResult>;
    async fn put_opts(
        &self,
        account: &str,
        location: &Path,
        payload: PutPayload,
        opts: PutOptions,
    ) -> Result<PutResult>;
    async fn put_multipart(
        &self,
        account: &str,
        location: &Path,
    ) -> Result<Box<dyn MultipartUpload>>;
    async fn put_multipart_opts(
        &self,
        account: &str,
        location: &Path,
        opts: PutMultipartOpts,
    ) -> Result<Box<dyn MultipartUpload>>;
    async fn get(&self, account: &str, location: &Path) -> Result<GetResult>;
    async fn get_opts(
        &self,
        account: &str,
        location: &Path,
        options: GetOptions,
    ) -> Result<GetResult>;
    async fn get_range(&self, account: &str, location: &Path, range: Range<u64>) -> Result<Bytes>;
    async fn get_ranges(
        &self,
        account: &str,
        location: &Path,
        ranges: &[Range<u64>],
    ) -> Result<Vec<Bytes>>;
    async fn head(&self, account: &str, location: &Path) -> Result<ObjectMeta>;
    async fn delete(&self, account: &str, location: &Path) -> Result<()>;
    fn delete_stream<'a>(
        &'a self,
        account: &str,
        locations: BoxStream<'a, Result<Path>>,
    ) -> BoxStream<'a, Result<Path>>;
    fn list(&self, account: &str, prefix: Option<&Path>) -> BoxStream<'static, Result<ObjectMeta>>;
    fn list_with_offset(
        &self,
        account: &str,
        prefix: Option<&Path>,
        offset: &Path,
    ) -> BoxStream<'static, Result<ObjectMeta>>;
    async fn list_with_delimiter(&self, account: &str, prefix: Option<&Path>)
    -> Result<ListResult>;
    async fn copy(&self, account: &str, from: &Path, to: &Path) -> Result<()>;
    async fn rename(&self, account: &str, from: &Path, to: &Path) -> Result<()>;
    async fn copy_if_not_exists(&self, account: &str, from: &Path, to: &Path) -> Result<()>;
    async fn rename_if_not_exists(&self, account: &str, from: &Path, to: &Path) -> Result<()>;
}

pub async fn list(account: &str, prefix: &str) -> Result<Vec<String>> {
    let files = MULTI_ACCOUNTS
        .list(account, Some(&prefix.into()))
        .map_ok(|meta| meta.location.to_string())
        .try_collect::<Vec<String>>()
        .await
        .expect("Error listing files");
    Ok(files)
}

pub fn get_account(file: &str) -> Option<String> {
    MULTI_ACCOUNTS.get_account(file)
}

pub async fn get(account: &str, file: &str) -> Result<GetResult> {
    MULTI_ACCOUNTS.get(account, &file.into()).await
}

pub async fn get_opts(account: &str, file: &str, options: GetOptions) -> Result<GetResult> {
    MULTI_ACCOUNTS
        .get_opts(account, &file.into(), options)
        .await
}

pub async fn get_range(account: &str, file: &str, range: Range<u64>) -> Result<bytes::Bytes> {
    MULTI_ACCOUNTS.get_range(account, &file.into(), range).await
}

pub async fn head(account: &str, file: &str) -> Result<ObjectMeta> {
    MULTI_ACCOUNTS.head(account, &file.into()).await
}

pub async fn get_bytes(account: &str, file: &str) -> Result<bytes::Bytes> {
    let data = get(account, file).await?;
    data.bytes().await
}

pub async fn get_opts_bytes(
    account: &str,
    file: &str,
    options: GetOptions,
) -> Result<bytes::Bytes> {
    let data = get_opts(account, file, options).await?;
    data.bytes().await
}

pub async fn put(account: &str, file: &str, data: bytes::Bytes) -> Result<()> {
    let multi_part_upload_size = get_config().s3.multi_part_upload_size;
    if multi_part_upload_size > 0 && multi_part_upload_size < bytes_size_in_mb(&data) as usize {
        put_multipart(account, file, data).await?;
    } else {
        MULTI_ACCOUNTS
            .put(account, &file.into(), data.into())
            .await?;
    }
    Ok(())
}

pub async fn put_multipart(account: &str, file: &str, data: bytes::Bytes) -> Result<()> {
    let path = Path::from(file);
    let upload = MULTI_ACCOUNTS.put_multipart(account, &path).await?;
    let mut write = WriteMultipart::new(upload);
    write.write(data.as_bytes());
    write.finish().await?;
    Ok(())
}

/// Delete files from the object store.
/// params: account, file
pub async fn del(files: Vec<(&str, &str)>) -> Result<()> {
    if files.is_empty() {
        return Ok(());
    }

    let start = std::time::Instant::now();
    let columns = files[0].1.split('/').collect::<Vec<&str>>();

    if !is_local_disk_storage() && get_config().s3.feature_bulk_delete {
        // group the files by account
        let mut file_groups = HashMap::new();
        for (account, file) in files {
            file_groups
                .entry(account)
                .or_insert_with(Vec::new)
                .push(file);
        }
        for (account, files) in file_groups {
            let files = futures::stream::iter(files)
                .map(|file| Ok(Path::from(file)))
                .boxed();
            match MULTI_ACCOUNTS
                .delete_stream(account, files)
                .try_collect::<Vec<Path>>()
                .await
            {
                Ok(files) => {
                    log::debug!("Deleted objects: {files:?}");
                }
                Err(e) => {
                    log::error!("Failed to delete objects: {e}");
                }
            }
        }
    } else {
        let files = files
            .into_iter()
            .map(|(account, file)| (account, file.to_string()))
            .collect::<Vec<_>>();
        let files = futures::stream::iter(files);
        files
            .for_each_concurrent(get_config().limit.cpu_num, |(account, file)| async move {
                match MULTI_ACCOUNTS
                    .delete(account, &Path::from(file.as_str()))
                    .await
                {
                    Ok(_) => {
                        log::debug!("Deleted object: {file}");
                    }
                    Err(e) => {
                        // TODO: need a better solution for identifying the error
                        if file.ends_with(".result.json") {
                            // ignore search job file deletion error
                            log::debug!("Failed to delete object: {file}, error: {e:?}");
                        } else if !is_local_disk_storage() {
                            log::error!("Failed to delete object: {e}");
                        }
                    }
                }
            })
            .await;
    }

    if columns[0] == "files" {
        let time = start.elapsed().as_secs_f64();
        metrics::STORAGE_TIME
            .with_label_values(&[columns[1], columns[2], "del", "remote"])
            .inc_by(time);
    }

    Ok(())
}

pub async fn get_file_meta(account: &str, file: &str) -> Result<FileMeta, anyhow::Error> {
    let mut file_meta = FileMeta::default();
    let (file_size, parquet_meta) = get_parquet_metadata(account, file).await?;
    if let Some(metadata) = parquet_meta.file_metadata().key_value_metadata() {
        file_meta = metadata.as_slice().into();
    }
    file_meta.compressed_size = file_size as i64;
    Ok(file_meta)
}

async fn get_parquet_metadata(
    account: &str,
    file: &str,
) -> Result<(usize, Arc<ParquetMetaData>), anyhow::Error> {
    // get file info
    let info = head(account, file).await?;
    let file_size = info.size;

    // read metadata len
    let mut data = get_range(
        account,
        file,
        (file_size - parquet::file::FOOTER_SIZE as u64)..file_size,
    )
    .await?;
    let mut buf = [0_u8; parquet::file::FOOTER_SIZE];
    data.copy_to_slice(&mut buf);
    let metadata_len =
<<<<<<< HEAD
        ParquetMetaDataReader::decode_footer_tail(&buf).map(|footer| footer.metadata_length())?;
=======
        ParquetMetaDataReader::decode_footer_tail(&buf).map(|f| f.metadata_length())?;
>>>>>>> 94444474

    // read metadata
    let data = get_range(
        account,
        file,
        (file_size - parquet::file::FOOTER_SIZE as u64 - metadata_len as u64)
            ..(file_size - parquet::file::FOOTER_SIZE as u64),
    )
    .await?;

    Ok((
        file_size as usize,
        Arc::new(ParquetMetaDataReader::decode_metadata(&data)?),
    ))
}

pub fn format_key(key: &str, with_prefix: bool) -> String {
    let cfg = get_config();
    if !is_local_disk_storage()
        && with_prefix
        && !cfg.s3.bucket_prefix.is_empty()
        && !key.starts_with(&cfg.s3.bucket_prefix)
    {
        format!("{}{}", cfg.s3.bucket_prefix, key)
    } else {
        key.to_string()
    }
}

pub fn get_stream_from_file(file: &Path) -> Option<String> {
    // eg: files/default/logs/olympics/2023/08/21/08/a.parquet
    // eg: files/default/traces/default/2023/09/04/05/default/service_name=ingester/
    let parts = file.parts().collect::<Vec<_>>();
    if parts.len() < 9 || parts[0] != "files".into() {
        return None;
    }
    // 0 files
    // 1 org_id
    // 2 stream_type
    // 3 stream_name
    Some(parts[3].as_ref().to_string())
}

fn bytes_size_in_mb(b: &bytes::Bytes) -> f64 {
    b.len() as f64 / (1024.0 * 1024.0)
}

#[derive(Debug)]
pub enum Error {
    OutOfRange(String),
    BadRange(String),
}

impl std::fmt::Display for Error {
    fn fmt(&self, f: &mut std::fmt::Formatter<'_>) -> std::fmt::Result {
        match self {
            Self::OutOfRange(s) => write!(f, "Out of range: {s}"),
            Self::BadRange(s) => write!(f, "Bad range: {s}"),
        }
    }
}

impl From<Error> for object_store::Error {
    fn from(source: Error) -> Self {
        Self::Generic {
            store: "storage",
            source: Box::new(std::io::Error::new(
                std::io::ErrorKind::InvalidInput,
                source.to_string(),
            )),
        }
    }
}<|MERGE_RESOLUTION|>--- conflicted
+++ resolved
@@ -268,11 +268,7 @@
     let mut buf = [0_u8; parquet::file::FOOTER_SIZE];
     data.copy_to_slice(&mut buf);
     let metadata_len =
-<<<<<<< HEAD
-        ParquetMetaDataReader::decode_footer_tail(&buf).map(|footer| footer.metadata_length())?;
-=======
         ParquetMetaDataReader::decode_footer_tail(&buf).map(|f| f.metadata_length())?;
->>>>>>> 94444474
 
     // read metadata
     let data = get_range(
