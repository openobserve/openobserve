--- conflicted
+++ resolved
@@ -117,12 +117,9 @@
             "changeOrg.spec.js",
             "serviceAccount.spec.js",
             "enrichment.spec.js",
-<<<<<<< HEAD
-=======
             "sanity2.spec.js"
             # "remotepipeline.spec.js",
 
->>>>>>> 2d8d7b42
           ]
 
     steps:
