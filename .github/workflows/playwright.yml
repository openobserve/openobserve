name: Playwright UI Tests

on:
  push:
    branches:
      - "main"
    # paths:
    #   - "web/**"
  pull_request:
    branches:
      - "*"
    # paths:
    #   - "web/**"

env:
  COLUMNS: 150
  ZO_ROOT_USER_EMAIL: root@example.com
  ZO_ROOT_USER_PASSWORD: Complexpass#123
  ZO_BASE_URL: http://localhost:5080
  WS_ZO_BASE_URL: ws://localhost:5080
  ZO_BASE_URL_SC: http://localhost:5080
  ZO_BASE_URL_SC_UI: http://localhost:5080
  INGESTION_URL: http://localhost:5080
  ORGNAME: default
  ZO_QUICK_MODE_NUM_FIELDS: 100
  ZO_QUICK_MODE_STRATEGY: first
  ZO_ALLOW_USER_DEFINED_SCHEMAS: true
  ZO_INGEST_ALLOWED_UPTO: 5
  ZO_FEATURE_QUERY_EXCLUDE_ALL: false
  ZO_USAGE_BATCH_SIZE: 200
  ZO_USAGE_PUBLISH_INTERVAL: 2
  ZO_USAGE_REPORTING_ENABLED: true
  ZO_MIN_AUTO_REFRESH_INTERVAL: 5
  ZO_WEBSOCKET_ENABLED: true
  ZO_STREAMING_ENABLED: true
  ZO_COLS_PER_RECORD_LIMIT: "80000"
  ZO_SMTP_ENABLED: true
  ZO_FORMAT_STREAM_NAME_TO_LOWERCASE: false
  ZO_CREATE_ORG_THROUGH_INGESTION: true

jobs:
  build_binary:
    name: build_binary
    runs-on:
      labels: ubicloud-standard-16

    steps:
      - name: Remove unused tools
        run: |
          sudo rm -rf /usr/share/dotnet
          sudo rm -rf /opt/ghc
          sudo rm -rf "/usr/local/share/boost"
          sudo rm -rf "$AGENT_TOOLSDIRECTORY"

      - name: Clone the current repo
        uses: actions/checkout@v4

      - name: Setup Rust Toolchain
        uses: dtolnay/rust-toolchain@master
        with:
          toolchain: nightly-2025-03-02
          targets: x86_64-unknown-linux-gnu
      - uses: Swatinem/rust-cache@v2
        with:
          cache-on-failure: true
      - name: Install Protoc
        uses: arduino/setup-protoc@v3
        with:
          version: "21.12"
      - uses: actions/setup-node@v4
        with:
          node-version: 22

      - name: Build frontend code
        env:
          NODE_OPTIONS: "--max-old-space-size=8192"
          VITE_COVERAGE: "true"
          COVERAGE: "true"
        run: cd web && npm install && npm run build

      - name: Build and run binary
        run: cargo build --release --target x86_64-unknown-linux-gnu

      - name: Upload artifacts
        uses: actions/upload-artifact@v4
        with:
          name: debug-binary
          path: target/x86_64-unknown-linux-gnu/release/openobserve
          retention-days: 1

  ui_integration_tests:
    name: playwright_ui_integration_tests
    needs: [build_binary]
    runs-on:
      labels: ubicloud-standard-8
    container:
      image: mcr.microsoft.com/playwright:v1.50.0-jammy
      options: --user root
    strategy:
      matrix:
        browser: [chrome]
        testfilename: [
            "alertsfolders.spec.js",
            "sanity.spec.js",
            "alerts.spec.js",
            "schema.spec.js",
            "logspage.spec.js",
            "logsqueries.spec.js",
            "logsquickmode.spec.js",
            "multiselect-stream.spec.js",
            "pipelines.spec.js",
            "dashboards/custom-charts.spec.js",
            "dashboards/dashboardtype.spec.js",
            "dashboards/dashboard.spec.js",
            "dashboards/dashboard2.spec.js",
            "dashboards/visualize.spec.js",
            "unflattened.spec.js",
            "secondsPrecisionAdded.spec.js",
            "dashboards/visualization-vrl.spec.js",
            "dashboards/dashboard-transpose.spec.js",
            "dashboards/dashboard-general-setting.spec.js",
            "dashboards/dashboard-variables-setting.spec.js",
            "dashboards/dashboard-tabs-setting.spec.js",
            "dashboards/dashboard-import.spec.js",
            "reportsUpdated.spec.js",
            "reportsUpdated2.spec.js",
            "dashboards/dashboard-filter.spec.js",
            "dashboards/dashboard-geoMap.spec.js",
            "dashboards/dashboard-maps.spec.js",
            "dashboards/dashboard-folder.spec.js",
            "dashboards/dashboard-multi-y-axis.spec.js",
            "join.spec.js",
            "changeOrg.spec.js",
            "serviceAccount.spec.js",
            "enrichment.spec.js",
            "sanity2.spec.js",
            "schemaload.spec.js",
            "websocket.spec.js",
            "alertImportTDA.spec.js",
            "streamname.spec.js",
<<<<<<< HEAD
            "logshistogram.spec.js"
=======
            "streaming.spec.js",
>>>>>>> 0fb48ae8
            # "remotepipeline.spec.js",

          ]

    steps:
      - name: Clone the current repo
        uses: actions/checkout@v4

      - name: Download artifacts
        uses: actions/download-artifact@v4

      - name: Start OpenObserve
        run: chmod +x ./debug-binary/openobserve && ./debug-binary/openobserve > o2.log 2>&1 &

      - name: Wait for start
        run: sleep 15

      - name: Ensure we are getting a reply from the server
        run: curl http://localhost:5080/web/login

      - name: Create coverage json folder
        run: mkdir -p tests/ui-testing/.nyc_output

      - uses: actions/setup-node@v4
        with:
          node-version: lts/*
      - name: Install dependencies and run ui-tests
        run: |
          touch .env
          echo "ZO_ROOT_USER_EMAIL=${ZO_ROOT_USER_EMAIL}" >> .env
          echo "ZO_ROOT_USER_PASSWORD=${ZO_ROOT_USER_PASSWORD}" >> .env
          echo "ZO_BASE_URL=${ZO_BASE_URL}" >> .env
          echo "WS_ZO_BASE_URL=${WS_ZO_BASE_URL}" >> .env
          echo "ZO_BASE_URL_SC=${ZO_BASE_URL_SC}" >> .env
          echo "ZO_BASE_URL_SC_UI=${ZO_BASE_URL_SC_UI}" >> .env
          echo "INGESTION_URL=${INGESTION_URL}" >> .env
          echo "ORGNAME=${ORGNAME}" >> .env
          echo "ZO_SMTP_ENABLED=${ZO_SMTP_ENABLED}" >> .env
          mv .env tests/ui-testing
          cd tests/ui-testing && npm ci && npx playwright test ./playwright-tests/${{ matrix.testfilename }}

      # - name: Check OpenObserve logs
      #   if: always()
      #   run: cat o2.log

      - name: Sanitize Test Filename
        shell: bash
        run: |
          # Assign the matrix variable to a Bash variable
          SANITIZED_FILENAME="${{ matrix.testfilename }}"
          # Replace all '/' characters with '_'
          SANITIZED_FILENAME="${SANITIZED_FILENAME//\//_}"
          # Export as a GitHub Actions environment variable
          echo "SANITIZED_FILENAME=$SANITIZED_FILENAME" >> $GITHUB_ENV

      - name: Upload Coverage Data
        uses: actions/upload-artifact@v4
        with:
          name: playwright-coverage-${{ env.SANITIZED_FILENAME }}
          path: tests/ui-testing/.nyc_output
          include-hidden-files: true

      - name: Generate Coverage Report
        run: cd tests/ui-testing && npx nyc report

      - uses: actions/upload-artifact@v4
        if: always()
        with:
          name: playwright-report
          path: playwright-report/
          retention-days: 30

  generate_coverage_report:
    name: Generate Coverage Report
    needs: [build_binary, ui_integration_tests]
    runs-on: ubicloud-standard-8
    if: always()

    steps:
      - name: Clone the current repo
        uses: actions/checkout@v4

      - name: Download Playwright Coverage Data
        uses: actions/download-artifact@v4
        with:
          pattern: playwright-coverage-* # Match all artifacts with this prefix
          path: merged-coverage
          merge-multiple: true

      - name: Verify Downloaded Files
        run: ls -R merged-coverage # Check the structure and contents

      - name: Move Coverage Files to .nyc_output
        run: |
          mkdir -p tests/ui-testing/.nyc_output
          mv merged-coverage/* tests/ui-testing/.nyc_output/ || echo "No files to move"

      - name: Generate Coverage Report
        run: cd tests/ui-testing && npm ci && npx nyc report

      - name: Upload Coverage Report
        uses: actions/upload-artifact@v4
        with:
          name: coverage-report
          path: tests/ui-testing/coverage-report
          retention-days: 7<|MERGE_RESOLUTION|>--- conflicted
+++ resolved
@@ -138,11 +138,8 @@
             "websocket.spec.js",
             "alertImportTDA.spec.js",
             "streamname.spec.js",
-<<<<<<< HEAD
-            "logshistogram.spec.js"
-=======
-            "streaming.spec.js",
->>>>>>> 0fb48ae8
+            "logshistogram.spec.js",
+            "streaming.spec.js"
             # "remotepipeline.spec.js",
 
           ]
