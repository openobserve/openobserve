name: Playwright UI Tests

on:
  push:
    branches:
      - "main"
    # paths:
    #   - "web/**"
  pull_request:
    branches:
      - "*"
    # paths:
    #   - "web/**"

env:
  COLUMNS: 150
  ZO_ROOT_USER_EMAIL: root@example.com
  ZO_ROOT_USER_PASSWORD: Complexpass#123
  ZO_BASE_URL: http://localhost:5080
  WS_ZO_BASE_URL: ws://localhost:5080
  ZO_BASE_URL_SC: http://localhost:5080
  ZO_BASE_URL_SC_UI: http://localhost:5080
  INGESTION_URL: http://localhost:5080
  ORGNAME: default
  ZO_QUICK_MODE_NUM_FIELDS: 100
  ZO_QUICK_MODE_STRATEGY: first
  ZO_ALLOW_USER_DEFINED_SCHEMAS: true
  ZO_INGEST_ALLOWED_UPTO: 5
  ZO_FEATURE_QUERY_EXCLUDE_ALL: false
  ZO_USAGE_BATCH_SIZE: 200
  ZO_USAGE_PUBLISH_INTERVAL: 2
  ZO_USAGE_REPORTING_ENABLED: true
  ZO_MIN_AUTO_REFRESH_INTERVAL: 5
  ZO_WEBSOCKET_ENABLED: true
<<<<<<< HEAD
  ZO_STREAMING_ENABLED: true
=======
  ZO_STREAMING_ENABLED: true 
>>>>>>> 53459dce
  ZO_COLS_PER_RECORD_LIMIT: "80000"
  ZO_SMTP_ENABLED: true
  ZO_FORMAT_STREAM_NAME_TO_LOWERCASE: false

jobs:
  build_binary:
    name: build_binary
    runs-on:
      labels: ubicloud-standard-16

    steps:
      - name: Remove unused tools
        run: |
          sudo rm -rf /usr/share/dotnet
          sudo rm -rf /opt/ghc
          sudo rm -rf "/usr/local/share/boost"
          sudo rm -rf "$AGENT_TOOLSDIRECTORY"

      - name: Clone the current repo
        uses: actions/checkout@v4

      - name: Setup Rust Toolchain
        uses: dtolnay/rust-toolchain@master
        with:
          toolchain: nightly-2025-03-02
          targets: x86_64-unknown-linux-gnu
      - uses: Swatinem/rust-cache@v2
        with:
          cache-on-failure: true
      - name: Install Protoc
        uses: arduino/setup-protoc@v3
        with:
          version: "21.12"
      - uses: actions/setup-node@v4
        with:
          node-version: 22

      - name: Build frontend code
        env:
          NODE_OPTIONS: "--max-old-space-size=8192"
          VITE_COVERAGE: "true"
          COVERAGE: "true"
        run: cd web && npm install && npm run build

      - name: Build and run binary
        run: cargo build --release --target x86_64-unknown-linux-gnu

      - name: Upload artifacts
        uses: actions/upload-artifact@v4
        with:
          name: debug-binary
          path: target/x86_64-unknown-linux-gnu/release/openobserve
          retention-days: 1

  ui_integration_tests:
    name: playwright_ui_integration_tests
    needs: [build_binary]
    runs-on:
      labels: ubicloud-standard-8
    container:
      image: mcr.microsoft.com/playwright:v1.50.0-jammy
      options: --user root
    strategy:
      matrix:
        browser: [chrome]
        testfilename: [
            "alertsfolders.spec.js",
            "sanity.spec.js",
            "alerts.spec.js",
            "schema.spec.js",
            "logspage.spec.js",
            "logsqueries.spec.js",
            "logsquickmode.spec.js",
            "multiselect-stream.spec.js",
            "pipelines.spec.js",
            "dashboards/custom-charts.spec.js",
            "dashboards/dashboardtype.spec.js",
            "dashboards/dashboard.spec.js",
            "dashboards/dashboard2.spec.js",
            "dashboards/visualize.spec.js",
            "unflattened.spec.js",
            "secondsPrecisionAdded.spec.js",
            "dashboards/visualization-vrl.spec.js",
            "dashboards/dashboard-transpose.spec.js",
            "dashboards/dashboard-general-setting.spec.js",
            "dashboards/dashboard-variables-setting.spec.js",
            "dashboards/dashboard-tabs-setting.spec.js",
            "dashboards/dashboard-import.spec.js",
            "reportsUpdated.spec.js",
            "reportsUpdated2.spec.js",
            "dashboards/dashboard-filter.spec.js",
            "dashboards/dashboard-geoMap.spec.js",
            "dashboards/dashboard-maps.spec.js",
            "dashboards/dashboard-folder.spec.js",
            "dashboards/dashboard-multi-y-axis.spec.js",
            "join.spec.js",
            "changeOrg.spec.js",
            "serviceAccount.spec.js",
            "enrichment.spec.js",
            "sanity2.spec.js",
            "schemaload.spec.js",
            "websocket.spec.js",
            "alertImportTDA.spec.js",
            "streamname.spec.js",
            "streaming.spec.js"
            # "remotepipeline.spec.js",

          ]

    steps:
      - name: Clone the current repo
        uses: actions/checkout@v4

      - name: Download artifacts
        uses: actions/download-artifact@v4

      - name: Start OpenObserve
        run: chmod +x ./debug-binary/openobserve && ./debug-binary/openobserve > o2.log 2>&1 &

      - name: Wait for start
        run: sleep 15

      - name: Ensure we are getting a reply from the server
        run: curl http://localhost:5080/web/login

      - name: Create coverage json folder
        run: mkdir -p tests/ui-testing/.nyc_output

      - uses: actions/setup-node@v4
        with:
          node-version: lts/*
      - name: Install dependencies and run ui-tests
        run: |
          touch .env
          echo "ZO_ROOT_USER_EMAIL=${ZO_ROOT_USER_EMAIL}" >> .env
          echo "ZO_ROOT_USER_PASSWORD=${ZO_ROOT_USER_PASSWORD}" >> .env
          echo "ZO_BASE_URL=${ZO_BASE_URL}" >> .env
          echo "WS_ZO_BASE_URL=${WS_ZO_BASE_URL}" >> .env
          echo "ZO_BASE_URL_SC=${ZO_BASE_URL_SC}" >> .env
          echo "ZO_BASE_URL_SC_UI=${ZO_BASE_URL_SC_UI}" >> .env
          echo "INGESTION_URL=${INGESTION_URL}" >> .env
          echo "ORGNAME=${ORGNAME}" >> .env
          echo "ZO_SMTP_ENABLED=${ZO_SMTP_ENABLED}" >> .env
          mv .env tests/ui-testing
          cd tests/ui-testing && npm ci && npx playwright test ./playwright-tests/${{ matrix.testfilename }}

      # - name: Check OpenObserve logs
      #   if: always()
      #   run: cat o2.log

      - name: Sanitize Test Filename
        shell: bash
        run: |
          # Assign the matrix variable to a Bash variable
          SANITIZED_FILENAME="${{ matrix.testfilename }}"
          # Replace all '/' characters with '_'
          SANITIZED_FILENAME="${SANITIZED_FILENAME//\//_}"
          # Export as a GitHub Actions environment variable
          echo "SANITIZED_FILENAME=$SANITIZED_FILENAME" >> $GITHUB_ENV

      - name: Upload Coverage Data
        uses: actions/upload-artifact@v4
        with:
          name: playwright-coverage-${{ env.SANITIZED_FILENAME }}
          path: tests/ui-testing/.nyc_output
          include-hidden-files: true

      - name: Generate Coverage Report
        run: cd tests/ui-testing && npx nyc report

      - uses: actions/upload-artifact@v4
        if: always()
        with:
          name: playwright-report
          path: playwright-report/
          retention-days: 30

  generate_coverage_report:
    name: Generate Coverage Report
    needs: [build_binary, ui_integration_tests]
    runs-on: ubicloud-standard-8
    if: always()

    steps:
      - name: Clone the current repo
        uses: actions/checkout@v4

      - name: Download Playwright Coverage Data
        uses: actions/download-artifact@v4
        with:
          pattern: playwright-coverage-* # Match all artifacts with this prefix
          path: merged-coverage
          merge-multiple: true

      - name: Verify Downloaded Files
        run: ls -R merged-coverage # Check the structure and contents

      - name: Move Coverage Files to .nyc_output
        run: |
          mkdir -p tests/ui-testing/.nyc_output
          mv merged-coverage/* tests/ui-testing/.nyc_output/ || echo "No files to move"

      - name: Generate Coverage Report
        run: cd tests/ui-testing && npm ci && npx nyc report

      - name: Upload Coverage Report
        uses: actions/upload-artifact@v4
        with:
          name: coverage-report
          path: tests/ui-testing/coverage-report
          retention-days: 7<|MERGE_RESOLUTION|>--- conflicted
+++ resolved
@@ -32,11 +32,7 @@
   ZO_USAGE_REPORTING_ENABLED: true
   ZO_MIN_AUTO_REFRESH_INTERVAL: 5
   ZO_WEBSOCKET_ENABLED: true
-<<<<<<< HEAD
   ZO_STREAMING_ENABLED: true
-=======
-  ZO_STREAMING_ENABLED: true 
->>>>>>> 53459dce
   ZO_COLS_PER_RECORD_LIMIT: "80000"
   ZO_SMTP_ENABLED: true
   ZO_FORMAT_STREAM_NAME_TO_LOWERCASE: false
