--- conflicted
+++ resolved
@@ -635,7 +635,12 @@
     });
     const hasVisibleRows = computed(() => visibleRows.value.length > 0);
 
-<<<<<<< HEAD
+    // Watch visibleRows to sync resultTotal with search filter
+    watch(visibleRows, (newVisibleRows) => {
+      resultTotal.value = newVisibleRows.length;
+    }, { immediate: true });
+
+    
     const openBulkDeleteDialog = () => {
       confirmBulkDelete.value = true;
     };
@@ -662,12 +667,6 @@
         const payload = {
           ids: selectedFunctions.value.map((f: any) => f.name),
         };
-=======
-    // Watch visibleRows to sync resultTotal with search filter
-    watch(visibleRows, (newVisibleRows) => {
-      resultTotal.value = newVisibleRows.length;
-    }, { immediate: true });
->>>>>>> ce70d6ad
 
         const response = await jsTransformService.bulkDelete(
           store.state.selectedOrganization.identifier,
