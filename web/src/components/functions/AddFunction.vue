--- conflicted
+++ resolved
@@ -140,11 +140,8 @@
   computed,
   watch,
   onUnmounted,
-<<<<<<< HEAD
   defineAsyncComponent,
-=======
   nextTick,
->>>>>>> 7c72f804
 } from "vue";
 
 import jsTransformService from "../../services/jstransform";
