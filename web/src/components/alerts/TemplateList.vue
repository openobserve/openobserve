--- conflicted
+++ resolved
@@ -475,7 +475,12 @@
 });
 const hasVisibleRows = computed(() => visibleRows.value.length > 0);
 
-<<<<<<< HEAD
+
+// Watch visibleRows to sync resultTotal with search filter
+watch(visibleRows, (newVisibleRows) => {
+  resultTotal.value = newVisibleRows.length;
+}, { immediate: true });
+
 const openBulkDeleteDialog = () => {
   confirmBulkDelete.value = true;
 };
@@ -520,11 +525,4 @@
       });
     });
 };</script>
-=======
-// Watch visibleRows to sync resultTotal with search filter
-watch(visibleRows, (newVisibleRows) => {
-  resultTotal.value = newVisibleRows.length;
-}, { immediate: true });
-</script>
->>>>>>> ce70d6ad
 <style lang=""></style>