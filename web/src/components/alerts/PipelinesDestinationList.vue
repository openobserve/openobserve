<!-- Copyright 2023 OpenObserve Inc.

This program is free software: you can redistribute it and/or modify
it under the terms of the GNU Affero General Public License as published by
the Free Software Foundation, either version 3 of the License, or
(at your option) any later version.

This program is distributed in the hope that it will be useful
but WITHOUT ANY WARRANTY; without even the implied warranty of
MERCHANTABILITY or FITNESS FOR A PARTICULAR PURPOSE.  See the
GNU Affero General Public License for more details.

You should have received a copy of the GNU Affero General Public License
along with this program.  If not, see <http://www.gnu.org/licenses/>.
-->

<template>
  <q-page class="q-pa-none" style="height: calc(100vh - 88px); min-height: inherit">
    <div v-if="!showDestinationEditor" >
      <div class="tw-flex tw-justify-between tw-items-center tw-px-4 tw-py-3 tw-h-[68px] tw-border-b-[1px]"
      >
        <div class="q-table__title tw-font-[600]" data-test="alert-destinations-list-title">
            {{ t("pipeline_destinations.header") }}
          </div>
          <div class="tw-flex tw-justify-end">
            <q-input
              v-model="filterQuery"
              borderless
              dense
              class="q-ml-auto no-border o2-search-input"
              :placeholder="t('pipeline_destinations.search')"
            >
              <template #prepend>
                <q-icon class="o2-search-input-icon" name="search" />
              </template>
            </q-input>
          <q-btn
            data-test="pipeline-destination-list-add-btn"
            class="o2-primary-button q-ml-sm tw-h-[36px]"
            no-caps
            flat
            :label="t(`alert_destinations.add`)"
            @click="editDestination(null)"
          />
          </div>
      </div>
      <q-table
        data-test="alert-destinations-list-table"
        ref="qTable"
        :rows="visibleRows"
        :columns="columns"
        row-key="name"
        :pagination="pagination"
        selection="multiple"
        v-model:selected="selectedDestinations"
        class="o2-quasar-table o2-row-md o2-quasar-table-header-sticky o2-last-row-border"
        :style="hasVisibleRows
            ? 'width: 100%; height: calc(100vh - 112px); overflow-y: auto;'
            : 'width: 100%'"
      >
        <template #no-data>
          <template>
            <NoData />
          </template>
        </template>
        <template v-slot:body-cell-actions="props">
          <q-td :props="props">
            <div class="tw-flex tw-justify-center tw-items-center">
              <q-btn
              :data-test="`alert-destination-list-${props.row.name}-update-destination`"
              padding="sm"
              unelevated
              size="sm"
              round
              flat
              icon="edit"
              :title="t('alert_destinations.edit')"
              @click="editDestination(props.row)"
            >
            </q-btn>
            <q-btn
              :data-test="`alert-destination-list-${props.row.name}-delete-destination`"
              padding="sm"
              unelevated
              size="sm"
              round
              flat
              :icon="outlinedDelete"
              :title="t('alert_destinations.delete')"
              @click="conformDeleteDestination(props.row)"
            >
            </q-btn>
            </div>
          </q-td>
        </template>

        <template v-slot:body-selection="scope">
          <q-checkbox v-model="scope.selected" size="sm" class="o2-table-checkbox" />
        </template>

        <template #bottom="scope">
          <div class="tw-flex tw-items-center tw-justify-between tw-w-full tw-h-[48px]">
            <div class="o2-table-footer-title tw-flex tw-items-center tw-w-[230px] tw-mr-md">
                  {{ resultTotal }} {{ t('pipeline_destinations.header') }}
                </div>
            <q-btn
              v-if="selectedDestinations.length > 0"
              data-test="pipeline-destination-list-delete-destinations-btn"
              class="flex items-center q-mr-sm no-border o2-secondary-button tw-h-[36px]"
              :class="
                store.state.theme === 'dark'
                  ? 'o2-secondary-button-dark'
                  : 'o2-secondary-button-light'
              "
              no-caps
              dense
              @click="openBulkDeleteDialog"
            >
              <q-icon name="delete" size="16px" />
              <span class="tw-ml-2">Delete</span>
            </q-btn>
          <QTablePagination
            :scope="scope"
            :position="'bottom'"
            :resultTotal="resultTotal"
            :perPageOptions="perPageOptions"
            @update:changeRecordPerPage="changePagination"
          />
          </div>
        </template>
        <template v-slot:header="props">
            <q-tr :props="props">
              <!-- Adding this block to render the select-all checkbox -->
              <q-th v-if="columns.length > 0" auto-width>
                <q-checkbox
                  v-model="props.selected"
                  size="sm"
                  :class="store.state.theme === 'dark' ? 'o2-table-checkbox-dark' : 'o2-table-checkbox-light'"
                  class="o2-table-checkbox"
                />
              </q-th>

              <!-- render the table headers -->
              <q-th
                v-for="col in props.cols"
                :key="col.name"
                :props="props"
                :class="col.classes"
                :style="col.style"
              >
                {{ col.label }}
              </q-th>
            </q-tr>
          </template>
      </q-table>
    </div>
    <div v-else>
      <AddDestination
        :is-alerts="false"
        :destination="editingDestination"
        :templates="templates"
        @cancel:hideform="toggleDestinationEditor"
        @get:destinations="getDestinations"
      />
    </div>

    <ConfirmDialog
      title="Delete Destination"
      message="Are you sure you want to delete destination?"
      @update:ok="deleteDestination"
      @update:cancel="cancelDeleteDestination"
      v-model="confirmDelete.visible"
    />

    <ConfirmDialog
      title="Delete Destinations"
      :message="`Are you sure you want to delete ${selectedDestinations.length} destination(s)?`"
      @update:ok="bulkDeleteDestinations"
      @update:cancel="confirmBulkDelete = false"
      v-model="confirmBulkDelete"
    />
  </q-page>
</template>
<script lang="ts">
import { ref, onBeforeMount, onActivated, watch, defineComponent, onMounted, computed } from "vue"; 
import type { Ref } from "vue";
import { useI18n } from "vue-i18n";
import { useQuasar, type QTableProps } from "quasar";
import NoData from "../shared/grid/NoData.vue";
import { getImageURL } from "@/utils/zincutils";
import AddDestination from "./AddDestination.vue";
import destinationService from "@/services/alert_destination";
import templateService from "@/services/alert_templates";
import { useStore } from "vuex";
import ConfirmDialog from "../ConfirmDialog.vue";
import { useRouter } from "vue-router";
import QTablePagination from "@/components/shared/grid/Pagination.vue";
import type { DestinationPayload } from "@/ts/interfaces";
import type { Template } from "@/ts/interfaces/index";

import { outlinedDelete } from "@quasar/extras/material-icons-outlined";
import { useReo } from "@/services/reodotdev_analytics";

interface ConformDelete {
  visible: boolean;
  data: any;
}
export default defineComponent({
  name: "PageAlerts",
  components: { AddDestination, NoData, ConfirmDialog, QTablePagination },
  setup() {
    const qTable = ref();
    const store = useStore();
    const editingDestination: Ref<DestinationPayload | null> = ref(null);
    const { t } = useI18n();
    const q = useQuasar();
    const { track } = useReo();
    const columns: any = ref<QTableProps["columns"]>([
      {
        name: "#",
        label: "#",
        field: "#",
        align: "left",
        style: "width: 67px",
      },
      {
        name: "name",
        field: "name",
        label: t("alert_destinations.name"),
        align: "left",
        sortable: true,
      },
      {
        name: "url",
        field: "url",
        label: t("alert_destinations.url"),
        align: "left",
        sortable: false,
      },
      {
        name: "method",
        field: "method",
        label: t("alert_destinations.method"),
        align: "left",
        sortable: true,
        style: "width: 150px",
      },
      {
        name: "actions",
        field: "actions",
        label: t("alert_destinations.actions"),
        align: "center",
        sortable: false,
        classes:'actions-column'
      },
    ]);
    const destinations: Ref<DestinationPayload[]> = ref([]);
    const templates: Ref<Template[]> = ref([
      { name: "test", body: "", type: "http" },
    ]);
    const confirmDelete: Ref<ConformDelete> = ref({
      visible: false,
      data: null,
    });
    const confirmBulkDelete = ref<boolean>(false);
    const selectedDestinations = ref<any[]>([]);
    const showDestinationEditor = ref(false);
    const router = useRouter();
    const filterQuery = ref("");
    const perPageOptions: any = [
      { label: "5", value: 5 },
      { label: "10", value: 10 },
      { label: "20", value: 20 },
      { label: "50", value: 50 },
      { label: "100", value: 100 },
      { label: "All", value: 0 },
    ];
    const resultTotal = ref(0);
    const selectedPerPage = ref(20);
    const pagination: any = ref({
      rowsPerPage: 20,
    });
    onActivated(() => {
      getTemplates();
      if (!destinations.value.length) getDestinations();
    });
    onBeforeMount(() => {
      getDestinations();
      getTemplates();
    });

    watch(
      () => router.currentRoute.value.query.action,
      (action) => {
        if (!action) showDestinationEditor.value = false;
      }
    );

    onMounted(()=>{
      updateRoute();
    })

    const getDestinations = () => {
      const dismiss = q.notify({
        spinner: true,
        message: "Please wait while loading destinations...",
      });
      destinationService
        .list({
          page_num: 1,
          page_size: 100000,
          sort_by: "name",
          desc: false,
          org_identifier: store.state.selectedOrganization.identifier,
          module: "pipeline",
        })
        .then((res) => {
          // res.data = res.data.filter(
          //   (destination: any) => destination.type == "external_destination",
          // );
          resultTotal.value = res.data.length;
          destinations.value = res.data.map((data: any, index: number) => ({
            ...data,
            "#": index + 1 <= 9 ? `0${index + 1}` : index + 1,
          }));
          updateRoute();
        })
        .catch((err) => {
          if(err.response.status != 403){
            q.notify({
              type: "negative",
              message: "Error while pulling destinations.",
              timeout: 2000,
            });
          }
          dismiss();
        })
        .finally(() => dismiss());
    };
    const getTemplates = () => {
      templateService
        .list({
          org_identifier: store.state.selectedOrganization.identifier,
        })
        .then((res) => (templates.value = res.data));
    };
    const updateRoute = () => {
      if (router.currentRoute.value.query.action === "add")
        editDestination(null);
      if (router.currentRoute.value.query.action === "update")
        editDestination(
          getDestinationByName(router.currentRoute.value.query.name as string)
        );
    };
    const getDestinationByName = (name: string) => {
      return destinations.value.find(
        (destination) => destination.name === name
      );
    };
    const editDestination = (destination: any) => {
      if (!destination) {
        track("Button Click", {
          button: "Add Pipeline Destination",
          page: "Pipeline Destinations"
        });
      }
      toggleDestinationEditor();
      resetEditingDestination();
      if (!destination) {
        router.push({
          name: "pipelineDestinations",
          query: {
            action: "add",
            org_identifier: store.state.selectedOrganization.identifier,
          },
        });
      } else {
        editingDestination.value = { ...destination };
        router.push({
          name: "pipelineDestinations",
          query: {
            action: "update",
            name: destination.name,
            org_identifier: store.state.selectedOrganization.identifier,
          },
        });
      }
    };
    const resetEditingDestination = () => {
      editingDestination.value = null;
    };
    const deleteDestination = () => {
      if (confirmDelete.value?.data?.name) {
        destinationService
          .delete({
            org_identifier: store.state.selectedOrganization.identifier,
            destination_name: confirmDelete.value.data.name,
          })
          .then(() => {
            q.notify({
              type: "positive",
              message: `Destination ${confirmDelete.value.data.name} deleted successfully`,
              timeout: 2000,
            });
            getDestinations();
          })
          .catch((err) => {
            if (err.response.data.code === 409) {
              const message =
                err.response.data?.message ||
                err.response.data?.error ||
                "Error while deleting destination";
              q.notify({
                type: "negative",
                message,
                timeout: 2000,
              });
            }
          });
      }
    };
    const conformDeleteDestination = (destination: any) => {
      confirmDelete.value.visible = true;
      confirmDelete.value.data = destination;
    };
    const cancelDeleteDestination = () => {
      confirmDelete.value.visible = false;
      confirmDelete.value.data = null;
    };
    const toggleDestinationEditor = () => {
      showDestinationEditor.value = !showDestinationEditor.value;
      if (!showDestinationEditor.value)
        router.push({
          name: "pipelineDestinations",
          query: {
            org_identifier: store.state.selectedOrganization.identifier,
          },
        });
    };
    const changePagination = (val: { label: string; value: any }) => {
      selectedPerPage.value = val.value;
      pagination.value.rowsPerPage = val.value;
      qTable.value.setPagination(pagination.value);
    };
    const filterData = (rows: any, terms: any) => {
      var filtered = [];
      terms = terms.toLowerCase();
      for (var i = 0; i < rows.length; i++) {
        if (rows[i]["name"].toLowerCase().includes(terms)) {
          filtered.push(rows[i]);
        }
      }
      return filtered;
    };

    const routeTo = (name: string) => {
      router.push({
        name: name,
        query: {
          action: "add",
          org_identifier: store.state.selectedOrganization.identifier,
        },
      });
    };

    const visibleRows = computed(() => {
      if (!filterQuery.value) return destinations.value || [];
      return filterData(destinations.value || [], filterQuery.value);
    });
    const hasVisibleRows = computed(() => visibleRows.value.length > 0);

<<<<<<< HEAD
    const openBulkDeleteDialog = () => {
      confirmBulkDelete.value = true;
    };

    const bulkDeleteDestinations = async () => {
      const dismiss = q.notify({
        spinner: true,
        message: "Deleting destinations...",
        timeout: 0,
      });

      try {
        if (selectedDestinations.value.length === 0) {
          q.notify({
            type: "negative",
            message: "No destinations selected for deletion",
            timeout: 2000,
          });
          dismiss();
          return;
        }

        // Extract destination names for the API call (BE supports names)
        const payload = {
          ids: selectedDestinations.value.map((d: any) => d.name),
        };

        const response = await destinationService.bulkDelete(
          store.state.selectedOrganization.identifier,
          payload
        );

        dismiss();

        // Handle response based on successful/unsuccessful arrays
        if (response.data) {
          const { successful = [], unsuccessful = [] } = response.data;
          const successCount = successful.length;
          const failCount = unsuccessful.length;

          if (failCount > 0 && successCount > 0) {
            // Partial success
            q.notify({
              type: "warning",
              message: `${successCount} destination(s) deleted successfully, ${failCount} failed`,
              timeout: 5000,
            });
          } else if (failCount > 0) {
            // All failed
            q.notify({
              type: "negative",
              message: `Failed to delete ${failCount} destination(s)`,
              timeout: 3000,
            });
          } else {
            // All successful
            q.notify({
              type: "positive",
              message: `${successCount} destination(s) deleted successfully`,
              timeout: 2000,
            });
          }
        } else {
          // Fallback success message
          q.notify({
            type: "positive",
            message: `${selectedDestinations.value.length} destination(s) deleted successfully`,
            timeout: 2000,
          });
        }

        selectedDestinations.value = [];
        // Refresh destinations list
        getDestinations();
      } catch (error: any) {
        dismiss();
        console.error("Error deleting destinations:", error);

        // Show error message from response if available
        const errorMessage = error.response?.data?.message || "Error deleting destinations. Please try again.";
        q.notify({
          type: "negative",
          message: errorMessage,
          timeout: 3000,
        });
      }

      confirmBulkDelete.value = false;
    };
=======
    // Watch visibleRows to sync resultTotal with search filter
    watch(visibleRows, (newVisibleRows) => {
      resultTotal.value = newVisibleRows.length;
    }, { immediate: true });
>>>>>>> ce70d6ad

    return {
      t,
      qTable,
      showDestinationEditor,
      destinations,
      columns,
      editDestination,
      getImageURL,
      conformDeleteDestination,
      filterQuery,
      filterData,
      editingDestination,
      templates,
      toggleDestinationEditor,
      getDestinations,
      deleteDestination,
      cancelDeleteDestination,
      confirmDelete,
      changePagination,
      perPageOptions,
      resultTotal,
      selectedPerPage,
      pagination,
      outlinedDelete,
      routeTo,
      store,
      // Exposed helper functions for testing
      getTemplates,
      updateRoute,
      getDestinationByName,
      resetEditingDestination,
      visibleRows,
      hasVisibleRows,
      openBulkDeleteDialog,
      bulkDeleteDestinations,
      confirmBulkDelete,
      selectedDestinations,
    };
  },
});
</script><|MERGE_RESOLUTION|>--- conflicted
+++ resolved
@@ -469,7 +469,11 @@
     });
     const hasVisibleRows = computed(() => visibleRows.value.length > 0);
 
-<<<<<<< HEAD
+    // Watch visibleRows to sync resultTotal with search filter
+    watch(visibleRows, (newVisibleRows) => {
+      resultTotal.value = newVisibleRows.length;
+    }, { immediate: true });
+
     const openBulkDeleteDialog = () => {
       confirmBulkDelete.value = true;
     };
@@ -559,12 +563,6 @@
 
       confirmBulkDelete.value = false;
     };
-=======
-    // Watch visibleRows to sync resultTotal with search filter
-    watch(visibleRows, (newVisibleRows) => {
-      resultTotal.value = newVisibleRows.length;
-    }, { immediate: true });
->>>>>>> ce70d6ad
 
     return {
       t,
