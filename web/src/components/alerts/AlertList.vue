<!-- Copyright 2023 OpenObserve Inc.

This program is free software: you can redistribute it and/or modify
it under the terms of the GNU Affero General Public License as published by
the Free Software Foundation, either version 3 of the License, or
(at your option) any later version.

This program is distributed in the hope that it will be useful
but WITHOUT ANY WARRANTY; without even the implied warranty of
MERCHANTABILITY or FITNESS FOR A PARTICULAR PURPOSE.  See the
GNU Affero General Public License for more details.

You should have received a copy of the GNU Affero General Public License
along with this program.  If not, see <http://www.gnu.org/licenses/>.
-->

<!-- eslint-disable vue/v-on-event-hyphenation -->
<!-- eslint-disable vue/attribute-hyphenation -->
<template>
  <div
    data-test="alert-list-page"
    class="q-pa-none flex flex-col"
  >
    <div class="tw-w-full tw-px-[0.625rem] tw-mb-[0.625rem] q-pt-xs" v-if="!showAddAlertDialog && !showImportAlertDialog">
      <div class="card-container">
        <div
          class="flex justify-between full-width tw-py-3 tw-px-4 items-center"
        >
          <div class="q-table__title tw-font-[600]" data-test="alerts-list-title" >
            {{ t("alerts.header") }}
          </div>
          <div class="flex q-ml-auto tw-ps-2 items-center">
            <div class="app-tabs-container tw-h-[36px] q-mr-sm">
              <app-tabs
              class="tabs-selection-container"
              :tabs="tabs"
              v-model:active-tab="activeTab"
              @update:active-tab="filterAlertsByTab"
            />
            </div>
            <q-input
              v-model="dynamicQueryModel"
              dense
              borderless
              :placeholder="
                searchAcrossFolders
                  ? t('dashboard.searchAcross')
                  : t('alerts.search')
              "
              data-test="alert-list-search-input"
              :clearable="searchAcrossFolders"
              @clear="clearSearchHistory"

              class="o2-search-input"
            >
              <template #prepend>
                <q-icon class="o2-search-input-icon" name="search" />
              </template>
            </q-input>
            <div class="tw-mb-2">
              <q-toggle
                data-test="alert-list-search-across-folders-toggle"
                v-model="searchAcrossFolders"
                label="All Folders"
                class="tw-mr-3 tw-h-[36px] o2-toggle-button-lg"
                size="lg"
              >
              </q-toggle>
              <q-tooltip class="q-mt-lg" anchor="top middle" self="bottom middle">
                {{
                  searchAcrossFolders
                    ? t("dashboard.searchSelf")
                    : t("dashboard.searchAll")
                }}
              </q-tooltip>
            </div>
          </div>
          <q-btn
            class="q-ml-sm o2-secondary-button tw-h-[36px]"
            no-caps
            flat
            label="Alert Insights"
            @click="goToAlertInsights"
            data-test="alert-insights-btn"
            icon="insights"
          />
          <q-btn
            class="q-ml-sm o2-secondary-button tw-h-[36px]"
            no-caps
            flat
            :label="t(`dashboard.import`)"
            @click="importAlert"
            data-test="alert-import"

          />
          <q-btn
            data-test="alert-list-add-alert-btn"
            class="q-ml-sm o2-primary-button tw-h-[36px]"
            no-caps
            flat
            :disable="!destinations.length"
            :title="!destinations.length ? t('alerts.noDestinations') : ''"
            :label="t(`alerts.add`)"
            @click="showAddUpdateFn({})"
          />
        </div>
      </div>
    </div>
    <div
      v-if="!showAddAlertDialog && !showImportAlertDialog"
      class="full-width alert-list-table"
      style="height: calc(100vh - 116px)"
    >
      <q-splitter
        v-model="splitterModel"
        unit="px"
        :limits="[200, 500]"
        style="height: calc(100vh - 116px)"
        data-test="alert-list-splitter"
      >
        <template #before>
          <div class="tw-w-full tw-h-full tw-pl-[0.625rem] tw-pb-[0.625rem]">
            <div class="tw-h-full">
              <FolderList
                type="alerts"
                @update:activeFolderId="updateActiveFolderId"
              />
            </div>
          </div>
        </template>
        <template #after>
          <div class="tw-w-full tw-h-full tw-pr-[0.625rem] tw-pb-[0.625rem]">
            <div class="tw-h-full card-container">
              <!-- Incidents List (shown when incidents tab is active) -->
              <IncidentList v-if="activeTab === 'incidents'" />
              <!-- Alert List Table -->
              <q-table
                v-else
                v-model:selected="selectedAlerts"
                :selected-rows-label="getSelectedString"
                selection="multiple"
                data-test="alert-list-table"
                ref="qTable"
                :rows="filteredResults || []"
                :columns="columns"
                row-key="alert_id"
                :pagination="pagination"
                style="width: 100%;"
                :style="filteredResults?.length
                ? 'width: 100%; height: calc(100vh - 124px)'
                : 'width: 100%'"

                class="o2-quasar-table o2-row-md o2-quasar-table-header-sticky"
              >
              <template v-slot:header="props">
                <q-tr :props="props">
                  <!-- Adding this block to render the select-all checkbox -->
                  <q-th auto-width>
                    <q-checkbox
                      v-model="props.selected"
                      size="sm"
                      class="o2-table-checkbox"
                      @update:model-value="props.select"
                    />
                  </q-th>

                  <!-- Rendering the rest of the columns -->
                  <q-th
                    v-for="col in props.cols"
                    :key="col.name"
                    :props="props"
                    :class="col.classes"
                    :style="col.style"
                  >
                    {{ col.label }}
                  </q-th>
                </q-tr>
              </template>

                <template v-slot:body-selection="scope">
                  <q-checkbox
                    v-model="scope.selected"
                    size="sm"
                    color="secondary"
                  />
                </template>
                <template v-slot:body="props">
                  <q-tr
                    :data-test="`stream-association-table-${props.row.trace_id}-row`"
                    :props="props"
                    style="cursor: pointer"
                    @click="triggerExpand(props)"
                  >
                    <q-td>
                      <q-checkbox
                        v-model="props.selected"
                        size="sm"
                        class="o2-table-checkbox"
                      />
                    </q-td>

                    <q-td v-for="col in columns" :key="col.name" :props="props">
                      <template v-if="col.name === 'name'">
                        <div class="tw-flex tw-items-center tw-gap-1">
                          <span>{{ computedName(props.row[col.field]) }}</span>
                          <O2AIContextAddBtn
                            @sendToAiChat="openSREChat(props.row)"
                            :size="'6px'"
                            :imageHeight="'16px'"
                            :imageWidth="'16px'"
                          />
                        </div>
                        <q-tooltip
                          v-if="props.row[col.field]?.length > 30"
                          class="alert-name-tooltip"
                        >
                          {{ props.row[col.field] }}
                        </q-tooltip>
                      </template>
                      <template v-else-if="col.name === 'owner'">
                        {{ computedOwner(props.row[col.field]) }}
                        <q-tooltip
                          v-if="props.row[col.field]?.length > 15"
                          class="alert-name-tooltip"
                        >
                          {{ props.row[col.field] }}
                        </q-tooltip>
                      </template>
                      <template
                        v-else-if="
                          col.name == 'last_triggered_at' ||
                          col.name == 'last_satisfied_at'
                        "
                      >
                        {{ props.row[col.field] }}
                      </template>
                      <template v-else-if="col.name === 'period'">
                        {{ props.row[col.field] ?  props.row[col.field] + " Mins" : "--" }}
                      </template>
                      <template v-else-if="col.name === 'frequency'">
                        {{ props.row[col.field] ? props.row[col.field] + (props.row?.frequency_type == "cron" ? "" : " Mins") : "--" }}
                      </template>
                      <template v-else-if="col.name === 'folder_name'">
                        <div
                          @click.stop="
                            updateActiveFolderId(props.row[col.field].id)
                          "
                        >
                          {{ props.row[col.field].name }}
                        </div>
                      </template>
                      <template v-else-if="col.name === 'dedup_status'">
                        <div class="tw-flex tw-items-center tw-justify-center">
                          <q-icon
                            v-if="props.row.deduplication?.enabled"
                            name="check_circle"
                            size="sm"
                            color="positive"
                          >
                            <q-tooltip class="bg-grey-8">
                              Deduplication: Enabled
                              <div v-if="props.row.deduplication.fingerprint_fields?.length">
                                Fields: {{ props.row.deduplication.fingerprint_fields.join(', ') }}
                              </div>
                              <div v-if="props.row.deduplication.grouping?.enabled">
                                Grouping: {{ props.row.deduplication.grouping.group_wait_seconds }}s wait
                              </div>
                            </q-tooltip>
                          </q-icon>
                          <span v-else class="text-grey-5">-</span>
                        </div>
                      </template>
                      <template v-else-if="col.name == 'actions'">
                        <div class="tw-flex tw-items-center actions-container"
                        >
                          <div
                            data-test="alert-list-loading-alert"
                            v-if="alertStateLoadingMap[props.row.uuid]"
                            style="
                              display: inline-block;
                              width: 33.14px;
                              height: auto;
                            "
                            class="flex justify-center items-center q-ml-xs"
                            :title="`Turning ${props.row.enabled ? 'Off' : 'On'}`"
                          >
                            <q-circular-progress
                              indeterminate
                              rounded
                              size="16px"
                              :value="1"
                              color="secondary"
                            />
                          </div>
                          <q-btn
                            v-else
                            :data-test="`alert-list-${props.row.name}-pause-start-alert`"
                            class="q-ml-xs material-symbols-outlined"
                            padding="sm"
                            unelevated
                            size="sm"
                            :color="props.row.enabled ? 'negative' : 'positive'"
                            :icon="props.row.enabled ? outlinedPause : outlinedPlayArrow"
                            round
                            flat
                            :title="
                              props.row.enabled
                                ? t('alerts.pause')
                                : t('alerts.start')
                            "
                            @click.stop="toggleAlertState(props.row)"
                          >
                        </q-btn>
                          <q-btn
                            :data-test="`alert-list-${props.row.name}-update-alert`"
                            unelevated
                            size="sm"
                            round
                            flat
                            :title="t('alerts.edit')"
                            @click.stop="editAlert(props.row)"
                            icon="edit"
                          >
                        </q-btn>
                          <q-btn
                            icon="content_copy"
                            :title="t('alerts.clone')"
                            unelevated
                            size="sm"
                            round
                            flat
                            @click.stop="duplicateAlert(props.row)"
                            :data-test="`alert-list-${props.row.name}-clone-alert`"
                          >
                        </q-btn>
                          <q-btn
                            :icon="outlinedMoreVert"
                            unelevated
                            size="sm"
                            round
                            flat
                            @click.stop="openMenu($event, props.row)"
                            :data-test="`alert-list-${props.row.name}-more-options`"
                          >
                            <q-menu>
                              <q-list style="min-width: 100px">
                                <q-item
                                  class="flex items-center"
                                  clickable
                                  v-close-popup
                                  @click="moveAlertToAnotherFolder(props.row)"
                                >
                                  <q-item-section dense avatar>
                                     <q-icon
                                        size="16px"
                                        :name="outlinedDriveFileMove"
                                      />
                                  </q-item-section>
                                  <q-item-section>Move</q-item-section>
                                </q-item>
                                <q-separator />
                                <q-item
                                  class="flex items-center justify-center"
                                  clickable
                                  v-close-popup
                                  @click="showDeleteDialogFn(props)"
                                >
                                  <q-item-section dense avatar>
                                     <q-icon size="16px" :name="outlinedDelete" />
                                  </q-item-section>
                                  <q-item-section>{{
                                    t("alerts.delete")
                                  }}</q-item-section>
                                </q-item>
                                <q-separator />
                                <q-item
                                  class="flex items-center justify-center"
                                  clickable
                                  v-close-popup
                                  @click="exportAlert(props.row)"
                                >
                                  <q-item-section dense avatar>
                                     <q-icon size="16px" name="download" />
                                  </q-item-section>
                                  <q-item-section>Export</q-item-section>
                                </q-item>
                                <q-separator />
                                <q-item
                                  class="flex items-center justify-center"
                                  clickable
                                  v-close-popup
                                  @click="triggerAlert(props.row)"
                                >
                                  <q-item-section dense avatar>
                                     <q-icon size="16px" :name="symOutlinedSoundSampler" />
                                  </q-item-section>
                                  <q-item-section>{{
                                    t("alerts.triggerAlert")
                                  }}</q-item-section>
                                </q-item>
                              </q-list>
                            </q-menu>
                          </q-btn>
                      </div>
                      </template>
                      <template v-else>
                        {{ props.row[col.field] }}
                      </template>
                    </q-td>
                  </q-tr>
                </template>
                <template #no-data>
                  <div
                    v-if="!templates.length || !destinations.length"
                    class="full-width flex column justify-center items-center text-center"
                  >
                    <div style="width: 600px" class="q-mt-xl">
                      <template v-if="!templates.length">
                        <div
                          class="text-subtitle1"
                          data-test="alert-list-create-template-text"
                        >
                          It looks like you haven't created any Templates yet. To
                          create an Alert, you'll need to have at least one
                          Destination and one Template in place
                        </div>
                        <q-btn
                          data-test="alert-list-create-template-btn"
                          class="q-mt-md"
                          label="Create Template"
                          size="md"
                          color="primary"
                          no-caps
                          style="border-radius: 4px"
                          @click="routeTo('alertTemplates')"
                        />
                      </template>
                      <template v-if="!destinations.length && templates.length">
                        <div
                          class="text-subtitle1"
                          data-test="alert-list-create-destination-text"
                        >
                          It looks like you haven't created any Destinations yet. To
                          create an Alert, you'll need to have at least one
                          Destination and one Template in place
                        </div>
                        <q-btn
                          data-test="alert-list-create-destination-btn"
                          class="q-mt-md"
                          label="Create Destination"
                          size="md"
                          color="primary"
                          no-caps
                          style="border-radius: 4px"
                          @click="routeTo('alertDestinations')"
                        />
                      </template>
                    </div>
                  </div>
                  <template v-else>
                    <NoData />
                  </template>
                </template>

                <template v-slot:body-cell-function="props">
                  <q-td :props="props">
                    <q-tooltip>
                      <pre>{{ props.row.sql }}</pre>
                    </q-tooltip>
                    <pre style="white-space: break-spaces">{{ props.row.sql }}</pre>
                  </q-td>
                </template>

                <!-- <template #top="scope">
                  <QTablePagination
                    :scope="scope"
                    :pageTitle="t('alerts.header')"
                    :position="'top'"
                    :resultTotal="resultTotal"
                    :perPageOptions="perPageOptions"
                    @update:changeRecordPerPage="changePagination"
                  />
                </template> -->

                <template #bottom="scope">
                  <div class="bottom-btn tw-h-[48px]">
                   <div class="o2-table-footer-title tw-flex tw-items-center tw-w-[200px] tw-mr-md">
                      {{ resultTotal }} {{ t('alerts.header') }}
                    </div>

                    <q-btn
                      v-if="selectedAlerts.length > 0"
                      data-test="alert-list-move-across-folders-btn"
                      class="flex items-center q-mr-sm no-border o2-secondary-button tw-h-[36px]"
                      :class="store.state.theme === 'dark' ? 'o2-secondary-button-dark' : 'o2-secondary-button-light'"
                      no-caps
                      dense
                      @click="moveMultipleAlerts"
                      >
                        <q-icon :name="outlinedDriveFileMove" size="16px" />
                        <span class="tw-ml-2">Move</span>
                    </q-btn>
                    <q-btn
                      v-if="selectedAlerts.length > 0"
                      data-test="alert-list-export-alerts-btn"
                      class="flex items-center q-mr-sm no-border o2-secondary-button tw-h-[36px]"
                      :class="store.state.theme === 'dark' ? 'o2-secondary-button-dark' : 'o2-secondary-button-light'"
                      no-caps
                      dense
                      @click="multipleExportAlert"
                    >
                      <q-icon name="download" size="16px" />
                      <span class="tw-ml-2">Export</span>
                  </q-btn>
                  <q-btn
                      v-if="selectedAlerts.length > 0"
                      data-test="alert-list-pause-alerts-btn"
                      class="flex items-center q-mr-sm no-border o2-secondary-button tw-h-[36px]"
                      :class="store.state.theme === 'dark' ? 'o2-secondary-button-dark' : 'o2-secondary-button-light'"
                      no-caps
                      dense
                      @click="bulkToggleAlerts('pause')"
                    >
                      <q-icon name="pause" size="16px" />
                      <span class="tw-ml-2">Pause</span>
                  </q-btn>
                  <q-btn
                      v-if="selectedAlerts.length > 0"
                      data-test="alert-list-unpause-alerts-btn"
                      class="tw-flex items-center no-border o2-secondary-button tw-h-[36px] q-mr-sm tw-w-[180px]"
                      :class="store.state.theme === 'dark' ? 'o2-secondary-button-dark' : 'o2-secondary-button-light'"
                      no-caps
                      dense
                      @click="bulkToggleAlerts('resume')"
                    >
                      <q-icon name="play_arrow" size="16px" />
                      <span class="tw-ml-2">Resume</span>
                  </q-btn>
                  <q-btn
                      v-if="selectedAlerts.length > 0"
                      data-test="alert-list-delete-alerts-btn"
                      class="tw-flex items-center q-mr-sm no-border o2-secondary-button tw-h-[36px] tw-ml-sm"
                      :class="store.state.theme === 'dark' ? 'o2-secondary-button-dark' : 'o2-secondary-button-light'"
                      no-caps
                      dense
                      @click="openBulkDeleteDialog"
                    >
                      <q-icon name="delete" size="16px" />
                      <span class="tw-ml-2">Delete</span>
                  </q-btn>
                    <QTablePagination
                      :scope="scope"
                      :position="'bottom'"
                      :resultTotal="resultTotal"
                      :perPageOptions="perPageOptions"
                      @update:changeRecordPerPage="changePagination"
                    />
                  </div>
                </template>
              </q-table>
            </div>
          </div>
        </template>
      </q-splitter>
    </div>
    <template v-else-if="showAddAlertDialog && !showImportAlertDialog">
      <AddAlert
        v-model="formData"
        :isUpdated="isUpdated"
        :destinations="destinations"
        @update:list="refreshList"
        @cancel:hideform="hideForm"
        @refresh:destinations="refreshDestination"
      />
    </template>
    <template v-else>
      <ImportAlert
        :destinations="destinations"
        :templates="templates"
        :alerts="store?.state?.organizationData?.allAlertsListByFolderId[activeFolderId]"
        @update:alerts="refreshImportedAlerts"
        @update:destinations="refreshDestination"
        @update:templates="getTemplates"
      />
    </template>

    <ConfirmDialog
      title="Delete Alert"
      message="Are you sure you want to delete this alert?"
      @update:ok="deleteAlertByAlertId"
      @update:cancel="confirmDelete = false"
      v-model="confirmDelete"
    />

    <ConfirmDialog
      title="Delete Alerts"
      :message="`Are you sure you want to delete ${selectedAlerts.length} alert(s)?`"
      @update:ok="bulkDeleteAlerts"
      @update:cancel="confirmBulkDelete = false"
      v-model="confirmBulkDelete"
    />

    <!-- Alert Details Drawer -->
    <q-drawer
      v-model="showAlertDetailsDrawer"
      side="right"
      :width="600"
      bordered
      overlay
      behavior="mobile"
      class="alert-details-drawer"
    >
      <div class="tw-h-full tw-flex tw-flex-col">
        <!-- Drawer Header -->
        <div class="tw-px-6 tw-py-4 tw-border-b tw-flex tw-items-center tw-justify-between">
          <div class="tw-flex tw-items-center">
            <q-icon name="info" size="24px" class="tw-mr-2" />
            <h6 class="tw-text-lg tw-font-semibold tw-m-0">{{ t('alert_list.alert_details') }}</h6>
          </div>
          <q-btn
            flat
            round
            dense
            icon="close"
            @click="showAlertDetailsDrawer = false"
          />
        </div>

        <!-- Drawer Content -->
        <div class="tw-flex-1 tw-overflow-y-auto tw-px-6 tw-py-4" v-if="selectedAlertDetails">
          <!-- Alert Name -->
          <div class="tw-mb-6">
            <div class="tw-text-sm tw-font-semibold tw-mb-1" :class="store.state.theme === 'dark' ? 'tw-text-gray-400' : 'tw-text-gray-600'">Alert Name</div>
            <div class="tw-text-base">{{ selectedAlertDetails.name }}</div>
          </div>

          <!-- SQL Query / Conditions -->
          <div class="tw-mb-6">
            <div class="tw-flex tw-items-center tw-justify-between tw-mb-2">
              <div class="tw-text-sm tw-font-semibold" :class="store.state.theme === 'dark' ? 'tw-text-gray-400' : 'tw-text-gray-600'">
                {{ selectedAlertDetails.type == "sql" ? "SQL Query" : "Conditions" }}
              </div>
              <q-btn
                v-if="selectedAlertDetails.conditions != '' && selectedAlertDetails.conditions != '--'"
                @click="copyToClipboard(selectedAlertDetails.conditions, 'Conditions')"
                size="sm"
                flat
                dense
                icon="content_copy"
                class="tw-ml-2"
              >
                <q-tooltip>Copy</q-tooltip>
              </q-btn>
            </div>
            <pre :class="store.state.theme === 'dark' ? 'tw-bg-gray-800 tw-text-gray-200' : 'tw-bg-gray-100 tw-text-gray-900'" class="tw-p-3 tw-rounded tw-text-sm tw-overflow-x-auto" style="white-space: pre-wrap">{{
              selectedAlertDetails.conditions != "" && selectedAlertDetails.conditions != "--"
                ? (selectedAlertDetails.type == 'sql' ? selectedAlertDetails.conditions : selectedAlertDetails.conditions.length != 2 ? `if ${selectedAlertDetails.conditions}` : 'No condition')
                : "No condition"
            }}</pre>
          </div>

          <!-- Description -->
          <div class="tw-mb-6">
            <div class="tw-text-sm tw-font-semibold tw-mb-2" :class="store.state.theme === 'dark' ? 'tw-text-gray-400' : 'tw-text-gray-600'">Description</div>
            <pre :class="store.state.theme === 'dark' ? 'tw-bg-gray-800 tw-text-gray-200' : 'tw-bg-gray-100 tw-text-gray-900'" class="tw-p-3 tw-rounded tw-text-sm" style="white-space: pre-wrap">{{ selectedAlertDetails.description || "No description" }}</pre>
          </div>

          <!-- Alert History Table -->
          <div class="tw-mb-6">
            <div class="tw-text-sm tw-font-semibold tw-mb-3" :class="store.state.theme === 'dark' ? 'tw-text-gray-400' : 'tw-text-gray-600'">Evaluation History</div>

            <div v-if="isLoadingHistory" class="tw-text-center tw-py-8">
              <q-spinner size="32px" color="primary" />
              <div class="tw-text-sm tw-mt-3" :class="store.state.theme === 'dark' ? 'tw-text-gray-400' : 'tw-text-gray-600'">Loading history...</div>
            </div>

            <div v-else-if="expandedAlertHistory.length === 0" class="tw-text-center tw-py-8" :class="store.state.theme === 'dark' ? 'tw-text-gray-500' : 'tw-text-gray-500'">
              <q-icon name="history" size="48px" class="tw-mb-2 tw-opacity-30" />
              <div class="tw-text-sm">No evaluation history available for this alert</div>
            </div>

            <q-table
              v-else
              :rows="expandedAlertHistory"
              :columns="historyTableColumns"
              row-key="timestamp"
              flat
              dense
              :pagination="{ rowsPerPage: 10 }"
              class="tw-shadow-sm"
            >
              <template v-slot:body-cell-status="props">
                <q-td :props="props">
                  <q-badge
                    :color="props.row.status?.toLowerCase() === 'firing' || props.row.status?.toLowerCase() === 'error' ? 'negative' : 'positive'"
                    :label="props.row.status || 'Unknown'"
                  />
                </q-td>
              </template>
            </q-table>
          </div>
        </div>
      </div>
    </q-drawer>

    <template>
      <q-dialog class="q-pa-md" v-model="showForm" persistent>
        <q-card class="clone-alert-popup">
          <div class="row items-center no-wrap q-mx-md q-my-sm">
            <div class="flex items-center">
              <div
                data-test="add-alert-back-btn"
                class="flex justify-center items-center q-mr-md cursor-pointer"
                style="
                  border: 1.5px solid;
                  border-radius: 50%;
                  width: 22px;
                  height: 22px;
                "
                title="Go Back"
                @click="showForm = false"
              >
                <q-icon name="arrow_back_ios_new" size="14px" />
              </div>
              <div class="text-h6" data-test="clone-alert-title">
                {{ t("alerts.cloneTitle") }}
              </div>
            </div>
          </div>
          <q-card-section>
            <q-form @submit="submitForm">
              <q-input
                data-test="to-be-clone-alert-name"
                v-model="toBeCloneAlertName"
                label="Alert Name"
                class="showLabelOnTop q-mb-sm"
                stack-label
                hide-bottom-space
                borderless
                dense
              />
              <q-select
                data-test="to-be-clone-stream-type"
                v-model="toBeClonestreamType"
                label="Stream Type"
                :options="streamTypes"
                @update:model-value="updateStreams()"
                borderless
                dense
                class="showLabelOnTop no-case tw-mt-[1px] q-mb-sm"
              />
              <q-select
                data-test="to-be-clone-stream-name"
                v-model="toBeClonestreamName"
                :loading="isFetchingStreams"
                :disable="!toBeClonestreamType"
                label="Stream Name"
                :options="streamNames"
                @change="updateStreamName"
                @filter="filterStreams"
                use-input
                fill-input
                hide-selected
                :input-debounce="400"
                borderless
                dense
                class="showLabelOnTop no-case tw-mt-[1px] q-mb-sm"
              />
              <div class="q-mb-lg">
                <SelectFolderDropDown
                  :type="'alerts'"
                  @folder-selected="updateFolderIdToBeCloned"
                  :activeFolderId="folderIdToBeCloned"
                />
              </div>
              <div class="flex justify-center q-mt-sm">
                <q-btn
                  data-test="clone-alert-cancel-btn"
                  v-close-popup="true"
                  class="o2-secondary-button tw-h-[36px]"
                  :label="t('alerts.cancel')"
                  text-color="light-text"
                  padding="sm md"
                  no-caps
                />
                <q-btn
                  data-test="clone-alert-submit-btn"
                  :label="t('alerts.save')"
                  class="o2-primary-button tw-h-[36px] q-ml-md"
                  padding="sm xl"
                  type="submit"
                  :disable="isSubmitting"
                  no-caps
                />
              </div>
            </q-form>
          </q-card-section>
        </q-card>
      </q-dialog>
      <q-dialog
        v-model="showMoveAlertDialog"
        position="right"
        full-height
        maximized
        data-test="dashboard-move-to-another-folder-dialog"
      >
        <MoveAcrossFolders
          :activeFolderId="activeFolderToMove"
          :moduleId="selectedAlertToMove"
          type="alerts"
          @updated="updateAcrossFolders"
        />
      </q-dialog>

      <!-- Alert History Drawer -->
      <AlertHistoryDrawer
        v-model="showHistoryDrawer"
        :alert-id="selectedHistoryAlertId"
        :alert-name="selectedHistoryAlertName"
      />
    </template>
  </div>
</template>

<script lang="ts">
import {
  defineComponent,
  ref,
  onBeforeMount,
  onActivated,
  onBeforeUnmount,
  watch,
  defineAsyncComponent,
  onMounted,
  computed,
  reactive,
} from "vue";
import type { Ref } from "vue";
import { useStore } from "vuex";
import { useRouter } from "vue-router";
import useStreams from "@/composables/useStreams";

import { QTable, date, useQuasar, type QTableProps, debounce } from "quasar";
import { useI18n } from "vue-i18n";
import QTablePagination from "@/components/shared/grid/Pagination.vue";
import alertsService from "@/services/alerts";
import destinationService from "@/services/alert_destination";
import templateService from "@/services/alert_templates";
import NoData from "@/components/shared/grid/NoData.vue";
import ConfirmDialog from "@/components/ConfirmDialog.vue";
import segment from "@/services/segment_analytics";
import config from "@/aws-exports";
import ImportAlert from "@/components/alerts/ImportAlert.vue";
import DedupSummaryCards from "@/components/alerts/DedupSummaryCards.vue";
import {
  getImageURL,
  getUUID,
  verifyOrganizationStatus,
} from "@/utils/zincutils";
import { getFoldersListByType } from "@/utils/commons";
import { useReo } from "@/services/reodotdev_analytics";
import type { Alert, AlertListItem } from "@/ts/interfaces/index";
import {
  outlinedDelete,
  outlinedPause,
  outlinedPlayArrow,
  outlinedDriveFileMove,
  outlinedMoreVert,
} from "@quasar/extras/material-icons-outlined";
import FolderList from "../common/sidebar/FolderList.vue";

import MoveAcrossFolders from "../common/sidebar/MoveAcrossFolders.vue";
import { toRaw } from "vue";
import { nextTick } from "vue";
import AppTabs from "@/components/common/AppTabs.vue";
import SelectFolderDropDown from "../common/sidebar/SelectFolderDropDown.vue";
import AlertHistoryDrawer from "@/components/alerts/AlertHistoryDrawer.vue";
import { symOutlinedSoundSampler } from "@quasar/extras/material-symbols-outlined";
import IncidentList from "@/components/alerts/IncidentList.vue";
import O2AIContextAddBtn from "@/components/common/O2AIContextAddBtn.vue";
// import alertList from "./alerts";

export default defineComponent({
  name: "AlertList",
  components: {
    QTablePagination,
    AddAlert: defineAsyncComponent(
      () => import("@/components/alerts/AddAlert.vue"),
    ),
    NoData,
    ConfirmDialog,
    ImportAlert,
    DedupSummaryCards,
    FolderList,
    MoveAcrossFolders,
    AppTabs,
    SelectFolderDropDown,
    AlertHistoryDrawer,
    IncidentList,
    O2AIContextAddBtn,
  },
  emits: [
    "updated:fields",
    "update:changeRecordPerPage",
    "update:maxRecordToReturn",
  ],
  setup() {
    const store = useStore();
    const { t } = useI18n();
    const $q = useQuasar();
    const router = useRouter();
    const { track } = useReo();
    const formData: Ref<Alert | {}> = ref({});
    const toBeClonedAlert: Ref<any> = ref({});
    const showAddAlertDialog: any = ref(false);
    const qTable: Ref<InstanceType<typeof QTable> | null> = ref(null);
    const selectedDelete: any = ref(null);
    const isUpdated: any = ref(false);
    const confirmDelete = ref<boolean>(false);
    const splitterModel = ref(200);
    const showForm = ref(false);
    const indexOptions = ref([]);
    const schemaList = ref([]);
    const streams: any = ref({});
    const isFetchingStreams = ref(false);
    const isSubmitting = ref(false);

    const showImportAlertDialog = ref(false);
    const showHistoryDrawer = ref(false);
    const selectedHistoryAlertId = ref("");
    const selectedHistoryAlertName = ref("");

    const { getStreams } = useStreams();

    const toBeCloneAlertName = ref("");
    const toBeClonedID = ref("");
    const toBeClonestreamType = ref("");
    const toBeClonestreamName = ref("");
    const streamTypes = ref(["logs", "metrics", "traces"]);
    const streamNames: Ref<string[]> = ref([]);
    const alertStateLoadingMap: Ref<{ [key: string]: boolean }> = ref({});
    const folders = ref([
      {
        name: "folder1",
      },
      {
        name: "folder2",
      },
    ]);
    const activeFolderId = ref<any>(router.currentRoute.value.query.folder ?? "default");
    const showMoveAlertDialog = ref(false);
    const showAlertDetailsDrawer = ref(false);
    const selectedAlertDetails: Ref<any> = ref(null);
    const expandedAlertHistory: Ref<any[]> = ref([]);
    const isLoadingHistory = ref(false);

    const historyTableColumns = [
      {
        name: 'timestamp',
        label: 'Timestamp',
        field: 'timestamp',
        align: 'left',
        sortable: true,
        format: (val: any) => convertUnixToQuasarFormat(val)
      },
      {
        name: 'status',
        label: 'Status',
        field: 'status',
        align: 'center',
        sortable: true
      },
      {
        name: 'evaluation_time',
        label: 'Evaluation (s)',
        field: 'evaluation_took_in_secs',
        align: 'center',
        sortable: true,
        format: (val: any) => val ? val.toFixed(3) : '-'
      },
      {
        name: 'query_time',
        label: 'Query (ms)',
        field: 'query_took',
        align: 'center',
        sortable: true,
        format: (val: any) => val || '-'
      },
    ];

    const fetchAlertHistory = async (alertId: string) => {
      isLoadingHistory.value = true;
      try {
        // Get history for last 30 days
        const endTime = Date.now() * 1000; // Convert to microseconds
        const startTime = endTime - (30 * 24 * 60 * 60 * 1000000); // 30 days ago in microseconds

        const response = await alertsService.getHistory(
          store?.state?.selectedOrganization?.identifier,
          {
            alert_id: alertId,
            size: 50, // Get last 50 evaluations
            start_time: startTime,
            end_time: endTime
          }
        );
        expandedAlertHistory.value = response.data?.hits || [];
      } catch (error) {
        console.error("Failed to fetch alert history:", error);
        expandedAlertHistory.value = [];
      } finally {
        isLoadingHistory.value = false;
      }
    };

    const triggerExpand = (props: any) => {
      // Open drawer instead of inline expansion
      selectedAlertDetails.value = props.row;
      showAlertDetailsDrawer.value = true;
      // Fetch history for this alert
      if(config.isCloud == "false"){
        fetchAlertHistory(props.row.alert_id);
      }
    };

    // Handle ESC key and click outside to close drawer
    const handleKeyDown = (event: KeyboardEvent) => {
      if (event.key === 'Escape' && showAlertDetailsDrawer.value) {
        showAlertDetailsDrawer.value = false;
      }
    };

    const handleClickOutside = (event: MouseEvent) => {
      if (!showAlertDetailsDrawer.value) return;

      const target = event.target as HTMLElement;

      // Check if clicked element is the backdrop or outside drawer content
      if (
        target.classList.contains('q-drawer__backdrop') ||
        target.classList.contains('q-layout__shadow')
      ) {
        showAlertDetailsDrawer.value = false;
        return;
      }

      // Check if the click is outside the drawer content
      const drawerElement = document.querySelector('.alert-details-drawer .q-drawer__content');
      if (drawerElement && !drawerElement.contains(target)) {
        showAlertDetailsDrawer.value = false;
      }
    };

    onMounted(() => {
      document.addEventListener('keydown', handleKeyDown);
      document.addEventListener('click', handleClickOutside, true);
    });

    onBeforeUnmount(() => {
      document.removeEventListener('keydown', handleKeyDown);
      document.removeEventListener('click', handleClickOutside, true);
    });

    const activeFolderToMove = ref("default");

    // Initialize activeTab from URL query parameter, default to "all"
    const activeTab = ref(
      (router.currentRoute.value.query.tab as string) || "all"
    );

    const tabs = reactive([
      {
        label: t("alerts.all"),
        value: "all",
      },
      {
        label: t("alerts.scheduled"),
        value: "scheduled",
      },
      {
        label: t("alerts.realTime"),
        value: "realTime",
      },
      {
        label: t("alerts.incidents.title"),
        value: "incidents",
      },
    ]);

    const columns = computed(() => {
      const baseColumns: any = [
        {
          name: "#",
          label: "#",
          field: "#",
          align: "left",
          style: "width: 67px",
        },
        {
          name: "name",
          field: "name",
          label: t("alerts.name"),
          align: "left",
          sortable: true,
        },
        {
          name: "owner",
          field: "owner",
          label: t("alerts.owner"),
          align: "center",
          sortable: true,
          style: "width: 150px",
        },
        // "period" column — conditional
        ...(activeTab.value !== 'realTime' ? [{
          name: "period",
          field: "period",
          label: t("alerts.period"),
          align: "center",
          sortable: true,
          style: "width: 150px",
        }] : []),
        // "frequency" column — conditional
        ...(activeTab.value !== 'realTime' ? [{
          name: "frequency",
          field: "frequency",
          label: t("alerts.frequency"),
          align: "left",
          sortable: true,
          style: "width: 150px",
        }] : []),
        {
          name: "last_triggered_at",
          field: "last_triggered_at",
          label: t("alerts.lastTriggered"),
          align: "left",
          sortable: true,
          style: "width: 150px",
        },
        {
          name: "last_satisfied_at",
          field: "last_satisfied_at",
          label: t("alerts.lastSatisfied"),
          align: "left",
          sortable: true,
          style: "width: 150px",
        },
        {
          name: "total_evaluations",
          field: "total_evaluations",
          label: t("alerts.totalEvaluations"),
          align: "center",
          sortable: true,
          style: "width: 150px",
        },
        {
          name: "firing_count",
          field: "firing_count",
          label: t("alerts.firingCount"),
          align: "center",
          sortable: true,
          style: "width: 150px",
        },
        {
          name: "dedup_status",
          field: "dedup_status",
          label: "Dedup",
          align: "center",
          sortable: false,
          style: "width: 80px",
        },
        {
          name: "actions",
          field: "actions",
          label: t("alerts.actions"),
          align: "center",
          sortable: false,
          style: "width: 150px",
          classes: 'actions-column' //this is the class that we are adding to the actions column so that we can apply the styling to the actions column only
        },
      ];

      // insert folder_name column if applicable
      if (searchAcrossFolders.value && searchQuery.value !== "") {
        baseColumns.splice(2, 0, {
          name: "folder_name",
          field: "folder_name",
          label: "Folder",
          align: "center",
          sortable: true,
          style: "width: 150px",
        });
      }

      return baseColumns;
    });

    const destinations = ref([0]);
    const templates = ref([0]);
    const selectedAlerts: Ref<any> = ref([]);
    const allSelectedAlerts = ref(false);
    const allAlerts: Ref<any[]> = ref([]);

    const searchQuery = ref<any>("");
    const filterQuery = ref<any>("");
    const searchAcrossFolders = ref<any>(false);
    const filteredResults: Ref<any[]> = ref([]);
    const selectedAlertToMove: Ref<any> = ref({});
    const folderIdToBeCloned = ref<any>(router.currentRoute.value.query.folder ?? "default");
    const getAlertsByFolderId = async (store: any, folderId: any) => {
      try {
        //this is the condition where we are fetching the alerts from the server 
        // assigning it to the allAlertsListByFolderId in the store
        if (!store.state.organizationData.allAlertsListByFolderId[folderId]) {
          await getAlertsFn(store, folderId);
        } else {
          //this is the condition where we are assigning the alerts to the filteredResults so whenever 
          // we are not fetching the alerts again, we are just assigning the alerts to the filteredResults
         allAlerts.value = store.state.organizationData.allAlertsListByFolderId[folderId];
        }
      } catch (error) {
        throw error;
      }
    };
    const getAlertsFn = async (store: any, folderId: any, query = "", refreshResults = true) => {
      //why refreshResults flag is used 
      // this is the only used for one edge case when we move alerts from one folder to another folder 
      //we forcing the destination and source folder to fetch the alerts again
      //so what happens is that if destination folder takes time to fetch the alerts by the time source folder finishes it call
      //and assign the alerts and the after that destination folder will resovle and override the source folder alerts
      //so to avoid this we are using the refreshResults flag
      //if the flag is false then we are not assigning the alerts to the filteredResults
      //and if the flag is true then we are assigning the alerts to the filteredResults
      //and also we are not filtering the alerts by the activeTab if the flag is false because we dont need to show the alerts in the table 
      //for a moment also so we are not filtering the alerts by the activeTab 
      selectedAlerts.value = [];
      allSelectedAlerts.value = false;
      if (query){
        //here we reset the filteredResults before fetching the filtered alerts
        filteredResults.value = [];
      }
      const dismiss = $q.notify({
        spinner: true,
        message: "Please wait while loading alerts...",
      });
      if (query) {
        folderId = "";
      }
      try {
        const res = await alertsService.listByFolderId(1,1000,"name",false,"",store?.state?.selectedOrganization?.identifier,folderId,query);
          var counter = 1;
          let localAllAlerts = [];
          //this is the alerts that we use to store
          localAllAlerts = res.data.list.map((alert: any) => {
            return {
              ...alert,
              uuid: getUUID(),
            };
          });

          // Fetch alert history data and aggregate by alert name
          try {
            // Get history for last 12 hours
            const endTime = Date.now() * 1000; // Convert to microseconds
            const startTime = endTime - (12 * 60 * 60 * 1000000); // 12 hours ago in microseconds

            const historyRes = await alertsService.getHistory(
              store?.state?.selectedOrganization?.identifier,
              {
                size: 10000,
                start_time: startTime,
                end_time: endTime
              }
            );

            // Aggregate history data by alert name
            const historyByAlert: any = {};
            if (historyRes.data && historyRes.data.hits) {
              historyRes.data.hits.forEach((entry: any) => {
                const alertName = entry.alert_name;
                if (!historyByAlert[alertName]) {
                  historyByAlert[alertName] = {
                    total: 0,
                    firing: 0,
                  };
                }
                historyByAlert[alertName].total++;
                const status = (entry.status || "").toLowerCase();
                if (status === "firing" || status === "error") {
                  historyByAlert[alertName].firing++;
                }
              });
            }

            // Merge history data with alerts
            localAllAlerts = localAllAlerts.map((alert: any) => {
              const history = historyByAlert[alert.name] || { total: 0, firing: 0 };
              return {
                ...alert,
                total_evaluations: history.total,
                firing_count: history.firing,
              };
            });
          } catch (historyError) {
            console.warn("Failed to fetch alert history:", historyError);
            // If history fetch fails, still show alerts with 0 counts
            localAllAlerts = localAllAlerts.map((alert: any) => ({
              ...alert,
              total_evaluations: 0,
              firing_count: 0,
            }));
          }
          //general alerts that we use to display (formatting the alerts into the table format)
          //localAllAlerts is the alerts that we use to store
          localAllAlerts = localAllAlerts.map((data: any) => {
            let conditions = "--";

            // Handle different condition formats based on structure
            if (Object.keys(data.condition).length && data.condition.type == 'custom') {
              const conditionData = data.condition.conditions;

              // Detect format by structure, not by version field (more reliable)
              if (conditionData?.filterType === 'group') {
                // V2 format: {filterType: "group", logicalOperator: "AND", conditions: [...]}
                // This works whether or not there's a version field
                conditions = transformV2ToExpression(conditionData);
              } else if (conditionData?.version === 2 && conditionData?.conditions) {
                // V2 format with version wrapper: {version: 2, conditions: {filterType: "group", ...}}
                conditions = transformV2ToExpression(conditionData.conditions);
              } else if (conditionData?.or || conditionData?.and) {
                // V1 format: {or: [...]} or {and: [...]}
                conditions = transformToExpression(conditionData);
              } else {
                // V0 format (legacy query_condition) or other formats
                // Try to display as-is if it's a string, otherwise show placeholder
                conditions = typeof conditionData === 'string' ? conditionData : '--';
              }
            } else if (data.condition.sql) {
              conditions = data.condition.sql;
            } else if (data.condition.promql) {
              conditions = data.condition.promql;
            }
            let frequency = "";
            if (data.trigger_condition?.frequency_type == "cron") {
              frequency = data.trigger_condition.cron;
            } else {
              frequency = data.trigger_condition.frequency;
            }

            return {
              "#": counter <= 9 ? `0${counter++}` : counter++,
              alert_id: data.alert_id,
              name: data.name,
              alert_type: data.is_real_time ? "Real Time" : "Scheduled",
              stream_name: data.stream_name ? data.stream_name : "--",
              stream_type: data.stream_type,
              enabled: data.enabled,
              conditions: conditions,
              description: data.description,
              uuid: data.uuid,
              owner: data.owner,
              period: data.is_real_time ? "" :  data?.trigger_condition?.period,
              frequency: data.is_real_time ? "" : frequency,
              frequency_type: data?.trigger_condition?.frequency_type,
              last_triggered_at: convertUnixToQuasarFormat(
                data.last_triggered_at,
              ),
              last_satisfied_at: convertUnixToQuasarFormat(
                data.last_satisfied_at,
              ),
              selected: false,
              type: data.condition.type,
              folder_name: {
                name: data.folder_name,
                id: data.folder_id,
              },
              is_real_time: data.is_real_time,
              total_evaluations: data.total_evaluations || 0,
              firing_count: data.firing_count || 0,
            };
          });
          //this is the condition where we are setting the alertStateLoadingMap
          localAllAlerts.forEach((alert: any) => {
            alertStateLoadingMap.value[alert.uuid as string] = false;
          });    
          //this is the condition where we are setting the allAlertsListByFolderId in the store
          store?.dispatch("setAllAlertsListByFolderId", {
            ...store.state.organizationData.allAlertsListByFolderId,
            [folderId]: localAllAlerts,
          });
          //RACE CONDITION handling
          //this is the condition where we are checking the if the folderId is not equal to the activeFolderId
          //if it is not equal then we are returning  and if is not search across folders then we are returning as well as in previous step we are anyways storing in the store for future use
          //this will prevent the side effects of allAlerts are overriding the actual alerts if users are rapidly moving from one folder to another folder
          if(folderId != activeFolderId.value && !query){
            dismiss();
            return;
          }
          //here we are actually assigning the localAllAlerts to the allAlerts to avoid the side effects of allAlerts are overriding the actual alerts if users are rapidly moving from one folder to another folder
          allAlerts.value = localAllAlerts;
          //this is the condition where we are setting the filteredResults 
          //1. If it is search across folders then also we are setting the filteredResults(which contains the filtered alerts)
          //2. If it is not search across folders then we are setting the filteredResults to the alerts(which contains all the alerts)
            //here we are setting the filteredResults to the alerts
            if(refreshResults){
              filteredResults.value = allAlerts.value;
            }
          
          //here we are filtering the alerts by the activeTab
          //why we are passing the refreshResults flag as false because we dont need to show the alerts in the table
          filterAlertsByTab(refreshResults);
          if (router.currentRoute.value.query.action == "import") {
            showImportAlertDialog.value = true;
          }
          if (router.currentRoute.value.query.action == "add") {
            showAddUpdateFn({ row: undefined });
          }
          if (router.currentRoute.value.query.action == "update") {
            const alertId = router.currentRoute.value.query.alert_id as string;
            const alert = await getAlertById(alertId);

            showAddUpdateFn({
              row: alert,
            });
          }
          dismiss();
      } catch (error) {
          console.error(error);
          dismiss();
          $q.notify({
            type: "negative",
            message: "Error while pulling alerts.",
            timeout: 2000,
          });
      }
    };
    const getAlertById = async (id: string) => {
      const dismiss = $q.notify({
        spinner: true,
        message: "Please wait while loading alert...",
      });
      try {
        const res = await alertsService.get_by_alert_id(
          store.state.selectedOrganization.identifier,
          id,
        );
        dismiss();
        return res.data;
      } catch (error) {
        dismiss();
        throw error;
      }
    };
    onBeforeMount(async () => {
      await getTemplates();
      getDestinations();
    });
    onActivated(() => getDestinations());

    // Define filterAlertsByTab before watchers that use it
    const filterAlertsByTab = (refreshResults: boolean = true) => {
      if (!refreshResults) {
        return;
      }
      // When incidents tab is active, skip filtering (IncidentList handles its own data)
      if (activeTab.value === "incidents") {
        return;
      }
      //here we are filtering the alerts by the activeTab
      //why allAlerts.value is used because we are not fetching the alerts again,
      // we are just assigning the alerts to the filteredResults
      if (activeTab.value === "scheduled") {
        filteredResults.value = allAlerts.value.filter(
          (alert: any) => !alert.is_real_time,
        );
      }
      //we filter the alerts by the realTime tab
      else if (activeTab.value === "realTime") {
        filteredResults.value = allAlerts.value.filter(
          (alert: any) => alert.is_real_time,
        );
      }
      //else we will return all the alerts
      else {
        filteredResults.value = allAlerts.value;
      }
    };

    // onMounted(async () => {
    //   if (!store.state.organizationData.foldersByType) {
    //     await getFoldersListByType(store, "alerts");
    //   }
    //   if (
    //     router.currentRoute.value.query.folder &&
    //     store.state.organizationData?.foldersByType?.find(
    //       (it: any) => it.folderId === router.currentRoute.value.query.folder,
    //     )
    //   ) {
    //     activeFolderId.value = router.currentRoute.value.query.folder as string;
    //   } else {
    //     activeFolderId.value = "default";
    //   }
    //   await getAlertsFn(store, router.currentRoute.value.query.folder ?? "default");
    //   filterAlertsByTab();
    // });
    watch(
        () => store.state.organizationData.foldersByType["alerts"],
        async (folders) => {
          if (!folders) return;

          const folderQuery = router.currentRoute.value.query.folder;
          const matchingFolder = folders.find((it: any) => it.folderId === folderQuery);


          activeFolderId.value = matchingFolder ? folderQuery : "default";
          filterAlertsByTab();
        },
        { immediate: true }
      );
    watch(
      () => activeFolderId.value,
      async (newVal) => {
        folderIdToBeCloned.value = newVal;
        selectedAlerts.value = [];
        allSelectedAlerts.value = false;

        if(newVal == router.currentRoute.value.query.folder){
          return;
        }
        if (searchAcrossFolders.value) {
          searchAcrossFolders.value = false;
          searchQuery.value = "";
          filteredResults.value = [];
        }
        await getAlertsByFolderId(store, newVal);
        if (router.currentRoute.value.query.folder != newVal) {
          router.push({
            name: "alertList",
            query: {
              ...router.currentRoute.value.query,
              org_identifier: store.state.selectedOrganization.identifier,
              folder: activeFolderId.value,
            },
          });
        }
        filterAlertsByTab();
      },
    );

    watch(searchQuery, async (newQuery) => {
      selectedAlerts.value = [];
      allSelectedAlerts.value = false;
      //here we check the if the new Query is empty and searchAcrossFolders is true
      //then only we are fetching the alerts by the folderId and then filtering the alerts by the activeTab
      //this is done because when we click on the any folder that is there in the the row when we do search across folders
      //at that time also we are resetting theh searchQuery if any so it will trigger this watch which will cause fetching the alerts again 
      //so to avoid we are checking the if the newQuery is empty and searchAcrossFolders is true
      if(newQuery == "" && searchAcrossFolders.value){
        //here we are fetching the alerts by the folderId and then filtering the alerts by the activeTab
        //this is done because for empty searchQuery we need to fetch the alerts by the folderId
        await getAlertsByFolderId(store, activeFolderId.value);
       filterAlertsByTab();
      }
      else{
        //here we are filtering the alerts by the searchQuery
        await debouncedSearch(newQuery);
        filterAlertsByTab();
      }
    });
    watch(
      () => router.currentRoute.value.query.action,
      async (action) => {
        if (!action) {
          showAddAlertDialog.value = false;
          showImportAlertDialog.value = false;
          return;
        }

        // Handle update action
        if (action === "update" && router.currentRoute.value.query.alert_id) {
          const alertId = router.currentRoute.value.query.alert_id as string;
          try {
            const alert = await getAlertById(alertId);
            showAddUpdateFn({ row: alert });
          } catch (error) {
            console.error("AlertList: Failed to load alert", error);
            $q.notify({
              type: "negative",
              message: "Failed to load alert for editing",
              timeout: 2000,
            });
          }
        }

        // Handle add action
        if (action === "add") {
          showAddUpdateFn({ row: undefined });
        }

        // Handle import action
        if (action === "import") {
          showImportAlertDialog.value = true;
        }
      },
      { immediate: true }, // Run immediately to handle direct navigation
    );
    const getDestinations = async () => {
      destinationService
        .list({
          org_identifier: store.state.selectedOrganization.identifier,
          module: "alert",
        })
        .then((res) => {
          destinations.value = res.data;
        })
        .catch(() =>
          $q.notify({
            type: "negative",
            message: "Error while fetching destinations.",
            timeout: 3000,
          }),
        );
    };

    const getTemplates = () => {
      templateService
        .list({
          org_identifier: store.state.selectedOrganization.identifier,
        })
        .then((res) => {
          templates.value = res.data;
        })
        .catch(() =>
          $q.notify({
            type: "negative",
            message: "Error while fetching templates.",
            timeout: 3000,
          }),
        );
    };
    const perPageOptions: any = [
      { label: "20", value: 20 },
      { label: "50", value: 50 },
      { label: "100", value: 100 },
      { label: "250", value: 250 },
      { label: "500", value: 500 },
    ];
    const resultTotal = computed(function () {
      return filteredResults.value?.length;
    });
    const maxRecordToReturn = ref<number>(100);
    const selectedPerPage = ref<number>(20);
    const pagination: any = ref({
      rowsPerPage: 20,
    });
    const changePagination = (val: { label: string; value: any }) => {
      selectedPerPage.value = val.value;
      pagination.value.rowsPerPage = val.value;
      qTable.value?.setPagination(pagination.value);
    };
    const changeMaxRecordToReturn = (val: any) => {
      maxRecordToReturn.value = val;
    };

    function convertUnixToQuasarFormat(unixMicroseconds: any) {
      if (!unixMicroseconds) return "";
      const unixSeconds = unixMicroseconds / 1e6;
      const dateToFormat = new Date(unixSeconds * 1000);
      const formattedDate = dateToFormat.toISOString();
      return date.formatDate(formattedDate, "YYYY-MM-DDTHH:mm:ssZ");
    }

    const addAlert = () => {
      showAddAlertDialog.value = true;
    };

    const duplicateAlert = async (row: any) => {
      toBeClonedID.value = row.alert_id;
      toBeCloneAlertName.value = row.name;
      toBeClonestreamName.value = "";
      toBeClonestreamType.value = "";
      showForm.value = true;
      toBeClonedAlert.value = await getAlertById(row.alert_id);
    };
    const submitForm = async () => {


      if (!toBeClonedAlert.value) {
        $q.notify({
          type: "negative",
          message: "Alert not found",
          timeout: 2000,
        });
        return;
      }
      if (!toBeClonestreamType.value) {
        $q.notify({
          type: "negative",
          message: "Please select stream type ",
          timeout: 2000,
        });
        return;
      }
      if (!toBeClonestreamName.value) {
        $q.notify({
          type: "negative",
          message: "Please select stream name",
          timeout: 2000,
        });
        return;
      }
      isSubmitting.value = true;
      const dismiss = $q.notify({
        spinner: true,
        message: "Please wait...",
        timeout: 2000,
      });

      toBeClonedAlert.value.name = toBeCloneAlertName.value;
      toBeClonedAlert.value.stream_name = toBeClonestreamName.value;
      toBeClonedAlert.value.stream_type = toBeClonestreamType.value;
      toBeClonedAlert.value.folder_id = activeFolderId.value;
      try {
        //removed id from the alert payload
        if (toBeClonedAlert.value?.id) {
          delete toBeClonedAlert.value?.id;
        }
        //assigning the owner from the alert payload because the current logged in user will be the owner of the cloned alert
          toBeClonedAlert.value.owner = store.state.userInfo.email;
        //assigning the last_edited_by from the alert payload because the current logged in user will be the last_edited_by of the cloned alert
          toBeClonedAlert.value.last_edited_by = store.state.userInfo.email;
        //here using the folderIdToBeCloned.value because we need to clone the alert in the folder which is selected by the user
        alertsService
          .create_by_alert_id(
            store.state.selectedOrganization.identifier,
            toBeClonedAlert.value,
            folderIdToBeCloned.value,
          )
          .then(async (res) => {
            dismiss();
            if (res.data.code == 200) {
              $q.notify({
                type: "positive",
                message: "Alert Cloned Successfully",
                timeout: 2000,
              });
              showForm.value = false;
              await getAlertsFn(store, folderIdToBeCloned.value);
              activeFolderId.value = folderIdToBeCloned.value;
            } else {
              $q.notify({
                type: "negative",
                message: res.data.message,
                timeout: 2000,
              });
            }
          })
          .catch((e: any) => {
            if (e.response?.status == 403) {
              showForm.value = false;
              isSubmitting.value = false;
              return;
            }
            dismiss();
            $q.notify({
              type: "negative",
              message: e.response.data.message,
              timeout: 2000,
            });
          })
          .finally(() => {
            isSubmitting.value = false;
          });
      } catch (e: any) {
        showForm.value = true;
        isSubmitting.value = false;
        $q.notify({
          type: "negative",
          message: e.data.message,
          timeout: 2000,
        });
      }
    };
    const showAddUpdateFn = async (props: any) => {
      //made this async because we need to wait for the router to navigate
      //so that we can get the alert_type from the query params
      formData.value = props.row;
      let action;
      try {
        if (!props.row) {
        isUpdated.value = false;
        action = "Add Alert";
        await router.push({
          name: "alertList",
          query: {
            ...router.currentRoute.value.query,
            action: "add",
            org_identifier: store.state.selectedOrganization.identifier,
            folder: activeFolderId.value,
            alert_type: activeTab.value
          },
        });
      } else {
        isUpdated.value = true;
        action = "Update Alert";
        await router.push({
          name: "alertList",
          query: {
            ...router.currentRoute.value.query,
            alert_id: props.row.id,
            action: "update",
            name: props.row.name,
            org_identifier: store.state.selectedOrganization.identifier,
            folder: activeFolderId.value
          },
        });
      }
      addAlert();
      if (config.enableAnalytics == "true") {
        segment.track("Button Click", {
          button: action,
          user_org: store.state.selectedOrganization.identifier,
          user_id: store.state.userInfo.email,
          page: "Alerts",
        });
      }
      track("Button Click", {
        button: action,
        page: "Add Alert"
      });
      } catch (error) {
        console.error('Navigation failed:', error);
      }

    };
    const refreshList = async (folderId: string) => {
      //here we are fetching the alerts from the server because after creating the alert we should get the latest alerts
      //and then we are setting the activeFolderId to the folderId
      //this is done to avoid multiple api calls , when we assign the folderId before fetching it will trigger the watch and it will fetch the alerts again
      //and we dont need to fetch the alerts again because we are already fetching the alerts in the getAlertsFn
      await getAlertsFn(store, folderId);
      await hideForm();
      activeFolderId.value = folderId;
    };
    const hideForm = async () => {
      showAddAlertDialog.value = false;
      await router.push({
        name: "alertList",
        query: {
          org_identifier: store.state.selectedOrganization.identifier,
          folder: activeFolderId.value,
        },
      });
      track("Button Click", {
        button: "Hide Form",
        page: "Add Alert"
      });
    };
    const deleteAlertByAlertId = () => {
      alertsService
        .delete_by_alert_id(
          store.state.selectedOrganization.identifier,
          selectedDelete.value.alert_id,
          activeFolderId.value,
        )
        .then(async (res: any) => {
          if (res.data.code == 200) {
            $q.notify({
              type: "positive",
              message: res.data.message,
              timeout: 2000,
            });
            await getAlertsFn(store, activeFolderId.value);
            if(filterQuery.value){
              filterAlertsByQuery(filterQuery.value);
            }
          } else {
            $q.notify({
              type: "negative",
              message: res.data.message,
              timeout: 2000,
            });
          }
        })
        .catch((err) => {
          if (err.response?.status == 403) {
            return;
          }
          $q.notify({
            type: "negative",
            message: err?.data?.message || "Error while deleting alert.",
            timeout: 2000,
          });
        });
      if (config.enableAnalytics == "true") {
        segment.track("Button Click", {
          button: "Delete Alert",
          user_org: store.state.selectedOrganization.identifier,
          user_id: store.state.userInfo.email,
          alert_name: selectedDelete.value.name,
          page: "Alerts",
        });
      }
    };
    const showDeleteDialogFn = (props: any) => {
      selectedDelete.value = props.row;
      confirmDelete.value = true;
    };
    const filterColumns = (options: any[], val: String, update: Function) => {
      let filteredOptions: any[] = [];
      if (val === "") {
        update(() => {
          filteredOptions = [...options];
        });
        return filteredOptions;
      }
      update(() => {
        const value = val.toLowerCase();
        filteredOptions = options.filter(
          (column: any) => column.toLowerCase().indexOf(value) > -1,
        );
      });
      return filteredOptions;
    };
    const updateStreamName = (selectedOption: any) => {
      toBeClonestreamName.value = selectedOption;
    };
    const updateStreams = (resetStream = true) => {
      if (resetStream) toBeClonestreamName.value = "";
      if (streams.value[toBeClonestreamType.value]) {
        schemaList.value = streams.value[toBeClonestreamType.value];
        indexOptions.value = streams.value[toBeClonestreamType.value].map(
          (data: any) => {
            return data.name;
          },
        );
        updateStreamName(toBeClonestreamName.value);

        return;
      }

      if (!toBeClonestreamType.value) return Promise.resolve();

      isFetchingStreams.value = true;
      return getStreams(toBeClonestreamType.value, false)
        .then((res: any) => {
          streams.value[toBeClonestreamType.value] = res.list;
          schemaList.value = res.list;
          indexOptions.value = res.list.map((data: any) => {
            return data.name;
          });

          return Promise.resolve();
        })
        .catch(() => Promise.reject())
        .finally(() => (isFetchingStreams.value = false));
    };
    const filterStreams = (val: string, update: any) => {
      streamNames.value = filterColumns(indexOptions.value, val, update);
    };

    const toggleAlertState = (row: any) => {
      alertStateLoadingMap.value[row.uuid] = true;

      alertsService
        .toggle_state_by_alert_id(
          store.state.selectedOrganization.identifier,
          row.alert_id,
          !row?.enabled,
          activeFolderId.value,
        )
        .then((res: any) => {
          const isEnabled = res.data.enabled;
          filteredResults.value.forEach((alert: any) => {
            alert.uuid === row.uuid ? (alert.enabled = isEnabled) : null;
          });
          $q.notify({
            type: "positive",
            message: isEnabled
              ? "Alert Resumed Successfully"
              : "Alert Paused Successfully",
            timeout: 2000,
          });
        })
        .finally(() => {
          alertStateLoadingMap.value[row.uuid] = false;
        });
    };

    const routeTo = (name: string) => {
      router.push({
        name: name,
        query: {
          action: "add",
          org_identifier: store.state.selectedOrganization.identifier,
          folder: activeFolderId.value,
        },
      });
    };

    const refreshDestination = async () => {
      await getDestinations();
    };

    const importAlert = () => {
      showImportAlertDialog.value = true;
      router.push({
        name: "alertList",
        query: {
          action: "import",
          org_identifier: store.state.selectedOrganization.identifier,
          folder: activeFolderId.value,
        },
      });
    };

    const goToAlertInsights = () => {
      router.push({
        name: "alertInsights",
        query: {
          org_identifier: store.state.selectedOrganization.identifier,
        },
      });
    };

    const goToAlertHistory = () => {
      router.push({
        name: "alertHistory",
        query: {
          org_identifier: store.state.selectedOrganization.identifier,
        },
      });
    };

    const exportAlert = async (row: any) => {
      // Find the alert based on uuid
      const alertToBeExported = await getAlertById(row.alert_id);

      if (alertToBeExported.hasOwnProperty("id")) {
        delete alertToBeExported.id;
      }

      // Ensure that the alert exists before proceeding
      if (alertToBeExported) {
        // Convert the alert object to a JSON string
        const alertJson = JSON.stringify(alertToBeExported, null, 2);

        // Create a Blob from the JSON string
        const blob = new Blob([alertJson], { type: "application/json" });

        // Create an object URL for the Blob
        const url = URL.createObjectURL(blob);

        // Create an anchor element to trigger the download
        const link = document.createElement("a");
        link.href = url;

        // Set the filename of the download
        link.download = `${alertToBeExported.name}.json`;

        // Trigger the download by simulating a click
        link.click();

        // Clean up the URL object after download
        URL.revokeObjectURL(url);
      } else {
        // Alert not found, handle error or show notification
        console.error("Alert not found for UUID:", row.uuid);
      }
    };

    const triggerAlert = async (row: any) => {
      try {
        console.log(row,'row here')
        await alertsService.trigger_alert(
          store.state.selectedOrganization.identifier,
          row.alert_id,
          row.folder_name?.id
        );
        $q.notify({
          type: "positive",
          message: t("alerts.alertTriggeredSuccess"),
          timeout: 2000,
        });
      } catch (error: any) {
        $q.notify({
          type: "negative",
          message: error?.response?.data?.message || "Failed to trigger alert",
          timeout: 2000,
        });
      }
    };

    const updateActiveFolderId = async (newVal: any) => {
      //this is the condition we kept because when we we click on the any folder that is there in the the row when we do search across folders
      //at that time if it is the same folder it wont trigger the watch and it will show the alerts of the filtered only 
      //so we are fetching the alerts by the folderId and then filtering the alerts by the activeTab this is done explicitly on only if users clicks on same folder
      if(newVal == activeFolderId.value){
        getAlertsByFolderId(store, newVal);
        filterAlertsByTab();
      }
      //here we are resetting the searchQuery, filterQuery, searchAcrossFolders, allSelectedAlerts, selectedAlerts
      //here we only reset if the value is not null
      if(searchQuery.value) searchQuery.value = "";
      if(filterQuery.value) filterQuery.value = "";
      if(searchAcrossFolders.value) searchAcrossFolders.value = false;
      if(allSelectedAlerts.value) allSelectedAlerts.value = false;
      if(selectedAlerts.value) selectedAlerts.value = [];
      activeFolderId.value = newVal;
      //here we are resetting the selected alerts
      //this is done because we need to reset the selected alerts when the user is changing the folder
      //this is not needed but we are doing it to avoid any potential issues
      filteredResults.value?.forEach((alert: any) => {
        alert.selected = false;
      });
    };

    const editAlert = async (row: any) => {
      const selectedAlert = await getAlertById(row.alert_id);
      showAddUpdateFn({ row: selectedAlert });
    };

    const moveAlertToAnotherFolder = (row: any) => {
      showMoveAlertDialog.value = true;
      selectedAlertToMove.value = [row.alert_id];
      activeFolderToMove.value = activeFolderId.value;
    };

    const updateAcrossFolders = async (
      activeFolderId: any,
      selectedFolderId: any,
    ) => {
      //here we are fetching the alerts of the selected folder first and then fetching the alerts of the active folder
      await getAlertsFn(store, selectedFolderId, "",false);
      await getAlertsFn(store, activeFolderId);
      showMoveAlertDialog.value = false;
      selectedAlertToMove.value = [];
      activeFolderToMove.value = "";
      selectedAlerts.value = [];
      allSelectedAlerts.value = false;
    };

    const getSelectedString = () => {
      return selectedAlerts.value.length === 0
        ? ""
        : `${selectedAlerts.value.length} record${
            selectedAlerts.value.length > 1 ? "s" : ""
          } selected`;
    };

    const moveMultipleAlerts = () => {
      showMoveAlertDialog.value = true;
      const selectedAlertsToMove = selectedAlerts.value.map((alert: any) => {
        return alert.alert_id;
      });
      selectedAlertToMove.value = selectedAlertsToMove;
      activeFolderToMove.value = activeFolderId.value;
    };

    const dynamicQueryModel = computed({
      get() {
        return searchAcrossFolders.value
          ? searchQuery.value
          : filterQuery.value;
      },
      set(value) {
        if (searchAcrossFolders.value) {
          searchQuery.value = value;
          // filterQuery.value = value;
        } else {
          filterQuery.value = value;
          // searchQuery.value = value;
        }
      },
    });

    const clearSearchHistory = () => {
      searchQuery.value = "";
      filteredResults.value = [];
    };

    const debouncedSearch = debounce(async (query) => {
      if (!query) return;
      const dismiss = $q.notify({
        spinner: true,
        message: "Please wait while searching for dashboards...",
      });
      dismiss();
      await getAlertsFn(store, activeFolderId.value, query);
    }, 600);

    watch(filterQuery, (newVal) => {
      if(newVal == ""){
        filterAlertsByTab();
      }
      if (newVal) {
        filterAlertsByQuery(newVal);
      }
    });
    watch(searchAcrossFolders, (newVal) => {
      selectedAlerts.value = [];
      allSelectedAlerts.value = false;
      if(newVal){
        //here we are setting the searchQuery to null and then setting the filterQuery to the searchQuery
        //this is done because we want to clear the searchQuery and then set the filterQuery to the searchQuery
        searchQuery.value = null;
        searchQuery.value = filterQuery.value;
        filterQuery.value = null;
      }
      if(!newVal){
        //here we are setting the filterQuery to null and then setting the searchQuery to the filterQuery
        //here we are also setting the filteredResults to the allAlertsListByFolderId as we are not searching across folders
        //this is done because we want to clear the filterQuery and then set the searchQuery to the filterQuery
        filteredResults.value = store.state.organizationData.allAlertsListByFolderId[activeFolderId.value];
        filterQuery.value = null;
        filterQuery.value = searchQuery.value;
        searchQuery.value = null;
      }
    });
    watch(activeTab, async (newVal) => {
      //here we are resetting the filterQuery when the activeTab is changed
      //this is done because we need to trigger again the filterQuery watch
      if(filterQuery.value){
        let tempQuery = filterQuery.value;
        filterQuery.value = null;
        await nextTick();
        filterQuery.value = tempQuery;
      }
      //here we are filtering the alerts by the activeTab
      filterAlertsByTab();

      // Update URL query parameter to persist tab state across page refreshes
      router.push({
        query: { ...router.currentRoute.value.query, tab: newVal },
      });
    });

    const copyToClipboard = (text: string, type: string) => {
      navigator.clipboard
        .writeText(text)
        .then(() => {
          $q.notify({
            type: "positive",
            message: `${type} Copied Successfully!`,
            timeout: 5000,
          });
        })
        .catch(() => {
          $q.notify({
            type: "negative",
            message: "Error while copy content.",
            timeout: 5000,
          });
        });
    };

    const openMenu = (event: Event, row: any) => {
      event.stopPropagation();
    };

    const multipleExportAlert = async () => {
      try {
        const dismiss = $q.notify({
          spinner: true,
          message: "Exporting alerts...",
          timeout: 0, // Set timeout to 0 to keep it showing until dismissed
        });

        const alertToBeExported = [];
        const selectedAlertsToExport = selectedAlerts.value.map(
          (alert: any) => alert.alert_id,
        );

        const alertsData = await Promise.all(
          selectedAlertsToExport.map(async (alertId: string) => {
            const alertData = await getAlertById(alertId);
            if (alertData.hasOwnProperty("id")) {
              delete alertData.id;
            }
            return alertData;
          }),
        );
        alertToBeExported.push(...alertsData);

        // Create and download the JSON file
        const jsonData = JSON.stringify(alertToBeExported, null, 2);
        const blob = new Blob([jsonData], { type: "application/json" });
        const url = URL.createObjectURL(blob);
        const a = document.createElement("a");
        a.href = url;
        a.download = `alerts-${new Date().toISOString().split("T")[0]}-${activeFolderId.value}.json`;
        a.click();

        URL.revokeObjectURL(url);

        dismiss();
        $q.notify({
          type: "positive",
          message: `Successfully exported ${selectedAlertsToExport.length} alert${selectedAlertsToExport.length > 1 ? "s" : ""}`,
          timeout: 2000,
        });
        selectedAlerts.value = [];
        allSelectedAlerts.value = false;
      } catch (error) {
        console.error("Error exporting alerts:", error);
        $q.notify({
          type: "negative",
          message: "Error exporting alerts. Please try again.",
          timeout: 2000,
        });
      }
    };
    const computedName = (name: string) => {
      if (!name) {
        return "--";
      }
      return name.length > 30 ? name.substring(0, 30) + "..." : name;
    };
    const computedOwner = (owner: string) => {
      if (!owner) {
        return "--";
      }
      if (owner.length > 15) {
        const firstTen = owner.substring(0, 7);
        const lastFour = owner.substring(owner.length - 4);
        return firstTen + "****" + lastFour;
      }
      return owner;
    };

    //this function is used to refresh the imported alerts
    const refreshImportedAlerts = async (store: any, folderId: any) => {
      await getAlertsFn(store, folderId);
    };
    const updateFolderIdToBeCloned = (folderId: any) => {
      folderIdToBeCloned.value = folderId.value;
    };

    // V1 format: {or: [...]} or {and: [...]}
    function transformToExpression(data: any, wrap = true): any {
        if (!data) return null;

        const keys = Object.keys(data);
        if (keys.length !== 1) return null;

        const label = keys[0].toUpperCase(); // AND or OR
        const itemsArray = data[label.toLowerCase()];

        const parts = itemsArray.map((item: any) => {
          if (item.and || item.or) {
            return transformToExpression(item, true); // wrap nested groups
          } else {
            const column = item.column;
            const operator = item.operator;
            const value = typeof item.value === 'string' ? `'${item.value}'` : item.value;
            return `${column} ${operator} ${value}`;
          }
        });

        const joined = parts.join(` ${label} `);
        return wrap ? `(${joined})` : joined;
      }

      // V2 format: {filterType: "group", logicalOperator: "AND", conditions: [...]}
      function transformV2ToExpression(group: any, isRoot = true): string {
        if (!group || !group.conditions || group.conditions.length === 0) {
          return '';
        }

        const parts: string[] = [];

        group.conditions.forEach((item: any, index: number) => {
          if (item.filterType === 'group') {
            // Nested group - recursively build expression
            const nestedExpr = transformV2ToExpression(item, false);
            if (nestedExpr) {
              // Use parent group's logicalOperator for the operator before nested groups
              if (index > 0) {
                parts.push(`${group.logicalOperator} (${nestedExpr})`);
              } else {
                parts.push(`(${nestedExpr})`);
              }
            }
          } else {
            // Condition
            const column = item.column || 'field';
            const operator = item.operator || '=';
            const value = typeof item.value === 'string' ? `'${item.value}'` : item.value;
            const conditionStr = `${column} ${operator} ${value}`;

            // Add operator before condition (except for first item)
            if (index > 0 && item.logicalOperator) {
              parts.push(`${item.logicalOperator} ${conditionStr}`);
            } else {
              parts.push(conditionStr);
            }
          }
        });

        const joined = parts.join(' ');
        return isRoot ? `(${joined})` : joined;
      }
      //this function is used to filter the alerts by the local search not the global search
      //this will be used when the user is searching for the alerts in the same folder
    const filterAlertsByQuery = (query: string) => {
      let tempResults = allAlerts.value.filter((alert: any) =>
          alert.name.toLowerCase().includes(query.toLowerCase())
        )
        filteredResults.value = tempResults.filter((alert: any) => {
          //here we are filtering the alerts by the activeTab
          if(activeTab.value === "scheduled"){
            return !alert.is_real_time;
          } 
          //we filter the alerts by the realTime tab
          else if(activeTab.value === "realTime"){
            return alert.is_real_time;
          } 
          //else we will return all the alerts
          else {
            return true;
          }
        })
    }

  const bulkToggleAlerts = async (action: "pause" | "resume") => {
      const dismiss = $q.notify({
        spinner: true,
        message: `${action === "resume" ? "Resuming" : "Pausing"} alerts...`,
        timeout: 0,
      });
      try {
        const isResuming = action === "resume";

        // Filter alerts based on action
        const alertsToToggle = selectedAlerts.value.filter((alert: any) =>
          isResuming ? !alert.enabled : alert.enabled
        );

        if (alertsToToggle.length === 0) {
          $q.notify({
            type: "negative",
            message: `No alerts to ${action}`,
            timeout: 2000,
          });
          dismiss();
          return;
        }

        // Collect IDs and names
        const payload = {
          ids: alertsToToggle.map((a: any) => a.alert_id),
          names: alertsToToggle.map((a: any) => a.name),
        };

        // Toggle (true = resume, false = pause)
        const response = await alertsService.bulkToggleState(
          store.state.selectedOrganization.identifier,
          isResuming,
          payload
        );

        if (response) {
          dismiss();
          $q.notify({
            type: "positive",
            message: `Alerts ${action}d successfully`,
            timeout: 2000,
          });
        }
        // Refresh alerts
        await getAlertsFn(store, activeFolderId.value);

        if (filterQuery.value) {
            filterAlertsByQuery(filterQuery.value);
          };
      } catch (error) {
        dismiss();
        console.error(`Error ${action}ing alerts:`, error);
        $q.notify({
          type: "negative",
          message: `Error ${action}ing alerts. Please try again.`,
          timeout: 2000,
        });
      }
    };

<<<<<<< HEAD
  const confirmBulkDelete = ref<boolean>(false);

  const openBulkDeleteDialog = () => {
    confirmBulkDelete.value = true;
  };

  const bulkDeleteAlerts = async () => {
    const dismiss = $q.notify({
      spinner: true,
      message: "Deleting alerts...",
      timeout: 0,
    });

    try {
      if (selectedAlerts.value.length === 0) {
        $q.notify({
          type: "negative",
          message: "No alerts selected for deletion",
          timeout: 2000,
        });
        dismiss();
        return;
      }

      // Extract alert ids
      const payload = {
        ids: selectedAlerts.value.map((a: any) => a.alert_id),
      };

      const response = await alertsService.bulkDelete(
        store.state.selectedOrganization.identifier,
        payload,
        activeFolderId.value
      );

      dismiss();

      // Handle response based on successful/unsuccessful arrays
      if (response.data) {
        const { successful = [], unsuccessful = [] } = response.data;
        const successCount = successful.length;
        const failCount = unsuccessful.length;

        if (failCount > 0 && successCount > 0) {
          // Partial success
          $q.notify({
            type: "warning",
            message: `${successCount} alert(s) deleted successfully, ${failCount} failed`,
            timeout: 5000,
          });
        } else if (failCount > 0) {
          // All failed
          $q.notify({
            type: "negative",
            message: `Failed to delete ${failCount} alert(s)`,
            timeout: 3000,
          });
        } else {
          // All successful
          $q.notify({
            type: "positive",
            message: `${successCount} alert(s) deleted successfully`,
            timeout: 2000,
          });
        }
      } else {
        // Fallback success message
        $q.notify({
          type: "positive",
          message: `${selectedAlerts.value.length} alert(s) deleted successfully`,
          timeout: 2000,
        });
      }

      selectedAlerts.value = [];
      // Refresh alerts
      await getAlertsFn(store, activeFolderId.value);

      if (filterQuery.value) {
        filterAlertsByQuery(filterQuery.value);
      }
    } catch (error: any) {
      dismiss();

      // Show error message from response if available
      const errorMessage = error.response?.data?.message || error?.message || "Error deleting alerts. Please try again.";
      if (error.response?.status != 403 || error?.status != 403) {
        $q.notify({
          type: "negative",
          message: errorMessage,
          timeout: 3000,
        });
      }
    }

    confirmBulkDelete.value = false;
  };
=======
    const openSREChat = (alert?: any) => {
      store.state.sreChatContext = {
        type: 'alert',
        data: alert || null,
      };
      store.dispatch("setIsSREChatOpen", true);
    };
>>>>>>> 822f6649

    return {
      t,
      qTable,
      store,
      router,
      columns,
      formData,
      hideForm,
      confirmDelete,
      selectedDelete,
      updateStreams,
      updateStreamName,
      pagination,
      resultTotal,
      refreshList,
      perPageOptions,
      selectedPerPage,
      addAlert,
      isUpdated,
      showAddUpdateFn,
      showDeleteDialogFn,
      duplicateAlert,
      changePagination,
      maxRecordToReturn,
      showAddAlertDialog,
      showForm,
      toBeCloneAlertName,
      toBeClonestreamType,
      toBeClonestreamName,
      streamTypes,
      filterColumns,
      filterStreams,
      streamNames,
      submitForm,
      schemaList,
      indexOptions,
      streams,
      isFetchingStreams,
      isSubmitting,
      changeMaxRecordToReturn,
      outlinedDelete,
      filterQuery,
      filterData(rows: any, terms: any) {
        var filtered = [];
        terms = terms.toLowerCase();
        for (var i = 0; i < rows.length; i++) {
          if (rows[i]["name"].toLowerCase().includes(terms)) {
            filtered.push(rows[i]);
          }
        }
        return filtered;
      },
      getImageURL,
      activeTab,
      destinations,
      verifyOrganizationStatus,
      folders,
      splitterModel,
      outlinedPause,
      outlinedPlayArrow,
      toggleAlertState,
      alertStateLoadingMap,
      templates,
      routeTo,
      refreshDestination,
      showImportAlertDialog,
      importAlert,
      goToAlertInsights,
      goToAlertHistory,
      getTemplates,
      exportAlert,
      triggerAlert,
      updateActiveFolderId,
      activeFolderId,
      editAlert,
      deleteAlertByAlertId,
      showMoveAlertDialog,
      outlinedDriveFileMove,
      selectedAlertToMove,
      moveAlertToAnotherFolder,
      activeFolderToMove,
      updateAcrossFolders,
      selectedAlerts,
      getSelectedString,
      moveMultipleAlerts,
      dynamicQueryModel,
      searchAcrossFolders,
      searchQuery,
      clearSearchHistory,
      filteredResults,
      triggerExpand,
      showAlertDetailsDrawer,
      selectedAlertDetails,
      expandedAlertHistory,
      isLoadingHistory,
      historyTableColumns,
      allSelectedAlerts,
      copyToClipboard,
      openMenu,
      outlinedMoreVert,
      getAlertsFn,
      multipleExportAlert,
      computedName,
      computedOwner,
      tabs,
      filterAlertsByTab,
      showHistoryDrawer,
      selectedHistoryAlertId,
      selectedHistoryAlertName,
      refreshImportedAlerts,
      folderIdToBeCloned,
      updateFolderIdToBeCloned,
      transformToExpression,
      filterAlertsByQuery,
      bulkToggleAlerts,
<<<<<<< HEAD
      openBulkDeleteDialog,
      bulkDeleteAlerts,
      confirmBulkDelete,
      symOutlinedSoundSampler
=======
      symOutlinedSoundSampler,
      openSREChat,
      config,
>>>>>>> 822f6649
    };
  },
});
</script>

<style lang="scss">
.bottom-btn {
  display: flex;
  width: 100%;
  justify-content: space-between;
  align-items: center;
}

.move-btn {
  width: calc(14vw);
}

.export-btn {
  width: calc(14vw);
}


.clone-alert-popup {
  width: 400px;
}
.expand-content {
  padding: 0 3rem;
  max-height: 100vh; /* Set a fixed height for the container */
  overflow: hidden; /* Hide overflow by default */
}

.scroll-content {
  width: 100%; /* Use the full width of the parent */
  overflow-y: auto; /* Enable vertical scrolling for long content */
  padding: 10px; /* Optional: padding for aesthetics */
  border: 1px solid #ddd; /* Optional: border for visibility */
  height: 100%;
  max-height: 200px;
  /* Use the full height of the parent */
  text-wrap: normal;
  background-color: #e8e8e8;
  color: black;
}
.expanded-sql {
  border-left: #7a54a2 3px solid;
}
.alert-name-tooltip {
  max-width: 400px;
  white-space: normal;
  word-wrap: break-word;
  font-size: 12px;
}
</style>

<style lang="scss" scoped>
.dark-theme {
  background-color: $dark-page;
  

  .alerts-list-tabs {
    height: fit-content;

    :deep(.rum-tabs) {
      border: 1px solid #464646;
    }

    :deep(.rum-tab) {
      
      &:hover {
        background: #464646;
      }

      &.active {
        background: #5960b2;
        color: #ffffff !important;
      }
    }
  }
}

.alerts-list-tabs {
  height: fit-content;

  :deep(.rum-tabs) {
    border: 1px solid #eaeaea;
    height: fit-content;
    border-radius: 4px;
    overflow: hidden;
  }

  :deep(.rum-tab) {
    width: fit-content !important;
    padding: 4px 12px !important;
    border: none !important;

    &:hover {
      background: #eaeaea;
    }

    &.active {
      background: #5960b2;
      color: #ffffff !important;
    }
  }
}
</style><|MERGE_RESOLUTION|>--- conflicted
+++ resolved
@@ -2484,7 +2484,6 @@
       }
     };
 
-<<<<<<< HEAD
   const confirmBulkDelete = ref<boolean>(false);
 
   const openBulkDeleteDialog = () => {
@@ -2582,7 +2581,7 @@
 
     confirmBulkDelete.value = false;
   };
-=======
+
     const openSREChat = (alert?: any) => {
       store.state.sreChatContext = {
         type: 'alert',
@@ -2590,7 +2589,6 @@
       };
       store.dispatch("setIsSREChatOpen", true);
     };
->>>>>>> 822f6649
 
     return {
       t,
@@ -2707,16 +2705,12 @@
       transformToExpression,
       filterAlertsByQuery,
       bulkToggleAlerts,
-<<<<<<< HEAD
       openBulkDeleteDialog,
       bulkDeleteAlerts,
       confirmBulkDelete,
-      symOutlinedSoundSampler
-=======
       symOutlinedSoundSampler,
       openSREChat,
       config,
->>>>>>> 822f6649
     };
   },
 });
