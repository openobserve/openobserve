<template>
    <div
      :class="store.state.theme === 'dark' ? 'dark-mode-container' : 'light-mode-container'"
    >
      <div class="tw-flex tw-justify-between cursor-pointer" @click="expanded = !expanded">
        <div class="tw-flex tw-items-start tw-justify-between full-width ">

          <div
            class="tw-text-[16px] tw-flex tw-items-start"

          >
          <q-icon
            v-if="!image"
            :name="icon"
            size="16px"
            class="tw-mr-2   tw-rounded-full tw-px-1 tw-py-1  "
            :class="[
              store.state.theme === 'dark'
                ? 'tw-text-gray-100 tw-bg-gray-600'
                : 'light-mode-icon',
                iconClass
            ]"
          />
          <img
            v-else
            :src="image"
            class="tw-mr-2 tw-rounded-full tw-px-1 tw-py-1"
            :class="[
              store.state.theme === 'dark'
                ? 'tw-text-gray-100 tw-bg-gray-600'
                : 'light-mode-icon',
                iconClass
            ]"
          />
          <div class="tw-flex tw-flex-col tw-items-start tw-justify-start">
           <span> {{ label }}</span>
            <div class="tw-text-[13px] tw-h-[20px]"
            :class="[
              store.state.theme === 'dark'
                ? 'tw-text-[#c6c6c6]'
                : 'tw-text-gray-900',
            ]"
            >
                {{ subLabel }}
            </div>
          </div>

          </div>
          <q-icon
            :name="expanded ? 'keyboard_arrow_up' : 'keyboard_arrow_down'"
            class="tw-rounded-full tw-p-1 tw-mt-2"

            :class="[
              store.state.theme === 'dark'
                ? 'tw-text-gray-100  tw-bg-gray-600'
                : 'tw-text-gray-900 tw-bg-gray-300',
            ]"
            size="18px"
          />
        </div>
      </div>
      <slot v-if="expanded" />
    </div>
    
  </template>
  <script setup lang="ts">
  import { computed } from "vue";
  import { useStore } from "vuex";
  
  const props = defineProps({
    name: {
      type: String,
      required: true,
    },
    label: {
      type: String,
      required: true,
    },
    isExpandable: {
      type: Boolean,
      default: true,
    },
    isExpanded: {
      type: Boolean,
      default: false,
    },
    labelClass: {
      type: String,
      default: "",
    },
    subLabel: {
      type: String,
      default: "",
    },
    icon:{
      type: String,
      default: "edit",
    },
    image:{
      type: String,
      default: "",
    },
    iconClass:{
      type: String,
      default: "",
    }
  });
  
  const emits = defineEmits(["update:isExpanded"]);
  
  const store = useStore();
  
  const expanded = computed({
    get: () => props.isExpanded,
    set: (value) => emits("update:isExpanded", value),
  });
  </script>
  
  <style scoped lang="scss">

  .light-mode-icon{
    background-color: #f2f1f1;
    color: #555555;
  }
  .light-mode-container{
<<<<<<< HEAD
    border: 1px solid #E6E6E6;
    border-top-left-radius: 4px;
    border-top-right-radius: 4px;
    background-color: #FCFCFC;

    & > .cursor-pointer:hover {
      background-color: #F5F5F5;
    }
  }
  .dark-mode-container{
    border: 1px solid #343434;
    border-top-left-radius: 4px;
    border-top-right-radius: 4px;
    background-color: #2A2A2A;

    & > .cursor-pointer:hover {
      background-color: #333333;
    }
=======

  }
  .dark-mode-container{
>>>>>>> 4964c3f8
  }
  </style>
  <|MERGE_RESOLUTION|>--- conflicted
+++ resolved
@@ -123,30 +123,9 @@
     color: #555555;
   }
   .light-mode-container{
-<<<<<<< HEAD
-    border: 1px solid #E6E6E6;
-    border-top-left-radius: 4px;
-    border-top-right-radius: 4px;
-    background-color: #FCFCFC;
-
-    & > .cursor-pointer:hover {
-      background-color: #F5F5F5;
-    }
-  }
-  .dark-mode-container{
-    border: 1px solid #343434;
-    border-top-left-radius: 4px;
-    border-top-right-radius: 4px;
-    background-color: #2A2A2A;
-
-    & > .cursor-pointer:hover {
-      background-color: #333333;
-    }
-=======
 
   }
   .dark-mode-container{
->>>>>>> 4964c3f8
   }
   </style>
   