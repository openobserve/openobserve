<!-- Copyright 2023 OpenObserve Inc.

 Licensed under the Apache License, Version 2.0 (the "License");
 you may not use this file except in compliance with the License.
 You may obtain a copy of the License at

     http:www.apache.org/licenses/LICENSE-2.0

 Unless required by applicable law or agreed to in writing, software
 distributed under the License is distributed on an "AS IS" BASIS,
 WITHOUT WARRANTIES OR CONDITIONS OF ANY KIND, either express or implied.
 See the License for the specific language governing permissions and
 limitations under the License. 
-->

<!-- eslint-disable vue/no-unused-components -->
<template>
  <div style="height: calc(100vh - 57px)">
    <div class="flex justify-between items-center q-pa-md">
      <div class="flex items-center q-table__title q-mr-md">
        <span data-test="dashboard-viewpanel-title">
          {{ dashboardPanelData.data.title }}
        </span>
      </div>
      <div class="flex items-center" style="gap: 0.5rem">
        <!-- histogram interval for sql queries -->
        <HistogramIntervalDropDown
          v-if="!promqlMode && histogramFields.length"
          v-model="histogramInterval"
<<<<<<< HEAD
          @update:modelValue="
            (newValue: any) => {
              histogramInterval = newValue.value;
            }
          "
          class="q-ml-sm"
=======
          class="viewpanel-icons"
>>>>>>> a5ea45bd
          style="width: 150px"
          data-test="dashboard-viewpanel-histogram-interval-dropdown"
        />

        <DateTimePickerDashboard
          v-model="selectedDate"
          ref="dateTimePickerRef"
          class="viewpanel-icons"
          data-test="dashboard-viewpanel-date-time-picker"
          :disable="disable"
          @hide="setTimeForVariables()"
        />
        <AutoRefreshInterval
          v-model="refreshInterval"
          trigger
          :min-refresh-interval="
            store.state?.zoConfig?.min_auto_refresh_interval || 5
          "
          style="padding-left: 0px; padding-right: 0px;"
          @trigger="refreshData"
          class="viewpanel-icons"
          data-test="dashboard-viewpanel-refresh-interval"
        />
        <q-btn
          v-if="
            config.isEnterprise == 'true' &&
            searchRequestTraceIds.length &&
            disable
          "
          class="viewpanel-icons el-border"
          outline
          padding="xs"
          no-caps
          icon="cancel"
          @click="cancelViewPanelQuery"
          data-test="dashboard-viewpanel-cancel-btn"
          color="negative"
        >
          <q-tooltip>
            {{ t("panel.cancel") }}
          </q-tooltip>
        </q-btn>
        <q-btn
          v-else
          class="viewpanel-icons el-border"
          :outline="isVariablesChanged ? true : false"
          padding="xs"
          no-caps
          icon="refresh"
          @click="refreshData"
          data-test="dashboard-viewpanel-refresh-data-btn"
          :disable="disable"
          :color="isVariablesChanged ? '' : 'warning'"
          :text-color="store.state.theme == 'dark' ? 'white' : 'black'"
        >
          <q-tooltip>
            {{
              isVariablesChanged
                ? "Refresh"
                : "Refresh to apply latest variable changes"
            }}
          </q-tooltip>
        </q-btn>
        <q-btn
          no-caps
          @click="goBack"
          padding="xs"
          class="viewpanel-icons el-border"
          flat
          icon="close"
          data-test="dashboard-viewpanel-close-btn"
        />
      </div>
    </div>
    <q-separator></q-separator>
    <div class="row" style="height: calc(100vh - 130px); overflow: hidden">
      <div class="col" style="width: 100%; height: 100%">
        <div class="row" style="height: 100%">
          <div class="col" style="height: 100%">
            <div class="layout-panel-container col" style="height: 100%">
              <VariablesValueSelector
                :variablesConfig="currentDashboardData.data?.variables"
                :showDynamicFilters="
                  currentDashboardData.data?.variables?.showDynamicFilters
                "
                :selectedTimeDate="dateTimeForVariables || dashboardPanelData.meta.dateTime"
                :initialVariableValues="getInitialVariablesData()"
                @variablesData="variablesDataUpdated"
                data-test="dashboard-viewpanel-variables-value-selector"
              />
              <div style="flex: 1; overflow: hidden">
                <div
                  class="tw-flex tw-justify-end tw-mr-2 tw-items-center"
                  data-test="view-panel-last-refreshed-at"
                >
                  <!-- Error/Warning tooltips -->
                  <q-btn
                    v-if="errorMessage"
                    :icon="outlinedWarning"
                    flat
                    size="xs"
                    padding="2px"
                    data-test="viewpanel-error-data"
                    class="warning q-mr-xs"
                  >
                    <q-tooltip
                      anchor="bottom right"
                      self="top right"
                      max-width="220px"
                    >
                      <div style="white-space: pre-wrap">
                        {{ errorMessage }}
                      </div>
                    </q-tooltip>
                  </q-btn>
                  <q-btn
                    v-if="maxQueryRangeWarning"
                    :icon="outlinedWarning"
                    flat
                    size="xs"
                    padding="2px"
                    data-test="viewpanel-max-duration-warning"
                    class="warning q-mr-xs"
                  >
                    <q-tooltip
                      anchor="bottom right"
                      self="top right"
                      max-width="220px"
                    >
                      <div style="white-space: pre-wrap">
                        {{ maxQueryRangeWarning }}
                      </div>
                    </q-tooltip>
                  </q-btn>
                  <q-btn
                    v-if="limitNumberOfSeriesWarningMessage"
                    :icon="symOutlinedDataInfoAlert"
                    flat
                    size="xs"
                    padding="2px"
                    data-test="viewpanel-series-limit-warning"
                    class="warning q-mr-xs"
                  >
                    <q-tooltip
                      anchor="bottom right"
                      self="top right"
                      max-width="220px"
                    >
                      <div style="white-space: pre-wrap">
                        {{ limitNumberOfSeriesWarningMessage }}
                      </div>
                    </q-tooltip>
                  </q-btn>
                  <span v-if="lastTriggeredAt" class="lastRefreshedAt">
                    <span class="lastRefreshedAtIcon">🕑</span
                    ><RelativeTime
                      :timestamp="lastTriggeredAt"
                      fullTimePrefix="Last Refreshed At: "
                    />
                  </span>
                </div>
                <PanelSchemaRenderer
                  v-if="chartData"
                  :key="dashboardPanelData.data.type"
                  :panelSchema="chartData"
                  :dashboard-id="dashboardId"
                  :folder-id="folderId"
                  :selectedTimeObj="dashboardPanelData.meta.dateTime"
                  :variablesData="currentVariablesDataRef"
                  :width="6"
                  :searchType="searchType"
                  @error="handleChartApiError"
                  @updated:data-zoom="onDataZoom"
                  @update:initialVariableValues="onUpdateInitialVariableValues"
                  @last-triggered-at-update="handleLastTriggeredAtUpdate"
                  @result-metadata-update="handleResultMetadataUpdate"
                  @limit-number-of-series-warning-message-update="
                    handleLimitNumberOfSeriesWarningMessage
                  "
                  data-test="dashboard-viewpanel-panel-schema-renderer"
                  style="height: calc(100% - 21px)"
                />
              </div>
              <DashboardErrorsComponent
                :errors="errorData"
                data-test="dashboard-viewpanel-dashboard-errors"
              />
            </div>
          </div>
        </div>
      </div>
    </div>
  </div>
</template>

<script lang="ts">
import {
  defineComponent,
  ref,
  toRaw,
  nextTick,
  watch,
  reactive,
  onUnmounted,
  onMounted,
  onBeforeMount,
} from "vue";

import { useI18n } from "vue-i18n";
import {
  getDashboard,
  getPanel,
  checkIfVariablesAreLoaded,
} from "../../../utils/commons";
import { useRoute, useRouter } from "vue-router";
import { useStore } from "vuex";
import useDashboardPanelData from "../../../composables/useDashboardPanel";
import DateTimePickerDashboard from "../../../components/DateTimePickerDashboard.vue";
import DashboardErrorsComponent from "../../../components/dashboards/addPanel/DashboardErrors.vue";
import VariablesValueSelector from "../../../components/dashboards/VariablesValueSelector.vue";
import PanelSchemaRenderer from "../../../components/dashboards/PanelSchemaRenderer.vue";
import RelativeTime from "@/components/common/RelativeTime.vue";
// import _ from "lodash-es";
import AutoRefreshInterval from "@/components/AutoRefreshInterval.vue";
import { onActivated } from "vue";
import { parseDuration } from "@/utils/date";
import HistogramIntervalDropDown from "@/components/dashboards/addPanel/HistogramIntervalDropDown.vue";
import { inject, provide, computed } from "vue";
import useCancelQuery from "@/composables/dashboard/useCancelQuery";
import config from "@/aws-exports";
import { isEqual } from "lodash-es";
import { processQueryMetadataErrors } from "@/utils/zincutils";
import { outlinedWarning } from "@quasar/extras/material-icons-outlined";
import { symOutlinedDataInfoAlert } from "@quasar/extras/material-symbols-outlined";

export default defineComponent({
  name: "ViewPanel",
  components: {
    DateTimePickerDashboard,
    DashboardErrorsComponent,
    VariablesValueSelector,
    PanelSchemaRenderer,
    AutoRefreshInterval,
    HistogramIntervalDropDown,
    RelativeTime,
  },
  props: {
    panelId: {
      type: String,
      required: true,
    },
    dashboardId: {
      type: String,
      required: false,
    },
    folderId: {
      type: String,
      required: false,
    },
    selectedDateForViewPanel: {
      type: Object,
    },
    initialVariableValues: {
      type: Object,
    },
    searchType: {
      default: null,
      type: String || null,
    },
  },
  emits: ["closePanel", "update:initialVariableValues"],
  setup(props, { emit }) {
    // This will be used to copy the chart data to the chart renderer component
    // This will deep copy the data object without reactivity and pass it on to the chart renderer
    const chartData = ref();
    const { t } = useI18n();
    const router = useRouter();
    const route = useRoute();
    const store = useStore();

    const currentVariablesDataRef: any = reactive({});

    let parser: any;
    const dashboardPanelDataPageKey = inject(
      "dashboardPanelDataPageKey",
      "dashboard",
    );
    const { dashboardPanelData, promqlMode, resetDashboardPanelData } =
      useDashboardPanelData(dashboardPanelDataPageKey);
    // default selected date will be absolute time
    const selectedDate: any = ref(props.selectedDateForViewPanel);
    const dateTimePickerRef: any = ref(null);
    const errorData: any = reactive({
      errors: [],
    });
    let variablesData: any = reactive({});
    const initialVariableValues = ref<any>({}); // Store the initial variable values
    const isVariablesChanged = ref(false); // Flag to track if variables have changed
    let needsVariablesAutoUpdate = true;

    const variablesDataUpdated = (data: any) => {
      try {
        // update the variables data
        Object.assign(variablesData, data);

        if (needsVariablesAutoUpdate) {
          // check if the length is > 0
          if (checkIfVariablesAreLoaded(variablesData)) {
            needsVariablesAutoUpdate = false;
          }

          Object.assign(currentVariablesDataRef, variablesData);
        }

        return;
      } catch (error) {
        console.error("Error updating variables data:", error);
      }

      // resize the chart when variables data is updated
      // because if variable requires some more space then need to resize chart
      // NOTE: need to improve this logic it should only called if the variable requires more space
      window.dispatchEvent(new Event("resize"));
    };
    const currentDashboardData: any = reactive({
      data: {},
    });

    // refresh interval v-model
    const refreshInterval = ref(0);

    // histogram interval
    const histogramInterval: any = ref(null);

    // array of histogram fields
    let histogramFields: any = ref([]);

    // to store and show when the panel was last loaded
    const lastTriggeredAt = ref(null);
    const handleLastTriggeredAtUpdate = (data: any) => {
      lastTriggeredAt.value = data;
    };

    // Warning messages
    const maxQueryRangeWarning = ref("");
    const limitNumberOfSeriesWarningMessage = ref("");
    const errorMessage = ref("");

    onBeforeMount(async () => {
      await importSqlParser();
    });

    const importSqlParser = async () => {
      const useSqlParser: any = await import("@/composables/useParser");
      const { sqlParser }: any = useSqlParser.default();
      parser = await sqlParser();
    };

    watch(
      () => histogramInterval.value,
      async () => {
        // import sql parser if not imported
        if (!parser) {
          await importSqlParser();
        }
        // replace the histogram interval in the query by finding histogram aggregation
        dashboardPanelData?.data?.queries?.forEach((query: any) => {
          const ast: any = parser.astify(query?.query);

          // Iterate over the columns to check if the column is histogram
          ast.columns.forEach((column: any) => {
            // check if the column is histogram
            if (
              column.expr.type === "function" &&
              column?.expr?.name?.name[0]?.value === "histogram"
            ) {
              const histogramExpr = column.expr;
              if (
                histogramExpr.args &&
                histogramExpr.args.type === "expr_list"
              ) {
                // if selected histogramInterval is null then remove interval argument
                if (!histogramInterval.value) {
                  histogramExpr.args.value = histogramExpr.args.value.slice(
                    0,
                    1,
                  );
                }

                // else update interval argument
                else {
                  // check if there is existing interval value
                  // if have then simply update
                  // else insert new arg
                  if (histogramExpr.args.value[1]) {
                    // Update existing interval value
                    histogramExpr.args.value[1] = {
                      type: "single_quote_string",
                      value: `${histogramInterval.value}`,
                    };
                  } else {
                    // create new arg for interval
                    histogramExpr.args.value.push({
                      type: "single_quote_string",
                      value: `${histogramInterval.value}`,
                    });
                  }
                }
              }
            }
            const sql = parser.sqlify(ast);
            query.query = sql.replace(/`/g, '"');
          });
        });
        // copy the data object excluding the reactivity
        chartData.value = JSON.parse(JSON.stringify(dashboardPanelData.data));
        // refresh the date time based on current time if relative date is selected
        dateTimePickerRef.value && dateTimePickerRef.value.refresh();
      },
    );

    const onDataZoom = (event: any) => {
      const selectedDateObj = {
        start: new Date(event.start),
        end: new Date(event.end),
      };
      // Truncate seconds and milliseconds from the dates
      selectedDateObj.start.setSeconds(0, 0);
      selectedDateObj.end.setSeconds(0, 0);

      // Compare the truncated dates
      if (selectedDateObj.start.getTime() === selectedDateObj.end.getTime()) {
        // Increment the end date by 1 minute
        selectedDateObj.end.setMinutes(selectedDateObj.end.getMinutes() + 1);
      }

      // set it as a absolute time
      dateTimePickerRef?.value?.setCustomDate("absolute", selectedDateObj);
    };

    onUnmounted(async () => {
      // clear a few things
      resetDashboardPanelData();
      parser = null;
    });

    onMounted(async () => {
      errorData.errors = [];

      // todo check for the edit more
      if (props.panelId) {
        const panelData = await getPanel(
          store,
          route.query.dashboard,
          props.panelId,
          route.query.folder,
          route.query.tab ?? dashboardPanelData.data.panels[0]?.tabId,
        );
        Object.assign(
          dashboardPanelData.data,
          JSON.parse(JSON.stringify(panelData)),
        );
        await nextTick();
        chartData.value = JSON.parse(JSON.stringify(dashboardPanelData.data));
      }

      //if sql, get histogram fields from all queries
      histogramFields.value =
        dashboardPanelData.data.queryType != "sql"
          ? []
          : dashboardPanelData.data.queries
              .map((q: any) =>
                [...q.fields.x, ...q.fields.y, ...q.fields.z].find(
                  (f: any) => f.functionName == "histogram",
                ),
              )
              .filter((field: any) => field != undefined);

      // if there is at least 1 histogram field
      // then set the default histogram interval
      if (histogramFields.value.length > 0) {
        for (let i = 0; i < histogramFields.value.length; i++) {
          if (
            histogramFields.value[i]?.args &&
            histogramFields.value[i]?.args[0]?.value
          ) {
            histogramInterval.value = histogramFields.value[i]?.args[0]?.value;
            break;
          }
        }
      }
      await nextTick();
      loadDashboard();
    });

    onActivated(() => {
      const params: any = route.query;

      if (params.refresh) {
        refreshInterval.value = parseDuration(params.refresh);
      }
    });
    watch(
      () => variablesData,
      (newVal) => {
        const isValueChanged =
          currentVariablesDataRef?.values?.length > 0 &&
          variablesData.values.every((variable: any, index: number) => {
            const prevValue = currentVariablesDataRef.values[index]?.value;
            const newValue = variable.value;
            // Compare current and previous values; handle both string and array cases
            return Array.isArray(newValue)
              ? isEqual(prevValue, newValue)
              : prevValue === newValue;
          });
        // Set the `isChanged` flag if values are different
        isVariablesChanged.value = isValueChanged;
      },
      { deep: true },
    );
    const refreshData = () => {
      if (!disable.value) {
        dateTimePickerRef.value.refresh();
        Object.assign(
          currentVariablesDataRef,
          JSON.parse(JSON.stringify(variablesData)),
        );
        isVariablesChanged.value = false;
      }
    };

    const currentDashboard = toRaw(store.state.currentSelectedDashboard);

    const loadDashboard = async () => {
      let data = JSON.parse(
        JSON.stringify(
          await getDashboard(
            store,
            route.query.dashboard,
            route.query.folder ?? "default",
          ),
        ),
      );
      currentDashboardData.data = data;

      // if variables data is null, set it to empty list
      if (
        !(
          currentDashboardData.data?.variables &&
          currentDashboardData.data?.variables?.list.length
        )
      ) {
        variablesData.isVariablesLoading = false;
        variablesData.values = [];
      }
    };

    watch(selectedDate, () => {
      updateDateTime(selectedDate.value);
    });

    const dateTimeForVariables = ref(null);
    
    const setTimeForVariables = () => {
      const date = dateTimePickerRef.value?.getConsumableDateTime();
      const startTime = new Date(date.startTime);
      const endTime = new Date(date.endTime);

      // Update only the variables time object
      dateTimeForVariables.value = {
        start_time: startTime,
        end_time: endTime,
      };
    };

    const updateDateTime = (value: object) => {
      dashboardPanelData.meta.dateTime = {
        start_time: new Date(selectedDate.value.startTime),
        end_time: new Date(selectedDate.value.endTime),
      };

      dateTimeForVariables.value = {
        start_time: new Date(selectedDate.value.startTime),
        end_time: new Date(selectedDate.value.endTime),
      };
    };
    const goBack = () => {
      emit("closePanel");
    };

    const handleChartApiError = (errorMsg: {
      message: string;
      code: string;
    }) => {
      if (errorMsg?.message) {
        errorMessage.value = errorMsg.message;
        const errorList = errorData.errors ?? [];
        errorList.splice(0);
        errorList.push(errorMsg.message);
      }
    };

    // Handle limit number of series warning from PanelSchemaRenderer
    const handleLimitNumberOfSeriesWarningMessage = (message: string) => {
      limitNumberOfSeriesWarningMessage.value = message;
    };

    const handleResultMetadataUpdate = (metadata: any) => {
      maxQueryRangeWarning.value = processQueryMetadataErrors(
        metadata,
        store.state.timezone,
      );
    };

    const getInitialVariablesData = () => {
      const variableObj: any = {};
      props?.initialVariableValues?.values?.forEach((variable: any) => {
        if (variable.type === "dynamic_filters") {
          const filters = (variable.value || []).filter(
            (item: any) => item.name && item.operator && item.value,
          );
          const encodedFilters = filters.map((item: any) => ({
            name: item.name,
            operator: item.operator,
            value: item.value,
          }));
          variableObj[`${variable.name}`] = encodeURIComponent(
            JSON.stringify(encodedFilters),
          );
        } else {
          variableObj[`${variable.name}`] = variable.value;
        }
      });
      // pass initial variable values in value property
      return { value: variableObj };
    };

    const onUpdateInitialVariableValues = (...args: any[]) => {
      emit("update:initialVariableValues", ...args);
    };

    // [START] cancel running queries

    //reactive object for loading state of variablesData and panels
    const variablesAndPanelsDataLoadingState = reactive({
      variablesData: {},
      panels: {},
      searchRequestTraceIds: {},
    });

    // provide variablesAndPanelsDataLoadingState to share data between components
    provide(
      "variablesAndPanelsDataLoadingState",
      variablesAndPanelsDataLoadingState,
    );

    const searchRequestTraceIds = computed(() => {
      const searchIds = Object.values(
        variablesAndPanelsDataLoadingState.searchRequestTraceIds,
      ).filter((item: any) => item.length > 0);
      return searchIds.flat() as string[];
    });

    const { traceIdRef, cancelQuery } = useCancelQuery();

    const cancelViewPanelQuery = () => {
      traceIdRef.value = searchRequestTraceIds.value;
      cancelQuery();
    };

    const disable = ref(false);

    watch(variablesAndPanelsDataLoadingState, () => {
      const panelsValues = Object.values(
        variablesAndPanelsDataLoadingState.panels,
      );
      disable.value = panelsValues.some((item: any) => item === true);
    });

    // [END] cancel running queries

    return {
      t,
      setTimeForVariables,
      dateTimeForVariables,
      updateDateTime,
      goBack,
      currentDashboard,
      dashboardPanelData,
      chartData,
      selectedDate,
      errorData,
      handleChartApiError,
      handleResultMetadataUpdate,
      handleLimitNumberOfSeriesWarningMessage,
      variablesDataUpdated,
      currentDashboardData,
      variablesData,
      dateTimePickerRef,
      refreshInterval,
      refreshData,
      promqlMode,
      histogramInterval,
      histogramFields,
      onDataZoom,
      getInitialVariablesData,
      onUpdateInitialVariableValues,
      lastTriggeredAt,
      handleLastTriggeredAtUpdate,
      searchRequestTraceIds,
      cancelViewPanelQuery,
      disable,
      config,
      currentVariablesDataRef,
      isVariablesChanged,
      store,
      maxQueryRangeWarning,
      limitNumberOfSeriesWarningMessage,
      errorMessage,
      outlinedWarning,
      symOutlinedDataInfoAlert,
    };
  },
});
</script>

<style lang="scss" scoped>
.layout-panel-container {
  display: flex;
  flex-direction: column;
}

.warning {
  color: var(--q-warning);
}

.viewpanel-icons {
  height: 30px;
  transition: all 0.2s ease;

  &:hover {
    background-color: var(--o2-hover-accent);
  }

  :deep(.date-time-button) {
    height: 30px;
    min-height: 30px;
  }

  :deep(.q-btn-dropdown) {
    height: 30px;
    min-height: 30px;
    padding: 0 8px;

    .q-btn__content {
      line-height: normal;
      align-items: center;
    }
  }
}

.el-border {
  transition: background-color 0.2s ease;

  &:hover {
    background-color: var(--o2-hover-accent) !important;
  }
}
</style><|MERGE_RESOLUTION|>--- conflicted
+++ resolved
@@ -27,16 +27,12 @@
         <HistogramIntervalDropDown
           v-if="!promqlMode && histogramFields.length"
           v-model="histogramInterval"
-<<<<<<< HEAD
           @update:modelValue="
             (newValue: any) => {
               histogramInterval = newValue.value;
             }
           "
-          class="q-ml-sm"
-=======
           class="viewpanel-icons"
->>>>>>> a5ea45bd
           style="width: 150px"
           data-test="dashboard-viewpanel-histogram-interval-dropdown"
         />
