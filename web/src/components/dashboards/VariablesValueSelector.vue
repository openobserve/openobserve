<!-- Copyright 2023 OpenObserve Inc.

This program is free software: you can redistribute it and/or modify
it under the terms of the GNU Affero General Public License as published by
the Free Software Foundation, either version 3 of the License, or
(at your option) any later version.

This program is distributed in the hope that it will be useful
but WITHOUT ANY WARRANTY; without even the implied warranty of
MERCHANTABILITY or FITNESS FOR A PARTICULAR PURPOSE.  See the
GNU Affero General Public License for more details.

You should have received a copy of the GNU Affero General Public License
along with this program.  If not, see <http://www.gnu.org/licenses/>.
-->
<template>
  <div
    v-if="variablesData.values?.length > 0"
    :key="variablesData.isVariablesLoading"
    class="flex q-mt-xs q-ml-xs"
  >
    <div
      v-for="(item, index) in variablesData.values"
      :key="item.name + index"
      :data-test="`dashboard-variable-${item}-selector`"
    >
      <div v-if="item.type == 'query_values'">
        <VariableQueryValueSelector
          class="q-mr-lg q-mt-xs"
          v-show="!item.hideOnDashboard"
          v-model="item.value"
          :variableItem="item"
          @update:model-value="onVariablesValueUpdated(index)"
          :loadOptions="loadVariableOptions"
          @search="onVariableSearch(index, $event)"
        />
      </div>
      <div v-else-if="item.type == 'constant'">
        <q-input
          v-show="!item.hideOnDashboard"
          class="q-mr-lg q-mt-xs"
          style="max-width: 150px !important"
          v-model="item.value"
          :label="item.label || item.name"
          dense
          outlined
          readonly
          data-test="dashboard-variable-constant-selector"
          @update:model-value="onVariablesValueUpdated(index)"
        ></q-input>
      </div>
      <div v-else-if="item.type == 'textbox'">
        <q-input
          v-show="!item.hideOnDashboard"
          class="q-mr-lg q-mt-xs"
          style="max-width: 150px !important"
          debounce="1000"
          v-model="item.value"
          :label="item.label || item.name"
          dense
          outlined
          data-test="dashboard-variable-textbox-selector"
          @update:model-value="onVariablesValueUpdated(index)"
        ></q-input>
      </div>
      <div v-else-if="item.type == 'custom'">
        <VariableCustomValueSelector
          v-show="!item.hideOnDashboard"
          class="q-mr-lg q-mt-xs"
          v-model="item.value"
          :variableItem="item"
          @update:model-value="onVariablesValueUpdated(index)"
        />
      </div>
      <div v-else-if="item.type == 'dynamic_filters'">
        <VariableAdHocValueSelector
          class="q-mr-lg q-mt-xs"
          v-model="item.value"
          :variableItem="item"
        />
      </div>
    </div>
  </div>
</template>

<script lang="ts">
import { getCurrentInstance, onMounted, onUnmounted, ref, watch } from "vue";
import { defineComponent, reactive } from "vue";
import streamService from "../../services/stream";
import { useStore } from "vuex";
import VariableQueryValueSelector from "./settings/VariableQueryValueSelector.vue";
import VariableCustomValueSelector from "./settings/VariableCustomValueSelector.vue";
import VariableAdHocValueSelector from "./settings/VariableAdHocValueSelector.vue";
import { isInvalidDate } from "@/utils/date";
import { addLabelsToSQlQuery } from "@/utils/query/sqlUtils";
import {
  b64EncodeUnicode,
  escapeSingleQuotes,
  generateTraceContext,
} from "@/utils/zincutils";
import { buildVariablesDependencyGraph } from "@/utils/dashboard/variables/variablesDependencyUtils";
import useHttpStreaming from "@/composables/useStreamingSearch";
import { SELECT_ALL_VALUE } from "@/utils/dashboard/constants";

export default defineComponent({
  name: "VariablesValueSelector",
  props: [
    "selectedTimeDate",
    "variablesConfig",
    "initialVariableValues",
    "showDynamicFilters",
  ],
  emits: ["variablesData"],
  components: {
    VariableQueryValueSelector,
    VariableAdHocValueSelector,
    VariableCustomValueSelector,
  },
  setup(props: any, { emit }) {
    const store = useStore();

    // variables data derived from the variables config list
    const variablesData: any = reactive({
      isVariablesLoading: false,
      values: [],
    });

    // ================== FOR DEBUGGING PURPOSES ONLY ==================
    // watch for changes in variablesData.values
    let previousValues: any[] = [];
    watch(
      () => variablesData.values,
      (newValues) => {
        return;
        // Track all changes to log them together
        const changes: any[] = [];

        // Compare each variable's properties
        newValues.forEach((newVar: any, index: number) => {
          const oldVar = previousValues[index];
          if (!oldVar) {
            changes.push({
              variable: newVar.name,
              type: "new_variable",
            });
            return;
          }

          // List of properties to watch
          const propertiesToWatch = [
            "value",
            "isLoading",
            "isVariablePartialLoaded",
            "isVariableLoadingPending",
            "options",
          ];

          // Check each property for changes
          const variableChanges: any = {
            name: newVar.name,
            changes: [],
          };

          propertiesToWatch.forEach((prop) => {
            // Get deep copies of values to avoid proxy objects
            const newValue = JSON.parse(JSON.stringify(newVar[prop]));
            const oldValue = JSON.parse(JSON.stringify(oldVar[prop]));

            // For arrays (like options) or objects, compare stringified versions
            const hasChanged =
              Array.isArray(newValue) || typeof newValue === "object"
                ? JSON.stringify(newValue) !== JSON.stringify(oldValue)
                : newValue !== oldValue;

            if (hasChanged) {
              variableChanges.changes.push({
                property: prop,
                from: oldValue,
                to: newValue,
              });
            }
          });

          if (variableChanges.changes.length > 0) {
            changes.push(variableChanges);
          }
        });

        // Log all changes together if there are any
        if (changes.length > 0) {
          console.group(`Variables changed at ${new Date().toISOString()}`);

          changes.forEach((change) => {
            if (change.type === "new_variable") {
              console.log(`🆕 New variable added: ${change.variable}`);
            } else {
              console.groupCollapsed(`Variable: ${change.name}`);
              change.changes.forEach((propertyChange: any) => {
                console.log(
                  `Property "${propertyChange.property}":`,
                  "\nFrom:",
                  typeof propertyChange.from === "object"
                    ? JSON.stringify(propertyChange.from, null, 2)
                    : propertyChange.from,
                  "\nTo:",
                  typeof propertyChange.to === "object"
                    ? JSON.stringify(propertyChange.to, null, 2)
                    : propertyChange.to,
                );
              });
              console.groupEnd();
            }
          });

          console.groupEnd();
        }

        // Store deep copy of current values for next comparison
        previousValues = JSON.parse(JSON.stringify(newValues));
      },
      { deep: true },
    );

    const variableLog = (name: string, message: string) => {
      // console.log(`[Variable: ${name}] ${message}`);
    };

    // ================== [END] FOR DEBUGGING PURPOSES ONLY ==================

    // variables dependency graph
    let variablesDependencyGraph: any = {};

    // track old variables data
    const oldVariablesData: any = {};

    // currently executing promise
    const currentlyExecutingPromises: any = {};

    // Flag to track initial load
    // const isInitialLoad = ref(true);

    const traceIdMapper = ref<{ [key: string]: string[] }>({});
    const variableFirstResponseProcessed = ref<{ [key: string]: boolean }>({});

    // ------------- Start HTTP2/Streaming Implementation -------------
    const { fetchQueryDataWithHttpStream, cancelStreamQueryBasedOnRequestId } =
      useHttpStreaming();

    // Utility functions
    const addTraceId = (field: string, traceId: string) => {
      if (!traceIdMapper.value[field]) {
        traceIdMapper.value[field] = [];
      }
      traceIdMapper.value[field].push(traceId);
    };

    const removeTraceId = (field: string, traceId: string) => {
      if (traceIdMapper.value[field]) {
        traceIdMapper.value[field] = traceIdMapper.value[field].filter(
          (id) => id !== traceId,
        );
      }
    };

    const cancelTraceId = (field: string) => {
      const traceIds = traceIdMapper.value[field];
      if (traceIds && traceIds.length > 0) {
        traceIds.forEach((traceId) => {
          cancelStreamQueryBasedOnRequestId({
            trace_id: traceId,
            org_id: store?.state?.selectedOrganization?.identifier,
          });
        });

        // Clear the trace IDs after cancellation
        traceIdMapper.value[field] = [];
      }
    };

    // onUnmounted want to cancel the values api call for all http2, and streaming
    onUnmounted(() => {
      // Cancel all active trace IDs for all variables
      Object.keys(traceIdMapper.value).forEach((field) => {
        cancelTraceId(field);
      });

      // Clean up any in-flight promises to prevent memory leaks
      rejectAllPromises();
      Object.keys(currentlyExecutingPromises).forEach((key) => {
        currentlyExecutingPromises[key] = null;
      });
    });

    const handleSearchClose = (
      payload: any,
      response: any,
      variableObject: any,
    ) => {
      variableObject.isLoading = false;
      variableObject.isVariableLoadingPending = false;

      const errorCodes = [1001, 1006, 1010, 1011, 1012, 1013];
      if (errorCodes.includes(response.code)) {
        handleSearchError(
          payload,
          {
            content: {
              message: "WebSocket connection terminated unexpectedly",
              trace_id: payload.traceId,
              code: response.code,
              error_details: response.error_details,
            },
            type: "error",
          },
          variableObject,
        );
      }

      removeTraceId(variableObject.name, payload.traceId);
    };

    const handleSearchError = (request: any, err: any, variableObject: any) => {
      variableObject.isLoading = false;
      variableObject.isVariableLoadingPending = false;
      resetVariableState(variableObject);
      removeTraceId(variableObject.name, request.traceId);
    };

    const handleSearchReset = (data: any) => {
      const variableObject = variablesData.values.find(
        (v: any) => v.query_data?.field === data.queryReq?.fields[0],
      );

      if (variableObject) {
        variableObject.isLoading = true;
        variableFirstResponseProcessed.value[variableObject.name] = false;

        fetchFieldValuesWithWebsocket(
          variableObject,
          data.queryReq.query_context,
        );
      }
    };

    const handleSearchResponse = (
      payload: any,
      response: any,
      variableObject: any,
    ) => {
      variableLog(variableObject.name, `Received response...`);

      if (!variableObject) {
        return;
      }

      // Check if this operation was cancelled before processing
      if (currentlyExecutingPromises[variableObject.name] === null) {
        removeTraceId(variableObject.name, payload.traceId);
        return;
      }

      if (response.type === "cancel_response") {
        removeTraceId(variableObject.name, response.content.trace_id);
        return;
      }

      // Handle completion
      if (
        (response.type === "event_progress" &&
          response.content.percent === 100) ||
        response.type === "end"
      ) {
        finalizeVariableLoading(variableObject, true);
        emitVariablesData();
        return;
      }
      try {
        if (
          response.content?.results?.hits?.length &&
          (response.type === "search_response" ||
            response.type === "search_response_hits")
        ) {
          // variableObject.isVariablePartialLoaded = true;

          const hits = response.content.results.hits;

          const fieldHit = hits.find(
            (field: any) => field.field === variableObject.query_data.field,
          );

          variableLog(
            variableObject.name,
            `Processing response... ${JSON.stringify(fieldHit?.values?.length)}`,
          );
          if (fieldHit) {
            // Initialize options array if it doesn't exist
            if (!Array.isArray(variableObject.options)) {
              variableObject.options = [];
            }

            const isFirstResponse =
              fieldHit.values.length > 0 &&
              variableObject.isVariablePartialLoaded === false;

            variableLog(
              variableObject.name,
              `Is first response: ${JSON.stringify(isFirstResponse)}`,
            );

            // Process the first response
            const newOptions = fieldHit.values
              .filter((value: any) => value.zo_sql_key !== undefined)
              .map((value: any) => ({
                label:
                  value.zo_sql_key !== ""
                    ? value.zo_sql_key.toString()
                    : "<blank>",
                value: value.zo_sql_key.toString(),
              }));
            // For first response or subsequent responses, merge with existing options and keep selected values
            if (isFirstResponse) {
              // Add missing selected values to newOptions
              if (
                variableObject.multiSelect &&
                Array.isArray(variableObject.value)
              ) {
                variableObject.value.forEach((val: string) => {
                  if (
                    !newOptions.some((opt: any) => opt.value === val) &&
                    val !== SELECT_ALL_VALUE
                  ) {
                    newOptions.push({
                      label: val,
                      value: val,
                    });
                  }
                });
              } else if (
                !variableObject.multiSelect &&
                variableObject.value !== null
              ) {
                if (
                  !newOptions.some(
                    (opt: any) => opt.value === variableObject.value,
                  ) &&
                  variableObject.value !== SELECT_ALL_VALUE
                ) {
                  newOptions.push({
                    label: variableObject.value,
                    value: variableObject.value,
                  });
                }
              }
              variableObject.options = newOptions;
            } else {
              // For subsequent responses, merge with existing options
              variableObject.options = [
                ...newOptions,
                ...variableObject.options,
              ];
            }
            // Remove duplicates
            variableObject.options = variableObject.options.filter(
              (option: any, index: number, self: any[]) =>
                index === self.findIndex((o) => o.value === option.value),
            );
            // Sort options
            variableObject.options.sort((a: any, b: any) =>
              a.label.localeCompare(b.label),
            );

            variableLog(
              variableObject.name,
              `Received options being set: ${JSON.stringify(variableObject.options)}`,
            );

            const originalValue = JSON.parse(
              JSON.stringify(variableObject.value),
            );

            if (isFirstResponse) {
              // Update options and handle first response
              if (oldVariablesData[variableObject.name] !== undefined) {
                variableLog(
                  variableObject.name,
                  `Old values before processing: ${JSON.stringify(oldVariablesData[variableObject.name])}`,
                );

                const oldValues = Array.isArray(
                  oldVariablesData[variableObject.name],
                )
                  ? oldVariablesData[variableObject.name]
                  : [oldVariablesData[variableObject.name]];

                handleQueryValuesLogic(variableObject, oldValues);
              } else {
                variableLog(
                  variableObject.name,
                  `Old values not found, setting default value`,
                );

                variableObject.value = variableObject.options.length
                  ? variableObject.options[0].value
                  : null;
              }

              const hasValueChanged =
                Array.isArray(originalValue) &&
                Array.isArray(variableObject.value)
                  ? JSON.stringify(originalValue) !==
                    JSON.stringify(variableObject.value)
                  : originalValue !== variableObject.value;

              if (hasValueChanged) {
                finalizePartialVariableLoading(variableObject, true);
              } else {
                // just set the partially loaded state
                variableObject.isVariablePartialLoaded = true;
              }
            }

            // Check if value actually changed before loading child variables
            // const hasValueChanged =
            //   Array.isArray(originalValue) &&
            //   Array.isArray(variableObject.value)
            //     ? JSON.stringify(originalValue) !==
            //       JSON.stringify(variableObject.value)
            //     : originalValue !== variableObject.value;

            // // Only load child variables if value actually changed
            // if (hasValueChanged) {
            //   const childVariables =
            //     variablesDependencyGraph[variableObject.name]
            //       ?.childVariables || [];
            //   if (childVariables.length > 0) {
            //     const childVariableObjects = variablesData.values.filter(
            //       (variable: any) => childVariables.includes(variable.name),
            //     );
            //     childVariableObjects.forEach((childVariable: any) => {
            //       loadSingleVariableDataByName(childVariable);
            //     });
            //   }
            // }
          }
        }
      } catch (error) {
        resetVariableState(variableObject);
        variableObject.isLoading = false;
        variableObject.isVariablePartialLoaded = true;
        variableObject.isVariableLoadingPending = false;
      }

      // Only emit data updates, don't modify loading states here
      emitVariablesData();
    };

    const initializeStreamingConnection = (
      payload: any,
      variableObject: any,
    ): any => {
      // Use HTTP2/streaming for all dashboard variable values
      fetchQueryDataWithHttpStream(payload, {
        data: (p: any, r: any) => handleSearchResponse(p, r, variableObject),
        error: (p: any, r: any) => handleSearchError(p, r, variableObject),
        complete: (p: any, r: any) => handleSearchClose(p, r, variableObject),
        reset: handleSearchReset,
      });
    };
    const fetchFieldValuesWithWebsocket = (
      variableObject: any,
      queryContext: string,
    ) => {
      if (!variableObject?.query_data?.field) {
        return;
      }

      const startTime = props.selectedTimeDate?.start_time?.getTime();
      const endTime = props.selectedTimeDate?.end_time?.getTime();

      if (!startTime || !endTime) {
        // console.error("Invalid time range");
        return;
      }

      // Check if this operation was cancelled before proceeding
      if (currentlyExecutingPromises[variableObject.name] === null) {
        return;
      }

      // Set loading state before initiating WebSocket
      variableObject.isLoading = true;
      variableObject.isVariableLoadingPending = true;

      // Reset first response flag when starting a new fetch
      variableFirstResponseProcessed.value[variableObject.name] = false;

      const payload = {
        fields: [variableObject.query_data.field],
        size: variableObject.query_data.max_record_size || 10,
        no_count: true,
        start_time: startTime,
        end_time: endTime,
        stream_name: variableObject.query_data.stream,
        stream_type: variableObject.query_data.stream_type || "logs",
        use_cache: (window as any).use_cache ?? true,
        sql: queryContext || "",
      };

      const wsPayload = {
        queryReq: payload,
        type: "values",
        isPagination: false,
        traceId: generateTraceContext().traceId,
        org_id: store.state.selectedOrganization.identifier,
        meta: payload,
      };
      try {
        // Start new streaming connection
        initializeStreamingConnection(wsPayload, variableObject);
        addTraceId(variableObject.name, wsPayload.traceId);
      } catch (error) {
        console.error("Streaming connection failed:", error);
        variableObject.isLoading = false;
        variableObject.isVariableLoadingPending = false;
      }
    };

    // ------------- End WebSocket Implementation -------------

    // reset variables data
    // it will executed once on mount
    const resetVariablesData = () => {
      variablesData.isVariablesLoading = false;
      variablesData.values = [];
    };

    const initializeVariablesData = () => {
      // reset the values
      resetVariablesData();

      // check if variables config list is not empty
      if (!props?.variablesConfig) {
        return;
      }

      // make list of variables using variables config list
      // set initial variables values from props
      props?.variablesConfig?.list?.forEach((item: any) => {
        let initialValue =
          item.type == "dynamic_filters"
            ? (JSON.parse(
                decodeURIComponent(
                  // if initial value is not exist, use the default value : %5B%5D(which is [] in base64)
                  props.initialVariableValues?.value[item.name] ?? "%5B%5D",
                ),
              ) ?? [])
            : (props.initialVariableValues?.value[item.name] ?? null);

        // Handle multiSelect initialization
        if (item.multiSelect) {
          // If initialValue is not an array, convert it to array
          initialValue =
            initialValue !== null && initialValue !== undefined
              ? Array.isArray(initialValue)
                ? initialValue
                : [initialValue]
              : [];
        }

        const variableData = {
          ...item,
          // isLoading is used to check that currently, if the variable is loading(it is used to show the loading icon)
          isLoading: false,
          // isVariableLoadingPending is used to check that variable loading is pending
          // if parent variable is not loaded or it's value is changed, isVariableLoadingPending will be true
          isVariableLoadingPending: false,
          isVariablePartialLoaded: true,
        };

        variableLog(
          variableData.name,
          `Initializing with initial value: ${JSON.stringify(initialValue)} and object ${JSON.stringify(variableData)}`,
        );

        // Set custom values immediately if they exist and no URL value is present
        if (
          item.type === "query_values" &&
          item.selectAllValueForMultiSelect === "custom" &&
          item.customMultiSelectValue?.length > 0 &&
          ((Array.isArray(initialValue) && initialValue.length === 0) ||
            !initialValue) // Only set custom value if no URL value exists
        ) {
          variableData.value = item.multiSelect
            ? item.customMultiSelectValue
            : item.customMultiSelectValue[0];
        } else if (
          item.type === "query_values" &&
          item.selectAllValueForMultiSelect === "all" &&
          ((Array.isArray(initialValue) && initialValue.length === 0) ||
            !initialValue)
        ) {
          variableData.value = item.multiSelect
            ? [SELECT_ALL_VALUE]
            : SELECT_ALL_VALUE;
        } else if (item.type != "constant") {
          // for textbox type variable, if initial value is not exist, use the default value
          if (item.type == "textbox") {
            variableData.value = initialValue ?? variableData.value;
          } else {
            // use the initial value
            variableData.value = initialValue;
          }
        }

        variableLog(
          variableData.name,
          `Final value after initialization: ${JSON.stringify(variableData)}`,
        );

        // push the variable to the list
        variablesData.values.push(variableData);

        // set old variables data
        oldVariablesData[item.name] = initialValue;

        variableLog(
          variableData.name,
          `Old Values after initialization: ${JSON.stringify(oldVariablesData)}`,
        );
      });

      // if showDynamicFilters is true, add the Dynamic filters variable
      if (props.showDynamicFilters) {
        // get the initial value
        // need to decode the initial value from base64
        const initialValue =
          JSON.parse(
            decodeURIComponent(
              // if initial value is not exist, use the default value : %5B%5D(which is [] in base64)
              props.initialVariableValues?.value["Dynamic filters"] ?? "%5B%5D",
            ),
          ) ?? [];

        // push the variable to the list
        variablesData.values.push({
          name: "Dynamic filters",
          type: "dynamic_filters",
          label: "Dynamic filters",
          value: initialValue,
          isLoading: false,
          isVariableLoadingPending: false,
          isVariablePartialLoaded: true,
          options: [],
        });

        // set old variables data
        oldVariablesData["Dynamic filters"] = initialValue;
      }

      // need to build variables dependency graph on variables config list change
      variablesDependencyGraph = buildVariablesDependencyGraph(
        variablesData.values,
      );
    };

    const rejectAllPromises = () => {
      Object.keys(currentlyExecutingPromises).forEach((key) => {
        if (currentlyExecutingPromises[key]) {
          variableLog(
            key,
            `Rejecting currently executing promise: ${currentlyExecutingPromises[key]}`,
          );
          currentlyExecutingPromises[key](false);
        }
      });
    };

    onMounted(() => {
      // make list of variables using variables config list
      initializeVariablesData();

      // reject all promises
      rejectAllPromises();

      // load all variables
      loadAllVariablesData(true);

      // Set initial load flag to false after first load
      // isInitialLoad.value = false;
    });

    onUnmounted(() => {
      // Clean up any in-flight promises to prevent memory leaks
      rejectAllPromises();
      Object.keys(currentlyExecutingPromises).forEach((key) => {
        currentlyExecutingPromises[key] = null;
      });
    });

    watch(
      () => props.variablesConfig,
      async () => {
        // Reset initial load flag when config changes
        // isInitialLoad.value = true;

        // make list of variables using variables config list
        initializeVariablesData();

        // reject all promises
        rejectAllPromises();
        skipAPILoad.value = false;
        // load all variables
        loadAllVariablesData(true);

        // Set initial load flag to false after load
        // isInitialLoad.value = false;
      },
    );

    // you may need to query the data if the variable configs or the data/time changes
    // watch(
    //   () => props.selectedTimeDate,
    //   () => {
    //     // reject all promises
    //     rejectAllPromises();

    //     // loadAllVariablesData(false);
    //     skipAPILoad.value = true;
    //   },
    // );
    watch(
      () =>
        JSON.stringify({
          values: variablesData.values.map((v: any) => ({
            name: v.name,
            value: v.value,
            type: v.type,
            isLoading: v.isLoading,
            isVariableLoadingPending: v.isVariableLoadingPending,
          })),
        }),
      () => {
        emitVariablesData();
      },
    );

    const emitVariablesData = () => {
      emit("variablesData", {
        isVariablesLoading: variablesData.isVariablesLoading,
        values: variablesData.values.map((v: any) => ({
          ...v,
          options: undefined, // Don't emit options to prevent unnecessary updates
        })),
      });
    };

    // it is used to change/update initial variables values from outside the component
    // NOTE: right now, it is not used after variables in variables feature
    const changeInitialVariableValues = async (
      newInitialVariableValues: any,
    ) => {
      // reject all promises
      rejectAllPromises();

      // NOTE: need to re-initialize variables data
      resetVariablesData();

      // set initial variables values
      props.initialVariableValues.value = newInitialVariableValues;

      // make list of variables using variables config list
      initializeVariablesData();

      // load all variables
      await loadAllVariablesData(true);
    };

    /**
     * Handle query values logic
     * @param {object} currentVariable - current variable
     * @param {array} oldVariableSelectedValues - old selected values of the variable
     * @returns {void}
     */
    const handleQueryValuesLogic = (
      currentVariable: any,
      oldVariableSelectedValues: any[],
    ) => {
      // For multiSelect, preserve existing values even if they're not in current options
      if (currentVariable.multiSelect) {
        // If we have existing values and they're not empty, keep them
        if (
          Array.isArray(currentVariable.value) &&
          currentVariable.value.length > 0
        ) {
          // Don't add missing values to options, just keep the existing values
          return;
        }
        const optionsValues =
          currentVariable.options.map((option: any) => option.value) ?? [];
        // If we have no values, handle default selection
        switch (currentVariable?.selectAllValueForMultiSelect) {
          case "custom":
            if (currentVariable?.customMultiSelectValue?.length > 0) {
              currentVariable.value = currentVariable.customMultiSelectValue;
            } else {
              currentVariable.value = [];
            }
            break;
          case "all":
            currentVariable.value = [SELECT_ALL_VALUE];
            break;
          default:
            // Default to first option if nothing else is set
            currentVariable.value =
              optionsValues.length > 0 ? [optionsValues[0]] : [];
        }
        return;
      } else {
        // For single select, we need to ensure the value is valid
        if (
          currentVariable.value !== null &&
          currentVariable.value !== undefined
        ) {
          return;
        }
      }

      // Check if this is a child variable
      const isChildVariable =
        variablesDependencyGraph[currentVariable.name]?.parentVariables
          ?.length > 0;

      // Check for URL values first
      // const urlValue = props.initialVariableValues?.value[currentVariable.name];
      // if (urlValue) {
      //   // If URL value exists, use it
      //   if (currentVariable.multiSelect) {
      //     currentVariable.value = Array.isArray(urlValue)
      //       ? urlValue
      //       : [urlValue];
      //   } else {
      //     // For single select, if coming from multiSelect, take first value
      //     currentVariable.value = Array.isArray(urlValue)
      //       ? urlValue[0]
      //       : urlValue;
      //   }
      //   currentVariable.isVariableLoadingPending = true;
      //   return;
      // }

      // Only apply custom values if no URL value exists
      if (
        !isChildVariable &&
        currentVariable?.selectAllValueForMultiSelect === "custom" &&
        currentVariable?.customMultiSelectValue?.length > 0
      ) {
        currentVariable.value = currentVariable.multiSelect
          ? currentVariable.customMultiSelectValue
          : currentVariable.customMultiSelectValue[0];
        currentVariable.isVariableLoadingPending = true;
        return;
      }

      // Pre-calculate the options values array
      const optionsValues =
        currentVariable.options.map((option: any) => option.value) ?? [];

      // For single select, handle old value selection
      if (!currentVariable.multiSelect) {
        // old selected value
        const oldValue = currentVariable.options.find(
          (option: any) => option.value === oldVariableSelectedValues[0],
        )?.value;

        // if old value exist, select the old value
        if (oldValue) {
          currentVariable.value = oldValue;
        } else if (currentVariable.options.length > 0) {
          // here, multi select is false and old value not exist
          if (currentVariable.selectAllValueForMultiSelect === "custom") {
            const customValue = currentVariable.options.find(
              (variableOption: any) =>
                variableOption.value ===
                currentVariable.customMultiSelectValue?.[0],
            );

            // customValue can be undefined or default value
            currentVariable.value =
              customValue?.value ?? currentVariable.options[0].value;
          } else {
            currentVariable.value = currentVariable.options[0].value;
          }
        } else {
          currentVariable.value = null;
        }
      }
    };

    /**
     * Handle custom variables logic
     * @param {object} currentVariable - current variable
     * @param {array} oldVariableSelectedValues - old selected values of the variable
     * @returns {void}
     */
    const handleCustomVariablesLogic = (
      currentVariable: any,
      oldVariableSelectedValues: any[],
    ) => {
      // Pre-calculate the selected options values array
      const selectedOptionsValues =
        currentVariable.options
          .filter((option: any) => option.selected)
          .map((option: any) => option.value) ?? [];

      // if multi select
      if (currentVariable.multiSelect) {
        // Keep old selected values even if not in current options
        const selectedValues = oldVariableSelectedValues.filter((value) => {
          return value !== undefined && value !== null;
        });

        // if old selected values exist, select the values
        if (selectedValues.length > 0) {
          currentVariable.value = selectedValues;
        } else {
          // here, multiselect and old values will be not exist
          switch (currentVariable?.selectAllValueForMultiSelect) {
            case "custom":
              // Use custom values if available
              if (currentVariable?.customMultiSelectValue?.length > 0) {
                currentVariable.value = currentVariable.customMultiSelectValue;
              } else {
                currentVariable.value =
                  currentVariable.options.length > 0
                    ? [currentVariable.options[0].value]
                    : [];
              }
              break;
            case "all":
              // Select all available options
              currentVariable.value = [SELECT_ALL_VALUE];
              break;
            default:
              // Default to first option
              currentVariable.value =
                currentVariable.options.length > 0
                  ? [currentVariable.options[0].value]
                  : [];
          }
        }
      } else {
        // here, multi select is false
        // Keep old value if it exists, regardless of whether it's in current options
        if (
          oldVariableSelectedValues[0] !== undefined &&
          oldVariableSelectedValues[0] !== null
        ) {
          currentVariable.value = oldVariableSelectedValues[0];
        } else if (currentVariable.options.length > 0) {
          // here, multi select is false and old value not exist
          currentVariable.value =
            selectedOptionsValues.length > 0
              ? selectedOptionsValues[0]
              : currentVariable.options[0].value;
        } else {
          currentVariable.value = null;
        }
      }
    };

    /**
     * Check if any of the dependent variables are loading
     * @param {object} variableObject - the variable object
     * @returns {boolean} - true if any of the dependent variables are loading, false otherwise
     */
    const isDependentVariableLoading = (variableObject: any) => {
      const parentVariables =
        variablesDependencyGraph[variableObject.name]?.parentVariables || [];

      // If no parent variables, dependencies can't be loading
      if (parentVariables.length === 0) return false;

      // Check if any of the parent variables are loading or pending
      return parentVariables.some((parentName: string) => {
        const parentVariable = variablesData.values.find(
          (v: any) => v.name === parentName,
        );
        return (
          parentVariable?.isLoading || parentVariable?.isVariableLoadingPending
        );
      });
    };

    /**
     * Resets the state of the given variable.
     * @param {object} variableObject - The variable object to reset.
     */
    const resetVariableState = (variableObject: any) => {
      // Reset the value of the variable to either an empty array if multiSelect is true, or null if not.
      variableObject.value = variableObject.multiSelect ? [] : null;
      // Reset the options of the variable to an empty array.
      variableObject.options = [];
    };

    /**
     * Processes a custom variable by updating its options and handling logic based on its type.
     * @param {object} variableObject - The variable object to process.
     */
    const handleCustomVariable = (variableObject: any) => {
      // Ensure options is an array, default to an empty array if undefined
      variableObject.options = variableObject?.options || [];

      // Retrieve previously stored values for the variable, making sure they are in array form
      const oldValues = oldVariablesData[variableObject.name]
        ? Array.isArray(oldVariablesData[variableObject.name])
          ? oldVariablesData[variableObject.name]
          : [oldVariablesData[variableObject.name]]
        : [];

      // Execute logic specific to the type of variable
      if (variableObject.type === "custom") {
        // Handle logic for custom type variables
        handleCustomVariablesLogic(variableObject, oldValues);
      } else {
        // Handle logic for query value type variables
        handleQueryValuesLogic(variableObject, oldValues);
      }
    };

    /**
     * Loads the data for a single variable by name.
     * If the variable has dependencies, it will only load if all dependencies are loaded.
     * If the variable is already being loaded, it will cancel the previous promise and return the new one.
     * @param {object} variableObject - The variable object to load
     * @returns {Promise<boolean>} - true if the variable was loaded successfully, false if it was not
     */
    const loadSingleVariableDataByName = async (
      variableObject: any,
      isInitialLoad: boolean = false,
      searchText?: string,
    ) => {
      return new Promise(async (resolve, reject) => {
        const { name } = variableObject;

        if (!name || !variableObject) {
          // console.error("Invalid variable object", variableObject);
          resolve(false);
          return;
        }

        // For search operations, use comprehensive cancellation
        if (searchText) {
          cancelAllVariableOperations(name);
        } else {
          // If the variable is already being processed, cancel the previous request
          if (currentlyExecutingPromises[name]) {
            variableLog(name, "Canceling previous request");
            currentlyExecutingPromises[name](false);
          }
        }

        currentlyExecutingPromises[name] = reject;

        // Check if this variable has any dependencies
        const hasParentVariables =
          variablesDependencyGraph[name]?.parentVariables;
        const areDatesValid =
          !isInvalidDate(props.selectedTimeDate?.start_time) &&
          !isInvalidDate(props.selectedTimeDate?.end_time); // Check dates for all query_values type
        if (variableObject.type === "query_values") {
          if (!areDatesValid) {
            variableObject.isLoading = false;
            variableObject.isVariableLoadingPending = false;
            variableLog(
              variableObject.name,
              `Invalid date range for variable ${name}, skipping load`,
            );
            resolve(false);
            return;
          }
        }

        // For variables with dependencies, check if they are ready
        if (hasParentVariables) {
          variableLog(
            variableObject.name,
            `Checking parent variables readiness`,
          );

          const parentVariables =
            variablesDependencyGraph[name].parentVariables;
          const areParentsReady = parentVariables.every(
            (parentName: string) => {
              const parentVariable = variablesData.values.find(
                (v: any) => v.name === parentName,
              );

              variableLog(
                variableObject.name,
                `Parent variable readiness with parent ${JSON.stringify(parentVariable)}`,
              );

              const isReady =
                parentVariable &&
                parentVariable.isVariablePartialLoaded &&
                parentVariable.value !== null &&
                parentVariable.value !== undefined &&
                (!Array.isArray(parentVariable.value) ||
                  parentVariable.value.length > 0);

              if (!isReady && parentVariable) {
                // Reset this variable since parent is not ready
                resetVariableState(variableObject);
                variableObject.isVariableLoadingPending = true;
                variableObject.isVariablePartialLoaded = true;
                variableObject.isLoading = false;
              }
              return isReady;
            },
          );

          variableLog(
            variableObject.name,
            `Parent variables readiness: ${areParentsReady}`,
          );

          if (!areParentsReady) {
            variableLog(
              variableObject.name,
              `Parent variables are not ready, skipping variable load`,
            );
            // Just update loading states but don't reset value if already set
            variableObject.isLoading = false;
            variableObject.isVariablePartialLoaded = false;
            variableObject.isVariableLoadingPending = true;
            resolve(false);
            return;
          }
        }

        // Set loading state
        variableObject.isLoading = true;
        variableObject.isVariablePartialLoaded = false;
        emitVariablesData();

        try {
          const success = await handleVariableType(
            variableObject,
            isInitialLoad,
            searchText,
          );
          // await finalizeVariableLoading(variableObject, success);
          resolve(success);
        } catch (error) {
          // console.error(`Error loading variable ${name}:`, error);
          await finalizeVariableLoading(variableObject, false);
          resolve(false);
        }
      });
    };

    /**
     * Handles the logic for a single variable based on its type.
     * @param {object} variableObject - The variable object to handle
     * @returns {Promise<boolean>} - true if the variable was handled successfully, false if it was not
     */
    const handleVariableType = async (
      variableObject: any,
      isInitialLoad: boolean = false,
      searchText?: string,
    ) => {
      variableLog(
        variableObject.name,
        `Handling variable type: ${variableObject.type},  ${isInitialLoad}`,
      );
      switch (variableObject.type) {
        case "query_values": {
          // for initial loading check if the value is already available,
          // do not load the values
          if (isInitialLoad && !searchText) {
            variableLog(
              variableObject.name,
              `Initial load check for variable: ${variableObject.name}, value: ${JSON.stringify(variableObject)}`,
            );
            // check for value not null or in case of array it should not be empty array
            // if the value is already set, we don't need to load it again
            if (
              variableObject.value !== null &&
              variableObject.value !== undefined &&
              (!Array.isArray(variableObject.value) ||
                variableObject.value.length > 0)
            ) {
              finalizePartialVariableLoading(
                variableObject,
                true,
                isInitialLoad,
              );
              finalizeVariableLoading(variableObject, true);
              emitVariablesData();
              return true;
            }
          }

          try {
            const queryContext: any = await buildQueryContext(
              variableObject,
              searchText,
            );

            // Use HTTP2/streaming for all dashboard variable values
            // We don't need to wait for the response here as it will be handled by the streaming handlers
            fetchFieldValuesWithWebsocket(variableObject, queryContext);
            return true;
          } catch (error) {
            resetVariableState(variableObject);
            return false;
          }
        }
        case "custom": {
          handleCustomVariable(variableObject);
          finalizePartialVariableLoading(variableObject, true);
          finalizeVariableLoading(variableObject, true);
          return true;
        }
        case "constant":
        case "textbox":
        case "dynamic_filters": {
          finalizePartialVariableLoading(variableObject, true);
          finalizeVariableLoading(variableObject, true);
          return true;
        }
        default: {
          return false;
        }
      }
    };

    /**
     * Builds the query context for the given variable object.
     * @param variableObject The variable object containing the query data.
     * @returns The query context as a string.
     */
    const buildQueryContext = async (
      variableObject: any,
      searchText?: string,
    ) => {
      variableLog(
        variableObject.name,
        `Building query context for variable: ${variableObject.name}${searchText ? ` with search: ${searchText}` : ""}`,
      );

      const timestamp_column =
        store.state.zoConfig.timestamp_column || "_timestamp";

      let dummyQuery: string;

      if (searchText) {
        dummyQuery = `SELECT ${timestamp_column} FROM '${variableObject.query_data.stream}' WHERE str_match(${variableObject.query_data.field}, '${escapeSingleQuotes(searchText.trim())}')`;
      } else {
        dummyQuery = `SELECT ${timestamp_column} FROM '${variableObject.query_data.stream}'`;
      }

      // Construct the filter from the query data
      const constructedFilter = (variableObject.query_data?.filter || []).map(
        (condition: any) => ({
          name: condition.name,
          operator: condition.operator,
          value: condition.value,
        }),
      );

      // Add labels to the dummy query
      let queryContext = constructedFilter.length
        ? await addLabelsToSQlQuery(dummyQuery, constructedFilter)
        : dummyQuery;

      // Replace variable placeholders with actual values
      for (const variable of variablesData.values) {
        if (variable.isVariablePartialLoaded) {
          // Replace array values
          if (Array.isArray(variable.value)) {
            const arrayValues = variable.value
              .map((value: any) => `'${escapeSingleQuotes(value)}'`)
              .join(", ");
            queryContext = queryContext.replace(
              `'$${variable.name}'`,
              arrayValues,
            );
          } else if (variable.value !== null && variable.value !== undefined) {
            // Replace single values
            queryContext = queryContext.replace(
              `$${variable.name}`,
              escapeSingleQuotes(variable.value),
            );
          }
        }
      }

      // Base64 encode the query context
      return b64EncodeUnicode(queryContext);
    };

    /**
     * Extract REST API implementation to separate function.
     * @param variableObject - The variable object containing query data.
     * @param queryContext - The context for the query as a string.
     * @returns The response from the stream service containing field values.
     */
    const fetchFieldValuesREST = async (
      variableObject: any,
      queryContext: string,
    ) => {
      const payload = {
        org_identifier: store.state.selectedOrganization.identifier, // Organization identifier
        stream_name: variableObject.query_data.stream, // Name of the stream
        start_time: new Date(
          props.selectedTimeDate?.start_time?.toISOString(),
        ).getTime(), // Start time in milliseconds
        end_time: new Date(
          props.selectedTimeDate?.end_time?.toISOString(),
        ).getTime(), // End time in milliseconds
        fields: [variableObject.query_data.field], // Fields to fetch
        size: variableObject.query_data.max_record_size || 10, // Maximum number of records
        type: variableObject.query_data.stream_type, // Type of the stream
        query_context: queryContext, // Encoded query context
        no_count: true, // Flag to omit count
      };

      // Fetch field values from the stream service
      return await streamService.fieldValues(payload);
    };

    /**
     * Updates the options for a variable based on the result of a query to fetch field values.
     * @param variableObject - The variable object containing query data.
     * @param hits - The result from the stream service containing field values.
     */
    const updateVariableOptions = (variableObject: any, hits: any[]) => {
      const fieldHit = hits.find(
        (field: any) => field.field === variableObject.query_data.field,
      );

      if (fieldHit) {
        // Extract the values for the specified field from the result
        const newOptions = fieldHit.values
          .filter((value: any) => value.zo_sql_key || value.zo_sql_key === "")
          .map((value: any) => ({
            // Use the zo_sql_key as the label if it is not empty, otherwise use "<blank>"
            label:
              value.zo_sql_key !== "" ? value.zo_sql_key.toString() : "<blank>",
            // Use the zo_sql_key as the value
            value: value.zo_sql_key.toString(),
          }));

        // Efficiently add the selected value to options if not present
        if (variableObject.multiSelect && Array.isArray(variableObject.value)) {
          const val = variableObject.value[0];
          if (
            val !== undefined &&
            val !== null &&
            !newOptions.some((opt) => opt.value === val) &&
            val !== SELECT_ALL_VALUE
          ) {
            newOptions.push({ label: val, value: val });
          }
        } else if (
          !variableObject.multiSelect &&
          variableObject.value !== null &&
          variableObject.value !== undefined &&
          !newOptions.some((opt) => opt.value === variableObject.value) &&
          variableObject.value !== SELECT_ALL_VALUE
        ) {
          newOptions.push({
            label: variableObject.value,
            value: variableObject.value,
          });
        }

        variableObject.options = newOptions;

        // Set default value
        if (oldVariablesData[variableObject.name] !== undefined) {
          const oldValues = Array.isArray(oldVariablesData[variableObject.name])
            ? oldVariablesData[variableObject.name]
            : [oldVariablesData[variableObject.name]];

          // Check if this is a child variable
          const isChildVariable =
            variablesDependencyGraph[variableObject.name]?.parentVariables
              ?.length > 0;

          if (isChildVariable) {
            // For child variables, only keep old values that exist in new options
            const validOldValues = oldValues.filter((value: string) =>
              newOptions.some((opt: { value: string }) => opt.value === value),
            );

            if (validOldValues.length > 0) {
              // If we have valid old values, use them
              variableObject.value = variableObject.multiSelect
                ? validOldValues
                : validOldValues[0];
            } else {
              // If no valid old values, use first option
              variableObject.value = variableObject.multiSelect
                ? newOptions.length > 0
                  ? [newOptions[0].value]
                  : []
                : newOptions.length > 0
                  ? newOptions[0].value
                  : null;
            }
          } else {
            // For non-child variables, preserve old values as before
            if (variableObject.type === "custom") {
              handleCustomVariablesLogic(variableObject, oldValues);
            } else {
              handleQueryValuesLogic(variableObject, oldValues);
            }
          }
        } else {
          // Set default value to the first option if no old values are available
          variableObject.value = variableObject.multiSelect
            ? newOptions.length > 0
              ? [newOptions[0].value]
              : []
            : newOptions.length > 0
              ? newOptions[0].value
              : null;
        }
      } else {
        // Reset variable state if no field values are available
        resetVariableState(variableObject);
      }
    };

    /**
     * Finalizes the variable loading process for a single variable.
     * @param {object} variableObject - The variable object containing query data.
     * @param {boolean} success - Whether the variable load was successful or not.
     */
    const finalizeVariableLoading = async (
      variableObject: any,
      success: boolean,
    ) => {
      const { name } = variableObject;

      // Clear the currently executing promise
      currentlyExecutingPromises[name] = null;

      if (success) {
        // Update loading states
        variableObject.isLoading = false;
        variableObject.isVariablePartialLoaded = true;
        variableObject.isVariableLoadingPending = false;

        // Update global loading state
        variablesData.isVariablesLoading = variablesData.values.some(
          (val: { isLoading: any; isVariableLoadingPending: any }) =>
            val.isLoading || val.isVariableLoadingPending,
        );

        // Don't load child variables on dropdown open events
        // Load child variables if any
        // const childVariables =
        //   variablesDependencyGraph[name]?.childVariables || [];
        // if (childVariables.length > 0) {
        //   const childVariableObjects = variablesData.values.filter(
        //     (variable: any) => childVariables.includes(variable.name),
        //   );

        //   // Only load children if the parent value actually changed
        //   if (oldVariablesData[name] !== variableObject.value) {
        //     await Promise.all(
        //       childVariableObjects.map((childVariable: any) =>
        //         loadSingleVariableDataByName(childVariable),
        //       ),
        //     );
        //   }
        // }

        // Emit updated data
        emitVariablesData();
      } else {
        variableObject.isLoading = false;
        variableObject.isVariableLoadingPending = false;
      }
    };

    /**
     * Finalizes the partial loading process for a variable.
     * Updates the loading state and conditionally loads child variables if they exist.
     *
     * @param {object} variableObject - The variable object to be updated.
     * @param {boolean} success - Indicates whether the variable was partially loaded successfully.
     */
    const finalizePartialVariableLoading = async (
      variableObject: any,
      success: boolean,
      isInitialLoad: boolean = false, // this important for the the children load while initial loading
    ) => {
      try {
        variableLog(
          variableObject.name,
          `finalizePartialVariableLoading: ${success}, ${JSON.stringify(variableObject)}`,
        );

        const { name } = variableObject;

        variableObject.isVariablePartialLoaded = success;

        // Update old variables data
        // oldVariablesData[name] = variableObject.value;

        // Don't load child variables on dropdown open events
        // Load child variables if any
        const childVariables =
          variablesDependencyGraph[name]?.childVariables || [];

        variableLog(
          variableObject.name,
          `finalizePartialVariableLoading: child variables: ${JSON.stringify(childVariables)}`,
        );

        if (childVariables.length > 0) {
          const childVariableObjects = variablesData.values.filter(
            (variable: any) => childVariables.includes(variable.name),
          );

          variableLog(
            variableObject.name,
            `Old Varilables Data: ${JSON.stringify(oldVariablesData)}`,
          );
          for (const childVariable of childVariableObjects) {
<<<<<<< HEAD
            // Only apply guard for REST API mode

            if (isInitialLoad) {
              variableLog(
                variableObject.name,
                `finalizePartialVariableLoading: Initial load, always loading child variable ${childVariable.name}`,
              );
              await loadSingleVariableDataByName(childVariable, true);
              continue;
            }
            if (
              (childVariable.isVariableLoadingPending ||
                oldVariablesData[name] !== variableObject.value) &&
              !childVariable.isLoading &&
              !childVariable.isVariableLoadingPending
            ) {
              variableLog(
                variableObject.name,
                `finalizePartialVariableLoading: [REST] Loading child variable ${childVariable.name} as parent value changed`,
              );
              await loadSingleVariableDataByName(childVariable, false);
            } else {
              variableLog(
                variableObject.name,
                `finalizePartialVariableLoading: [REST] Skipping child variable ${childVariable.name} loading as parent value did not change or child is already loading/pending`,
              );
            }
=======
              await loadSingleVariableDataByName(childVariable, false);
>>>>>>> fd402b93
          }
        }
      } catch (error) {
        // console.error(`Error finalizing partial variable loading for ${variableObject.name}:`, error);
      }
    };

    /**
     * Loads options for a variable when its dropdown is opened.
     * @param {object} variableObject - The variable object containing query data.
     * @returns {Promise<void>} - A promise that resolves when the options have been loaded.
     */
    const loadVariableOptions = async (variableObject: any) => {
      // Check if there's already a loading request in progress
      if (variableObject.isLoading) {
        return;
      }
      try {
        // When a dropdown is opened, only load the variable data
        await loadSingleVariableDataByName(variableObject);
      } catch (error) {
        variableLog(
          variableObject.name,
          `Error loading variable options for ${variableObject.name}: ${error.message}`,
        );
      }
    };

    let isLoading = false;
    const skipAPILoad = ref(false);

    /**
     * Loads all variables data.
     * This function is called when the selected time or date changes.
     * It loads all variables data in the correct order, taking into account the dependencies between variables.
     * @async
     * @returns {Promise<void>} - A promise that resolves when all variables data has been loaded.
     */
    const loadAllVariablesData = async (isInitialLoad = false) => {
      if (isLoading) {
        return;
      }

      if (!isInitialLoad && skipAPILoad.value) {
        return;
      }

      isLoading = true;

      if (
        isInvalidDate(props.selectedTimeDate?.start_time) ||
        isInvalidDate(props.selectedTimeDate?.end_time)
      ) {
        isLoading = false;
        return;
      }

      // Set loading state for all variables
      variablesData.values.forEach((variable: any) => {
        variable.isVariableLoadingPending = true;
      });

      // Find all independent variables (variables with no dependencies)
      const independentVariables = variablesData.values.filter(
        (variable: any) =>
          !variablesDependencyGraph[variable.name]?.parentVariables?.length,
      );

      // console.groupCollapsed("Loading independent variables:");
      // console.log(JSON.stringify(independentVariables, null, 2));
      // console.groupEnd();

      // Find all dependent variables (variables with dependencies)
      const dependentVariables = variablesData.values.filter(
        (variable: any) =>
          variablesDependencyGraph[variable.name]?.parentVariables?.length > 0,
      );

      try {
        // Load all independent variables
        await Promise.all(
          independentVariables.map((variable: any) =>
            loadSingleVariableDataByName(variable, isInitialLoad),
          ),
        );
      } catch (error) {
        await Promise.all(
          independentVariables.map((variable: any) =>
            finalizeVariableLoading(variable, false),
          ),
        );
      }

      // const loadDependentVariables = async () => {
      //   for (const variable of dependentVariables) {
      //     // Find all parent variables of the current variable
      //     const parentVariables =
      //       variablesDependencyGraph[variable.name].parentVariables;
      //     // Check if all parent variables are loaded
      //     const areParentsLoaded = parentVariables.every(
      //       (parentName: string) => {
      //         const parentVariable = variablesData.values.find(
      //           (v: any) => v.name === parentName,
      //         );
      //         return (
      //           parentVariable &&
      //           !parentVariable.isLoading &&
      //           !parentVariable.isVariableLoadingPending &&
      //           parentVariable.value !== null
      //         );
      //       },
      //     );

      //     // If all parent variables are loaded, load the current variable
      //     if (areParentsLoaded) {
      //       await loadSingleVariableDataByName(variable);
      //     }
      //   }
      // };

      // // Attempt to load dependent variables up to 3 times
      // for (let attempt = 0; attempt < 3; attempt++) {
      //   await loadDependentVariables();

      //   // Check if all variables are loaded
      //   const allLoaded = variablesData.values.every(
      //     (variable: any) =>
      //       !variable.isLoading && !variable.isVariableLoadingPending,
      //   );

      //   // If all variables are loaded, break the loop
      //   if (allLoaded) break;
      // }

      isLoading = false;
    };

    /**
     * Sets the loading state for a variable and all its child nodes recursively.
     * @param {string} currentVariable - The name of the current variable.
     */
    const setLoadingStateToAllChildNode = (currentVariable: string) => {
      // Retrieve the child variables of the current variable
      const childVariables =
        variablesDependencyGraph[currentVariable]?.childVariables || [];

      // Iterate over each child variable
      for (const variableName of childVariables) {
        // Find the variable object in the variablesData
        const variableObj = variablesData.values.find(
          (it: any) => it.name === variableName,
        );

        // Set the loading state for the variable
        if (variableObj) {
          variableObj.isVariableLoadingPending = true;

          // Recursively set loading state for all child nodes
          setLoadingStateToAllChildNode(variableObj.name);
        }
      }
    };

    /**
     * Handles updating of variables data when a variable value changes.
     * Updates the value of the variable in the old variables data and loads
     * data for all its immediate child variables.
     * @param {number} variableIndex - The index of the variable in the variablesData array.
     * @returns {Promise<void>} - A promise that resolves when all dependent variables have been updated.
     */
    const onVariablesValueUpdated = async (variableIndex: number) => {
      if (variableIndex < 0) return;

      const currentVariable = variablesData.values[variableIndex];

      variableLog(
        currentVariable.name,
        `onVariablesValueUpdated: ${JSON.stringify(currentVariable)}`,
      );

      // if currentVariable is undefined, return
      if (!currentVariable) {
        return;
      }

      // For multiSelect, filter out values not present in options only if options are fully loaded
      if (
        currentVariable.multiSelect &&
        Array.isArray(currentVariable.value) &&
        !currentVariable.isLoading &&
        !currentVariable.isVariableLoadingPending
      ) {
        // If custom values are set and current value matches custom values, don't filter
        if (
          currentVariable?.selectAllValueForMultiSelect === "custom" &&
          currentVariable?.customMultiSelectValue?.length > 0 &&
          JSON.stringify(currentVariable.value) ===
            JSON.stringify(currentVariable.customMultiSelectValue)
        ) {
          return;
        }

        const optionValues = currentVariable.options.map(
          (opt: any) => opt.value,
        );

        const customTypedValues = currentVariable.value.filter(
          (val: any) => !optionValues.includes(val) && val !== SELECT_ALL_VALUE,
        );

        const filtered = currentVariable.value.filter(
          (val: any) => optionValues.includes(val) || val === SELECT_ALL_VALUE,
        );

        const merged = [
          ...filtered,
          ...customTypedValues.filter((v) => !filtered.includes(v)),
        ];

        if (merged.length !== currentVariable.value.length) {
          currentVariable.value = merged;
        }
      }

      // Check if the value actually changed
      if (oldVariablesData[currentVariable.name] === currentVariable.value) {
        return;
      }

      // Update the old variables data
      oldVariablesData[currentVariable.name] = currentVariable.value;

      // Get all affected variables recursively
      const getAllAffectedVariables = (
        varName: string,
        visited = new Set<string>(),
      ): string[] => {
        if (visited.has(varName)) return []; // Prevent circular dependencies
        visited.add(varName);

        const immediateChildren =
          variablesDependencyGraph[varName]?.childVariables || [];
        const allChildren: string[] = [...immediateChildren];

        for (const childName of immediateChildren) {
          const grandChildren = getAllAffectedVariables(childName, visited);
          allChildren.push(...grandChildren);
        }

        return Array.from(new Set(allChildren));
      };

      // Get all affected variables in dependency order
      const affectedVariables = getAllAffectedVariables(currentVariable.name);

      // Reset and mark all affected variables for update
      const variablesToUpdate = variablesData.values.filter((v: any) =>
        affectedVariables.includes(v.name),
      );

      // Reset all affected variables
      variablesToUpdate.forEach((variable: any) => {
        variable.isVariableLoadingPending = true;
        variable.isVariablePartialLoaded = false;
        variable.isLoading = true;
        // Reset value based on multiSelect property
        variable.value = variable.multiSelect ? [] : null;
        // Reset options array
        variable.options = [];
        // Emit the updated values immediately
        emitVariablesData();
      });

      // Load variables in dependency order, even if parent value is empty
      for (const varName of affectedVariables) {
        const variable = variablesData.values.find(
          (v: any) => v.name === varName,
        );
        if (variable) {
          await loadSingleVariableDataByName(variable);
        }
      }
    };

    /**
     * Comprehensive cancellation function that cancels all ongoing operations for a variable
     * @param {string} variableName - The name of the variable to cancel operations for
     */
    const cancelAllVariableOperations = (variableName: string) => {
      // 1. Cancel any ongoing promise-based operations
      if (currentlyExecutingPromises[variableName]) {
        variableLog(variableName, "Canceling currently executing promise");
        currentlyExecutingPromises[variableName](false);
        currentlyExecutingPromises[variableName] = null;
      }

      // 2. Cancel any ongoing WebSocket/Streaming operations
      cancelTraceId(variableName);

      // 3. Reset loading states for the variable only if not in search mode
      const variableObject = variablesData.values.find(
        (v: any) => v.name === variableName,
      );

      if (variableObject) {
        variableObject.isLoading = false;
        variableObject.isVariableLoadingPending = false;
      }
    };

    const onVariableSearch = async (
      index: number,
      { variableItem, filterText }: any,
    ) => {
      if (
        typeof index !== "number" ||
        !variableItem ||
        variableItem.type !== "query_values"
      )
        return;

      const variableName = variableItem.name;

      // Cancel any previous API calls for this variable immediately
      cancelAllVariableOperations(variableName);

      await loadSingleVariableDataByName(variableItem, false, filterText);
    };

    return {
      props,
      variablesData,
      changeInitialVariableValues,
      onVariablesValueUpdated,
      loadVariableOptions,
      onVariableSearch,
      cancelAllVariableOperations,
    };
  },
});
</script><|MERGE_RESOLUTION|>--- conflicted
+++ resolved
@@ -1632,37 +1632,7 @@
             `Old Varilables Data: ${JSON.stringify(oldVariablesData)}`,
           );
           for (const childVariable of childVariableObjects) {
-<<<<<<< HEAD
-            // Only apply guard for REST API mode
-
-            if (isInitialLoad) {
-              variableLog(
-                variableObject.name,
-                `finalizePartialVariableLoading: Initial load, always loading child variable ${childVariable.name}`,
-              );
-              await loadSingleVariableDataByName(childVariable, true);
-              continue;
-            }
-            if (
-              (childVariable.isVariableLoadingPending ||
-                oldVariablesData[name] !== variableObject.value) &&
-              !childVariable.isLoading &&
-              !childVariable.isVariableLoadingPending
-            ) {
-              variableLog(
-                variableObject.name,
-                `finalizePartialVariableLoading: [REST] Loading child variable ${childVariable.name} as parent value changed`,
-              );
               await loadSingleVariableDataByName(childVariable, false);
-            } else {
-              variableLog(
-                variableObject.name,
-                `finalizePartialVariableLoading: [REST] Skipping child variable ${childVariable.name} loading as parent value did not change or child is already loading/pending`,
-              );
-            }
-=======
-              await loadSingleVariableDataByName(childVariable, false);
->>>>>>> fd402b93
           }
         }
       } catch (error) {
