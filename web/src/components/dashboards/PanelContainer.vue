<!-- Copyright 2023 OpenObserve Inc.

This program is free software: you can redistribute it and/or modify
it under the terms of the GNU Affero General Public License as published by
the Free Software Foundation, either version 3 of the License, or
(at your option) any later version.

This program is distributed in the hope that it will be useful
but WITHOUT ANY WARRANTY; without even the implied warranty of
MERCHANTABILITY or FITNESS FOR A PARTICULAR PURPOSE.  See the
GNU Affero General Public License for more details.

You should have received a copy of the GNU Affero General Public License
along with this program.  If not, see <http://www.gnu.org/licenses/>.
-->

<template>
  <div
    class="panelcontainer"
    @mouseover="() => (isCurrentlyHoveredPanel = true)"
    @mouseleave="() => (isCurrentlyHoveredPanel = false)"
    data-test="dashboard-panel-container"
  >
    <div class="drag-allow">
      <q-bar
        :class="store.state.theme == 'dark' ? 'dark-mode' : 'bg-white'"
        dense
        class="q-px-xs"
        style="border-top-left-radius: 3px; border-top-right-radius: 3px"
        data-test="dashboard-panel-bar"
      >
        <q-icon
          v-if="!viewOnly"
          name="drag_indicator"
          data-test="dashboard-panel-drag"
        />
        <div :title="props.data.title" class="panelHeader">
          {{ props.data.title }}
        </div>
        <q-space />
        <q-icon
          v-if="
            !viewOnly && isCurrentlyHoveredPanel && props.data.description != ''
          "
          name="info_outline"
          style="cursor: pointer"
          data-test="dashboard-panel-description-info"
        >
          <q-tooltip anchor="bottom right" self="top right" max-width="220px">
            <div style="white-space: pre-wrap">
              {{ props.data.description }}
            </div>
          </q-tooltip>
        </q-icon>
        <q-btn
          v-if="!viewOnly && isCurrentlyHoveredPanel"
          icon="fullscreen"
          flat
          size="sm"
          padding="1px"
          @click="onPanelModifyClick('ViewPanel')"
          title="Full screen"
          data-test="dashboard-panel-fullscreen-btn"
        />
        <q-btn
          v-if="dependentAdHocVariable"
          :icon="outlinedWarning"
          flat
          size="xs"
          padding="2px"
          @click="showViewPanel = true"
          data-test="dashboard-panel-dependent-adhoc-variable-btn"
        >
          <q-tooltip anchor="bottom right" self="top right" max-width="220px">
            Some dynamic variables are not applied because the field is not
            present in the query's stream. Open Query Inspector to see all the
            details of the variables and queries executed to render this panel
          </q-tooltip>
        </q-btn>
        <!-- show error here -->
        <q-btn
          v-if="errorData"
          :key="errorData"
          :icon="outlinedWarning"
          flat
          size="xs"
          padding="2px"
          data-test="dashboard-panel-error-data"
          class="warning"
        >
          <q-tooltip anchor="bottom right" self="top right" max-width="220px">
            <div style="white-space: pre-wrap">
              {{ errorData }}
            </div>
          </q-tooltip>
        </q-btn>
        <q-btn
          v-if="maxQueryRange.length > 0"
          :icon="outlinedWarning"
          flat
          size="xs"
          padding="2px"
          data-test="dashboard-panel-max-duration-warning"
          class="warning"
        >
          <q-tooltip anchor="bottom right" self="top right" max-width="220px">
            <div style="white-space: pre-wrap">
              {{ maxQueryRange.join("\n\n") }}
            </div>
          </q-tooltip>
        </q-btn>
        <q-btn
          v-if="limitNumberOfSeriesWarningMessage"
          :icon="symOutlinedDataInfoAlert"
          flat
          size="xs"
          padding="2px"
          data-test="dashboard-panel-limit-number-of-series-warning"
          class="warning"
        >
          <q-tooltip anchor="bottom right" self="top right">
            <div style="white-space: pre-wrap">
              {{ limitNumberOfSeriesWarningMessage }}
            </div>
          </q-tooltip>
        </q-btn>
        <q-btn
          v-if="isCachedDataDifferWithCurrentTimeRange"
          :icon="outlinedRunningWithErrors"
          flat
          size="xs"
          padding="2px"
          data-test="dashboard-panel-is-cached-data-differ-with-current-time-range-warning"
        >
          <q-tooltip anchor="bottom right" self="top right">
            <div style="white-space: pre-wrap">
              The data shown is cached and is different from the selected time
              range.
            </div>
          </q-tooltip>
        </q-btn>
        <q-btn
          v-if="isPartialData && !isPanelLoading"
          :icon="symOutlinedClockLoader20"
          flat
          size="xs"
          padding="2px"
          data-test="dashboard-panel-partial-data-warning"
          class="warning"
        >
          <q-tooltip anchor="bottom right" self="top right">
            <div style="white-space: pre-wrap">
              The data shown is incomplete because the loading was interrupted.
              Refresh to load complete data.
            </div>
          </q-tooltip>
        </q-btn>
        <span v-if="lastTriggeredAt && !viewOnly" class="lastRefreshedAt">
          <span class="lastRefreshedAtIcon"
            >🕑
            <q-tooltip anchor="bottom right" self="top right">
              Last Refreshed: <RelativeTime :timestamp="lastTriggeredAt" />
            </q-tooltip>
          </span>
          <RelativeTime
            :timestamp="lastTriggeredAt"
            fullTimePrefix="Last Refreshed At: "
          />
        </span>
        <q-btn
          v-if="!viewOnly"
          icon="refresh"
          flat
          size="sm"
          padding="1px"
          @click="() => onRefreshPanel(false)"
          title="Refresh Panel"
          data-test="dashboard-panel-refresh-panel-btn"
          :color="variablesDataUpdated ? 'warning' : ''"
          :disable="isPanelLoading"
        >
          <q-tooltip>
            {{
              variablesDataUpdated
                ? "Refresh to apply latest variable changes"
                : "Refresh"
            }}
          </q-tooltip>
        </q-btn>
        <q-btn-dropdown
          :data-test="`dashboard-edit-panel-${props.data.title}-dropdown`"
          dense
          flat
          label=""
          no-caps
          v-if="!viewOnly"
        >
          <q-list dense>
            <q-item
              clickable
              v-close-popup="true"
              @click="onPanelModifyClick('EditPanel')"
            >
              <q-item-section>
                <q-item-label data-test="dashboard-edit-panel" class="q-pa-sm"
                  >Edit Panel</q-item-label
                >
              </q-item-section>
            </q-item>
            <q-item
              clickable
              v-close-popup="true"
              @click="onPanelModifyClick('EditLayout')"
            >
              <q-item-section>
                <q-item-label data-test="dashboard-edit-layout" class="q-pa-sm"
                  >Edit Layout</q-item-label
                >
              </q-item-section>
            </q-item>
            <q-item
              clickable
              v-close-popup="true"
              @click="onPanelModifyClick('DuplicatePanel')"
            >
              <q-item-section>
                <q-item-label
                  data-test="dashboard-duplicate-panel"
                  class="q-pa-sm"
                  >Duplicate</q-item-label
                >
              </q-item-section>
            </q-item>
            <q-item
              clickable
              v-close-popup="true"
              @click="onPanelModifyClick('DeletePanel')"
            >
              <q-item-section>
                <q-item-label data-test="dashboard-delete-panel" class="q-pa-sm"
                  >Delete Panel</q-item-label
                >
              </q-item-section>
            </q-item>
            <q-item
              clickable
              v-if="metaData && metaData.queries?.length > 0"
              v-close-popup="true"
              @click="showViewPanel = true"
            >
              <q-item-section>
                <q-item-label
                  data-test="dashboard-query-inspector-panel"
                  class="q-pa-sm"
                  >Query Inspector</q-item-label
                >
              </q-item-section>
            </q-item>
            <q-item
              clickable
              v-if="metaData && metaData.queries?.length > 0"
              v-close-popup="true"
              @click="
                PanleSchemaRendererRef?.downloadDataAsCSV(props.data.title)
              "
            >
              <q-item-section>
                <q-item-label
                  data-test="dashboard-panel-download-as-csv-btn"
                  class="q-pa-sm"
                  >Download as CSV</q-item-label
                >
              </q-item-section>
            </q-item>
            <q-item
              clickable
              v-if="metaData && metaData.queries?.length > 0"
              v-close-popup="true"
              @click="
                PanleSchemaRendererRef?.downloadDataAsJSON(props.data.title)
              "
            >
              <q-item-section>
                <q-item-label
                  data-test="dashboard-panel-download-as-json-btn"
                  class="q-pa-sm"
                  >Download as JSON</q-item-label
                >
              </q-item-section>
            </q-item>
            <q-item
              clickable
              v-if="metaData && metaData.queries?.length > 0"
              :disable="props.data.queryType != 'sql'"
              v-close-popup="true"
              @click="onLogPanel"
            >
              <q-item-section>
                <q-item-label
                  data-test="dashboard-move-to-logs-module"
                  class="q-pa-sm"
                  >Go To Logs</q-item-label
                >
              </q-item-section>
            </q-item>
            <q-item
              v-if="config.isEnterprise === 'true'"
              clickable
              v-close-popup="true"
              @click="onPanelModifyClick('Refresh')"
            >
              <q-item-section>
                <q-item-label
                  data-test="dashboard-refresh-without-cache"
                  class="q-pa-sm"
                  >Refresh Cache & Reload</q-item-label
                >
              </q-item-section>
            </q-item>
            <q-item
              clickable
              v-close-popup="true"
              @click="onPanelModifyClick('MovePanel')"
            >
              <q-item-section>
                <q-item-label
                  data-test="dashboard-move-to-another-panel"
                  class="q-pa-sm"
                  >Move To Another Tab</q-item-label
                >
              </q-item-section>
            </q-item>
          </q-list>
        </q-btn-dropdown>
      </q-bar>
    </div>
    <PanelSchemaRenderer
      :panelSchema="props.data"
      :selectedTimeObj="props.selectedTimeDate"
      :width="props.width"
      :height="props.height"
      :variablesData="props.variablesData"
      :forceLoad="props.forceLoad"
      :searchType="searchType"
      :dashboard-id="props.dashboardId"
      :folder-id="props.folderId"
      :report-id="props.reportId"
      :runId="runId"
      :tabId="props.tabId"
      :tabName="props.tabName"
<<<<<<< HEAD
      :shouldRefreshWithoutCache="props.shouldRefreshWithoutCache"
=======
      :dashboardName="props.dashboardName"
      :folderName="props.folderName"
>>>>>>> aff48e3a
      @loading-state-change="handleLoadingStateChange"
      @metadata-update="metaDataValue"
      @limit-number-of-series-warning-message-update="
        handleLimitNumberOfSeriesWarningMessageUpdate
      "
      @result-metadata-update="handleResultMetadataUpdate"
      @last-triggered-at-update="handleLastTriggeredAtUpdate"
      @is-cached-data-differ-with-current-time-range-update="
        handleIsCachedDataDifferWithCurrentTimeRangeUpdate
      "
      @updated:data-zoom="$emit('updated:data-zoom', $event)"
      @update:initial-variable-values="
        (...args) => $emit('update:initial-variable-values', ...args)
      "
      @error="onError"
      @is-partial-data-update="handleIsPartialDataUpdate"
      ref="PanleSchemaRendererRef"
      :allowAnnotationsAdd="true"
    ></PanelSchemaRenderer>
    <q-dialog v-model="showViewPanel">
      <QueryInspector :metaData="metaData" :data="props.data"></QueryInspector>
    </q-dialog>

    <ConfirmDialog
      title="Delete Panel"
      message="Are you sure you want to delete this Panel?"
      @update:ok="deletePanelDialog"
      @update:cancel="confirmDeletePanelDialog = false"
      v-model="confirmDeletePanelDialog"
    />

    <SinglePanelMove
      title="Move Panel to Another Tab"
      message="Select destination tab"
      @update:ok="movePanelDialog"
      :key="confirmMovePanelDialog"
      @update:cancel="confirmMovePanelDialog = false"
      v-model="confirmMovePanelDialog"
      @refresh="$emit('refresh')"
    />
  </div>
</template>

<script lang="ts">
import {
  defineComponent,
  ref,
  computed,
  defineAsyncComponent,
  watch,
  onBeforeUnmount,
} from "vue";
import PanelSchemaRenderer from "./PanelSchemaRenderer.vue";
import { useStore } from "vuex";
import { useRoute, useRouter } from "vue-router";
import { addPanel } from "@/utils/commons";
import { useQuasar } from "quasar";
import ConfirmDialog from "../ConfirmDialog.vue";
import {
  outlinedWarning,
  outlinedRunningWithErrors,
} from "@quasar/extras/material-icons-outlined";
import {
  symOutlinedClockLoader20,
  symOutlinedDataInfoAlert,
} from "@quasar/extras/material-symbols-outlined";
import SinglePanelMove from "@/components/dashboards/settings/SinglePanelMove.vue";
import RelativeTime from "@/components/common/RelativeTime.vue";
import { getFunctionErrorMessage, getUUID } from "@/utils/zincutils";
import useNotifications from "@/composables/useNotifications";
import { isEqual } from "lodash-es";
import { b64EncodeUnicode } from "@/utils/zincutils";
import shortURL from "@/services/short_url";
import config from "@/aws-exports";

const QueryInspector = defineAsyncComponent(() => {
  return import("@/components/dashboards/QueryInspector.vue");
});

export default defineComponent({
  name: "PanelContainer",
  emits: [
    "onDeletePanel",
    "onViewPanel",
    "updated:data-zoom",
    "onMovePanel",
    "refreshPanelRequest",
    "refresh",
    "update:initial-variable-values",
    "onEditLayout",
    "update:runId",
  ],
  props: [
    "data",
    "selectedTimeDate",
    "viewOnly",
    "width",
    "height",
    "variablesData",
    "dashboardId",
    "metaData",
    "forceLoad",
    "searchType",
    "folderId",
    "reportId",
    "currentVariablesData",
    "runId",
    "tabId",
    "tabName",
<<<<<<< HEAD
    "shouldRefreshWithoutCache",
=======
    "dashboardName",
    "folderName",
>>>>>>> aff48e3a
  ],
  components: {
    PanelSchemaRenderer,
    QueryInspector,
    ConfirmDialog,
    SinglePanelMove,
    RelativeTime,
  },
  setup(props, { emit }) {
    const store = useStore();
    const router = useRouter();
    const route = useRoute();
    const $q = useQuasar();
    const metaData = ref();
    const showViewPanel = ref(false);
    const confirmDeletePanelDialog = ref(false);
    const confirmMovePanelDialog: any = ref(false);
    const {
      showPositiveNotification,
      showErrorNotification,
      showConfictErrorNotificationWithRefreshBtn,
    } = useNotifications();
    const metaDataValue = (metadata: any) => {
      metaData.value = metadata;
    };

    const maxQueryRange: any = ref([]);

    const limitNumberOfSeriesWarningMessage = ref("");

    const handleResultMetadataUpdate = (metadata: any) => {
      const combinedWarnings: any[] = [];
      metadata.forEach((query: any) => {
        if (
          query?.function_error &&
          query?.new_start_time &&
          query?.new_end_time
        ) {
          const combinedMessage = getFunctionErrorMessage(
            query.function_error,
            query.new_start_time,
            query.new_end_time,
            store.state.timezone,
          );
          combinedWarnings.push(combinedMessage);
        } else if (query?.function_error) {
          combinedWarnings.push(query.function_error);
        }
      });

      // NOTE: for multi query, just show the first query warning
      maxQueryRange.value =
        combinedWarnings.length > 0 ? [combinedWarnings[0]] : [];
    };

    // to store and show when the panel was last loaded
    const lastTriggeredAt = ref(null);
    const handleLastTriggeredAtUpdate = (data: any) => {
      lastTriggeredAt.value = data;
    };

    // to store and show warning if the cached data is different with current time range
    const isCachedDataDifferWithCurrentTimeRange: any = ref(false);
    const handleIsCachedDataDifferWithCurrentTimeRangeUpdate = (
      isDiffer: boolean,
    ) => {
      isCachedDataDifferWithCurrentTimeRange.value = isDiffer;
    };

    const handleLimitNumberOfSeriesWarningMessageUpdate = (message: string) => {
      limitNumberOfSeriesWarningMessage.value = message;
    };

    const showText = ref(false);

    // need PanleSchemaRendererRef for table download as a csv
    const PanleSchemaRendererRef: any = ref(null);

    //check if dependent adhoc variable exists
    const dependentAdHocVariable = computed(() => {
      if (!metaData.value) {
        return false;
      }

      const adhocVariables = props.variablesData.values
        ?.filter((it: any) => it.type === "dynamic_filters")
        ?.map((it: any) => it?.value)
        .flat()
        ?.filter((it: any) => it?.operator && it?.name && it?.value);

      const metaDataDynamic = metaData.value?.queries?.every((it: any) => {
        const vars = it?.variables?.filter(
          (it: any) => it.type === "dynamicVariable",
        );
        return vars?.length == adhocVariables?.length;
      });

      if (adhocVariables?.length == 0 || adhocVariables == undefined) {
        return false;
      }
      return !metaDataDynamic;
    });

    // for full screen button
    const isCurrentlyHoveredPanel: any = ref(false);

    //for edit panel
    const onEditPanel = (data: any) => {
      return router.push({
        path: "/dashboards/add_panel",
        query: {
          ...route.query,
          dashboard: String(route.query.dashboard),
          panelId: data.id,
          folder: route.query.folder ?? "default",
          tab: route.query.tab ?? data.panels[0]?.tabId,
        },
      });
    };
    const getOriginalQueryAndStream = (queryDetails: any, metadata: any) => {
      const originalQuery = metadata?.value?.queries[0]?.query;
      const streamName = queryDetails?.queries[0]?.fields?.stream;

      if (!originalQuery || !streamName) {
        console.error("Missing query or stream name.");
        return null;
      }

      return { originalQuery, streamName };
    };
    const constructLogsUrl = (
      streamName: string,
      encodedQuery: string,
      queryDetails: any,
      currentUrl: string,
      vrlFunctionQueryEncoded: string,
    ) => {
      const logsUrl = new URL(currentUrl + "/logs");
      logsUrl.searchParams.set(
        "stream_type",
        queryDetails.queries[0]?.fields?.stream_type,
      );
      logsUrl.searchParams.set("stream", streamName);
      logsUrl.searchParams.set(
        "from",
        metaData.value.queries[0]?.startTime.toString(),
      );
      logsUrl.searchParams.set(
        "to",
        metaData.value.queries[0]?.endTime.toString(),
      );
      logsUrl.searchParams.set("functionContent", vrlFunctionQueryEncoded);
      //this url paramater have been added to show the function editor in the logs page when the query has vrl function
      //otherwise it will be false and the function editor will not be shown
      if (vrlFunctionQueryEncoded.length > 0) {
        logsUrl.searchParams.set("fn_editor", "true");
      } else {
        logsUrl.searchParams.set("fn_editor", "false");
      }
      logsUrl.searchParams.set("sql_mode", "true");
      logsUrl.searchParams.set("query", encodedQuery);
      logsUrl.searchParams.set(
        "org_identifier",
        store.state.selectedOrganization.identifier,
      );
      logsUrl.searchParams.set("quick_mode", "false");
      logsUrl.searchParams.set("show_histogram", "false");

      return logsUrl;
    };

    const onLogPanel = async () => {
      const showNotification = showPositiveNotification(
        "Redirecting to logs page",
        {
          color: "warning",
        },
      );
      const queryDetails = props.data;
      if (!queryDetails) {
        console.error("Data is undefined.");
        return;
      }

      const { originalQuery, streamName } =
        getOriginalQueryAndStream(queryDetails, metaData) || {};
      if (!originalQuery || !streamName) return;

      let modifiedQuery = originalQuery;

      modifiedQuery = modifiedQuery.replace(/`/g, '"');

      const encodedQuery: any = b64EncodeUnicode(modifiedQuery);

      const vrlFunctionQuery = queryDetails.queries[0]?.vrlFunctionQuery;
      const vrlFunctionQueryEncoded: any = b64EncodeUnicode(vrlFunctionQuery);

      const pos = window.location.pathname.indexOf("/web/");
      const currentUrl =
        pos > -1
          ? window.location.origin +
            window.location.pathname.slice(0, pos) +
            "/web"
          : window.location.origin;

      const logsUrl = constructLogsUrl(
        streamName,
        encodedQuery,
        queryDetails,
        currentUrl,
        vrlFunctionQueryEncoded,
      );

      // Use short_url service to shorten the URL and redirect
      try {
        const org_identifier = store.state.selectedOrganization.identifier;
        const response = await shortURL.create(
          org_identifier,
          logsUrl.toString(),
        );
        const shortUrl = response?.data?.short_url;
        if (shortUrl) {
          window.open(shortUrl, "_blank");
        } else {
          window.open(logsUrl.toString(), "_blank");
        }
        showNotification();
      } catch (error) {
        window.open(logsUrl.toString(), "_blank");
      }
    };

    //create a duplicate panel
    const onDuplicatePanel = async (data: any): Promise<void> => {
      // Show a loading spinner notification.
      const dismiss = $q.notify({
        spinner: true,
        message: "Please wait...",
        timeout: 2000,
      });

      // Generate a unique panel ID.
      const panelId =
        "Panel_ID" + Math.floor(Math.random() * (99999 - 10 + 1)) + 10;

      // Duplicate the panel data with the new ID.
      const panelData = JSON.parse(JSON.stringify(data));
      panelData.id = panelId;

      try {
        // Add the duplicated panel to the dashboard.
        await addPanel(
          store,
          route.query.dashboard,
          panelData,
          route.query.folder ?? "default",
          route.query.tab ?? data.panels[0]?.tabId,
        );

        // Show a success notification.
        showPositiveNotification("Panel Duplicated Successfully");

        // Navigate to the new panel.
        router.push({
          path: "/dashboards/add_panel",
          query: {
            ...route.query,
            dashboard: String(route.query.dashboard),
            panelId: panelId,
            folder: route.query.folder ?? "default",
            tab: route.query.tab ?? data.panels[0]?.tabId,
          },
        });
        return;
      } catch (error: any) {
        // Show an error notification.

        if (error?.response?.status === 409) {
          showConfictErrorNotificationWithRefreshBtn(
            error?.response?.data?.message ??
              error?.message ??
              "Panel duplication failed",
          );
        } else {
          showErrorNotification(error?.message ?? "Panel duplication failed");
        }
      }
      // Hide the loading spinner notification.
      dismiss();
    };

    const deletePanelDialog = async (data: any) => {
      emit("onDeletePanel", props.data.id);
    };

    const movePanelDialog = async (selectedTabId: any) => {
      emit("onMovePanel", props.data.id, selectedTabId);
    };

    const isPanelLoading = ref(false);

    const handleLoadingStateChange = (isLoading: any) => {
      isPanelLoading.value = isLoading;
    };

    // Initialize dashboard run ID management
    const runId = ref(props.runId || getUUID().replace(/-/g, ""));

    // Watch for changes in the runId prop and update local runId
    watch(
      () => props.runId,
      (newRunId) => {
        if (newRunId) {
          runId.value = newRunId;
        }
      },
    );

    const generateNewDashboardRunId = () => {
      const newRunId = getUUID().replace(/-/g, "");
      runId.value = newRunId;
      // Emit the new run ID to parent component
      emit("update:runId", newRunId);
      return newRunId;
    };

    const onRefreshPanel = async (shouldRefreshWithoutCache=false) => {
      // Need to generate a new run id when refreshing the panel
      generateNewDashboardRunId();

      if (isPanelLoading.value) return;

      isPanelLoading.value = true;
      try {
        await emit("refreshPanelRequest", props.data.id, shouldRefreshWithoutCache);
      } finally {
        isPanelLoading.value = false;
      }
    };
    const createVariableRegex = (name: any) =>
      new RegExp(
        `.*\\$\\{?${name}(?::(csv|pipe|doublequote|singlequote))?}?.*`,
      );

    const getDependentVariablesData = () =>
      props.variablesData?.values
        ?.filter((it: any) => it.type != "dynamic_filters") // ad hoc filters are not considered as dependent filters as they are globally applied
        ?.filter((it: any) => {
          const regexForVariable = createVariableRegex(it.name);
          return props.data.queries
            ?.map((q: any) => regexForVariable.test(q?.query))
            ?.includes(true);
        });

    // Check if any dependent variable's value has changed
    const variablesDataUpdated = computed(() => {
      // Get dependent variables
      const dependentVariables = getDependentVariablesData();

      // Validate dependentVariables and currentVariablesData
      if (!Array.isArray(dependentVariables)) {
        return false;
      }
      if (!Array.isArray(props.currentVariablesData.values)) {
        return false;
      }

      // Check if any dependent variable's value has changed
      return dependentVariables.some((dependentVariable) => {
        if (!dependentVariable || !dependentVariable.name) {
          return false;
        }

        // Find the corresponding variable in currentVariablesData
        const refreshedVariable = props.currentVariablesData.values.find(
          (varData: any) => varData.name === dependentVariable.name,
        );

        if (!refreshedVariable) {
          return false; // Assume no change if no matching variable
        }

        // Compare values
        const currentValue = dependentVariable.value;
        const refreshedValue = refreshedVariable.value;

        // Handle both array and primitive types for value comparison
        return Array.isArray(currentValue)
          ? !isEqual(currentValue, refreshedValue)
          : currentValue !== refreshedValue;
      });
    });

    const errorData = ref("");
    const onError = (error: any) => {
      if (typeof error === "string") {
        errorData.value = error;
      } else {
        errorData.value = error?.message ?? "";
      }
    };

    const isPartialData = ref(false);

    const handleIsPartialDataUpdate = (isPartial: boolean) => {
      isPartialData.value = isPartial;
    };

    // Add cleanup on component unmount
    onBeforeUnmount(() => {
      // Clear any pending timeouts or intervals
      // Reset refs to help with garbage collection
      metaData.value = null;
      errorData.value = "";

      // Clear the PanelSchemaRenderer reference
      if (PanleSchemaRendererRef.value) {
        PanleSchemaRendererRef.value = null;
      }
    });

    return {
      props,
      onEditPanel,
      onLogPanel,
      onDuplicatePanel,
      deletePanelDialog,
      isCurrentlyHoveredPanel,
      outlinedWarning,
      symOutlinedClockLoader20,
      symOutlinedDataInfoAlert,
      outlinedRunningWithErrors,
      store,
      metaDataValue,
      handleResultMetadataUpdate,
      handleLastTriggeredAtUpdate,
      isCachedDataDifferWithCurrentTimeRange,
      handleIsCachedDataDifferWithCurrentTimeRangeUpdate,
      lastTriggeredAt,
      maxQueryRange,
      metaData,
      showViewPanel,
      dependentAdHocVariable,
      confirmDeletePanelDialog,
      showText,
      PanleSchemaRendererRef,
      confirmMovePanelDialog,
      movePanelDialog,
      onRefreshPanel,
      variablesDataUpdated,
      onError,
      errorData,
      isPanelLoading,
      handleLoadingStateChange,
      limitNumberOfSeriesWarningMessage,
      handleLimitNumberOfSeriesWarningMessageUpdate,
      isPartialData,
      handleIsPartialDataUpdate,
      config,
    };
  },
  methods: {
    onPanelModifyClick(evt: any) {
      if (evt == "ViewPanel") {
        this.$emit("onViewPanel", this.props.data.id);
      } else if (evt == "EditPanel") {
        this.onEditPanel(this.props.data);
      } else if (evt == "DeletePanel") {
        this.confirmDeletePanelDialog = true;
      } else if (evt == "DuplicatePanel") {
        this.onDuplicatePanel(this.props.data);
      } else if (evt == "MovePanel") {
        this.confirmMovePanelDialog = true;
      } else if (evt == "EditLayout") {
        this.$emit("onEditLayout", this.props.data.id);
      } else if (evt == "Refresh") {
        this.onRefreshPanel(true);
      } else {
      }
    },
  },
});
</script>

<style lang="scss" scoped>
.panelcontainer {
  height: calc(100% - 24px);
}

.panelHeader {
  white-space: nowrap;
  overflow: hidden;
  text-overflow: ellipsis;
}

.warning {
  color: var(--q-warning);
}

.lastRefreshedAt {
  font-size: smaller;
  margin-left: 5px;
  white-space: nowrap;
  overflow: hidden;
  text-overflow: ellipsis;

  &::after {
    content: "";
  }

  &::before {
    content: "";
  }

  & .lastRefreshedAtIcon {
    font-size: smaller;
    margin-right: 2px;
  }
}
</style><|MERGE_RESOLUTION|>--- conflicted
+++ resolved
@@ -348,12 +348,9 @@
       :runId="runId"
       :tabId="props.tabId"
       :tabName="props.tabName"
-<<<<<<< HEAD
-      :shouldRefreshWithoutCache="props.shouldRefreshWithoutCache"
-=======
       :dashboardName="props.dashboardName"
       :folderName="props.folderName"
->>>>>>> aff48e3a
+      :shouldRefreshWithoutCache="props.shouldRefreshWithoutCache"
       @loading-state-change="handleLoadingStateChange"
       @metadata-update="metaDataValue"
       @limit-number-of-series-warning-message-update="
@@ -463,12 +460,9 @@
     "runId",
     "tabId",
     "tabName",
-<<<<<<< HEAD
-    "shouldRefreshWithoutCache",
-=======
     "dashboardName",
     "folderName",
->>>>>>> aff48e3a
+    "shouldRefreshWithoutCache",
   ],
   components: {
     PanelSchemaRenderer,
