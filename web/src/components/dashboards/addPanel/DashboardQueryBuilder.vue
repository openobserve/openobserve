<!-- Copyright 2023 OpenObserve Inc.

This program is free software: you can redistribute it and/or modify
it under the terms of the GNU Affero General Public License as published by
the Free Software Foundation, either version 3 of the License, or
(at your option) any later version.

This program is distributed in the hope that it will be useful
but WITHOUT ANY WARRANTY; without even the implied warranty of
MERCHANTABILITY or FITNESS FOR A PARTICULAR PURPOSE.  See the
GNU Affero General Public License for more details.

You should have received a copy of the GNU Affero General Public License
along with this program.  If not, see <http://www.gnu.org/licenses/>.
-->

<template>
  <div
    v-if="
      !promqlMode &&
      dashboardPanelData.data.type != 'geomap' &&
      dashboardPanelData.data.type != 'maps' &&
      dashboardPanelData.data.type != 'sankey'
    "
  >
    <!-- x axis container -->
    <div
      style="display: flex; flex-direction: row; width: 100%"
      class="q-pl-md"
      v-if="
        dashboardPanelData.data.type != 'metric'
      "
    >
      <div style="flex: 1">
        <div style="display: flex; flex-direction: row">
          <div class="layout-name">
            {{
              dashboardPanelData.data.type == "table"
                ? t("panel.firstColumn")
                : dashboardPanelData.data.type == "h-bar" ||
                    dashboardPanelData.data.type == "h-stacked"
                  ? t("panel.yAxis")
                  : t("panel.xAxis")
            }}
            <q-icon name="info_outline" class="q-ml-xs">
              <q-tooltip>
                {{ xAxisHint }}
              </q-tooltip>
            </q-icon>
          </div>
          <span class="layout-separator">:</span>
          <div
            class="axis-container droppable scroll row"
            :class="{
              'drop-target': dashboardPanelData.meta.dragAndDrop.dragging,
              'drop-entered':
                dashboardPanelData.meta.dragAndDrop.dragging &&
                dashboardPanelData.meta.dragAndDrop.currentDragArea == 'x',
            }"
            @dragover="onDragOver($event, 'x')"
            @drop="
              onDrop(
                $event,
                'x',
                dashboardPanelData.data.queries[
                  dashboardPanelData.layout.currentQueryIndex
                ].fields?.x?.length || 0,
              )
            "
            @dragenter="onDragEnter($event, 'x', null)"
            @dragend="onDragEnd()"
            data-test="dashboard-x-layout"
          >
            <div
              class="row q-mr-sm q-my-xs"
              v-for="(itemX, index) in dashboardPanelData.data.queries[
                dashboardPanelData.layout.currentQueryIndex
              ].fields?.x"
              :key="index"
            >
              <div
                v-if="
                  dashboardPanelData.meta.dragAndDrop.targetDragIndex ==
                    index &&
                  dashboardPanelData.meta.dragAndDrop.currentDragArea == 'x'
                "
                class="dragItem"
              >
                &nbsp;
              </div>
              <q-btn-group
                class="axis-field"
                :draggable="true"
                @dragstart="onFieldDragStart($event, itemX, 'x', index)"
                @drop="onDrop($event, 'x', index)"
                @dragenter="onDragEnter($event, 'x', index)"
              >
                <div>
                  <q-icon
                    name="drag_indicator"
                    color="grey-13"
                    size="13px"
                    class="cursor-grab q-my-xs"
                  />
                  <q-btn
                    square
                    icon-right="arrow_drop_down"
                    no-caps
                    color="primary"
                    dense
                    :no-wrap="true"
                    size="sm"
                    :label="xLabel[index]"
                    class="q-pl-sm"
                    :data-test="`dashboard-x-item-${itemX?.alias}`"
                  >
                    <q-menu
                      :data-test="`dashboard-x-item-${itemX?.alias}-menu`"
                      class="field-function-menu-popup"
                    >
                      <div style="padding: 3px 16px 16px 16px; width: 771px">
                        <div>
                          <div class="q-mr-xs q-mb-sm">
                            <DynamicFunctionPopUp
                              v-model="
                                dashboardPanelData.data.queries[
                                  dashboardPanelData.layout.currentQueryIndex
                                ].fields.x[index]
                              "
                              :allowAggregation="false"
                              :customQuery="
                                dashboardPanelData.data.queries[
                                  dashboardPanelData.layout.currentQueryIndex
<<<<<<< HEAD
                                ].fields?.x[index],
                              )
                            "
                            @update:modelValue="
                              (newValue: any) => {
                                dashboardPanelData.data.queries[
                                  dashboardPanelData.layout.currentQueryIndex
                                ].fields.x[index].args[0].value =
                                  newValue.value;
                              }
                            "
                          />
                        </div>
                        <q-input
                          dense
                          filled
                          data-test="dashboard-x-item-input"
                          :label="t('common.label')"
                          v-model="
                            dashboardPanelData.data.queries[
                              dashboardPanelData.layout.currentQueryIndex
                            ].fields.x[index].label
                          "
                        />
                        <div
                          v-if="dashboardPanelData.data.type === 'table'"
                          class="q-mt-sm q-mb-sm"
                        >
                          <q-checkbox
                            v-model="
                              dashboardPanelData.data.queries[
                                dashboardPanelData.layout.currentQueryIndex
                              ].fields.x[index].treatAsNonTimestamp
                            "
                            :label="'Mark this field as non-timestamp'"
                            dense
                          />
                        </div>

                        <div
                          v-if="
                            !dashboardPanelData.data.queries[
                              dashboardPanelData.layout.currentQueryIndex
                            ].customQuery &&
                            dashboardPanelData.data.queryType == 'sql' &&
                            !dashboardPanelData.data.queries[
                              dashboardPanelData.layout.currentQueryIndex
                            ].fields.x[index].isDerived
                          "
                        >
                          <SortByBtnGrp
                            :fieldObj="
                              dashboardPanelData.data.queries[
                                dashboardPanelData.layout.currentQueryIndex
                              ].fields?.x[index]
                            "
                          />
=======
                                ].customQuery
                              "
                            />
                          </div>
>>>>>>> c6c707d8
                        </div>
                      </div>
                    </q-menu>
                  </q-btn>
                  <q-btn
                    style="height: 100%"
                    size="xs"
                    dense
                    :data-test="`dashboard-x-item-${itemX?.alias}-remove`"
                    @click="removeXAxisItemByIndex(index)"
                    icon="close"
                  />
                </div>
              </q-btn-group>
            </div>
            <div
              class="text-caption text-weight-bold text-center q-py-xs"
              v-if="
                dashboardPanelData.data.queries[
                  dashboardPanelData.layout.currentQueryIndex
                ].fields?.x?.length < 1
              "
              style="
                width: 100%;
                display: flex;
                justify-content: center;
                align-items: center;
              "
            >
              <div class="q-mt-xs">{{ xAxisHint }}</div>
            </div>
          </div>
        </div>
      </div>
      <!-- b axis container -->
      <div
        style="flex: 1"
        v-if="
          dashboardPanelData.data.type == 'area' ||
          dashboardPanelData.data.type == 'bar' ||
          dashboardPanelData.data.type == 'line' ||
          dashboardPanelData.data.type == 'h-bar' ||
          dashboardPanelData.data.type == 'h-stacked' ||
          dashboardPanelData.data.type == 'scatter' ||
          dashboardPanelData.data.type == 'area-stacked' ||
          dashboardPanelData.data.type == 'stacked'
        "
      >
        <div style="display: flex; flex-direction: row" class="q-pl-md">
          <!-- Separator between X and Breakdown -->
          <q-separator vertical class="q-mr-md" />
          <div class="layout-name" style="min-width: 0 !important">
            {{ t("panel.breakdown") }}
            <q-icon name="info_outline" class="q-ml-xs">
              <q-tooltip>
                <span
                  v-if="
                    dashboardPanelData.data.type == 'h-bar' ||
                    dashboardPanelData.data.type == 'h-stacked'
                  "
                >
                  Use these fields to split the data into different sections on
                  the Y axis for a clearer view.
                </span>

                <span v-else>
                  Use these fields to split the data into different sections on
                  the X axis for a clearer view.
                </span>
              </q-tooltip>
            </q-icon>
          </div>
          <span class="layout-separator">:</span>
          <div
            class="axis-container droppable scroll row"
            :class="{
              'drop-target': dashboardPanelData.meta.dragAndDrop.dragging,
              'drop-entered':
                dashboardPanelData.meta.dragAndDrop.dragging &&
                dashboardPanelData.meta.dragAndDrop.currentDragArea ==
                  'breakdown',
            }"
            @dragover="onDragOver($event, 'breakdown')"
            @drop="
              onDrop(
                $event,
                'breakdown',
                dashboardPanelData.data.queries[
                  dashboardPanelData.layout.currentQueryIndex
                ].fields?.breakdown?.length || 0,
              )
            "
            @dragenter="onDragEnter($event, 'breakdown', null)"
            @dragend="onDragEnd()"
            data-test="dashboard-b-layout"
          >
            <div
              class="row q-mr-sm q-my-xs"
              v-for="(itemB, index) in dashboardPanelData.data.queries[
                dashboardPanelData.layout.currentQueryIndex
              ].fields?.breakdown"
              :key="index"
            >
              <div
                v-if="
                  dashboardPanelData.meta.dragAndDrop.targetDragIndex ==
                    index &&
                  dashboardPanelData.meta.dragAndDrop.currentDragArea ==
                    'breakdown'
                "
                class="dragItem"
              >
                &nbsp;
              </div>
              <q-btn-group
                class="axis-field"
                :draggable="true"
                @dragstart="onFieldDragStart($event, itemB, 'breakdown', index)"
                @drop="onDrop($event, 'breakdown', index)"
                @dragenter="onDragEnter($event, 'breakdown', index)"
              >
                <div>
                  <q-icon
                    name="drag_indicator"
                    color="grey-13"
                    size="13px"
                    class="cursor-grab q-my-xs"
                  />
                  <q-btn
                    square
                    icon-right="arrow_drop_down"
                    no-caps
                    color="primary"
                    dense
                    :no-wrap="true"
                    size="sm"
                    :label="bLabel[index]"
                    class="q-pl-sm"
                    :data-test="`dashboard-b-item-${itemB?.alias}`"
                  >
                    <q-menu
                      :data-test="`dashboard-b-item-${itemB?.alias}-menu`"
                      class="field-function-menu-popup"
                    >
                      <div style="padding: 3px 16px 16px 16px; width: 771px">
                        <div>
                          <div class="q-mr-xs q-mb-sm">
                            <DynamicFunctionPopUp
                              v-model="
                                dashboardPanelData.data.queries[
                                  dashboardPanelData.layout.currentQueryIndex
                                ].fields.breakdown[index]
                              "
                              :allowAggregation="false"
                              :customQuery="
                                dashboardPanelData.data.queries[
                                  dashboardPanelData.layout.currentQueryIndex
<<<<<<< HEAD
                                ].fields?.breakdown[index],
                              )
                            "
                            @update:modelValue="
                              (newValue: any) => {
                                dashboardPanelData.data.queries[
                                  dashboardPanelData.layout.currentQueryIndex
                                ].fields.breakdown[index].args[0].value =
                                  newValue.value;
                              }
                            "
                          />
                        </div>
                        <q-input
                          dense
                          filled
                          data-test="dashboard-b-item-input"
                          :label="t('common.label')"
                          v-model="
                            dashboardPanelData.data.queries[
                              dashboardPanelData.layout.currentQueryIndex
                            ].fields.breakdown[index].label
                          "
                        />
                        <div
                          v-if="
                            !dashboardPanelData.data.queries[
                              dashboardPanelData.layout.currentQueryIndex
                            ].customQuery &&
                            dashboardPanelData.data.queryType == 'sql' &&
                            !dashboardPanelData.data.queries[
                              dashboardPanelData.layout.currentQueryIndex
                            ].fields.breakdown[index].isDerived
                          "
                        >
                          <SortByBtnGrp
                            :fieldObj="
                              dashboardPanelData.data.queries[
                                dashboardPanelData.layout.currentQueryIndex
                              ].fields?.breakdown[index]
                            "
                          />
=======
                                ].customQuery
                              "
                            />
                          </div>
>>>>>>> c6c707d8
                        </div>
                      </div>
                    </q-menu>
                  </q-btn>
                  <q-btn
                    style="height: 100%"
                    size="xs"
                    dense
                    :data-test="`dashboard-b-item-${itemB?.alias}-remove`"
                    @click="removeBreakdownItemByIndex(index)"
                    icon="close"
                  />
                </div>
              </q-btn-group>
            </div>
            <div
              class="text-caption text-weight-bold text-center q-py-xs"
              v-if="
                !dashboardPanelData.data.queries[
                  dashboardPanelData.layout.currentQueryIndex
                ].fields?.breakdown?.length
              "
              style="
                width: 100%;
                display: flex;
                justify-content: center;
                align-items: center;
              "
            >
              <div class="q-mt-xs">{{ bAxisHint }}</div>
            </div>
          </div>
        </div>
      </div>
    </div>
    <q-separator />
    <!-- y axis container -->
    <div style="display: flex; flex-direction: row" class="q-pl-md">
      <div class="layout-name">
        {{
          dashboardPanelData.data.type == "table"
            ? t("panel.otherColumn")
            : dashboardPanelData.data.type == "h-bar" ||
                dashboardPanelData.data.type == "h-stacked"
              ? t("panel.xAxis")
              : t("panel.yAxis")
        }}
        <q-icon name="info_outline" class="q-ml-xs">
          <q-tooltip>
            {{ yAxisHint }}
          </q-tooltip>
        </q-icon>
      </div>
      <span class="layout-separator">:</span>
      <div
        class="axis-container droppable scroll row"
        :class="{
          'drop-target': dashboardPanelData.meta.dragAndDrop.dragging,
          'drop-entered':
            dashboardPanelData.meta.dragAndDrop.dragging &&
            dashboardPanelData.meta.dragAndDrop.currentDragArea == 'y',
        }"
        @dragover="onDragOver($event, 'y')"
        @drop="
          onDrop(
            $event,
            'y',
            dashboardPanelData.data.queries[
              dashboardPanelData.layout.currentQueryIndex
            ].fields?.y?.length || 0,
          )
        "
        @dragenter="onDragEnter($event, 'y', null)"
        @dragend="onDragEnd()"
        data-test="dashboard-y-layout"
      >
        <div
          class="row q-mr-sm q-my-xs"
          v-for="(itemY, index) in dashboardPanelData.data.queries[
            dashboardPanelData.layout.currentQueryIndex
          ].fields?.y"
          :key="index"
        >
          <div
            v-if="
              dashboardPanelData.meta.dragAndDrop.targetDragIndex == index &&
              dashboardPanelData.meta.dragAndDrop.currentDragArea == 'y'
            "
            class="dragItem"
          >
            &nbsp;
          </div>
          <q-btn-group
            class="axis-field"
            :draggable="true"
            @dragstart="onFieldDragStart($event, itemY, 'y', index)"
            @drop="onDrop($event, 'y', index)"
            @dragenter="onDragEnter($event, 'y', index)"
          >
            <div>
              <q-icon
                name="drag_indicator"
                color="grey-13"
                size="13px"
                class="cursor-grab q-my-xs"
              />
              <q-btn
                icon-right="arrow_drop_down"
                no-caps
                dense
                color="primary"
                square
                :no-wrap="true"
                size="sm"
                :label="yLabel[index]"
                :data-test="`dashboard-y-item-${itemY?.alias}`"
                class="q-pl-sm"
              >
                <q-menu
                  :data-test="`dashboard-y-item-${itemY?.alias}-menu`"
                  class="field-function-menu-popup"
                >
                  <div style="padding: 3px 16px 16px 16px; width: 771px">
                    <div>
                      <div class="q-mr-xs q-mb-sm">
                        <DynamicFunctionPopUp
                          v-model="
                            dashboardPanelData.data.queries[
                              dashboardPanelData.layout.currentQueryIndex
                            ].fields.y[index]
                          "
                          :allowAggregation="
                            dashboardPanelData.data.type == 'heatmap'
                              ? false
                              : true
                          "
                          :customQuery="
                            dashboardPanelData.data.queries[
                              dashboardPanelData.layout.currentQueryIndex
                            ].customQuery
                          "
                        />
                      </div>
                    </div>
<<<<<<< HEAD
                    <!-- histogram interval if auto sql and aggregation function is histogram-->
                    <div
                      v-if="
                        !dashboardPanelData.data.queries[
                          dashboardPanelData.layout.currentQueryIndex
                        ].customQuery &&
                        dashboardPanelData.data.queries[
                          dashboardPanelData.layout.currentQueryIndex
                        ].fields?.y[index]?.aggregationFunction ===
                          'histogram' &&
                        !dashboardPanelData.data.queries[
                          dashboardPanelData.layout.currentQueryIndex
                        ].fields.y[index].isDerived
                      "
                      class="q-mb-sm"
                    >
                      <!-- histogram interval for sql queries -->
                      <HistogramIntervalDropDown
                        v-if="!promqlMode"
                        :model-value="
                          getHistoramIntervalField(
                            dashboardPanelData.data.queries[
                              dashboardPanelData.layout.currentQueryIndex
                            ].fields.y[index],
                          )
                        "
                        @update:modelValue="
                          (newValue: any) => {
                            dashboardPanelData.data.queries[
                              dashboardPanelData.layout.currentQueryIndex
                            ].fields.y[index].args[0].value = newValue.value;
                          }
                        "
                      />
                    </div>
                    <q-input
                      dense
                      filled
                      :label="t('common.label')"
                      data-test="dashboard-y-item-input"
                      v-model="
                        dashboardPanelData.data.queries[
                          dashboardPanelData.layout.currentQueryIndex
                        ].fields.y[index].label
                      "
                    />
                    <div
                      v-if="dashboardPanelData.data.type === 'table'"
                      class="q-mt-sm q-mb-sm"
                    >
                      <q-checkbox
                        v-model="
                          dashboardPanelData.data.queries[
                            dashboardPanelData.layout.currentQueryIndex
                          ].fields.y[index].treatAsNonTimestamp
                        "
                        :label="'Mark this field as non-timestamp'"
                        dense
                      />
                    </div>
                    <div
                      style="width: 100%"
                      class="tw-mb-2"
                      v-if="dashboardPanelData.data.type != 'heatmap'"
                    >
                      <span class="tw-block tw-mb-1 tw-font-bold">Having</span>

                      <q-btn
                        dense
                        outline
                        color="primary"
                        icon="add"
                        label="Add"
                        @click="toggleHavingFilter(index, 'y')"
                        v-if="!isHavingFilterVisible(index, 'y')"
                      />

                      <div
                        class="tw-flex tw-space-x-2 tw-mt-2 tw-items-center"
                        v-if="isHavingFilterVisible(index, 'y')"
                      >
                        <q-select
                          dense
                          filled
                          v-model="getHavingCondition(index, 'y').operator"
                          :options="operators"
                          style="width: 30%"
                        />

                        <q-input
                          dense
                          filled
                          v-model.number="getHavingCondition(index, 'y').value"
                          style="width: 50%"
                          type="number"
                          placeholder="Value"
                        />

                        <q-btn
                          dense
                          flat
                          icon="close"
                          @click="cancelHavingFilter(index, 'y')"
                        />
                      </div>
                    </div>
                    <div
                      v-if="
                        !dashboardPanelData.data.queries[
                          dashboardPanelData.layout.currentQueryIndex
                        ].customQuery &&
                        dashboardPanelData.data.queryType == 'sql' &&
                        !dashboardPanelData.data.queries[
                          dashboardPanelData.layout.currentQueryIndex
                        ].fields.y[index].isDerived
                      "
                    >
                      <SortByBtnGrp
                        :fieldObj="
                          dashboardPanelData.data.queries[
                            dashboardPanelData.layout.currentQueryIndex
                          ].fields?.y[index]
                        "
                      />
                    </div>
=======
>>>>>>> c6c707d8
                  </div>
                </q-menu>
              </q-btn>
              <q-btn
                style="height: 100%"
                size="xs"
                dense
                :data-test="`dashboard-y-item-${itemY?.alias}-remove`"
                @click="removeYAxisItemByIndex(index)"
                icon="close"
              />
            </div>
          </q-btn-group>
        </div>
        <div
          class="text-caption text-weight-bold text-center q-py-xs"
          v-if="
            dashboardPanelData.data.queries[
              dashboardPanelData.layout.currentQueryIndex
            ].fields?.y?.length < 1
          "
          style="
            width: 100%;
            display: flex;
            justify-content: center;
            align-items: center;
          "
        >
          <div class="q-mt-xs">{{ yAxisHint }}</div>
        </div>
      </div>
    </div>
    <q-separator />

    <!-- z axis container -->
    <span v-if="dashboardPanelData.data.type === 'heatmap'">
      <div style="display: flex; flex-direction: row" class="q-pl-md">
        <div class="layout-name">
          {{
            dashboardPanelData.data.type == "heatmap" ? t("panel.zAxis") : ""
          }}
          <q-icon name="info_outline" class="q-ml-xs">
            <q-tooltip>
              {{ zAxisHint }}
            </q-tooltip>
          </q-icon>
        </div>
        <span class="layout-separator">:</span>
        <div
          class="axis-container droppable scroll row"
          :class="{
            'drop-target': dashboardPanelData.meta.dragAndDrop.dragging,
            'drop-entered':
              dashboardPanelData.meta.dragAndDrop.dragging &&
              dashboardPanelData.meta.dragAndDrop.currentDragArea == 'z',
          }"
          @dragover="onDragOver($event, 'z')"
          @drop="
            onDrop(
              $event,
              'z',
              dashboardPanelData.data.queries[
                dashboardPanelData.layout.currentQueryIndex
              ].fields?.z?.length || 0,
            )
          "
          @dragenter="onDragEnter($event, 'z', null)"
          @dragend="onDragEnd()"
          data-test="dashboard-z-layout"
        >
          <div
            class="row q-mr-sm q-my-xs"
            v-for="(itemZ, index) in dashboardPanelData.data.queries[
              dashboardPanelData.layout.currentQueryIndex
            ].fields?.z"
            :key="index"
          >
            <div
              v-if="
                dashboardPanelData.meta.dragAndDrop.targetDragIndex == index &&
                dashboardPanelData.meta.dragAndDrop.currentDragArea == 'z'
              "
              class="dragItem"
            >
              &nbsp;
            </div>
            <q-btn-group
              class="axis-field"
              :draggable="true"
              @dragstart="onFieldDragStart($event, itemZ, 'z', index)"
              @drop="onDrop($event, 'z', index)"
              @dragenter="onDragEnter($event, 'z', index)"
            >
              <div>
                <q-icon
                  name="drag_indicator"
                  color="grey-13"
                  size="13px"
                  class="cursor-grab q-my-xs"
                />
                <q-btn
                  square
                  icon-right="arrow_drop_down"
                  no-caps
                  dense
                  :no-wrap="true"
                  color="primary"
                  size="sm"
                  :label="zLabel[index]"
                  :data-test="`dashboard-z-item-${itemZ?.alias}`"
                  class="q-pl-sm"
                >
                  <q-menu
                    :data-test="`dashboard-z-item-${itemZ?.alias}-menu`"
                    class="field-function-menu-popup"
                  >
                    <div style="padding: 3px 16px 16px 16px; width: 771px">
                      <div>
                        <div class="q-mr-xs q-mb-sm">
                          <DynamicFunctionPopUp
                            v-model="
                              dashboardPanelData.data.queries[
                                dashboardPanelData.layout.currentQueryIndex
                              ].fields.z[index]
                            "
                            :allowAggregation="true"
                            :customQuery="
                              dashboardPanelData.data.queries[
                                dashboardPanelData.layout.currentQueryIndex
<<<<<<< HEAD
                              ].fields.z[index].color
                            "
                          />
                        </div>
                      </div>
                      <q-input
                        dense
                        filled
                        :label="t('common.label')"
                        data-test="dashboard-z-item-input"
                        v-model="
                          dashboardPanelData.data.queries[
                            dashboardPanelData.layout.currentQueryIndex
                          ].fields.z[index].label
                        "
                      />
                      <div style="width: 100%" class="tw-mb-2">
                        <span class="tw-block tw-mb-1 tw-font-bold"
                          >Having</span
                        >

                        <q-btn
                          dense
                          outline
                          color="primary"
                          icon="add"
                          label="Add"
                          @click="toggleHavingFilter(index, 'z')"
                          v-if="!isHavingFilterVisible(index, 'z')"
                        />

                        <div
                          class="tw-flex tw-space-x-2 tw-mt-2 tw-items-center"
                          v-if="isHavingFilterVisible(index, 'z')"
                        >
                          <q-select
                            dense
                            filled
                            v-model="getHavingCondition(index, 'z').operator"
                            :options="operators"
                            style="width: 30%"
                          />

                          <q-input
                            dense
                            filled
                            v-model.number="
                              getHavingCondition(index, 'z').value
=======
                              ].customQuery
>>>>>>> c6c707d8
                            "
                          />
                        </div>
                      </div>
                    </div>
                  </q-menu>
                </q-btn>
                <q-btn
                  style="height: 100%"
                  size="xs"
                  dense
                  :data-test="`dashboard-z-item-${itemZ?.alias}-remove`"
                  @click="removeZAxisItemByIndex(index)"
                  icon="close"
                />
              </div>
            </q-btn-group>
          </div>
          <div
            class="text-caption text-weight-bold text-center q-py-xs"
            v-if="
              dashboardPanelData.data.queries[
                dashboardPanelData.layout.currentQueryIndex
              ].fields?.z?.length < 1
            "
            style="
              width: 100%;
              display: flex;
              justify-content: center;
              align-items: center;
            "
          >
            <div class="q-mt-xs">{{ zAxisHint }}</div>
          </div>
        </div>
      </div>
    </span>
    <q-separator />
    <DashboardJoinsOption :dashboardData="dashboardData"></DashboardJoinsOption>
    <q-separator />
    <!-- filters container -->
    <DashboardFiltersOption
      :dashboardData="dashboardData"
    ></DashboardFiltersOption>
  </div>
  <DashboardGeoMapsQueryBuilder :dashboardData="dashboardData" />
  <DashboardMapsQueryBuilder :dashboardData="dashboardData" />
  <DashboardSankeyChartBuilder :dashboardData="dashboardData" />
</template>

<script lang="ts">
import {
  defineComponent,
  ref,
  reactive,
  watch,
  computed,
  inject,
  nextTick,
  onMounted,
} from "vue";
import { useI18n } from "vue-i18n";
import useDashboardPanelData from "../../../composables/useDashboardPanel";
import { getImageURL } from "../../../utils/zincutils";
import DashboardGeoMapsQueryBuilder from "./DashboardGeoMapsQueryBuilder.vue";
import DashboardMapsQueryBuilder from "./DashboardMapsQueryBuilder.vue";
import DashboardSankeyChartBuilder from "./DashboardSankeyChartBuilder.vue";
import HistogramIntervalDropDown from "@/components/dashboards/addPanel/HistogramIntervalDropDown.vue";
import CommonAutoComplete from "@/components/dashboards/addPanel/CommonAutoComplete.vue";
import SanitizedHtmlRenderer from "@/components/SanitizedHtmlRenderer.vue";
import useNotifications from "@/composables/useNotifications";
import DashboardFiltersOption from "@/views/Dashboards/addPanel/DashboardFiltersOption.vue";
<<<<<<< HEAD
import { useStore } from "vuex";
=======
import DashboardJoinsOption from "@/views/Dashboards/addPanel/DashboardJoinsOption.vue";
import DynamicFunctionPopUp from "@/components/dashboards/addPanel/dynamicFunction/DynamicFunctionPopUp.vue";
import { buildSQLQueryFromInput } from "@/utils/dashboard/convertDataIntoUnitValue";
>>>>>>> c6c707d8

export default defineComponent({
  name: "DashboardQueryBuilder",
  components: {
    DashboardGeoMapsQueryBuilder,
    DashboardMapsQueryBuilder,
    DashboardSankeyChartBuilder,
    CommonAutoComplete,
    SanitizedHtmlRenderer,
    DashboardFiltersOption,
    DashboardJoinsOption,
    DynamicFunctionPopUp,
  },
  props: ["dashboardData"],
  setup(props) {
    const showXAxis = ref(true);
    const panelName = ref("");
    const panelDesc = ref("");
    const { t } = useI18n();
    const { showErrorNotification } = useNotifications();
    const expansionItems = reactive({
      x: true,
      y: true,
      z: true,
      breakdown: true,
      config: true,
      filter: false,
    });
    const dashboardPanelDataPageKey = inject(
      "dashboardPanelDataPageKey",
      "dashboard",
    );
    const store = useStore();
    const {
      dashboardPanelData,
      addXAxisItem,
      addYAxisItem,
      addZAxisItem,
      addBreakDownAxisItem,
      removeXAxisItemByIndex,
      removeYAxisItemByIndex,
      removeZAxisItemByIndex,
      removeBreakdownItemByIndex,
      addFilteredItem,
      promqlMode,
      updateArrayAlias,
      isAddXAxisNotAllowed,
      isAddYAxisNotAllowed,
      isAddZAxisNotAllowed,
      isAddBreakdownNotAllowed,
      cleanupDraggingFields,
      selectedStreamFieldsBasedOnUserDefinedSchema,
    } = useDashboardPanelData(dashboardPanelDataPageKey);

    // Initialize treatAsNonTimestamp for existing fields (only for table charts)
    const initializeTreatAsNonTimestamp = () => {
      const currentQuery =
        dashboardPanelData.data.queries[
          dashboardPanelData.layout.currentQueryIndex
        ];

      // Check if this is a new panel (no ID means it's new)
      const isNewPanel = !dashboardPanelData.data.id;

      // Helper: set treatAsNonTimestamp for X/Y fields only
      const setTreatAsNonTimestampForField = (field: any) => {
        // Always ensure treatAsNonTimestamp is set for existing panels
        if (isNewPanel) {
          // For new panels: set based on field name
          // For timestamp fields: treatAsNonTimestamp = false (unchecked)
          // For non-timestamp fields: treatAsNonTimestamp = true (checked)
          field.treatAsNonTimestamp =
            field.column === store.state.zoConfig.timestamp_column
              ? false
              : true;
        } else {
          // For existing panels: only set if treatAsNonTimestamp is not already defined
          // This preserves the saved values from the database
          if (
            field.treatAsNonTimestamp === undefined ||
            field.treatAsNonTimestamp === null
          ) {
            field.treatAsNonTimestamp = false;
          }
        }
      };

      // Only X and Y axes for table charts
      if (currentQuery?.fields?.x) {
        currentQuery.fields.x.forEach((field: any) => {
          setTreatAsNonTimestampForField(field);
        });
      }
      if (currentQuery?.fields?.y) {
        currentQuery.fields.y.forEach((field: any) => {
          setTreatAsNonTimestampForField(field);
        });
      }
    };

    onMounted(() => {
      nextTick(() => {
        initializeTreatAsNonTimestamp();
      });
    });

    watch(
      () => dashboardPanelData.data.type,
      (newType: string, oldType: string) => {
        if (newType !== oldType) {
          // Reset treatAsNonTimestamp when chart type changes
          initializeTreatAsNonTimestamp();
        }
      },
    );

    const triggerOperators = [
      { label: t("dashboard.count"), value: "count" },
      { label: t("dashboard.countDistinct"), value: "count-distinct" },
      { label: t("dashboard.sum"), value: "sum" },
      { label: t("dashboard.avg"), value: "avg" },
      { label: t("dashboard.min"), value: "min" },
      { label: t("dashboard.max"), value: "max" },
      {
        label: t("dashboard.p50"),
        value: "p50",
      },
      {
        label: t("dashboard.p90"),
        value: "p90",
      },
      {
        label: t("dashboard.p95"),
        value: "p95",
      },
      {
        label: t("dashboard.p99"),
        value: "p99",
      },
    ];
    const triggerOperatorsWithHistogram: any = [
      { label: t("dashboard.histogram"), value: "histogram" },
    ];

    watch(
      () => dashboardPanelData.meta.dragAndDrop.dragging,
      (newVal: boolean, oldVal: boolean) => {
        if (oldVal == false && newVal == true) {
          expansionItems.x = true;
          expansionItems.y = true;
          expansionItems.z = true;
          expansionItems.breakdown = true;
          expansionItems.config = false;
          expansionItems.filter = true;
        }
      },
    );

    const onDrop = (e: any, targetAxis: string, droppedAtIndex: number) => {
      e.stopPropagation();
      const dragSourceIndex =
        dashboardPanelData.meta.dragAndDrop.dragSourceIndex;

      // reorder items if source and target are same
      if (dashboardPanelData.meta.dragAndDrop.dragSource === targetAxis) {
        // we need to reorder the item
        // Swap the elements in the array
        const fieldList =
          dashboardPanelData.data.queries[
            dashboardPanelData.layout.currentQueryIndex
          ].fields[targetAxis];
        const draggedItem = dashboardPanelData.meta.dragAndDrop.dragElement;
        fieldList?.splice(
          dashboardPanelData.meta.dragAndDrop.dragSourceIndex,
          1,
        );
        fieldList?.splice(droppedAtIndex, 0, draggedItem);
      } else {
        // move the items  between axis or from the field list
        // check if the source is from axis or field list
        if (dashboardPanelData.meta.dragAndDrop.dragSource === "fieldList") {
          // add the item to the target list
          const dragElement = dashboardPanelData.meta.dragAndDrop.dragElement;
          if (!dragElement) {
            return;
          }

          switch (targetAxis) {
            case "x":
              addXAxisItem(dragElement);
              break;
            case "y":
              addYAxisItem(dragElement);
              break;
            case "z":
              addZAxisItem(dragElement);
              break;
            case "breakdown":
              addBreakDownAxisItem(dragElement);
              break;
            case "f":
              addFilteredItem(dragElement);
              break;
          }
          reorderItems(
            targetAxis,
            dashboardPanelData.meta.dragAndDrop.dragSourceIndex,
            droppedAtIndex,
          );
        } else {
          // move the item from field list to axis
          const dragElement = dashboardPanelData.meta.dragAndDrop.dragElement;

          // find first arg which is of type field
          const firstFieldTypeArg = dragElement?.args?.find(
            (arg: any) => arg?.type === "field",
          )?.value;

          if (!firstFieldTypeArg) {
            showErrorNotification("Without field, not able to drag");
            cleanupDraggingFields();
            return;
          }

          const fieldObj = {
            name: firstFieldTypeArg.field,
            streamAlias: firstFieldTypeArg.streamAlias,
          };

          const axisArray = getAxisArray(targetAxis);

          if (targetAxis !== "f") {
            if (
              (targetAxis === "x" && isAddXAxisNotAllowed.value) ||
              (targetAxis === "y" && isAddYAxisNotAllowed.value) ||
              (targetAxis === "z" && isAddZAxisNotAllowed.value) ||
              (targetAxis === "breakdown" && isAddBreakdownNotAllowed.value)
            ) {
              let maxAllowedAxisFields;

              switch (dashboardPanelData.data.type) {
                case "pie":
                case "donut":
                case "heatmap":
                  maxAllowedAxisFields = targetAxis === "x" ? 1 : 1;
                  break;
                case "metric":
                  maxAllowedAxisFields = targetAxis === "x" ? 0 : 1;
                  break;
                case "table":
                  maxAllowedAxisFields = 0;
                  break;
                case "area-stacked":
                case "stacked":
                case "h-stacked":
                  maxAllowedAxisFields = targetAxis === "x" ? 1 : 1;
                  break;
                default:
                  maxAllowedAxisFields = targetAxis === "x" ? 1 : 1;
                  break;
              }

              const errorMessage = `Max ${maxAllowedAxisFields} field(s) in ${targetAxis.toUpperCase()}-Axis is allowed.`;

              showErrorNotification(errorMessage);
              cleanupDraggingFields();
              return;
            }

            // Remove from the original axis
            const dragSource = dashboardPanelData.meta.dragAndDrop.dragSource;
            if (dragSource === "x") {
              removeXAxisItemByIndex(dragSourceIndex);
            } else if (dragSource === "y") {
              removeYAxisItemByIndex(dragSourceIndex);
            } else if (dragSource === "z") {
              removeZAxisItemByIndex(dragSourceIndex);
            } else if (dragSource === "breakdown") {
              removeBreakdownItemByIndex(dragSourceIndex);
            }
          }

          if (targetAxis === "f") {
            return;
          }

          // Add to the new axis
          if (targetAxis === "x") {
            addXAxisItem(fieldObj);
          } else if (targetAxis === "y") {
            addYAxisItem(fieldObj);
          } else if (targetAxis === "z") {
            addZAxisItem(fieldObj);
          } else if (targetAxis === "breakdown") {
            addBreakDownAxisItem(fieldObj);
          }
          reorderItems(
            targetAxis,
            dashboardPanelData.data.queries[
              dashboardPanelData.layout.currentQueryIndex
            ].fields[targetAxis]?.length - 1 || 0,
            droppedAtIndex,
          );

          updateArrayAlias();
        }
      }
      cleanupDraggingFields();
    };

    const reorderItems = (
      targetAxis: string,
      sourceIndex: number,
      targetIndex: number,
    ) => {
      const fieldList =
        dashboardPanelData.data.queries[
          dashboardPanelData.layout.currentQueryIndex
        ].fields[targetAxis];

      if (!fieldList) {
        return;
      }
      const draggedItem = fieldList[sourceIndex];
      if (!draggedItem) {
        return;
      }

      fieldList.splice(sourceIndex, 1);
      fieldList.splice(targetIndex, 0, draggedItem);
    };

    const getAxisArray = (area: string) => {
      switch (area) {
        case "x":
          return dashboardPanelData.data.queries[
            dashboardPanelData.layout.currentQueryIndex
          ].fields?.x;
        case "y":
          return dashboardPanelData.data.queries[
            dashboardPanelData.layout.currentQueryIndex
          ].fields?.y;
        case "z":
          return dashboardPanelData.data.queries[
            dashboardPanelData.layout.currentQueryIndex
          ].fields?.z;
        case "breakdown":
          return dashboardPanelData.data.queries[
            dashboardPanelData.layout.currentQueryIndex
          ].fields?.breakdown;
        default:
          return [];
      }
    };
    const onDragEnter = (e: any, area: string, index: any) => {
      if (
        dashboardPanelData.meta.dragAndDrop.dragSource != "fieldList" &&
        area === "f"
      ) {
        e.preventDefault();
        return;
      }
      dashboardPanelData.meta.dragAndDrop.targetDragIndex =
        index != null && index >= 0
          ? index
          : dashboardPanelData.meta.dragAndDrop.targetDragIndex;
      dashboardPanelData.meta.dragAndDrop.currentDragArea = area;
      e.preventDefault();
    };

    const onDragStart = (e: any, item: any) => {
      e.preventDefault();
    };

    const onDragOver = (e: any, area: string) => {
      e.preventDefault();
    };

    const onFieldDragStart = (
      e: any,
      item: any,
      axis: string,
      index: number,
    ) => {
      dashboardPanelData.meta.dragAndDrop.dragging = true;
      dashboardPanelData.meta.dragAndDrop.dragElement = item;
      dashboardPanelData.meta.dragAndDrop.dragSource = axis;
      dashboardPanelData.meta.dragAndDrop.dragSourceIndex = index;
    };

    const onDragEnd = () => {
      cleanupDraggingFields();
    };

    const xAxisHint = computed((e: any) => {
      switch (dashboardPanelData.data.type) {
        case "pie":
        case "donut":
          return t("dashboard.oneLabelFieldMessage");
        case "metric":
          return t("dashboard.xaxisFieldNAMessage");
        case "table":
          return t("dashboard.oneOrMoreFieldsMessage");
        case "stacked":
        case "area-stacked":
        case "h-stacked":
        case "area":
        case "bar":
        case "h-bar":
        case "line":
        case "scatter":
          return t("dashboard.twoFieldsMessage");
        case "heatmap":
          return t("dashboard.oneFieldMessage");
        case "gauge":
          return "Add 0 or 1 label field here";
        default:
          return t("dashboard.maxtwofieldMessage");
      }
    });

    const bAxisHint = computed((e: any) => {
      switch (dashboardPanelData.data.type) {
        case "stacked":
        case "area-stacked":
        case "h-stacked":
          return t("dashboard.twoFieldsMessage");
        default:
          return t("dashboard.zeroOrOneFieldMessage");
      }
    });

    const yAxisHint = computed((e: any) => {
      switch (dashboardPanelData.data.type) {
        case "pie":
        case "donut":
        case "gauge":
          return t("dashboard.oneValueFieldMessage");
        case "metric":
          return t("dashboard.oneValueFieldMessage");
        case "heatmap":
          return t("dashboard.oneFieldMessage");
        default:
          return t("dashboard.oneOrMoreFieldsMessage");
      }
    });

    const zAxisHint = computed((e: any) => {
      switch (dashboardPanelData.data.type) {
        case "heatmap":
          return "Add 1 field here";
        default:
          return "Add one or more fields here";
      }
    });
    const commonBtnLabel = (field: any) => {
      if (
        dashboardPanelData.data.queries[
          dashboardPanelData.layout.currentQueryIndex
        ].customQuery
      ) {
        return field?.alias;
      }
      return buildSQLQueryFromInput(
        field,
        dashboardPanelData.data.queries[
          dashboardPanelData.layout.currentQueryIndex
        ]?.joins?.length
          ? dashboardPanelData.data.queries[
              dashboardPanelData.layout.currentQueryIndex
            ].fields?.stream
          : "",
      );
    };

    const xLabel = computed(() => {
      const xFields =
        dashboardPanelData.data.queries[
          dashboardPanelData.layout.currentQueryIndex
        ].fields?.x;
      return xFields.map(commonBtnLabel);
    });

    const bLabel = computed(() => {
      const bFields =
        dashboardPanelData.data.queries[
          dashboardPanelData.layout.currentQueryIndex
        ].fields?.breakdown;
      return bFields.map(commonBtnLabel);
    });

    const yLabel = computed(() => {
      const yFields =
        dashboardPanelData.data.queries[
          dashboardPanelData.layout.currentQueryIndex
        ].fields?.y;
      return yFields.map(commonBtnLabel);
    });

    const zLabel = computed(() => {
      const zFields =
        dashboardPanelData.data.queries[
          dashboardPanelData.layout.currentQueryIndex
        ].fields?.z;
      return zFields.map(commonBtnLabel);
    });

    return {
      showXAxis,
      t,
      panelName,
      panelDesc,
      dashboardPanelData,
      removeXAxisItemByIndex,
      removeYAxisItemByIndex,
      removeZAxisItemByIndex,
      removeBreakdownItemByIndex,
      triggerOperators,
      pagination: ref({
        rowsPerPage: 0,
      }),
      model: ref([]),
      tab: ref("General"),
      getImageURL,
      onDrop,
      onDragStart,
      onDragOver,
      onDragEnter,
      expansionItems,
      triggerOperatorsWithHistogram,
      xAxisHint,
      bAxisHint,
      yAxisHint,
      zAxisHint,
      promqlMode,
      xLabel,
      yLabel,
      zLabel,
      bLabel,
      onFieldDragStart,
      onDragEnd,
    };
  },
});
</script>

<style lang="scss" scoped>
.dragItem {
  background-color: $primary;
  width: 20px;
  height: 100%;
  border-radius: 5px;
  opacity: 0.7;
}

.cursor-grab {
  cursor: -webkit-grab;
  cursor: grab;
}

.axis-field {
  overflow: hidden;
}

:deep(.axis-field div) {
  display: flex;
}

:deep(.axis-field .q-btn--rectangle) {
  border-radius: 0%;
}

:deep(.axis-field .q-btn:before) {
  border: 0px solid transparent;
}

.axis-container {
  flex: 1;
  width: 100%;
  text-align: center;
  // white-space: nowrap;
  overflow-x: auto;
}
.layout-separator {
  display: flex;
  align-items: center;
  margin-left: 2px;
  margin-right: 2px;
}
.layout-name {
  white-space: nowrap;
  min-width: 130px;
  display: flex;
  align-items: center;
}

.droppable {
  border-color: transparent;
  border-style: dashed;
  border-width: 2px;
}

.drop-target {
  background-color: rgba(0, 0, 0, 0.042);
  border-color: white;
  border-style: dotted;
}

.drop-entered {
  transition: all;
  transition-duration: 200ms;
  background-color: #cbcbcb;
}

.color-input-wrapper {
  height: 1.5em;
  width: 1.5em;
  overflow: hidden;
  border-radius: 50%;
  display: inline-flex;
  align-items: center;
  position: relative;
}
.color-input-wrapper input[type="color"] {
  position: absolute;
  height: 4em;
  width: 4em;
  top: 50%;
  left: 50%;
  transform: translate(-50%, -50%);
  overflow: hidden;
  border: none;
  margin: 0;
  padding: 0;
}
.q-menu {
  box-shadow: 0px 3px 15px rgba(0, 0, 0, 0.1);
  transform: translateY(0.5rem);
  border-radius: 0px;

  .q-virtual-scroll__content {
    padding: 0.5rem;
  }
}
.index-menu {
  width: 100%;

  .q-field {
    &__control {
      height: 35px;
      padding: 0px 5px;
      min-height: auto !important;

      &-container {
        padding-top: 0px !important;
      }
    }
    &__native :first-of-type {
      padding-top: 0.25rem;
    }
  }

  .q-select {
    text-transform: capitalize;
  }

  .index-table {
    width: 100%;
    // border: 1px solid rgba(0, 0, 0, 0.02);
    .q-table {
      display: block;
    }
    tr {
      margin-bottom: 1px;
    }
    tbody,
    tr,
    td {
      width: 100%;
      display: block;
      height: 25px;
    }

    .q-table__top {
      padding: 0px;
    }
    .q-table__control,
    label.q-field {
      width: 100%;
    }
    .q-table thead tr,
    .q-table tbody td {
      height: auto;
    }

    .q-table__top {
      border-bottom: unset;
    }
  }
  .field-table {
    width: 100%;
  }

  .field_list {
    padding: 0px;
    margin-bottom: 0.125rem;
    position: relative;
    overflow: visible;
    cursor: default;

    .field_overlay {
      justify-content: space-between;
      background-color: transparent;
      transition: all 0.3s ease;
      padding: 0px 10px;
      align-items: center;
      position: absolute;
      // line-height: 2rem;
      overflow: hidden;
      inset: 0;
      display: flex;
      z-index: 1;
      width: 100%;
      border-radius: 0px;
      height: 25px;

      .field_icons {
        padding: 0 0.625rem 0 0.25rem;
        transition: all 0.3s ease;
        background-color: white;
        position: absolute;
        z-index: 3;
        opacity: 0;
        right: 0;

        .q-icon {
          cursor: pointer;
        }
      }

      .field_label {
        pointer-events: none;
        font-size: 0.825rem;
        position: relative;
        display: inline;
        z-index: 2;
        left: 0;
        // text-transform: capitalize;
      }
    }

    &.selected {
      .field_overlay {
        background-color: rgba(89, 96, 178, 0.3);

        .field_icons {
          opacity: 0;
        }
      }
      &:hover {
        .field_overlay {
          box-shadow: 0px 4px 15px rgba(0, 0, 0, 0.17);
          background-color: white;

          .field_icons {
            background-color: white;
          }
        }
      }
    }
    &:hover {
      .field_overlay {
        box-shadow: 0px 4px 15px rgba(0, 0, 0, 0.17);

        .field_icons {
          background-color: white;
          opacity: 1;
        }
      }
    }
  }
}
.q-item {
  // color: $dark-page;
  min-height: 1.3rem;
  padding: 5px 10px;

  &__label {
    font-size: 0.75rem;
  }

  &.q-manual-focusable--focused > .q-focus-helper {
    background: none !important;
    opacity: 0.3 !important;
  }

  &.q-manual-focusable--focused > .q-focus-helper,
  &--active {
    background-color: $selected-list-bg !important;
  }

  &.q-manual-focusable--focused > .q-focus-helper,
  &:hover,
  &--active {
    color: $primary;
  }
}
.q-field--dense .q-field__before,
.q-field--dense .q-field__prepend {
  padding: 0px 0px 0px 0px;
  height: auto;
  line-height: auto;
}
.q-field__native,
.q-field__input {
  padding: 0px 0px 0px 0px;
}

.q-field--dense .q-field__label {
  top: 5px;
}
.q-field--dense .q-field__control,
.q-field--dense .q-field__marginal {
  height: 34px;
}

.field-function-menu-popup {
  width: 771px !important;
  height: 323px;
  border-radius: 4px;
  border: 1px solid #d5d5d5;
  background: #fff;
  box-shadow: 0px 4px 4px 0px rgba(0, 0, 0, 0.05);
  padding: 16px;
}
</style><|MERGE_RESOLUTION|>--- conflicted
+++ resolved
@@ -27,9 +27,6 @@
     <div
       style="display: flex; flex-direction: row; width: 100%"
       class="q-pl-md"
-      v-if="
-        dashboardPanelData.data.type != 'metric'
-      "
     >
       <div style="flex: 1">
         <div style="display: flex; flex-direction: row">
@@ -131,70 +128,10 @@
                               :customQuery="
                                 dashboardPanelData.data.queries[
                                   dashboardPanelData.layout.currentQueryIndex
-<<<<<<< HEAD
-                                ].fields?.x[index],
-                              )
-                            "
-                            @update:modelValue="
-                              (newValue: any) => {
-                                dashboardPanelData.data.queries[
-                                  dashboardPanelData.layout.currentQueryIndex
-                                ].fields.x[index].args[0].value =
-                                  newValue.value;
-                              }
-                            "
-                          />
-                        </div>
-                        <q-input
-                          dense
-                          filled
-                          data-test="dashboard-x-item-input"
-                          :label="t('common.label')"
-                          v-model="
-                            dashboardPanelData.data.queries[
-                              dashboardPanelData.layout.currentQueryIndex
-                            ].fields.x[index].label
-                          "
-                        />
-                        <div
-                          v-if="dashboardPanelData.data.type === 'table'"
-                          class="q-mt-sm q-mb-sm"
-                        >
-                          <q-checkbox
-                            v-model="
-                              dashboardPanelData.data.queries[
-                                dashboardPanelData.layout.currentQueryIndex
-                              ].fields.x[index].treatAsNonTimestamp
-                            "
-                            :label="'Mark this field as non-timestamp'"
-                            dense
-                          />
-                        </div>
-
-                        <div
-                          v-if="
-                            !dashboardPanelData.data.queries[
-                              dashboardPanelData.layout.currentQueryIndex
-                            ].customQuery &&
-                            dashboardPanelData.data.queryType == 'sql' &&
-                            !dashboardPanelData.data.queries[
-                              dashboardPanelData.layout.currentQueryIndex
-                            ].fields.x[index].isDerived
-                          "
-                        >
-                          <SortByBtnGrp
-                            :fieldObj="
-                              dashboardPanelData.data.queries[
-                                dashboardPanelData.layout.currentQueryIndex
-                              ].fields?.x[index]
-                            "
-                          />
-=======
                                 ].customQuery
                               "
                             />
                           </div>
->>>>>>> c6c707d8
                         </div>
                       </div>
                     </q-menu>
@@ -352,55 +289,10 @@
                               :customQuery="
                                 dashboardPanelData.data.queries[
                                   dashboardPanelData.layout.currentQueryIndex
-<<<<<<< HEAD
-                                ].fields?.breakdown[index],
-                              )
-                            "
-                            @update:modelValue="
-                              (newValue: any) => {
-                                dashboardPanelData.data.queries[
-                                  dashboardPanelData.layout.currentQueryIndex
-                                ].fields.breakdown[index].args[0].value =
-                                  newValue.value;
-                              }
-                            "
-                          />
-                        </div>
-                        <q-input
-                          dense
-                          filled
-                          data-test="dashboard-b-item-input"
-                          :label="t('common.label')"
-                          v-model="
-                            dashboardPanelData.data.queries[
-                              dashboardPanelData.layout.currentQueryIndex
-                            ].fields.breakdown[index].label
-                          "
-                        />
-                        <div
-                          v-if="
-                            !dashboardPanelData.data.queries[
-                              dashboardPanelData.layout.currentQueryIndex
-                            ].customQuery &&
-                            dashboardPanelData.data.queryType == 'sql' &&
-                            !dashboardPanelData.data.queries[
-                              dashboardPanelData.layout.currentQueryIndex
-                            ].fields.breakdown[index].isDerived
-                          "
-                        >
-                          <SortByBtnGrp
-                            :fieldObj="
-                              dashboardPanelData.data.queries[
-                                dashboardPanelData.layout.currentQueryIndex
-                              ].fields?.breakdown[index]
-                            "
-                          />
-=======
                                 ].customQuery
                               "
                             />
                           </div>
->>>>>>> c6c707d8
                         </div>
                       </div>
                     </q-menu>
@@ -545,134 +437,6 @@
                         />
                       </div>
                     </div>
-<<<<<<< HEAD
-                    <!-- histogram interval if auto sql and aggregation function is histogram-->
-                    <div
-                      v-if="
-                        !dashboardPanelData.data.queries[
-                          dashboardPanelData.layout.currentQueryIndex
-                        ].customQuery &&
-                        dashboardPanelData.data.queries[
-                          dashboardPanelData.layout.currentQueryIndex
-                        ].fields?.y[index]?.aggregationFunction ===
-                          'histogram' &&
-                        !dashboardPanelData.data.queries[
-                          dashboardPanelData.layout.currentQueryIndex
-                        ].fields.y[index].isDerived
-                      "
-                      class="q-mb-sm"
-                    >
-                      <!-- histogram interval for sql queries -->
-                      <HistogramIntervalDropDown
-                        v-if="!promqlMode"
-                        :model-value="
-                          getHistoramIntervalField(
-                            dashboardPanelData.data.queries[
-                              dashboardPanelData.layout.currentQueryIndex
-                            ].fields.y[index],
-                          )
-                        "
-                        @update:modelValue="
-                          (newValue: any) => {
-                            dashboardPanelData.data.queries[
-                              dashboardPanelData.layout.currentQueryIndex
-                            ].fields.y[index].args[0].value = newValue.value;
-                          }
-                        "
-                      />
-                    </div>
-                    <q-input
-                      dense
-                      filled
-                      :label="t('common.label')"
-                      data-test="dashboard-y-item-input"
-                      v-model="
-                        dashboardPanelData.data.queries[
-                          dashboardPanelData.layout.currentQueryIndex
-                        ].fields.y[index].label
-                      "
-                    />
-                    <div
-                      v-if="dashboardPanelData.data.type === 'table'"
-                      class="q-mt-sm q-mb-sm"
-                    >
-                      <q-checkbox
-                        v-model="
-                          dashboardPanelData.data.queries[
-                            dashboardPanelData.layout.currentQueryIndex
-                          ].fields.y[index].treatAsNonTimestamp
-                        "
-                        :label="'Mark this field as non-timestamp'"
-                        dense
-                      />
-                    </div>
-                    <div
-                      style="width: 100%"
-                      class="tw-mb-2"
-                      v-if="dashboardPanelData.data.type != 'heatmap'"
-                    >
-                      <span class="tw-block tw-mb-1 tw-font-bold">Having</span>
-
-                      <q-btn
-                        dense
-                        outline
-                        color="primary"
-                        icon="add"
-                        label="Add"
-                        @click="toggleHavingFilter(index, 'y')"
-                        v-if="!isHavingFilterVisible(index, 'y')"
-                      />
-
-                      <div
-                        class="tw-flex tw-space-x-2 tw-mt-2 tw-items-center"
-                        v-if="isHavingFilterVisible(index, 'y')"
-                      >
-                        <q-select
-                          dense
-                          filled
-                          v-model="getHavingCondition(index, 'y').operator"
-                          :options="operators"
-                          style="width: 30%"
-                        />
-
-                        <q-input
-                          dense
-                          filled
-                          v-model.number="getHavingCondition(index, 'y').value"
-                          style="width: 50%"
-                          type="number"
-                          placeholder="Value"
-                        />
-
-                        <q-btn
-                          dense
-                          flat
-                          icon="close"
-                          @click="cancelHavingFilter(index, 'y')"
-                        />
-                      </div>
-                    </div>
-                    <div
-                      v-if="
-                        !dashboardPanelData.data.queries[
-                          dashboardPanelData.layout.currentQueryIndex
-                        ].customQuery &&
-                        dashboardPanelData.data.queryType == 'sql' &&
-                        !dashboardPanelData.data.queries[
-                          dashboardPanelData.layout.currentQueryIndex
-                        ].fields.y[index].isDerived
-                      "
-                    >
-                      <SortByBtnGrp
-                        :fieldObj="
-                          dashboardPanelData.data.queries[
-                            dashboardPanelData.layout.currentQueryIndex
-                          ].fields?.y[index]
-                        "
-                      />
-                    </div>
-=======
->>>>>>> c6c707d8
                   </div>
                 </q-menu>
               </q-btn>
@@ -802,58 +566,7 @@
                             :customQuery="
                               dashboardPanelData.data.queries[
                                 dashboardPanelData.layout.currentQueryIndex
-<<<<<<< HEAD
-                              ].fields.z[index].color
-                            "
-                          />
-                        </div>
-                      </div>
-                      <q-input
-                        dense
-                        filled
-                        :label="t('common.label')"
-                        data-test="dashboard-z-item-input"
-                        v-model="
-                          dashboardPanelData.data.queries[
-                            dashboardPanelData.layout.currentQueryIndex
-                          ].fields.z[index].label
-                        "
-                      />
-                      <div style="width: 100%" class="tw-mb-2">
-                        <span class="tw-block tw-mb-1 tw-font-bold"
-                          >Having</span
-                        >
-
-                        <q-btn
-                          dense
-                          outline
-                          color="primary"
-                          icon="add"
-                          label="Add"
-                          @click="toggleHavingFilter(index, 'z')"
-                          v-if="!isHavingFilterVisible(index, 'z')"
-                        />
-
-                        <div
-                          class="tw-flex tw-space-x-2 tw-mt-2 tw-items-center"
-                          v-if="isHavingFilterVisible(index, 'z')"
-                        >
-                          <q-select
-                            dense
-                            filled
-                            v-model="getHavingCondition(index, 'z').operator"
-                            :options="operators"
-                            style="width: 30%"
-                          />
-
-                          <q-input
-                            dense
-                            filled
-                            v-model.number="
-                              getHavingCondition(index, 'z').value
-=======
                               ].customQuery
->>>>>>> c6c707d8
                             "
                           />
                         </div>
@@ -913,7 +626,6 @@
   computed,
   inject,
   nextTick,
-  onMounted,
 } from "vue";
 import { useI18n } from "vue-i18n";
 import useDashboardPanelData from "../../../composables/useDashboardPanel";
@@ -926,13 +638,9 @@
 import SanitizedHtmlRenderer from "@/components/SanitizedHtmlRenderer.vue";
 import useNotifications from "@/composables/useNotifications";
 import DashboardFiltersOption from "@/views/Dashboards/addPanel/DashboardFiltersOption.vue";
-<<<<<<< HEAD
-import { useStore } from "vuex";
-=======
 import DashboardJoinsOption from "@/views/Dashboards/addPanel/DashboardJoinsOption.vue";
 import DynamicFunctionPopUp from "@/components/dashboards/addPanel/dynamicFunction/DynamicFunctionPopUp.vue";
 import { buildSQLQueryFromInput } from "@/utils/dashboard/convertDataIntoUnitValue";
->>>>>>> c6c707d8
 
 export default defineComponent({
   name: "DashboardQueryBuilder",
@@ -965,7 +673,6 @@
       "dashboardPanelDataPageKey",
       "dashboard",
     );
-    const store = useStore();
     const {
       dashboardPanelData,
       addXAxisItem,
@@ -986,68 +693,6 @@
       cleanupDraggingFields,
       selectedStreamFieldsBasedOnUserDefinedSchema,
     } = useDashboardPanelData(dashboardPanelDataPageKey);
-
-    // Initialize treatAsNonTimestamp for existing fields (only for table charts)
-    const initializeTreatAsNonTimestamp = () => {
-      const currentQuery =
-        dashboardPanelData.data.queries[
-          dashboardPanelData.layout.currentQueryIndex
-        ];
-
-      // Check if this is a new panel (no ID means it's new)
-      const isNewPanel = !dashboardPanelData.data.id;
-
-      // Helper: set treatAsNonTimestamp for X/Y fields only
-      const setTreatAsNonTimestampForField = (field: any) => {
-        // Always ensure treatAsNonTimestamp is set for existing panels
-        if (isNewPanel) {
-          // For new panels: set based on field name
-          // For timestamp fields: treatAsNonTimestamp = false (unchecked)
-          // For non-timestamp fields: treatAsNonTimestamp = true (checked)
-          field.treatAsNonTimestamp =
-            field.column === store.state.zoConfig.timestamp_column
-              ? false
-              : true;
-        } else {
-          // For existing panels: only set if treatAsNonTimestamp is not already defined
-          // This preserves the saved values from the database
-          if (
-            field.treatAsNonTimestamp === undefined ||
-            field.treatAsNonTimestamp === null
-          ) {
-            field.treatAsNonTimestamp = false;
-          }
-        }
-      };
-
-      // Only X and Y axes for table charts
-      if (currentQuery?.fields?.x) {
-        currentQuery.fields.x.forEach((field: any) => {
-          setTreatAsNonTimestampForField(field);
-        });
-      }
-      if (currentQuery?.fields?.y) {
-        currentQuery.fields.y.forEach((field: any) => {
-          setTreatAsNonTimestampForField(field);
-        });
-      }
-    };
-
-    onMounted(() => {
-      nextTick(() => {
-        initializeTreatAsNonTimestamp();
-      });
-    });
-
-    watch(
-      () => dashboardPanelData.data.type,
-      (newType: string, oldType: string) => {
-        if (newType !== oldType) {
-          // Reset treatAsNonTimestamp when chart type changes
-          initializeTreatAsNonTimestamp();
-        }
-      },
-    );
 
     const triggerOperators = [
       { label: t("dashboard.count"), value: "count" },
