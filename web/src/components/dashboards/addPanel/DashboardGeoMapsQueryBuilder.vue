--- conflicted
+++ resolved
@@ -88,16 +88,9 @@
                         dashboardPanelData.layout.currentQueryIndex
                       ].fields.latitude
                     "
-<<<<<<< HEAD
-                  />
-                  <div
-                    v-if="
-                      !dashboardPanelData.data.queries[
-=======
                     :allowAggregation="false"
                     :customQuery="
                       dashboardPanelData.data.queries[
->>>>>>> c6c707d8
                         dashboardPanelData.layout.currentQueryIndex
                       ].customQuery
                     "
@@ -200,16 +193,9 @@
                         dashboardPanelData.layout.currentQueryIndex
                       ].fields.longitude
                     "
-<<<<<<< HEAD
-                  />
-                  <div
-                    v-if="
-                      !dashboardPanelData.data.queries[
-=======
                     :allowAggregation="false"
                     :customQuery="
                       dashboardPanelData.data.queries[
->>>>>>> c6c707d8
                         dashboardPanelData.layout.currentQueryIndex
                       ].customQuery
                     "
@@ -312,59 +298,9 @@
                         dashboardPanelData.layout.currentQueryIndex
                       ].fields.weight
                     "
-<<<<<<< HEAD
-                  />
-                  <div style="width: 100%" class="tw-mb-2">
-                    <span class="tw-block tw-mb-1 tw-font-bold">Having</span>
-
-                    <q-btn
-                      dense
-                      outline
-                      color="primary"
-                      icon="add"
-                      label="Add"
-                      @click="toggleHavingFilter"
-                      v-if="!isHavingFilterVisible()"
-                    />
-
-                    <div
-                      class="tw-flex tw-space-x-2 tw-mt-2 tw-items-center"
-                      v-if="isHavingFilterVisible()"
-                    >
-                      <q-select
-                        dense
-                        filled
-                        v-model="getHavingCondition().operator"
-                        :options="operators"
-                        style="width: 30%"
-                      >
-                      </q-select>
-
-                      <q-input
-                        dense
-                        filled
-                        v-model.number="getHavingCondition().value"
-                        style="width: 50%"
-                        type="number"
-                        placeholder="Value"
-                      />
-
-                      <q-btn
-                        dense
-                        flat
-                        icon="close"
-                        @click="cancelHavingFilter"
-                      />
-                    </div>
-                  </div>
-                  <div
-                    v-if="
-                      !dashboardPanelData.data.queries[
-=======
                     :allowAggregation="true"
                     :customQuery="
                       dashboardPanelData.data.queries[
->>>>>>> c6c707d8
                         dashboardPanelData.layout.currentQueryIndex
                       ].customQuery
                     "
