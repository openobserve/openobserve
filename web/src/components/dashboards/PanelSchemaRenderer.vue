<!-- Copyright 2023 OpenObserve Inc.

This program is free software: you can redistribute it and/or modify
it under the terms of the GNU Affero General Public License as published by
the Free Software Foundation, either version 3 of the License, or
(at your option) any later version.

This program is distributed in the hope that it will be useful
but WITHOUT ANY WARRANTY; without even the implied warranty of
MERCHANTABILITY or FITNESS FOR A PARTICULAR PURPOSE.  See the
GNU Affero General Public License for more details.

You should have received a copy of the GNU Affero General Public License
along with this program.  If not, see <http://www.gnu.org/licenses/>.
-->

<template>
  <div
    style="width: 100%; height: 100%"
    @mouseleave="hidePopupsAndOverlays"
    @mouseenter="showPopupsAndOverlays"
  >
    <div
      ref="chartPanelRef"
      style="height: 100%; position: relative"
      :class="chartPanelClass"
    >
      <div
        v-if="!errorDetail?.message"
        :style="{ height: chartPanelHeight, width: '100%' }"
      >
        <MapsRenderer
          v-if="panelSchema.type == 'maps'"
          :data="panelData.chartType == 'maps' ? panelData : { options: {} }"
        ></MapsRenderer>
        <GeoMapRenderer
          v-else-if="panelSchema.type == 'geomap'"
          :data="
            panelData.chartType == 'geomap'
              ? panelData
              : { options: { backgroundColor: 'transparent' } }
          "
        />
        <TableRenderer
          v-else-if="panelSchema.type == 'table'"
          :data="
            panelData.chartType == 'table'
              ? panelData
              : { options: { backgroundColor: 'transparent' } }
          "
          :value-mapping="panelSchema?.config?.mappings ?? []"
          @row-click="onChartClick"
          ref="tableRendererRef"
          :wrap-cells="panelSchema.config?.wrap_table_cells"
        />
        <div
          v-else-if="panelSchema.type == 'html'"
          class="col column"
          style="width: 100%; height: 100%; flex: 1"
        >
          <HTMLRenderer
            :htmlContent="panelSchema.htmlContent"
            style="width: 100%; height: 100%"
            class="col"
            :variablesData="variablesData"
          />
        </div>
        <div
          v-else-if="panelSchema.type == 'markdown'"
          class="col column"
          style="width: 100%; height: 100%; flex: 1"
        >
          <MarkdownRenderer
            :markdownContent="panelSchema.markdownContent"
            style="width: 100%; height: 100%"
            class="col"
            :variablesData="variablesData"
          />
        </div>

        <CustomChartRenderer
          v-else-if="panelSchema.type == 'custom_chart'"
          :data="panelData"
          style="width: 100%; height: 100%"
          class="col"
          @error="errorDetail = $event"
        />
        <ChartRenderer
          v-else
          :data="
            panelSchema.queryType === 'promql' ||
            (panelData.chartType != 'geomap' &&
              panelData.chartType != 'table' &&
              panelData.chartType != 'maps' &&
              loading)
              ? panelData
              : noData == 'No Data'
                ? {
                    options: {
                      backgroundColor: 'transparent',
                    },
                  }
                : panelData
          "
          :height="chartPanelHeight"
          @updated:data-zoom="onDataZoom"
          @error="errorDetail = $event"
          @click="onChartClick"
        />
      </div>
      <div
        v-if="
          !errorDetail?.message &&
          panelSchema.type != 'geomap' &&
          panelSchema.type != 'maps' &&
          !loading
        "
        class="noData"
        data-test="no-data"
      >
        {{ noData }}
      </div>
      <div
        v-if="
          errorDetail?.message &&
          !panelSchema?.error_config?.custom_error_handeling
        "
        class="errorMessage"
      >
        <q-icon size="md" name="warning" />
        <div style="height: 80%; width: 100%">
          {{
            errorDetail?.code?.toString().startsWith("4")
              ? errorDetail.message
              : "Error Loading Data"
          }}
        </div>
      </div>
      <div
        v-if="
          errorDetail?.message &&
          panelSchema?.error_config?.custom_error_handeling &&
          !panelSchema?.error_config?.default_data_on_error &&
          panelSchema?.error_config?.custom_error_message
        "
        class="customErrorMessage"
      >
        {{ panelSchema?.error_config?.custom_error_message }}
      </div>
      <div
        class="row"
        style="position: absolute; top: 0px; width: 100%; z-index: 999"
      >
        <LoadingProgress
          :loading="loading"
          :loadingProgressPercentage="loadingProgressPercentage"
        />
      </div>
      <div
        v-if="allowAnnotationsAdd && isCursorOverPanel"
        style="position: absolute; top: 0px; right: 0px; z-index: 9"
        @click.stop
      >
        <q-btn
          v-if="
            [
              'area',
              'area-stacked',
              'bar',
              'h-bar',
              'line',
              'scatter',
              'stacked',
              'h-stacked',
            ].includes(panelSchema.type) && checkIfPanelIsTimeSeries === true
          "
          color="primary"
          :icon="isAddAnnotationMode ? 'cancel' : 'edit'"
          round
          outline
          size="sm"
          @click="toggleAddAnnotationMode"
        >
          <q-tooltip anchor="top middle" self="bottom right">
            {{
              isAddAnnotationMode ? "Exit Annotations Mode" : "Add Annotations"
            }}
          </q-tooltip>
        </q-btn>
      </div>
      <div
        style="
          border: 1px solid gray;
          border-radius: 4px;
          padding: 3px;
          position: absolute;
          top: 0px;
          left: 0px;
          display: none;
          text-wrap: nowrap;
          z-index: 9999999;
        "
        :class="store.state.theme === 'dark' ? 'bg-dark' : 'bg-white'"
        ref="drilldownPopUpRef"
        @mouseleave="hidePopupsAndOverlays"
      >
        <div
          v-for="(drilldown, index) in drilldownArray"
          :key="JSON.stringify(drilldown)"
          class="drilldown-item q-px-sm q-py-xs"
          style="
            display: flex;
            flex-direction: row;
            align-items: center;
            position: relative;
          "
        >
          <div
            @click="openDrilldown(index)"
            style="cursor: pointer; display: flex; align-items: center"
          >
            <q-icon class="q-mr-xs q-mt-xs" size="16px" name="link" />
            <span>{{ drilldown.name }}</span>
          </div>
        </div>
      </div>
      <div
        style="
          border: 1px solid gray;
          border-radius: 4px;
          padding: 3px;
          position: absolute;
          top: 0px;
          left: 0px;
          display: none;
          max-width: 200px;
          white-space: normal;
          word-wrap: break-word;
          overflow-wrap: break-word;
          z-index: 9999999;
        "
        :class="store.state.theme === 'dark' ? 'bg-dark' : 'bg-white'"
        ref="annotationPopupRef"
      >
        <div
          class="q-px-sm q-py-xs"
          style="
            display: flex;
            flex-direction: row;
            align-items: center;
            position: relative;
            word-break: break-word;
          "
        >
          <span style="word-break: break-word">{{
            selectedAnnotationData.text
          }}</span>
        </div>
      </div>
      <!-- Annotation Dialog -->
      <AddAnnotation
        v-if="isAddAnnotationDialogVisible"
        :dashboardId="dashboardId"
        :annotation="annotationToAddEdit"
        @close="closeAddAnnotation"
        :panelsList="panelsList"
      />
    </div>
  </div>
</template>

<script lang="ts">
import {
  defineComponent,
  watch,
  ref,
  toRefs,
  computed,
  inject,
  nextTick,
  defineAsyncComponent,
  onMounted,
  onUnmounted,
} from "vue";
import { useStore } from "vuex";
import { usePanelDataLoader } from "@/composables/dashboard/usePanelDataLoader";
import { convertPanelData } from "@/utils/dashboard/convertPanelData";
import {
  getAllDashboardsByFolderId,
  getDashboard,
  getFoldersList,
} from "@/utils/commons";
import { useRoute, useRouter } from "vue-router";
import { b64EncodeUnicode, escapeSingleQuotes } from "@/utils/zincutils";
import { generateDurationLabel } from "../../utils/date";
import { onBeforeMount } from "vue";
import { useLoading } from "@/composables/useLoading";
import useNotifications from "@/composables/useNotifications";
import { validateSQLPanelFields } from "@/utils/dashboard/convertDataIntoUnitValue";
import { useAnnotationsData } from "@/composables/dashboard/useAnnotationsData";
import { event } from "quasar";
import { exportFile } from "quasar";
import LoadingProgress from "@/components/common/LoadingProgress.vue";

const ChartRenderer = defineAsyncComponent(() => {
  return import("@/components/dashboards/panels/ChartRenderer.vue");
});

const TableRenderer = defineAsyncComponent(() => {
  return import("@/components/dashboards/panels/TableRenderer.vue");
});

const GeoMapRenderer = defineAsyncComponent(() => {
  return import("@/components/dashboards/panels/GeoMapRenderer.vue");
});

const MapsRenderer = defineAsyncComponent(() => {
  return import("@/components/dashboards/panels/MapsRenderer.vue");
});

const HTMLRenderer = defineAsyncComponent(() => {
  return import("./panels/HTMLRenderer.vue");
});

const MarkdownRenderer = defineAsyncComponent(() => {
  return import("./panels/MarkdownRenderer.vue");
});

const AddAnnotation = defineAsyncComponent(() => {
  return import("./addPanel/AddAnnotation.vue");
});
const CustomChartRenderer = defineAsyncComponent(() => {
  return import("./panels/CustomChartRenderer.vue");
});

export default defineComponent({
  name: "PanelSchemaRenderer",
  components: {
    ChartRenderer,
    TableRenderer,
    GeoMapRenderer,
    MapsRenderer,
    HTMLRenderer,
    MarkdownRenderer,
    AddAnnotation,
    CustomChartRenderer,
    LoadingProgress,
  },
  props: {
    selectedTimeObj: {
      required: true,
      type: Object,
    },
    panelSchema: {
      required: true,
      type: Object,
    },
    variablesData: {
      required: true,
      type: Object,
    },
    forceLoad: {
      type: Boolean,
      default: false,
      required: false,
    },
    searchType: {
      default: null,
      type: String || null,
    },
    dashboardId: {
      default: "",
      required: false,
      type: String,
    },
    folderId: {
      default: "",
      required: false,
      type: String,
    },
    reportId: {
      default: "",
      required: false,
      type: String,
    },
    allowAnnotationsAdd: {
      default: false,
      required: false,
      type: Boolean,
    },
    runId: {
      type: String,
      default: null,
    },
    tabId: {
      type: String,
      default: null,
    },
    tabName: {
      type: String,
      default: null,
    },
    dashboardName: {
      type: String,
      default: null,
    },
    folderName: {
      type: String,
      default: null,
    },
    searchResponse: {
      required: false,
      type: Object,
    },
    is_ui_histogram: {
      type: Boolean,
      required: false,
      default: false,
    },
    shouldRefreshWithoutCache: {
      type: Boolean,
      required: false,
      default: false,
    },
  },
  emits: [
    "updated:data-zoom",
    "error",
    "metadata-update",
    "result-metadata-update",
    "last-triggered-at-update",
    "is-cached-data-differ-with-current-time-range-update",
    "update:initialVariableValues",
    "updated:vrlFunctionFieldList",
    "loading-state-change",
    "limit-number-of-series-warning-message-update",
    "is-partial-data-update",
    "series-data-update",
  ],
  setup(props, { emit }) {
    const store = useStore();
    const route = useRoute();
    const router = useRouter();

    // stores the converted data which can be directly used for rendering different types of panels
    const panelData: any = ref({}); // holds the data to render the panel after getting data from the api based on panel config
    const chartPanelRef: any = ref(null); // holds the ref to the whole div
    const drilldownArray: any = ref([]);
    const selectedAnnotationData: any = ref([]);
    const drilldownPopUpRef: any = ref(null);
    const annotationPopupRef: any = ref(null);

    const limitNumberOfSeriesWarningMessage: any = ref("");

    const chartPanelStyle = ref({
      height: "100%",
      width: "100%",
    });

    const isCursorOverPanel = ref(false);
    const showPopupsAndOverlays = () => {
      isCursorOverPanel.value = true;
    };

    // get refs from props
    const {
      panelSchema,
      selectedTimeObj,
      variablesData,
      forceLoad,
      searchType,
      dashboardId,
      folderId,
      reportId,
      allowAnnotationsAdd,
      runId,
      tabId,
      tabName,
      dashboardName,
      folderName,
      searchResponse,
      is_ui_histogram,
      shouldRefreshWithoutCache,
    } = toRefs(props);
    // calls the apis to get the data based on the panel config
    let {
      data,
      loading,
      errorDetail,
      metadata,
      resultMetaData,
      annotations,
      lastTriggeredAt,
      isCachedDataDifferWithCurrentTimeRange,
      searchRequestTraceIds,
      loadingProgressPercentage,
      isPartialData,
    } = usePanelDataLoader(
      panelSchema,
      selectedTimeObj,
      variablesData,
      chartPanelRef,
      forceLoad,
      searchType,
      dashboardId,
      folderId,
      reportId,
      runId,
      tabId,
      tabName,
      searchResponse,
      is_ui_histogram,
<<<<<<< HEAD
      shouldRefreshWithoutCache,
=======
      dashboardName,
      folderName,
>>>>>>> aff48e3a
    );

    const {
      isAddAnnotationMode,
      isAddAnnotationDialogVisible,
      annotationToAddEdit,
      editAnnotation,
      toggleAddAnnotationMode,
      handleAddAnnotation,
      closeAddAnnotation,
      fetchAllPanels,
      panelsList,
    } = useAnnotationsData(
      store.state.selectedOrganization?.identifier,
      dashboardId.value,
      panelSchema.value.id,
      folderId.value,
    );

    // need tableRendererRef to access downloadTableAsCSV method
    const tableRendererRef: any = ref(null);

    // hovered series state
    // used to show tooltip axis for all charts
    const hoveredSeriesState: any = inject("hoveredSeriesState", null);

    const validatePanelData = computed(() => {
      const errors: any = [];

      // fields validation is not required for promql
      if (panelSchema.value?.queryType == "promql") {
        return errors;
      }

      const currentXLabel =
        panelSchema?.value?.type == "table"
          ? "First Column"
          : panelSchema?.value?.type == "h-bar"
            ? "Y-Axis"
            : "X-Axis";

      const currentYLabel =
        panelSchema?.value?.type == "table"
          ? "Other Columns"
          : panelSchema?.value?.type == "h-bar"
            ? "X-Axis"
            : "Y-Axis";

      validateSQLPanelFields(
        panelSchema.value,
        0,
        currentXLabel,
        currentYLabel,
        errors,
        true,
      );

      return errors;
    });

    // ======= [START] dashboard PrintMode =======

    //inject variablesAndPanelsDataLoadingState from parent
    // default values will be empty object of panels and variablesData
    const variablesAndPanelsDataLoadingState: any = inject(
      "variablesAndPanelsDataLoadingState",
      { panels: {}, variablesData: {}, searchRequestTraceIds: {} },
    );

    // Watch loading state changes and emit them to parent
    watch(loading, (newLoadingState) => {
      emit("loading-state-change", newLoadingState);
    });

    // on loading state change, update the loading state of the panels in variablesAndPanelsDataLoadingState
    watch(loading, (updatedLoadingValue) => {
      if (variablesAndPanelsDataLoadingState) {
        // update the loading state of the current panel
        variablesAndPanelsDataLoadingState.panels = {
          ...variablesAndPanelsDataLoadingState?.panels,
          [panelSchema?.value?.id]: updatedLoadingValue,
        };
      }
    });
    //watch trace id and add in the searchRequestTraceIds
    watch(searchRequestTraceIds, (updatedSearchRequestTraceIds) => {
      if (variablesAndPanelsDataLoadingState) {
        variablesAndPanelsDataLoadingState.searchRequestTraceIds = {
          ...variablesAndPanelsDataLoadingState?.searchRequestTraceIds,
          [panelSchema?.value?.id]: updatedSearchRequestTraceIds,
        };
      }
    });
    // ======= [END] dashboard PrintMode =======

    onMounted(async () => {
      // fetch all panels
      await fetchAllPanels();
      panelsList.value = panelsList.value;
    });

    // When switching of tab was done, reset the loading state of the panels in variablesAndPanelsDataLoadingState
    // As some panels were getting true cancel button and datetime picker were not getting updated
    onUnmounted(() => {
      if (variablesAndPanelsDataLoadingState) {
        variablesAndPanelsDataLoadingState.searchRequestTraceIds = {
          ...variablesAndPanelsDataLoadingState?.searchRequestTraceIds,
          [panelSchema?.value?.id]: [],
        };
        variablesAndPanelsDataLoadingState.panels = {
          ...variablesAndPanelsDataLoadingState?.panels,
          [panelSchema?.value?.id]: false,
        };
      }

      // Clear all refs to prevent memory leaks
      chartPanelRef.value = null;
      drilldownPopUpRef.value = null;
      annotationPopupRef.value = null;
      tableRendererRef.value = null;
      parser = null;
    });
    const convertPanelDataCommon = async () => {
      if (
        !errorDetail?.value?.message &&
        validatePanelData?.value?.length === 0
      ) {
        try {
          panelData.value = await convertPanelData(
            panelSchema.value,
            data.value,
            store,
            chartPanelRef,
            hoveredSeriesState,
            resultMetaData,
            metadata.value,
            chartPanelStyle.value,
            annotations,
            loading.value,
          );

          limitNumberOfSeriesWarningMessage.value =
            panelData.value?.extras?.limitNumberOfSeriesWarningMessage ?? "";

          errorDetail.value = {
            message: "",
            code: "",
          };
        } catch (error: any) {
          console.error("error", error);
          errorDetail.value = {
            message: error?.message,
            code: error?.code || "",
          };
        }
      } else {
        // if no data is available, then show the default data
        // if there is an error config in the panel schema, then show the default data on error
        // if no default data on error is set, then show the custom error message
        if (
          panelSchema.value?.error_config?.custom_error_handeling &&
          panelSchema.value?.error_config?.default_data_on_error
        ) {
          data.value = JSON.parse(
            panelSchema.value?.error_config?.default_data_on_error,
          );
          errorDetail.value = {
            message: "",
            code: "",
          };
        }
      }
    };

    // Watch for panel schema changes to re-convert panel data
    watch(
      panelSchema,
      async () => {
        // Re-convert panel data when schema changes (for non-whitelisted config changes)
        if (
          !errorDetail?.value?.message &&
          validatePanelData?.value?.length === 0 &&
          data.value?.length
        ) {
          await convertPanelDataCommon();
        }
      },
      { deep: true },
    );

    watch(
      [data, store?.state],
      async () => {
        // emit vrl function field list
        if (data.value?.length && data.value[0] && data.value[0].length) {
          // Find the index of the record with max attributes
          const maxAttributesIndex = data.value[0].reduce(
            (
              maxIndex: string | number | any,
              obj: {},
              currentIndex: any,
              array: Array<Record<string, unknown>>,
            ) => {
              const numAttributes = Object.keys(obj).length;
              const maxNumAttributes = Object.keys(array[maxIndex]).length;
              return numAttributes > maxNumAttributes ? currentIndex : maxIndex;
            },
            0,
          );

          const recordwithMaxAttribute = data.value[0][maxAttributesIndex];

          const responseFields = Object.keys(recordwithMaxAttribute);

          emit("updated:vrlFunctionFieldList", responseFields);
        }
        if (panelData.value.chartType == "custom_chart")
          errorDetail.value = {
            message: "",
            code: "",
          };

        // Use the common function to convert panel data
        await convertPanelDataCommon();
      },
      { deep: true },
    );

    const checkIfPanelIsTimeSeries = computed(() => {
      return panelData.value?.extras?.isTimeSeries;
    });

    // when we get the new metadata from the apis, emit the metadata update
    watch(
      metadata,
      () => {
        emit("metadata-update", metadata.value);
      },
      { deep: true },
    );

    watch(panelData, () => {
      emit("series-data-update", panelData.value);
    },
    { deep: true });

    // when we get the new limitNumberOfSeriesWarningMessage from the convertPanelData, emit the limitNumberOfSeriesWarningMessage
    watch(
      limitNumberOfSeriesWarningMessage,
      () => {
        emit(
          "limit-number-of-series-warning-message-update",
          limitNumberOfSeriesWarningMessage.value,
        );
      },
      { deep: true },
    );

    watch(lastTriggeredAt, () => {
      emit("last-triggered-at-update", lastTriggeredAt.value);
    });

    watch(isCachedDataDifferWithCurrentTimeRange, () => {
      emit(
        "is-cached-data-differ-with-current-time-range-update",
        isCachedDataDifferWithCurrentTimeRange.value,
      );
    });

    const onDataZoom = (event: any) => {
      if (allowAnnotationsAdd.value && isAddAnnotationMode.value) {
        // looks like zoom not needed
        // handle add annotation
        handleAddAnnotation(event.start, event.end);
      } else {
        // default behavior
        emit("updated:data-zoom", event);
      }
    };

    const handleNoData = (panelType: any) => {
      const xAlias = panelSchema.value.queries[0].fields.x.map(
        (it: any) => it.alias || [],
      );
      const yAlias = panelSchema.value.queries[0].fields.y.map(
        (it: any) => it.alias || [],
      );
      const zAlias = panelSchema.value.queries[0].fields.z.map(
        (it: any) => it.alias || [],
      );

      switch (panelType) {
        case "area":
        case "area-stacked":
        case "bar":
        case "h-bar":
        case "stacked":
        case "h-stacked":
        case "line":
        case "scatter":
        case "gauge":
        case "table": {
          // return data.value[0].some((it: any) => {return (xAlias.every((x: any) => it[x]) && yAlias.every((y: any) => it[y]))});
          return (
            data.value[0]?.length > 1 ||
            (xAlias.every((x: any) => data.value[0][0][x] != null) &&
              yAlias.every((y: any) => data.value[0][0][y]) != null)
          );
        }
        case "metric": {
          return (
            data.value[0]?.length > 1 ||
            yAlias.every(
              (y: any) =>
                data.value[0][0][y] != null || data.value[0][0][y] === 0,
            )
          );
        }
        case "heatmap": {
          return (
            data.value[0]?.length > 1 ||
            (xAlias.every((x: any) => data.value[0][0][x] != null) &&
              yAlias.every((y: any) => data.value[0][0][y] != null) &&
              zAlias.every((z: any) => data.value[0][0][z]) != null)
          );
        }
        case "pie":
        case "donut": {
          return (
            data.value[0]?.length > 1 ||
            yAlias.every((y: any) => data.value[0][0][y] != null)
          );
        }
        case "maps":
        case "geomap": {
          return true;
        }
        case "sankey": {
          const source = panelSchema.value.queries[0].fields.source.alias;
          const target = panelSchema.value.queries[0].fields.target.alias;
          const value = panelSchema.value.queries[0].fields.value.alias;
          return (
            data.value[0]?.length > 1 ||
            source.every((s: any) => data.value[0][0][s] != null) ||
            target.every((t: any) => data.value[0][0][t] != null) ||
            value.every((v: any) => data.value[0][0][v] != null)
          );
        }
        default:
          break;
      }
    };

    // Compute the value of the 'noData' variable
    const noData = computed(() => {
      // if panel type is 'html' or 'markdown', return an empty string
      if (
        panelSchema.value.type == "html" ||
        panelSchema.value.type == "markdown" ||
        panelSchema.value.type == "custom_chart"
      ) {
        return "";
      }
      // Check if the queryType is 'promql'
      else if (panelSchema.value?.queryType == "promql") {
        // Check if the 'data' array has elements and every item has a non-empty 'result' array
        return data.value?.length &&
          data.value.some((item: any) => item?.result?.length)
          ? "" // Return an empty string if there is data
          : "No Data"; // Return "No Data" if there is no data
      } else {
        // The queryType is not 'promql'
        return data.value.length &&
          data.value[0]?.length &&
          handleNoData(panelSchema.value.type)
          ? ""
          : "No Data"; // Return "No Data" if the 'data' array is empty, otherwise return an empty string
      }
    });

    // when the error changes, emit the error
    watch(errorDetail, () => {
      //check if there is an error message or not
      // if (!errorDetail.value) return; // emmit is required to reset the error on parent component
      emit("error", errorDetail.value);
    });

    const hidePopupsAndOverlays = () => {
      if (drilldownPopUpRef.value) {
        drilldownPopUpRef.value.style.display = "none";
      }
      if (annotationPopupRef.value) {
        annotationPopupRef.value.style.display = "none";
      }
      isCursorOverPanel.value = false;
    };

    // drilldown
    const replacePlaceholders = (str: any, obj: any) => {
      // if the str is same as the key, return it's value(it can be an string or array).
      for (const key in obj) {
        // ${varName} == str
        if (`\$\{${key}\}` == str) {
          return obj[key];
        }
      }

      return str.replace(/\$\{([^}]+)\}/g, function (_: any, key: any) {
        // Split the key into parts by either a dot or a ["xyz"] pattern and filter out empty strings
        let parts = key.split(/\.|\["(.*?)"\]/).filter(Boolean);

        let value = obj;
        for (let part of parts) {
          if (value && part in value) {
            value = value[part];
          } else {
            return "${" + key + "}";
          }
        }
        return value;
      });
    };

    const replaceDrilldownToLogs = (str: any, obj: any) => {
      // If str is exactly equal to a key, return its value directly
      for (const key in obj) {
        if (`\$\{${key}\}` === str) {
          let value = obj[key];

          // Ensure string values are wrapped in quotes
          return typeof value === "string" ? `'${value}'` : value;
        }
      }

      return str.replace(/\$\{([^}]+)\}/g, function (_: any, key: any) {
        // Split the key into parts by either a dot or a ["xyz"] pattern and filter out empty strings
        let parts = key.split(/\.|\["(.*?)"\]/).filter(Boolean);

        let value = obj;
        for (let part of parts) {
          if (value && part in value) {
            value = value[part];
          } else {
            return "${" + key + "}"; // Keep the placeholder if the key is not found
          }
        }

        // Ensure string values are wrapped in quotes
        return typeof value === "string" ? `'${value}'` : value;
      });
    };
    // get offset from parent
    function getOffsetFromParent(parent: any, child: any) {
      const parentRect = parent.getBoundingClientRect();
      const childRect = child.getBoundingClientRect();

      return {
        left: childRect.left - parentRect.left,
        top: childRect.top - parentRect.top,
      };
    }

    // need to save click event params, to open drilldown
    let drilldownParams: any = [];
    const onChartClick = async (params: any, ...args: any) => {
      // Check if we have both drilldown and annotation at the same point
      const hasAnnotation =
        params?.componentType === "markLine" ||
        params?.componentType === "markArea";
      const hasDrilldown = panelSchema.value.config.drilldown?.length > 0;

      // If in annotation add mode, handle that first
      if (allowAnnotationsAdd.value) {
        if (isAddAnnotationMode.value) {
          if (hasAnnotation) {
            editAnnotation(params?.data?.annotationDetails);
          } else {
            handleAddAnnotation(
              params?.data?.[0] || params?.data?.time || params?.data?.name,
              null,
            );
          }
          return;
        }
      }

      // Store click parameters for drilldown
      if (hasDrilldown) {
        drilldownParams = [params, args];
        drilldownArray.value = panelSchema.value.config.drilldown ?? [];
      }

      // Calculate offset values based on chart type
      let offsetValues = { left: 0, top: 0 };
      if (panelSchema.value.type === "table") {
        offsetValues = getOffsetFromParent(chartPanelRef.value, params?.target);
        offsetValues.left += params?.offsetX;
        offsetValues.top += params?.offsetY;
      } else {
        offsetValues.left = params?.event?.offsetX;
        offsetValues.top = params?.event?.offsetY;
      }

      // Handle popup displays with priority
      if (hasDrilldown) {
        // Show drilldown popup first
        drilldownPopUpRef.value.style.display = "block";
        await nextTick();

        const drilldownOffset = calculatePopupOffset(
          offsetValues.left,
          offsetValues.top,
          drilldownPopUpRef,
          chartPanelRef,
        );

        drilldownPopUpRef.value.style.top = drilldownOffset.top + 5 + "px";
        drilldownPopUpRef.value.style.left = drilldownOffset.left + 5 + "px";
      } else if (hasAnnotation) {
        // Only show annotation popup if there's no drilldown
        const description = params?.data?.annotationDetails?.text;
        if (description) {
          selectedAnnotationData.value = params?.data?.annotationDetails;
          annotationPopupRef.value.style.display = "block";

          await nextTick();

          const annotationOffset = calculatePopupOffset(
            offsetValues.left,
            offsetValues.top,
            annotationPopupRef,
            chartPanelRef,
          );

          annotationPopupRef.value.style.top = annotationOffset.top + 5 + "px";
          annotationPopupRef.value.style.left =
            annotationOffset.left + 5 + "px";
        }
      }

      // Hide popups if no content to display
      if (
        !hasDrilldown &&
        (!hasAnnotation || !params?.data?.annotationDetails?.text)
      ) {
        hidePopupsAndOverlays();
      }
    };

    // Helper function to calculate popup offset
    const calculatePopupOffset = (
      offsetX: any,
      offsetY: any,
      popupRef: any,
      containerRef: any,
    ) => {
      let offSetValues = { left: offsetX, top: offsetY };

      if (popupRef.value) {
        if (
          offSetValues.top + popupRef.value.offsetHeight >
          containerRef.value.offsetHeight
        ) {
          offSetValues.top -= popupRef.value.offsetHeight;
        }
        if (
          offSetValues.left + popupRef.value.offsetWidth >
          containerRef.value.offsetWidth
        ) {
          offSetValues.left -= popupRef.value.offsetWidth;
        }
      }

      return offSetValues;
    };

    const { showErrorNotification, showPositiveNotification } =
      useNotifications();

    let parser: any;
    onBeforeMount(async () => {
      await importSqlParser();
    });

    const importSqlParser = async () => {
      const useSqlParser: any = await import("@/composables/useParser");
      const { sqlParser }: any = useSqlParser.default();
      parser = await sqlParser();
    };

    // get interval from resultMetaData if it exists
    const interval = computed(
      () => resultMetaData?.value?.[0]?.histogram_interval,
    );

    // get interval in micro seconds
    const intervalMicro = computed(() => interval.value * 1000 * 1000);

    watch(
      () => resultMetaData.value,
      (newVal) => {
        emit("result-metadata-update", newVal);
      },
      { deep: true },
    );

    const getOriginalQueryAndStream = (queryDetails: any, metadata: any) => {
      const originalQuery = metadata?.value?.queries[0]?.query;
      const streamName = queryDetails?.queries[0]?.fields?.stream;

      if (!originalQuery || !streamName) {
        console.error("Missing query or stream name.");
        return null;
      }

      return { originalQuery, streamName };
    };

    const calculateTimeRange = (
      hoveredTimestamp: number | null,
      interval: number | undefined,
    ) => {
      if (interval && hoveredTimestamp) {
        const startTime = hoveredTimestamp * 1000; // Convert to microseconds
        return {
          startTime,
          endTime: startTime + interval,
        };
      }
      return {
        startTime: selectedTimeObj.value.start_time.getTime(),
        endTime: selectedTimeObj.value.end_time.getTime(),
      };
    };

    const parseQuery = async (originalQuery: string, parser: any) => {
      try {
        return parser.astify(originalQuery);
      } catch (error) {
        console.error("Failed to parse query:", error);
        return null;
      }
    };

    const buildWhereClause = (
      ast: any,
      breakdownColumn?: string,
      breakdownValue?: string,
    ): string => {
      let whereClause = ast?.where
        ? parser
            .sqlify({ type: "select", where: ast.where })
            .slice("SELECT".length)
        : "";

      if (breakdownColumn && breakdownValue) {
        const breakdownCondition = `${breakdownColumn} = '${breakdownValue}'`;
        whereClause += whereClause
          ? ` AND ${breakdownCondition}`
          : ` WHERE ${breakdownCondition}`;
      }

      return whereClause;
    };

    const replaceVariablesValue = (
      query: any,
      currentDependentVariablesData: any,
      panelSchema: any,
    ) => {
      const queryType = panelSchema?.value?.queryType;
      currentDependentVariablesData?.forEach((variable: any) => {
        const variableName = `$${variable.name}`;
        const variableNameWithBrackets = `\${${variable.name}}`;

        let variableValue = "";
        if (Array.isArray(variable.value)) {
          const value = variable.value
            .map(
              (value: any) =>
                `'${variable.escapeSingleQuotes ? escapeSingleQuotes(value) : value}'`,
            )
            .join(",");
          const possibleVariablesPlaceHolderTypes = [
            {
              placeHolder: `\${${variable.name}:csv}`,
              value: variable.value.join(","),
            },
            {
              placeHolder: `\${${variable.name}:pipe}`,
              value: variable.value.join("|"),
            },
            {
              placeHolder: `\${${variable.name}:doublequote}`,
              value: variable.value.map((value: any) => `"${value}"`).join(","),
            },
            {
              placeHolder: `\${${variable.name}:singlequote}`,
              value: value,
            },
            {
              placeHolder: `\${${variable.name}}`,
              value: queryType === "sql" ? value : variable.value.join("|"),
            },
            {
              placeHolder: `\$${variable.name}`,
              value: queryType === "sql" ? value : variable.value.join("|"),
            },
          ];

          possibleVariablesPlaceHolderTypes.forEach((placeHolderObj) => {
            // if (query.includes(placeHolderObj.placeHolder)) {
            //   metadata.push({
            //     type: "variable",
            //     name: variable.name,
            //     value: placeHolderObj.value,
            //   });
            // }
            query = query.replaceAll(
              placeHolderObj.placeHolder,
              placeHolderObj.value,
            );
          });
        } else {
          variableValue =
            variable.value === null
              ? ""
              : `${variable.escapeSingleQuotes ? escapeSingleQuotes(variable.value) : variable.value}`;
          // if (query.includes(variableName)) {
          //   metadata.push({
          //     type: "variable",
          //     name: variable.name,
          //     value: variable.value,
          //   });
          // }
          query = query.replaceAll(variableNameWithBrackets, variableValue);
          query = query.replaceAll(variableName, variableValue);
        }
      });

      return query;
    };
    const constructLogsUrl = (
      streamName: string,
      calculatedTimeRange: { startTime: number; endTime: number },
      encodedQuery: string,
      queryDetails: any,
      currentUrl: string,
    ) => {
      const logsUrl = new URL(currentUrl + "/logs");
      logsUrl.searchParams.set(
        "stream_type",
        queryDetails.queries[0]?.fields?.stream_type,
      );
      logsUrl.searchParams.set("stream", streamName);
      logsUrl.searchParams.set(
        "from",
        calculatedTimeRange.startTime.toString(),
      );
      logsUrl.searchParams.set("to", calculatedTimeRange.endTime.toString());
      logsUrl.searchParams.set("sql_mode", "true");
      logsUrl.searchParams.set("query", encodedQuery);
      logsUrl.searchParams.set(
        "org_identifier",
        store.state.selectedOrganization.identifier,
      );
      logsUrl.searchParams.set("quick_mode", "false");
      logsUrl.searchParams.set("show_histogram", "false");

      return logsUrl;
    };
    const openDrilldown = async (index: any) => {
      // hide the drilldown pop up
      hidePopupsAndOverlays();

      // if panelSchema exists
      if (panelSchema.value) {
        // check if drilldown data exists
        if (
          !panelSchema.value.config.drilldown ||
          panelSchema.value.config.drilldown.length == 0
        ) {
          return;
        }

        // find drilldown data
        const drilldownData = panelSchema.value.config.drilldown[index];

        const navigateToLogs = async () => {
          const queryDetails = panelSchema.value;
          if (!queryDetails) {
            console.error("Panel schema is undefined.");
            return;
          }

          const { originalQuery, streamName } =
            getOriginalQueryAndStream(queryDetails, metadata) || {};
          if (!originalQuery || !streamName) return;

          const hoveredTime = drilldownParams[0]?.value?.[0];
          const hoveredTimestamp = hoveredTime
            ? new Date(hoveredTime).getTime()
            : null;
          const breakdown = queryDetails.queries[0].fields?.breakdown || [];

          const calculatedTimeRange = calculateTimeRange(
            hoveredTimestamp,
            intervalMicro.value,
          );

          let modifiedQuery = originalQuery;

          if (drilldownData.data.logsMode === "auto") {
            if (!parser) {
              await importSqlParser();
            }
            const ast = await parseQuery(originalQuery, parser);

            if (!ast) return;

            const tableAliases = ast.from
              ?.filter((fromEntry: any) => fromEntry.as)
              .map((fromEntry: any) => fromEntry.as);

            const aliasClause = tableAliases?.length
              ? ` AS ${tableAliases.join(", ")}`
              : "";

            const breakdownColumn = breakdown[0]?.column;

            const seriesIndex = drilldownParams[0]?.seriesIndex;
            const breakdownSeriesName =
              seriesIndex !== undefined
                ? panelData.value.options.series[seriesIndex]
                : undefined;
            const uniqueSeriesName = breakdownSeriesName
              ? breakdownSeriesName.originalSeriesName
              : drilldownParams[0]?.seriesName;
            const breakdownValue = uniqueSeriesName;

            const whereClause = buildWhereClause(
              ast,
              breakdownColumn,
              breakdownValue,
            );

            modifiedQuery = `SELECT * FROM "${streamName}"${aliasClause} ${whereClause}`;
          } else {
            // Create drilldown variables object exactly as you do for other drilldown types
            const drilldownVariables: any = {};

            // Add time range
            if (
              selectedTimeObj?.value?.start_time &&
              selectedTimeObj?.value?.start_time != "Invalid Date"
            ) {
              drilldownVariables.start_time = new Date(
                selectedTimeObj?.value?.start_time?.toISOString(),
              ).getTime();
            }
            if (
              selectedTimeObj?.value?.end_time &&
              selectedTimeObj?.value?.end_time != "Invalid Date"
            ) {
              drilldownVariables.end_time = new Date(
                selectedTimeObj?.value?.end_time?.toISOString(),
              ).getTime();
            }

            // Add query and encoded query
            drilldownVariables.query =
              metadata?.value?.queries[0]?.query ??
              panelSchema?.value?.queries[0]?.query ??
              "";
            drilldownVariables.query_encoded = b64EncodeUnicode(
              drilldownVariables.query,
            );

            // Handle different chart types
            if (panelSchema.value.type == "table") {
              const fields: any = {};
              panelSchema.value.queries.forEach((query: any) => {
                const panelFields: any = [
                  ...(query.fields.x || []),
                  ...(query.fields.y || []),
                  ...(query.fields.z || []),
                ];
                panelFields.forEach((field: any) => {
                  fields[field.label] = drilldownParams[1][0][field.alias];
                  fields[field.alias] = drilldownParams[1][0][field.alias];
                });
              });
              drilldownVariables.row = {
                field: fields,
                index: drilldownParams[1][1],
              };
            } else if (panelSchema.value.type == "sankey") {
              if (drilldownParams[0].dataType == "node") {
                drilldownVariables.node = {
                  __name: drilldownParams[0]?.name ?? "",
                  __value: drilldownParams[0]?.value ?? "",
                };
              } else {
                drilldownVariables.edge = {
                  __source: drilldownParams[0]?.data?.source ?? "",
                  __target: drilldownParams[0]?.data?.target ?? "",
                  __value: drilldownParams[0]?.data?.value ?? "",
                };
              }
            } else {
              drilldownVariables.series = {
                __name: ["pie", "donut", "heatmap"].includes(
                  panelSchema.value.type,
                )
                  ? drilldownParams[0].name
                  : drilldownParams[0].seriesName,
                __value: Array.isArray(drilldownParams[0].value)
                  ? drilldownParams[0].value[
                      drilldownParams[0].value.length - 1
                    ]
                  : drilldownParams[0].value,
              };
            }

            variablesData?.value?.values?.forEach((variable: any) => {
              if (variable.type != "dynamic_filters") {
                drilldownVariables[variable.name] = variable.value;
              }
            });

            let queryWithReplacedPlaceholders = replaceVariablesValue(
              drilldownData?.data?.logsQuery,
              variablesData?.value?.values,
              panelSchema,
            );

            queryWithReplacedPlaceholders = replaceDrilldownToLogs(
              queryWithReplacedPlaceholders,
              drilldownVariables,
            );

            modifiedQuery = queryWithReplacedPlaceholders;
          }

          modifiedQuery = modifiedQuery.replace(/`/g, '"');

          const encodedQuery: any = b64EncodeUnicode(modifiedQuery);

          const pos = window.location.pathname.indexOf("/web/");
          const currentUrl =
            pos > -1
              ? window.location.origin +
                window.location.pathname.slice(0, pos) +
                "/web"
              : window.location.origin;

          const logsUrl = constructLogsUrl(
            streamName,
            calculatedTimeRange,
            encodedQuery,
            queryDetails,
            currentUrl,
          );

          try {
            if (drilldownData.targetBlank) {
              window.open(logsUrl.toString(), "_blank");
            } else {
              await store.dispatch("logs/setIsInitialized", false);
              await nextTick();
              await router.push({
                path: "/logs",
                query: Object.fromEntries(logsUrl.searchParams.entries()),
              });
            }
          } catch (error) {
            console.error("Failed to navigate to logs:", error);
          }
        };

        // need to change dynamic variables to it's value using current variables, current chart data(params)
        // if pie, donut or heatmap then series name will come in name field
        // also, if value is an array, then last value will be taken
        const drilldownVariables: any = {};

        // selected start time and end time
        if (
          selectedTimeObj?.value?.start_time &&
          selectedTimeObj?.value?.start_time != "Invalid Date"
        ) {
          drilldownVariables.start_time = new Date(
            selectedTimeObj?.value?.start_time?.toISOString(),
          ).getTime();
        }

        if (
          selectedTimeObj?.value?.end_time &&
          selectedTimeObj?.value?.end_time != "Invalid Date"
        ) {
          drilldownVariables.end_time = new Date(
            selectedTimeObj?.value?.end_time?.toISOString(),
          ).getTime();
        }

        // param to pass current query
        // use metadata query[replaced variables values] or panelSchema query
        drilldownVariables.query =
          metadata?.value?.queries[0]?.query ??
          panelSchema?.value?.queries[0]?.query ??
          "";
        drilldownVariables.query_encoded = b64EncodeUnicode(
          metadata?.value?.queries[0]?.query ??
            panelSchema?.value?.queries[0]?.query ??
            "",
        );

        // if chart type is 'table' then we need to pass the table name
        if (panelSchema.value.type == "table") {
          const fields: any = {};
          panelSchema.value.queries.forEach((query: any) => {
            // take all field from x, y and z
            const panelFields: any = [
              ...query.fields.x,
              ...query.fields.y,
              ...query.fields.z,
            ];
            panelFields.forEach((field: any) => {
              // we have label and alias, use both in dynamic values
              fields[field.label] = drilldownParams[1][0][field.alias];
              fields[field.alias] = drilldownParams[1][0][field.alias];
            });
          });
          drilldownVariables.row = {
            field: fields,
            index: drilldownParams[1][1],
          };
        } else if (panelSchema.value.type == "sankey") {
          // if dataType is node then set node data
          // else set edge data
          if (drilldownParams[0].dataType == "node") {
            // set node data
            drilldownVariables.node = {
              __name: drilldownParams[0]?.name ?? "",
              __value: drilldownParams[0]?.value ?? "",
            };
          } else {
            // set edge data
            drilldownVariables.edge = {
              __source: drilldownParams[0]?.data?.source ?? "",
              __target: drilldownParams[0]?.data?.target ?? "",
              __value: drilldownParams[0]?.data?.value ?? "",
            };
          }
        } else {
          // we have an series object
          drilldownVariables.series = {
            __name: ["pie", "donut", "heatmap"].includes(panelSchema.value.type)
              ? drilldownParams[0].name
              : drilldownParams[0].seriesName,
            __value: Array.isArray(drilldownParams[0].value)
              ? drilldownParams[0].value[drilldownParams[0].value.length - 1]
              : drilldownParams[0].value,
            __axisValue:
              drilldownParams?.[0]?.value?.[0] ?? drilldownParams?.[0]?.name,
          };
        }

        variablesData?.value?.values?.forEach((variable: any) => {
          if (variable.type != "dynamic_filters") {
            drilldownVariables[variable.name] = variable.value;
          }
        });

        // if drilldown by url
        if (drilldownData.type == "byUrl") {
          try {
            // open url
            return window.open(
              replacePlaceholders(drilldownData.data.url, drilldownVariables),
              drilldownData.targetBlank ? "_blank" : "_self",
            );
          } catch (error) {}
        } else if (drilldownData.type == "logs") {
          try {
            navigateToLogs();
          } catch (error) {
            showErrorNotification("Failed to navigate to logs");
          }
        } else if (drilldownData.type == "byDashboard") {
          // we have folder, dashboard and tabs name
          // so we have to get id of folder, dashboard and tab

          // get folder id
          if (
            !store.state.organizationData.folders ||
            (Array.isArray(store.state.organizationData.folders) &&
              store.state.organizationData.folders.length === 0)
          ) {
            await getFoldersList(store);
          }
          const folderId = store.state.organizationData.folders.find(
            (folder: any) => folder.name == drilldownData.data.folder,
          )?.folderId;

          if (!folderId) {
            console.error(`Folder "${drilldownData.data.folder}" not found`);
            return;
          }

          // get dashboard id
          const allDashboardData = await getAllDashboardsByFolderId(
            store,
            folderId,
          );

          const dashboardId = allDashboardData?.find(
            (dashboard: any) =>
              dashboard.title === drilldownData.data.dashboard,
          )?.dashboardId;

          const dashboardData = await getDashboard(
            store,
            dashboardId,
            folderId,
          );

          if (!dashboardData) {
            console.error(
              `Dashboard "${drilldownData.data.dashboard}" not found in folder "${drilldownData.data.folder}"`,
            );
            return;
          }

          // get tab id
          const tabId =
            dashboardData.tabs.find(
              (tab: any) => tab.name == drilldownData.data.tab,
            )?.tabId ?? dashboardData.tabs[0].tabId;

          // if targetBlank is true then create new url
          // else made changes in current router only
          if (drilldownData.targetBlank) {
            // get current origin
            const pos = window.location.pathname.indexOf("/web/");
            // if there is /web/ in path
            // url will be: origin from window.location.origin + pathname up to /web/ + /web/
            let currentUrl: any =
              pos > -1
                ? window.location.origin +
                  window.location.pathname.slice(0, pos) +
                  "/web"
                : window.location.origin;

            // always, go to view dashboard page
            currentUrl += "/dashboards/view?";

            // if pass all variables in url
            currentUrl += drilldownData.data.passAllVariables
              ? new URLSearchParams(route.query as any).toString()
              : "";

            const url = new URL(currentUrl);

            // set variables provided by user
            drilldownData.data.variables.forEach((variable: any) => {
              if (variable?.name?.trim() && variable?.value?.trim()) {
                url.searchParams.set(
                  "var-" +
                    replacePlaceholders(variable.name, drilldownVariables),
                  replacePlaceholders(variable.value, drilldownVariables),
                );
              }
            });

            url.searchParams.set("dashboard", dashboardData.dashboardId);
            url.searchParams.set("folder", folderId);
            url.searchParams.set("tab", tabId);
            currentUrl = url.toString();

            window.open(currentUrl, "_blank");
          } else {
            let oldParams: any = [];
            // if pass all variables is true
            if (drilldownData.data.passAllVariables) {
              // get current query params
              oldParams = route.query;
            }

            drilldownData.data.variables.forEach((variable: any) => {
              if (variable?.name?.trim() && variable?.value?.trim()) {
                oldParams[
                  "var-" +
                    replacePlaceholders(variable.name, drilldownVariables)
                ] = replacePlaceholders(variable.value, drilldownVariables);
              }
            });

            // make changes in router
            await router.push({
              path: "/dashboards/view",
              query: {
                ...oldParams,
                org_identifier: store.state.selectedOrganization.identifier,
                dashboard: dashboardData.dashboardId,
                folder: folderId,
                tab: tabId,
              },
            });

            // ======= [START] default variable values

            const initialVariableValues: any = {};
            Object.keys(route.query).forEach((key) => {
              if (key.startsWith("var-")) {
                const newKey = key.slice(4);
                initialVariableValues[newKey] = route.query[key];
              }
            });
            // ======= [END] default variable values

            emit("update:initialVariableValues", initialVariableValues);
          }
        }
      }
    };

    const chartPanelHeight = computed(() => {
      if (
        panelSchema.value?.queries?.[0]?.fields?.breakdown?.length > 0 &&
        panelSchema.value.config?.trellis?.layout &&
        !loading.value
      ) {
        return chartPanelStyle.value.height;
      }

      return "100%";
    });

    const chartPanelClass = computed(() => {
      if (
        panelSchema.value?.queries?.[0]?.fields?.breakdown?.length > 0 &&
        panelSchema.value.config?.trellis?.layout &&
        !loading.value
      ) {
        return "overflow-auto";
      }

      return "";
    });

    const downloadDataAsCSV = (title: string) => {
      // if panel type is table then download data as csv
      if (panelSchema.value.type == "table") {
        tableRendererRef?.value?.downloadTableAsCSV(title);
      } else {
        // For non-table charts
        try {
          // Check if data exists
          if (!data?.value || data?.value?.length === 0) {
            showErrorNotification("No data available to download");
            return;
          }

          let csvContent;

          // Check if this is a PromQL query type panel
          if (panelSchema.value.queryType === "promql") {
            // Handle PromQL data format
            const flattenedData: any[] = [];

            // Iterate through each response item (multiple queries can produce multiple responses)
            data?.value?.forEach((promData: any, queryIndex: number) => {
              if (!promData?.result || !Array.isArray(promData.result)) return;

              // Iterate through each result (time series)
              promData.result.forEach((series: any, seriesIndex: number) => {
                const metricLabels = series.metric || {};

                // Iterate through values array (timestamp, value pairs)
                series.values.forEach((point: any) => {
                  const timestamp = point[0];
                  const value = point[1];

                  // Create a row with timestamp, value, and all metric labels
                  const row = {
                    timestamp: timestamp,
                    value: value,
                    ...metricLabels,
                  };

                  flattenedData.push(row);
                });
              });
            });

            // Get all unique keys across all data points
            const allKeys = new Set();
            flattenedData.forEach((row: any) => {
              Object.keys(row).forEach((key: any) => allKeys.add(key));
            });

            // Convert Set to Array and ensure timestamp and value come first
            const keys = Array.from(allKeys);
            keys.sort((a: any, b: any) => {
              if (a === "timestamp") return -1;
              if (b === "timestamp") return 1;
              if (a === "value") return -1;
              if (b === "value") return 1;
              return a.localeCompare(b);
            });

            // Create CSV content
            csvContent = [
              keys.join(","), // Headers row
              ...flattenedData.map((row: any) =>
                keys.map((key: any) => wrapCsvValue(row[key] ?? "")).join(","),
              ),
            ].join("\r\n");
          } else {
            // Handle standard SQL format - now supporting multiple arrays
            const flattenedData: any[] = [];

            // Iterate through all datasets/arrays in the response
            data?.value?.forEach((dataset: any, datasetIndex: number) => {
              // Skip if dataset is empty or not an array
              if (!dataset || !Array.isArray(dataset) || dataset.length === 0)
                return;

              dataset.forEach((row: any) => {
                flattenedData.push({
                  ...row,
                });
              });
            });

            // If after flattening we have no data, show notification and return
            if (flattenedData.length === 0) {
              showErrorNotification("No data available to download");
              return;
            }

            // Collect all possible keys from all objects
            const allKeys = new Set();
            flattenedData.forEach((row: any) => {
              Object.keys(row).forEach((key: any) => allKeys.add(key));
            });

            // Convert Set to Array and sort for consistent order
            const headers = Array.from(allKeys).sort();

            // Create CSV content with headers and data rows
            csvContent = [
              headers?.join(","), // Headers row
              ...flattenedData?.map((row: any) =>
                headers
                  ?.map((header: any) => wrapCsvValue(row[header] ?? ""))
                  .join(","),
              ),
            ].join("\r\n");
          }

          const status = exportFile(
            (title ?? "chart-export") + ".csv",
            csvContent,
            "text/csv",
          );

          if (status === true) {
            showPositiveNotification("Chart data downloaded as a CSV file", {
              timeout: 2000,
            });
          } else {
            showErrorNotification("Browser denied file download...");
          }
        } catch (error) {
          console.error("Error downloading CSV:", error);
          showErrorNotification("Failed to download data as CSV");
        }
      }
    };

    // Helper function to properly wrap CSV values
    const wrapCsvValue = (val: any): string => {
      if (val === null || val === undefined) {
        return "";
      }

      // Convert to string and escape any quotes
      const str = String(val).replace(/"/g, '""');

      // Wrap in quotes if the value contains comma, quotes, or newlines
      const needsQuotes =
        str.includes(",") ||
        str.includes('"') ||
        str.includes("\n") ||
        str.includes("\r");
      return needsQuotes ? `"${str}"` : str;
    };

    const downloadDataAsJSON = (title: string) => {
      try {
        // Handle table type charts
        if (panelSchema?.value?.type === "table") {
          tableRendererRef?.value?.downloadTableAsJSON(title);
        } else {
          // Handle non-table charts
          const chartData = data.value;

          if (!chartData || !chartData.length) {
            showErrorNotification("No data available to download");
            return;
          }

          // Export the data as JSON
          const content = JSON.stringify(chartData, null, 2);

          const status = exportFile(
            (title ?? "data-export") + ".json",
            content,
            "application/json",
          );

          if (status === true) {
            showPositiveNotification("Chart data downloaded as a JSON file", {
              timeout: 2000,
            });
          } else {
            showErrorNotification("Browser denied file download...");
          }
        }
      } catch (error) {
        console.error("Error downloading JSON:", error);
        showErrorNotification("Failed to download data as JSON");
      }
    };

    // Watch isPartialData changes and emit them
    watch(isPartialData, (newValue) => {
      emit("is-partial-data-update", newValue);
    });

    return {
      store,
      chartPanelRef,
      data,
      loading,
      searchRequestTraceIds,
      errorDetail,
      panelData,
      noData,
      metadata,
      tableRendererRef,
      onChartClick,
      onDataZoom,
      drilldownArray,
      selectedAnnotationData,
      openDrilldown,
      drilldownPopUpRef,
      annotationPopupRef,
      hidePopupsAndOverlays,
      chartPanelClass,
      chartPanelHeight,
      validatePanelData,
      isAddAnnotationDialogVisible,
      closeAddAnnotation,
      isAddAnnotationMode,
      toggleAddAnnotationMode,
      annotationToAddEdit,
      checkIfPanelIsTimeSeries,
      panelsList,
      isCursorOverPanel,
      showPopupsAndOverlays,
      downloadDataAsCSV,
      downloadDataAsJSON,
      loadingProgressPercentage,
      isPartialData,
    };
  },
});
</script>

<style lang="scss" scoped>
.drilldown-item:hover {
  background-color: rgba(202, 201, 201, 0.908);
}

.errorMessage {
  position: absolute;
  top: 20%;
  width: 100%;
  height: 80%;
  overflow: hidden;
  text-align: center;
  // color: rgba(255, 0, 0, 0.8);
  text-overflow: ellipsis;
}

.customErrorMessage {
  position: absolute;
  top: 20%;
  width: 100%;
  height: 80%;
  overflow: hidden;
  text-align: center;
  text-overflow: ellipsis;
}

.noData {
  position: absolute;
  top: 20%;
  width: 100%;
  text-align: center;
}
</style><|MERGE_RESOLUTION|>--- conflicted
+++ resolved
@@ -510,12 +510,9 @@
       tabName,
       searchResponse,
       is_ui_histogram,
-<<<<<<< HEAD
-      shouldRefreshWithoutCache,
-=======
       dashboardName,
       folderName,
->>>>>>> aff48e3a
+      shouldRefreshWithoutCache,
     );
 
     const {
