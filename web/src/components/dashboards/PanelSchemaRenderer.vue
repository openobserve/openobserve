<!-- Copyright 2023 OpenObserve Inc.

This program is free software: you can redistribute it and/or modify
it under the terms of the GNU Affero General Public License as published by
the Free Software Foundation, either version 3 of the License, or
(at your option) any later version.

This program is distributed in the hope that it will be useful
but WITHOUT ANY WARRANTY; without even the implied warranty of
MERCHANTABILITY or FITNESS FOR A PARTICULAR PURPOSE.  See the
GNU Affero General Public License for more details.

You should have received a copy of the GNU Affero General Public License
along with this program.  If not, see <http://www.gnu.org/licenses/>.
-->

<template>
  <div
    style="width: 100%; height: 100%"
    @mouseleave="hidePopupsAndOverlays"
    @mouseenter="showPopupsAndOverlays"
  >
    <div
      ref="chartPanelRef"
      style="height: 100%; position: relative"
      :class="chartPanelClass"
    >
      <div
        v-if="!errorDetail?.message"
        :style="{ height: chartPanelHeight, width: '100%' }"
      >
        <MapsRenderer
          v-if="panelSchema.type == 'maps'"
          :data="panelData.chartType == 'maps' ? panelData : { options: {} }"
        ></MapsRenderer>
        <GeoMapRenderer
          v-else-if="panelSchema.type == 'geomap'"
          :data="
            panelData.chartType == 'geomap'
              ? panelData
              : { options: { backgroundColor: 'transparent' } }
          "
        />
        <TableRenderer
          v-else-if="panelSchema.type == 'table'"
          :data="
            panelData.chartType == 'table'
              ? panelData
              : { options: { backgroundColor: 'transparent' } }
          "
          :value-mapping="panelSchema?.config?.mappings ?? []"
          @row-click="onChartClick"
          ref="tableRendererRef"
          :wrap-cells="panelSchema.config?.wrap_table_cells"
        />
        <div
          v-else-if="panelSchema.type == 'html'"
          class="col column"
          style="width: 100%; height: 100%; flex: 1"
        >
          <HTMLRenderer
            :htmlContent="panelSchema.htmlContent"
            style="width: 100%; height: 100%"
            class="col"
            :variablesData="variablesData"
          />
        </div>
        <div
          v-else-if="panelSchema.type == 'markdown'"
          class="col column"
          style="width: 100%; height: 100%; flex: 1"
        >
          <MarkdownRenderer
            :markdownContent="panelSchema.markdownContent"
            style="width: 100%; height: 100%"
            class="col"
            :variablesData="variablesData"
          />
        </div>

        <CustomChartRenderer
          v-else-if="panelSchema.type == 'custom_chart'"
          :data="panelData"
          style="width: 100%; height: 100%"
          class="col"
          @error="errorDetail = $event"
        />
        <ChartRenderer
          v-else
          :data="
            panelSchema.queryType === 'promql' ||
            (panelData.chartType != 'geomap' &&
              panelData.chartType != 'table' &&
              panelData.chartType != 'maps' &&
              loading)
              ? panelData
              : noData == 'No Data'
                ? {
                    options: {
                      backgroundColor: 'transparent',
                    },
                  }
                : panelData
          "
          :height="chartPanelHeight"
          @updated:data-zoom="onDataZoom"
          @error="errorDetail = $event"
          @click="onChartClick"
        />
      </div>
      <div
        v-if="
          !errorDetail?.message &&
          panelSchema.type != 'geomap' &&
          panelSchema.type != 'maps' &&
          !loading
        "
        class="noData"
        data-test="no-data"
      >
        {{ noData }}
      </div>
      <div
        v-if="
          errorDetail?.message &&
          !panelSchema?.error_config?.custom_error_handeling
        "
        class="errorMessage"
      >
        <q-icon size="md" name="warning" />
        <div style="height: 80%; width: 100%">
          {{
            errorDetail?.code?.toString().startsWith("4")
              ? errorDetail.message
              : "Error Loading Data"
          }}
        </div>
      </div>
      <div
        v-if="
          errorDetail?.message &&
          panelSchema?.error_config?.custom_error_handeling &&
          !panelSchema?.error_config?.default_data_on_error &&
          panelSchema?.error_config?.custom_error_message
        "
        class="customErrorMessage"
      >
        {{ panelSchema?.error_config?.custom_error_message }}
      </div>
      <div
        class="row"
        style="position: absolute; top: 0px; width: 100%; z-index: 999"
      >
        <LoadingProgress
          :loading="loading"
          :loadingProgressPercentage="loadingProgressPercentage"
        />
      </div>
      <div
        v-if="allowAnnotationsAdd && isCursorOverPanel"
        style="position: absolute; top: 0px; right: 0px; z-index: 9"
        @click.stop
      >
        <q-btn
          v-if="
            [
              'area',
              'area-stacked',
              'bar',
              'h-bar',
              'line',
              'scatter',
              'stacked',
              'h-stacked',
            ].includes(panelSchema.type) && checkIfPanelIsTimeSeries === true
          "
          color="primary"
          :icon="isAddAnnotationMode ? 'cancel' : 'edit'"
          round
          outline
          size="sm"
          @click="toggleAddAnnotationMode"
        >
          <q-tooltip anchor="top middle" self="bottom right">
            {{
              isAddAnnotationMode ? "Exit Annotations Mode" : "Add Annotations"
            }}
          </q-tooltip>
        </q-btn>
      </div>
      <div
        style="
          border: 1px solid gray;
          border-radius: 4px;
          padding: 3px;
          position: absolute;
          top: 0px;
          left: 0px;
          display: none;
          text-wrap: nowrap;
          z-index: 9999999;
        "
        :class="store.state.theme === 'dark' ? 'bg-dark' : 'bg-white'"
        ref="drilldownPopUpRef"
        @mouseleave="hidePopupsAndOverlays"
      >
        <div
          v-for="(drilldown, index) in drilldownArray"
          :key="JSON.stringify(drilldown)"
          class="drilldown-item q-px-sm q-py-xs"
          style="
            display: flex;
            flex-direction: row;
            align-items: center;
            position: relative;
          "
        >
          <div
            @click="openDrilldown(index)"
            style="cursor: pointer; display: flex; align-items: center"
          >
            <q-icon class="q-mr-xs q-mt-xs" size="16px" name="link" />
            <span>{{ drilldown.name }}</span>
          </div>
        </div>
      </div>
      <div
        style="
          border: 1px solid gray;
          border-radius: 4px;
          padding: 3px;
          position: absolute;
          top: 0px;
          left: 0px;
          display: none;
          max-width: 200px;
          white-space: normal;
          word-wrap: break-word;
          overflow-wrap: break-word;
          z-index: 9999999;
        "
        :class="store.state.theme === 'dark' ? 'bg-dark' : 'bg-white'"
        ref="annotationPopupRef"
      >
        <div
          class="q-px-sm q-py-xs"
          style="
            display: flex;
            flex-direction: row;
            align-items: center;
            position: relative;
            word-break: break-word;
          "
        >
          <span style="word-break: break-word">{{
            selectedAnnotationData.text
          }}</span>
        </div>
      </div>
      <!-- Annotation Dialog -->
      <AddAnnotation
        v-if="isAddAnnotationDialogVisible"
        :dashboardId="dashboardId"
        :annotation="annotationToAddEdit"
        @close="closeAddAnnotation"
        :panelsList="panelsList"
      />
    </div>
  </div>
</template>

<script lang="ts">
import {
  defineComponent,
  watch,
  ref,
  toRefs,
  computed,
  inject,
  nextTick,
  defineAsyncComponent,
  onMounted,
  onUnmounted,
} from "vue";
import { useStore } from "vuex";
import { usePanelDataLoader } from "@/composables/dashboard/usePanelDataLoader";
import { convertPanelData } from "@/utils/dashboard/convertPanelData";
import {
  getAllDashboardsByFolderId,
  getDashboard,
  getFoldersList,
} from "@/utils/commons";
import { useRoute, useRouter } from "vue-router";
import { b64EncodeUnicode, escapeSingleQuotes } from "@/utils/zincutils";
import { generateDurationLabel } from "../../utils/date";
import { onBeforeMount } from "vue";
import { useLoading } from "@/composables/useLoading";
import useNotifications from "@/composables/useNotifications";
import { validateSQLPanelFields } from "@/utils/dashboard/convertDataIntoUnitValue";
import { useAnnotationsData } from "@/composables/dashboard/useAnnotationsData";
import { event } from "quasar";
import { exportFile } from "quasar";
import LoadingProgress from "@/components/common/LoadingProgress.vue";

const ChartRenderer = defineAsyncComponent(() => {
  return import("@/components/dashboards/panels/ChartRenderer.vue");
});

const TableRenderer = defineAsyncComponent(() => {
  return import("@/components/dashboards/panels/TableRenderer.vue");
});

const GeoMapRenderer = defineAsyncComponent(() => {
  return import("@/components/dashboards/panels/GeoMapRenderer.vue");
});

const MapsRenderer = defineAsyncComponent(() => {
  return import("@/components/dashboards/panels/MapsRenderer.vue");
});

const HTMLRenderer = defineAsyncComponent(() => {
  return import("./panels/HTMLRenderer.vue");
});

const MarkdownRenderer = defineAsyncComponent(() => {
  return import("./panels/MarkdownRenderer.vue");
});

const AddAnnotation = defineAsyncComponent(() => {
  return import("./addPanel/AddAnnotation.vue");
});
const CustomChartRenderer = defineAsyncComponent(() => {
  return import("./panels/CustomChartRenderer.vue");
});

export default defineComponent({
  name: "PanelSchemaRenderer",
  components: {
    ChartRenderer,
    TableRenderer,
    GeoMapRenderer,
    MapsRenderer,
    HTMLRenderer,
    MarkdownRenderer,
    AddAnnotation,
    CustomChartRenderer,
    LoadingProgress,
  },
  props: {
    selectedTimeObj: {
      required: true,
      type: Object,
    },
    panelSchema: {
      required: true,
      type: Object,
    },
    variablesData: {
      required: true,
      type: Object,
    },
    forceLoad: {
      type: Boolean,
      default: false,
      required: false,
    },
    searchType: {
      default: null,
      type: String || null,
    },
    dashboardId: {
      default: "",
      required: false,
      type: String,
    },
    folderId: {
      default: "",
      required: false,
      type: String,
    },
    reportId: {
      default: "",
      required: false,
      type: String,
    },
    allowAnnotationsAdd: {
      default: false,
      required: false,
      type: Boolean,
    },
<<<<<<< HEAD
    searchResponse: {
      required: false,
      type: Object,
    },
    is_ui_histogram: {
      type: Boolean,
      required: false,
      default: false,
=======
    runId: {
      type: String,
      default: null,
    },
    tabId: {
      type: String,
      default: null,
    },
    tabName: {
      type: String,
      default: null,
>>>>>>> e46f6d5b
    },
  },
  emits: [
    "updated:data-zoom",
    "error",
    "metadata-update",
    "result-metadata-update",
    "last-triggered-at-update",
    "is-cached-data-differ-with-current-time-range-update",
    "update:initialVariableValues",
    "updated:vrlFunctionFieldList",
    "loading-state-change",
    "limit-number-of-series-warning-message-update",
    "is-partial-data-update",
  ],
  setup(props, { emit }) {
    const store = useStore();
    const route = useRoute();
    const router = useRouter();

    // stores the converted data which can be directly used for rendering different types of panels
    const panelData: any = ref({}); // holds the data to render the panel after getting data from the api based on panel config
    const chartPanelRef: any = ref(null); // holds the ref to the whole div
    const drilldownArray: any = ref([]);
    const selectedAnnotationData: any = ref([]);
    const drilldownPopUpRef: any = ref(null);
    const annotationPopupRef: any = ref(null);

    const limitNumberOfSeriesWarningMessage: any = ref("");

    const chartPanelStyle = ref({
      height: "100%",
      width: "100%",
    });

    const isCursorOverPanel = ref(false);
    const showPopupsAndOverlays = () => {
      isCursorOverPanel.value = true;
    };

    // get refs from props
    const {
      panelSchema,
      selectedTimeObj,
      variablesData,
      forceLoad,
      searchType,
      dashboardId,
      folderId,
      reportId,
      allowAnnotationsAdd,
<<<<<<< HEAD
      searchResponse,
      is_ui_histogram,
=======
      runId,
      tabId,
      tabName,
>>>>>>> e46f6d5b
    } = toRefs(props);
    // calls the apis to get the data based on the panel config
    let {
      data,
      loading,
      errorDetail,
      metadata,
      resultMetaData,
      annotations,
      lastTriggeredAt,
      isCachedDataDifferWithCurrentTimeRange,
      searchRequestTraceIds,
      loadingProgressPercentage,
      isPartialData,
    } = usePanelDataLoader(
      panelSchema,
      selectedTimeObj,
      variablesData,
      chartPanelRef,
      forceLoad,
      searchType,
      dashboardId,
      folderId,
      reportId,
<<<<<<< HEAD
      searchResponse,
      is_ui_histogram,
=======
      runId,
      tabId,
      tabName,
>>>>>>> e46f6d5b
    );

    const {
      isAddAnnotationMode,
      isAddAnnotationDialogVisible,
      annotationToAddEdit,
      editAnnotation,
      toggleAddAnnotationMode,
      handleAddAnnotation,
      closeAddAnnotation,
      fetchAllPanels,
      panelsList,
    } = useAnnotationsData(
      store.state.selectedOrganization?.identifier,
      dashboardId.value,
      panelSchema.value.id,
      folderId.value,
    );

    // need tableRendererRef to access downloadTableAsCSV method
    const tableRendererRef: any = ref(null);

    // hovered series state
    // used to show tooltip axis for all charts
    const hoveredSeriesState: any = inject("hoveredSeriesState", null);

    const validatePanelData = computed(() => {
      const errors: any = [];

      // fields validation is not required for promql
      if (panelSchema.value?.queryType == "promql") {
        return errors;
      }

      const currentXLabel =
        panelSchema?.value?.type == "table"
          ? "First Column"
          : panelSchema?.value?.type == "h-bar"
            ? "Y-Axis"
            : "X-Axis";

      const currentYLabel =
        panelSchema?.value?.type == "table"
          ? "Other Columns"
          : panelSchema?.value?.type == "h-bar"
            ? "X-Axis"
            : "Y-Axis";

      validateSQLPanelFields(
        panelSchema.value,
        0,
        currentXLabel,
        currentYLabel,
        errors,
        true,
      );

      return errors;
    });

    // ======= [START] dashboard PrintMode =======

    //inject variablesAndPanelsDataLoadingState from parent
    // default values will be empty object of panels and variablesData
    const variablesAndPanelsDataLoadingState: any = inject(
      "variablesAndPanelsDataLoadingState",
      { panels: {}, variablesData: {}, searchRequestTraceIds: {} },
    );

    // Watch loading state changes and emit them to parent
    watch(loading, (newLoadingState) => {
      emit("loading-state-change", newLoadingState);
    });

    // on loading state change, update the loading state of the panels in variablesAndPanelsDataLoadingState
    watch(loading, (updatedLoadingValue) => {
      if (variablesAndPanelsDataLoadingState) {
        // update the loading state of the current panel
        variablesAndPanelsDataLoadingState.panels = {
          ...variablesAndPanelsDataLoadingState?.panels,
          [panelSchema?.value?.id]: updatedLoadingValue,
        };
      }
    });
    //watch trace id and add in the searchRequestTraceIds
    watch(searchRequestTraceIds, (updatedSearchRequestTraceIds) => {
      if (variablesAndPanelsDataLoadingState) {
        variablesAndPanelsDataLoadingState.searchRequestTraceIds = {
          ...variablesAndPanelsDataLoadingState?.searchRequestTraceIds,
          [panelSchema?.value?.id]: updatedSearchRequestTraceIds,
        };
      }
    });
    // ======= [END] dashboard PrintMode =======

    onMounted(async () => {
      // fetch all panels
      await fetchAllPanels();
      panelsList.value = panelsList.value;
    });

    // When switching of tab was done, reset the loading state of the panels in variablesAndPanelsDataLoadingState
    // As some panels were getting true cancel button and datetime picker were not getting updated
    onUnmounted(() => {
      if (variablesAndPanelsDataLoadingState) {
        variablesAndPanelsDataLoadingState.searchRequestTraceIds = {
          ...variablesAndPanelsDataLoadingState?.searchRequestTraceIds,
          [panelSchema?.value?.id]: [],
        };
        variablesAndPanelsDataLoadingState.panels = {
          ...variablesAndPanelsDataLoadingState?.panels,
          [panelSchema?.value?.id]: false,
        };
      }

      // Clear all refs to prevent memory leaks
      chartPanelRef.value = null;
      drilldownPopUpRef.value = null;
      annotationPopupRef.value = null;
      tableRendererRef.value = null;
      parser = null;
    });
    watch(
      [data, store?.state],
      async () => {
        // emit vrl function field list
        if (data.value?.length && data.value[0] && data.value[0].length) {
          // Find the index of the record with max attributes
          const maxAttributesIndex = data.value[0].reduce(
            (
              maxIndex: string | number | any,
              obj: {},
              currentIndex: any,
              array: Array<Record<string, unknown>>,
            ) => {
              const numAttributes = Object.keys(obj).length;
              const maxNumAttributes = Object.keys(array[maxIndex]).length;
              return numAttributes > maxNumAttributes ? currentIndex : maxIndex;
            },
            0,
          );

          const recordwithMaxAttribute = data.value[0][maxAttributesIndex];

          const responseFields = Object.keys(recordwithMaxAttribute);

          emit("updated:vrlFunctionFieldList", responseFields);
        }
        if (panelData.value.chartType == "custom_chart")
          errorDetail.value = {
            message: "",
            code: "",
          };

        // panelData.value = convertPanelData(panelSchema.value, data.value, store);
        if (
          !errorDetail?.value?.message &&
          validatePanelData?.value?.length === 0
        ) {
          try {
            // passing chartpanelref to get width and height of DOM element
            panelData.value = await convertPanelData(
              panelSchema.value,
              data.value,
              store,
              chartPanelRef,
              hoveredSeriesState,
              resultMetaData,
              metadata.value,
              chartPanelStyle.value,
              annotations,
              loading.value,
            );

            limitNumberOfSeriesWarningMessage.value =
              panelData.value?.extras?.limitNumberOfSeriesWarningMessage ?? "";

            errorDetail.value = {
              message: "",
              code: "",
            };
          } catch (error: any) {
            console.error("error", error);

            errorDetail.value = {
              message: error?.message,
              code: error?.code || "",
            };
          }
        } else {
          // if no data is available, then show the default data
          // if there is an error config in the panel schema, then show the default data on error
          // if no default data on error is set, then show the custom error message
          if (
            panelSchema.value?.error_config?.custom_error_handeling &&
            panelSchema.value?.error_config?.default_data_on_error
          ) {
            data.value = JSON.parse(
              panelSchema.value?.error_config?.default_data_on_error,
            );
            errorDetail.value = {
              message: "",
              code: "",
            };
          }
        }
      },
      { deep: true },
    );

    const checkIfPanelIsTimeSeries = computed(() => {
      return panelData.value?.extras?.isTimeSeries;
    });

    // when we get the new metadata from the apis, emit the metadata update
    watch(
      metadata,
      () => {
        emit("metadata-update", metadata.value);
      },
      { deep: true },
    );

    // when we get the new limitNumberOfSeriesWarningMessage from the convertPanelData, emit the limitNumberOfSeriesWarningMessage
    watch(
      limitNumberOfSeriesWarningMessage,
      () => {
        emit(
          "limit-number-of-series-warning-message-update",
          limitNumberOfSeriesWarningMessage.value,
        );
      },
      { deep: true },
    );

    watch(lastTriggeredAt, () => {
      emit("last-triggered-at-update", lastTriggeredAt.value);
    });

    watch(isCachedDataDifferWithCurrentTimeRange, () => {
      emit(
        "is-cached-data-differ-with-current-time-range-update",
        isCachedDataDifferWithCurrentTimeRange.value,
      );
    });

    const onDataZoom = (event: any) => {
      if (allowAnnotationsAdd.value && isAddAnnotationMode.value) {
        // looks like zoom not needed
        // handle add annotation
        handleAddAnnotation(event.start, event.end);
      } else {
        // default behavior
        emit("updated:data-zoom", event);
      }
    };

    const handleNoData = (panelType: any) => {
      const xAlias = panelSchema.value.queries[0].fields.x.map(
        (it: any) => it.alias || [],
      );
      const yAlias = panelSchema.value.queries[0].fields.y.map(
        (it: any) => it.alias || [],
      );
      const zAlias = panelSchema.value.queries[0].fields.z.map(
        (it: any) => it.alias || [],
      );

      switch (panelType) {
        case "area":
        case "area-stacked":
        case "bar":
        case "h-bar":
        case "stacked":
        case "h-stacked":
        case "line":
        case "scatter":
        case "gauge":
        case "table":
        case "pie":
        case "donut": {
          // return data.value[0].some((it: any) => {return (xAlias.every((x: any) => it[x]) && yAlias.every((y: any) => it[y]))});
          return (
            data.value[0]?.length > 1 ||
            (xAlias.every((x: any) => data.value[0][0][x] != null) &&
              yAlias.every((y: any) => data.value[0][0][y]) != null)
          );
        }
        case "metric": {
          return (
            data.value[0]?.length > 1 ||
            yAlias.every(
              (y: any) =>
                data.value[0][0][y] != null || data.value[0][0][y] === 0,
            )
          );
        }
        case "heatmap": {
          return (
            data.value[0]?.length > 1 ||
            (xAlias.every((x: any) => data.value[0][0][x] != null) &&
              yAlias.every((y: any) => data.value[0][0][y] != null) &&
              zAlias.every((z: any) => data.value[0][0][z]) != null)
          );
        }
        case "pie":
        case "donut": {
          return (
            data.value[0]?.length > 1 ||
            yAlias.every((y: any) => data.value[0][0][y] != null)
          );
        }
        case "maps":
        case "geomap": {
          return true;
        }
        case "sankey": {
          const source = panelSchema.value.queries[0].fields.source.alias;
          const target = panelSchema.value.queries[0].fields.target.alias;
          const value = panelSchema.value.queries[0].fields.value.alias;
          return (
            data.value[0]?.length > 1 ||
            source.every((s: any) => data.value[0][0][s] != null) ||
            target.every((t: any) => data.value[0][0][t] != null) ||
            value.every((v: any) => data.value[0][0][v] != null)
          );
        }
        default:
          break;
      }
    };

    // Compute the value of the 'noData' variable
    const noData = computed(() => {
      // if panel type is 'html' or 'markdown', return an empty string
      if (
        panelSchema.value.type == "html" ||
        panelSchema.value.type == "markdown" ||
        panelSchema.value.type == "custom_chart"
      ) {
        return "";
      }
      // Check if the queryType is 'promql'
      else if (panelSchema.value?.queryType == "promql") {
        // Check if the 'data' array has elements and every item has a non-empty 'result' array
        return data.value?.length &&
          data.value.some((item: any) => item?.result?.length)
          ? "" // Return an empty string if there is data
          : "No Data"; // Return "No Data" if there is no data
      } else {
        // The queryType is not 'promql'
        return data.value.length &&
          data.value[0]?.length &&
          handleNoData(panelSchema.value.type)
          ? ""
          : "No Data"; // Return "No Data" if the 'data' array is empty, otherwise return an empty string
      }
    });

    // when the error changes, emit the error
    watch(errorDetail, () => {
      //check if there is an error message or not
      // if (!errorDetail.value) return; // emmit is required to reset the error on parent component
      emit("error", errorDetail.value);
    });

    const hidePopupsAndOverlays = () => {
      if (drilldownPopUpRef.value) {
        drilldownPopUpRef.value.style.display = "none";
      }
      if (annotationPopupRef.value) {
        annotationPopupRef.value.style.display = "none";
      }
      isCursorOverPanel.value = false;
    };

    // drilldown
    const replacePlaceholders = (str: any, obj: any) => {
      // if the str is same as the key, return it's value(it can be an string or array).
      for (const key in obj) {
        // ${varName} == str
        if (`\$\{${key}\}` == str) {
          return obj[key];
        }
      }

      return str.replace(/\$\{([^}]+)\}/g, function (_: any, key: any) {
        // Split the key into parts by either a dot or a ["xyz"] pattern and filter out empty strings
        let parts = key.split(/\.|\["(.*?)"\]/).filter(Boolean);

        let value = obj;
        for (let part of parts) {
          if (value && part in value) {
            value = value[part];
          } else {
            return "${" + key + "}";
          }
        }
        return value;
      });
    };

    const replaceDrilldownToLogs = (str: any, obj: any) => {
      // If str is exactly equal to a key, return its value directly
      for (const key in obj) {
        if (`\$\{${key}\}` === str) {
          let value = obj[key];

          // Ensure string values are wrapped in quotes
          return typeof value === "string" ? `'${value}'` : value;
        }
      }

      return str.replace(/\$\{([^}]+)\}/g, function (_: any, key: any) {
        // Split the key into parts by either a dot or a ["xyz"] pattern and filter out empty strings
        let parts = key.split(/\.|\["(.*?)"\]/).filter(Boolean);

        let value = obj;
        for (let part of parts) {
          if (value && part in value) {
            value = value[part];
          } else {
            return "${" + key + "}"; // Keep the placeholder if the key is not found
          }
        }

        // Ensure string values are wrapped in quotes
        return typeof value === "string" ? `'${value}'` : value;
      });
    };
    // get offset from parent
    function getOffsetFromParent(parent: any, child: any) {
      const parentRect = parent.getBoundingClientRect();
      const childRect = child.getBoundingClientRect();

      return {
        left: childRect.left - parentRect.left,
        top: childRect.top - parentRect.top,
      };
    }

    // need to save click event params, to open drilldown
    let drilldownParams: any = [];
    const onChartClick = async (params: any, ...args: any) => {
      // Check if we have both drilldown and annotation at the same point
      const hasAnnotation =
        params?.componentType === "markLine" ||
        params?.componentType === "markArea";
      const hasDrilldown = panelSchema.value.config.drilldown?.length > 0;

      // If in annotation add mode, handle that first
      if (allowAnnotationsAdd.value) {
        if (isAddAnnotationMode.value) {
          if (hasAnnotation) {
            editAnnotation(params?.data?.annotationDetails);
          } else {
            handleAddAnnotation(
              params?.data?.[0] || params?.data?.time || params?.data?.name,
              null,
            );
          }
          return;
        }
      }

      // Store click parameters for drilldown
      if (hasDrilldown) {
        drilldownParams = [params, args];
        drilldownArray.value = panelSchema.value.config.drilldown ?? [];
      }

      // Calculate offset values based on chart type
      let offsetValues = { left: 0, top: 0 };
      if (panelSchema.value.type === "table") {
        offsetValues = getOffsetFromParent(chartPanelRef.value, params?.target);
        offsetValues.left += params?.offsetX;
        offsetValues.top += params?.offsetY;
      } else {
        offsetValues.left = params?.event?.offsetX;
        offsetValues.top = params?.event?.offsetY;
      }

      // Handle popup displays with priority
      if (hasDrilldown) {
        // Show drilldown popup first
        drilldownPopUpRef.value.style.display = "block";
        await nextTick();

        const drilldownOffset = calculatePopupOffset(
          offsetValues.left,
          offsetValues.top,
          drilldownPopUpRef,
          chartPanelRef,
        );

        drilldownPopUpRef.value.style.top = drilldownOffset.top + 5 + "px";
        drilldownPopUpRef.value.style.left = drilldownOffset.left + 5 + "px";
      } else if (hasAnnotation) {
        // Only show annotation popup if there's no drilldown
        const description = params?.data?.annotationDetails?.text;
        if (description) {
          selectedAnnotationData.value = params?.data?.annotationDetails;
          annotationPopupRef.value.style.display = "block";

          await nextTick();

          const annotationOffset = calculatePopupOffset(
            offsetValues.left,
            offsetValues.top,
            annotationPopupRef,
            chartPanelRef,
          );

          annotationPopupRef.value.style.top = annotationOffset.top + 5 + "px";
          annotationPopupRef.value.style.left =
            annotationOffset.left + 5 + "px";
        }
      }

      // Hide popups if no content to display
      if (
        !hasDrilldown &&
        (!hasAnnotation || !params?.data?.annotationDetails?.text)
      ) {
        hidePopupsAndOverlays();
      }
    };

    // Helper function to calculate popup offset
    const calculatePopupOffset = (
      offsetX: any,
      offsetY: any,
      popupRef: any,
      containerRef: any,
    ) => {
      let offSetValues = { left: offsetX, top: offsetY };

      if (popupRef.value) {
        if (
          offSetValues.top + popupRef.value.offsetHeight >
          containerRef.value.offsetHeight
        ) {
          offSetValues.top -= popupRef.value.offsetHeight;
        }
        if (
          offSetValues.left + popupRef.value.offsetWidth >
          containerRef.value.offsetWidth
        ) {
          offSetValues.left -= popupRef.value.offsetWidth;
        }
      }

      return offSetValues;
    };

    const { showErrorNotification, showPositiveNotification } =
      useNotifications();

    let parser: any;
    onBeforeMount(async () => {
      await importSqlParser();
    });

    const importSqlParser = async () => {
      const useSqlParser: any = await import("@/composables/useParser");
      const { sqlParser }: any = useSqlParser.default();
      parser = await sqlParser();
    };

    // get interval from resultMetaData if it exists
    const interval = computed(
      () => resultMetaData?.value?.[0]?.histogram_interval,
    );

    // get interval in micro seconds
    const intervalMicro = computed(() => interval.value * 1000 * 1000);

    watch(
      () => resultMetaData.value,
      (newVal) => {
        emit("result-metadata-update", newVal);
      },
      { deep: true },
    );

    const getOriginalQueryAndStream = (queryDetails: any, metadata: any) => {
      const originalQuery = metadata?.value?.queries[0]?.query;
      const streamName = queryDetails?.queries[0]?.fields?.stream;

      if (!originalQuery || !streamName) {
        console.error("Missing query or stream name.");
        return null;
      }

      return { originalQuery, streamName };
    };

    const calculateTimeRange = (
      hoveredTimestamp: number | null,
      interval: number | undefined,
    ) => {
      if (interval && hoveredTimestamp) {
        const startTime = hoveredTimestamp * 1000; // Convert to microseconds
        return {
          startTime,
          endTime: startTime + interval,
        };
      }
      return {
        startTime: selectedTimeObj.value.start_time.getTime(),
        endTime: selectedTimeObj.value.end_time.getTime(),
      };
    };

    const parseQuery = async (originalQuery: string, parser: any) => {
      try {
        return parser.astify(originalQuery);
      } catch (error) {
        console.error("Failed to parse query:", error);
        return null;
      }
    };

    const buildWhereClause = (
      ast: any,
      breakdownColumn?: string,
      breakdownValue?: string,
    ): string => {
      let whereClause = ast?.where
        ? parser
            .sqlify({ type: "select", where: ast.where })
            .slice("SELECT".length)
        : "";

      if (breakdownColumn && breakdownValue) {
        const breakdownCondition = `${breakdownColumn} = '${breakdownValue}'`;
        whereClause += whereClause
          ? ` AND ${breakdownCondition}`
          : ` WHERE ${breakdownCondition}`;
      }

      return whereClause;
    };

    const replaceVariablesValue = (
      query: any,
      currentDependentVariablesData: any,
      panelSchema: any,
    ) => {
      const queryType = panelSchema?.value?.queryType;
      currentDependentVariablesData?.forEach((variable: any) => {
        const variableName = `$${variable.name}`;
        const variableNameWithBrackets = `\${${variable.name}}`;

        let variableValue = "";
        if (Array.isArray(variable.value)) {
          const value = variable.value
            .map(
              (value: any) =>
                `'${variable.escapeSingleQuotes ? escapeSingleQuotes(value) : value}'`,
            )
            .join(",");
          const possibleVariablesPlaceHolderTypes = [
            {
              placeHolder: `\${${variable.name}:csv}`,
              value: variable.value.join(","),
            },
            {
              placeHolder: `\${${variable.name}:pipe}`,
              value: variable.value.join("|"),
            },
            {
              placeHolder: `\${${variable.name}:doublequote}`,
              value: variable.value.map((value: any) => `"${value}"`).join(","),
            },
            {
              placeHolder: `\${${variable.name}:singlequote}`,
              value: value,
            },
            {
              placeHolder: `\${${variable.name}}`,
              value: queryType === "sql" ? value : variable.value.join("|"),
            },
            {
              placeHolder: `\$${variable.name}`,
              value: queryType === "sql" ? value : variable.value.join("|"),
            },
          ];

          possibleVariablesPlaceHolderTypes.forEach((placeHolderObj) => {
            // if (query.includes(placeHolderObj.placeHolder)) {
            //   metadata.push({
            //     type: "variable",
            //     name: variable.name,
            //     value: placeHolderObj.value,
            //   });
            // }
            query = query.replaceAll(
              placeHolderObj.placeHolder,
              placeHolderObj.value,
            );
          });
        } else {
          variableValue =
            variable.value === null
              ? ""
              : `${variable.escapeSingleQuotes ? escapeSingleQuotes(variable.value) : variable.value}`;
          // if (query.includes(variableName)) {
          //   metadata.push({
          //     type: "variable",
          //     name: variable.name,
          //     value: variable.value,
          //   });
          // }
          query = query.replaceAll(variableNameWithBrackets, variableValue);
          query = query.replaceAll(variableName, variableValue);
        }
      });

      return query;
    };
    const constructLogsUrl = (
      streamName: string,
      calculatedTimeRange: { startTime: number; endTime: number },
      encodedQuery: string,
      queryDetails: any,
      currentUrl: string,
    ) => {
      const logsUrl = new URL(currentUrl + "/logs");
      logsUrl.searchParams.set(
        "stream_type",
        queryDetails.queries[0]?.fields?.stream_type,
      );
      logsUrl.searchParams.set("stream", streamName);
      logsUrl.searchParams.set(
        "from",
        calculatedTimeRange.startTime.toString(),
      );
      logsUrl.searchParams.set("to", calculatedTimeRange.endTime.toString());
      logsUrl.searchParams.set("sql_mode", "true");
      logsUrl.searchParams.set("query", encodedQuery);
      logsUrl.searchParams.set(
        "org_identifier",
        store.state.selectedOrganization.identifier,
      );
      logsUrl.searchParams.set("quick_mode", "false");
      logsUrl.searchParams.set("show_histogram", "false");

      return logsUrl;
    };
    const openDrilldown = async (index: any) => {
      // hide the drilldown pop up
      hidePopupsAndOverlays();

      // if panelSchema exists
      if (panelSchema.value) {
        // check if drilldown data exists
        if (
          !panelSchema.value.config.drilldown ||
          panelSchema.value.config.drilldown.length == 0
        ) {
          return;
        }

        // find drilldown data
        const drilldownData = panelSchema.value.config.drilldown[index];

        const navigateToLogs = async () => {
          const queryDetails = panelSchema.value;
          if (!queryDetails) {
            console.error("Panel schema is undefined.");
            return;
          }

          const { originalQuery, streamName } =
            getOriginalQueryAndStream(queryDetails, metadata) || {};
          if (!originalQuery || !streamName) return;

          const hoveredTime = drilldownParams[0]?.value?.[0];
          const hoveredTimestamp = hoveredTime
            ? new Date(hoveredTime).getTime()
            : null;
          const breakdown = queryDetails.queries[0].fields?.breakdown || [];

          const calculatedTimeRange = calculateTimeRange(
            hoveredTimestamp,
            intervalMicro.value,
          );

          let modifiedQuery = originalQuery;

          if (drilldownData.data.logsMode === "auto") {
            if (!parser) {
              await importSqlParser();
            }
            const ast = await parseQuery(originalQuery, parser);

            if (!ast) return;

            const tableAliases = ast.from
              ?.filter((fromEntry: any) => fromEntry.as)
              .map((fromEntry: any) => fromEntry.as);

            const aliasClause = tableAliases?.length
              ? ` AS ${tableAliases.join(", ")}`
              : "";

            const breakdownColumn = breakdown[0]?.column;

            const seriesIndex = drilldownParams[0]?.seriesIndex;
            const breakdownSeriesName =
              seriesIndex !== undefined
                ? panelData.value.options.series[seriesIndex]
                : undefined;
            const uniqueSeriesName = breakdownSeriesName
              ? breakdownSeriesName.originalSeriesName
              : drilldownParams[0]?.seriesName;
            const breakdownValue = uniqueSeriesName;

            const whereClause = buildWhereClause(
              ast,
              breakdownColumn,
              breakdownValue,
            );

            modifiedQuery = `SELECT * FROM "${streamName}"${aliasClause} ${whereClause}`;
          } else {
            // Create drilldown variables object exactly as you do for other drilldown types
            const drilldownVariables: any = {};

            // Add time range
            if (
              selectedTimeObj?.value?.start_time &&
              selectedTimeObj?.value?.start_time != "Invalid Date"
            ) {
              drilldownVariables.start_time = new Date(
                selectedTimeObj?.value?.start_time?.toISOString(),
              ).getTime();
            }
            if (
              selectedTimeObj?.value?.end_time &&
              selectedTimeObj?.value?.end_time != "Invalid Date"
            ) {
              drilldownVariables.end_time = new Date(
                selectedTimeObj?.value?.end_time?.toISOString(),
              ).getTime();
            }

            // Add query and encoded query
            drilldownVariables.query =
              metadata?.value?.queries[0]?.query ??
              panelSchema?.value?.queries[0]?.query ??
              "";
            drilldownVariables.query_encoded = b64EncodeUnicode(
              drilldownVariables.query,
            );

            // Handle different chart types
            if (panelSchema.value.type == "table") {
              const fields: any = {};
              panelSchema.value.queries.forEach((query: any) => {
                const panelFields: any = [
                  ...(query.fields.x || []),
                  ...(query.fields.y || []),
                  ...(query.fields.z || []),
                ];
                panelFields.forEach((field: any) => {
                  fields[field.label] = drilldownParams[1][0][field.alias];
                  fields[field.alias] = drilldownParams[1][0][field.alias];
                });
              });
              drilldownVariables.row = {
                field: fields,
                index: drilldownParams[1][1],
              };
            } else if (panelSchema.value.type == "sankey") {
              if (drilldownParams[0].dataType == "node") {
                drilldownVariables.node = {
                  __name: drilldownParams[0]?.name ?? "",
                  __value: drilldownParams[0]?.value ?? "",
                };
              } else {
                drilldownVariables.edge = {
                  __source: drilldownParams[0]?.data?.source ?? "",
                  __target: drilldownParams[0]?.data?.target ?? "",
                  __value: drilldownParams[0]?.data?.value ?? "",
                };
              }
            } else {
              drilldownVariables.series = {
                __name: ["pie", "donut", "heatmap"].includes(
                  panelSchema.value.type,
                )
                  ? drilldownParams[0].name
                  : drilldownParams[0].seriesName,
                __value: Array.isArray(drilldownParams[0].value)
                  ? drilldownParams[0].value[
                      drilldownParams[0].value.length - 1
                    ]
                  : drilldownParams[0].value,
              };
            }

            variablesData?.value?.values?.forEach((variable: any) => {
              if (variable.type != "dynamic_filters") {
                drilldownVariables[variable.name] = variable.value;
              }
            });

            let queryWithReplacedPlaceholders = replaceVariablesValue(
              drilldownData?.data?.logsQuery,
              variablesData?.value?.values,
              panelSchema,
            );

            queryWithReplacedPlaceholders = replaceDrilldownToLogs(
              queryWithReplacedPlaceholders,
              drilldownVariables,
            );

            modifiedQuery = queryWithReplacedPlaceholders;
          }

          modifiedQuery = modifiedQuery.replace(/`/g, '"');

          const encodedQuery: any = b64EncodeUnicode(modifiedQuery);

          const pos = window.location.pathname.indexOf("/web/");
          const currentUrl =
            pos > -1
              ? window.location.origin +
                window.location.pathname.slice(0, pos) +
                "/web"
              : window.location.origin;

          const logsUrl = constructLogsUrl(
            streamName,
            calculatedTimeRange,
            encodedQuery,
            queryDetails,
            currentUrl,
          );

          try {
            if (drilldownData.targetBlank) {
              window.open(logsUrl.toString(), "_blank");
            } else {
              await store.dispatch("logs/setIsInitialized", false);
              await nextTick();
              await router.push({
                path: "/logs",
                query: Object.fromEntries(logsUrl.searchParams.entries()),
              });
            }
          } catch (error) {
            console.error("Failed to navigate to logs:", error);
          }
        };

        // need to change dynamic variables to it's value using current variables, current chart data(params)
        // if pie, donut or heatmap then series name will come in name field
        // also, if value is an array, then last value will be taken
        const drilldownVariables: any = {};

        // selected start time and end time
        if (
          selectedTimeObj?.value?.start_time &&
          selectedTimeObj?.value?.start_time != "Invalid Date"
        ) {
          drilldownVariables.start_time = new Date(
            selectedTimeObj?.value?.start_time?.toISOString(),
          ).getTime();
        }

        if (
          selectedTimeObj?.value?.end_time &&
          selectedTimeObj?.value?.end_time != "Invalid Date"
        ) {
          drilldownVariables.end_time = new Date(
            selectedTimeObj?.value?.end_time?.toISOString(),
          ).getTime();
        }

        // param to pass current query
        // use metadata query[replaced variables values] or panelSchema query
        drilldownVariables.query =
          metadata?.value?.queries[0]?.query ??
          panelSchema?.value?.queries[0]?.query ??
          "";
        drilldownVariables.query_encoded = b64EncodeUnicode(
          metadata?.value?.queries[0]?.query ??
            panelSchema?.value?.queries[0]?.query ??
            "",
        );

        // if chart type is 'table' then we need to pass the table name
        if (panelSchema.value.type == "table") {
          const fields: any = {};
          panelSchema.value.queries.forEach((query: any) => {
            // take all field from x, y and z
            const panelFields: any = [
              ...query.fields.x,
              ...query.fields.y,
              ...query.fields.z,
            ];
            panelFields.forEach((field: any) => {
              // we have label and alias, use both in dynamic values
              fields[field.label] = drilldownParams[1][0][field.alias];
              fields[field.alias] = drilldownParams[1][0][field.alias];
            });
          });
          drilldownVariables.row = {
            field: fields,
            index: drilldownParams[1][1],
          };
        } else if (panelSchema.value.type == "sankey") {
          // if dataType is node then set node data
          // else set edge data
          if (drilldownParams[0].dataType == "node") {
            // set node data
            drilldownVariables.node = {
              __name: drilldownParams[0]?.name ?? "",
              __value: drilldownParams[0]?.value ?? "",
            };
          } else {
            // set edge data
            drilldownVariables.edge = {
              __source: drilldownParams[0]?.data?.source ?? "",
              __target: drilldownParams[0]?.data?.target ?? "",
              __value: drilldownParams[0]?.data?.value ?? "",
            };
          }
        } else {
          // we have an series object
          drilldownVariables.series = {
            __name: ["pie", "donut", "heatmap"].includes(panelSchema.value.type)
              ? drilldownParams[0].name
              : drilldownParams[0].seriesName,
            __value: Array.isArray(drilldownParams[0].value)
              ? drilldownParams[0].value[drilldownParams[0].value.length - 1]
              : drilldownParams[0].value,
            __axisValue:
              drilldownParams?.[0]?.value?.[0] ?? drilldownParams?.[0]?.name,
          };
        }

        variablesData?.value?.values?.forEach((variable: any) => {
          if (variable.type != "dynamic_filters") {
            drilldownVariables[variable.name] = variable.value;
          }
        });

        // if drilldown by url
        if (drilldownData.type == "byUrl") {
          try {
            // open url
            return window.open(
              replacePlaceholders(drilldownData.data.url, drilldownVariables),
              drilldownData.targetBlank ? "_blank" : "_self",
            );
          } catch (error) {}
        } else if (drilldownData.type == "logs") {
          try {
            navigateToLogs();
          } catch (error) {
            showErrorNotification("Failed to navigate to logs");
          }
        } else if (drilldownData.type == "byDashboard") {
          // we have folder, dashboard and tabs name
          // so we have to get id of folder, dashboard and tab

          // get folder id
          if (
            !store.state.organizationData.folders ||
            (Array.isArray(store.state.organizationData.folders) &&
              store.state.organizationData.folders.length === 0)
          ) {
            await getFoldersList(store);
          }
          const folderId = store.state.organizationData.folders.find(
            (folder: any) => folder.name == drilldownData.data.folder,
          )?.folderId;

          if (!folderId) {
            console.error(`Folder "${drilldownData.data.folder}" not found`);
            return;
          }

          // get dashboard id
          const allDashboardData = await getAllDashboardsByFolderId(
            store,
            folderId,
          );

          const dashboardId = allDashboardData?.find(
            (dashboard: any) =>
              dashboard.title === drilldownData.data.dashboard,
          )?.dashboardId;

          const dashboardData = await getDashboard(
            store,
            dashboardId,
            folderId,
          );

          if (!dashboardData) {
            console.error(
              `Dashboard "${drilldownData.data.dashboard}" not found in folder "${drilldownData.data.folder}"`,
            );
            return;
          }

          // get tab id
          const tabId =
            dashboardData.tabs.find(
              (tab: any) => tab.name == drilldownData.data.tab,
            )?.tabId ?? dashboardData.tabs[0].tabId;

          // if targetBlank is true then create new url
          // else made changes in current router only
          if (drilldownData.targetBlank) {
            // get current origin
            const pos = window.location.pathname.indexOf("/web/");
            // if there is /web/ in path
            // url will be: origin from window.location.origin + pathname up to /web/ + /web/
            let currentUrl: any =
              pos > -1
                ? window.location.origin +
                  window.location.pathname.slice(0, pos) +
                  "/web"
                : window.location.origin;

            // always, go to view dashboard page
            currentUrl += "/dashboards/view?";

            // if pass all variables in url
            currentUrl += drilldownData.data.passAllVariables
              ? new URLSearchParams(route.query as any).toString()
              : "";

            const url = new URL(currentUrl);

            // set variables provided by user
            drilldownData.data.variables.forEach((variable: any) => {
              if (variable?.name?.trim() && variable?.value?.trim()) {
                url.searchParams.set(
                  "var-" +
                    replacePlaceholders(variable.name, drilldownVariables),
                  replacePlaceholders(variable.value, drilldownVariables),
                );
              }
            });

            url.searchParams.set("dashboard", dashboardData.dashboardId);
            url.searchParams.set("folder", folderId);
            url.searchParams.set("tab", tabId);
            currentUrl = url.toString();

            window.open(currentUrl, "_blank");
          } else {
            let oldParams: any = [];
            // if pass all variables is true
            if (drilldownData.data.passAllVariables) {
              // get current query params
              oldParams = route.query;
            }

            drilldownData.data.variables.forEach((variable: any) => {
              if (variable?.name?.trim() && variable?.value?.trim()) {
                oldParams[
                  "var-" +
                    replacePlaceholders(variable.name, drilldownVariables)
                ] = replacePlaceholders(variable.value, drilldownVariables);
              }
            });

            // make changes in router
            await router.push({
              path: "/dashboards/view",
              query: {
                ...oldParams,
                org_identifier: store.state.selectedOrganization.identifier,
                dashboard: dashboardData.dashboardId,
                folder: folderId,
                tab: tabId,
              },
            });

            // ======= [START] default variable values

            const initialVariableValues: any = {};
            Object.keys(route.query).forEach((key) => {
              if (key.startsWith("var-")) {
                const newKey = key.slice(4);
                initialVariableValues[newKey] = route.query[key];
              }
            });
            // ======= [END] default variable values

            emit("update:initialVariableValues", initialVariableValues);
          }
        }
      }
    };

    const chartPanelHeight = computed(() => {
      if (
        panelSchema.value?.queries?.[0]?.fields?.breakdown?.length > 0 &&
        panelSchema.value.config?.trellis?.layout &&
        !loading.value
      ) {
        return chartPanelStyle.value.height;
      }

      return "100%";
    });

    const chartPanelClass = computed(() => {
      if (
        panelSchema.value?.queries?.[0]?.fields?.breakdown?.length > 0 &&
        panelSchema.value.config?.trellis?.layout &&
        !loading.value
      ) {
        return "overflow-auto";
      }

      return "";
    });

    const downloadDataAsCSV = (title: string) => {
      // if panel type is table then download data as csv
      if (panelSchema.value.type == "table") {
        tableRendererRef?.value?.downloadTableAsCSV(title);
      } else {
        // For non-table charts
        try {
          // Check if data exists
          if (!data?.value || data?.value?.length === 0) {
            showErrorNotification("No data available to download");
            return;
          }

          let csvContent;

          // Check if this is a PromQL query type panel
          if (panelSchema.value.queryType === "promql") {
            // Handle PromQL data format
            const flattenedData: any[] = [];

            // Iterate through each response item (multiple queries can produce multiple responses)
            data?.value?.forEach((promData: any, queryIndex: number) => {
              if (!promData?.result || !Array.isArray(promData.result)) return;

              // Iterate through each result (time series)
              promData.result.forEach((series: any, seriesIndex: number) => {
                const metricLabels = series.metric || {};

                // Iterate through values array (timestamp, value pairs)
                series.values.forEach((point: any) => {
                  const timestamp = point[0];
                  const value = point[1];

                  // Create a row with timestamp, value, and all metric labels
                  const row = {
                    timestamp: timestamp,
                    value: value,
                    ...metricLabels,
                  };

                  flattenedData.push(row);
                });
              });
            });

            // Get all unique keys across all data points
            const allKeys = new Set();
            flattenedData.forEach((row: any) => {
              Object.keys(row).forEach((key: any) => allKeys.add(key));
            });

            // Convert Set to Array and ensure timestamp and value come first
            const keys = Array.from(allKeys);
            keys.sort((a: any, b: any) => {
              if (a === "timestamp") return -1;
              if (b === "timestamp") return 1;
              if (a === "value") return -1;
              if (b === "value") return 1;
              return a.localeCompare(b);
            });

            // Create CSV content
            csvContent = [
              keys.join(","), // Headers row
              ...flattenedData.map((row: any) =>
                keys.map((key: any) => wrapCsvValue(row[key] ?? "")).join(","),
              ),
            ].join("\r\n");
          } else {
            // Handle standard SQL format - now supporting multiple arrays
            const flattenedData: any[] = [];

            // Iterate through all datasets/arrays in the response
            data?.value?.forEach((dataset: any, datasetIndex: number) => {
              // Skip if dataset is empty or not an array
              if (!dataset || !Array.isArray(dataset) || dataset.length === 0)
                return;

              dataset.forEach((row: any) => {
                flattenedData.push({
                  ...row,
                });
              });
            });

            // If after flattening we have no data, show notification and return
            if (flattenedData.length === 0) {
              showErrorNotification("No data available to download");
              return;
            }

            // Collect all possible keys from all objects
            const allKeys = new Set();
            flattenedData.forEach((row: any) => {
              Object.keys(row).forEach((key: any) => allKeys.add(key));
            });

            // Convert Set to Array and sort for consistent order
            const headers = Array.from(allKeys).sort();

            // Create CSV content with headers and data rows
            csvContent = [
              headers?.join(","), // Headers row
              ...flattenedData?.map((row: any) =>
                headers
                  ?.map((header: any) => wrapCsvValue(row[header] ?? ""))
                  .join(","),
              ),
            ].join("\r\n");
          }

          const status = exportFile(
            (title ?? "chart-export") + ".csv",
            csvContent,
            "text/csv",
          );

          if (status === true) {
            showPositiveNotification("Chart data downloaded as a CSV file", {
              timeout: 2000,
            });
          } else {
            showErrorNotification("Browser denied file download...");
          }
        } catch (error) {
          console.error("Error downloading CSV:", error);
          showErrorNotification("Failed to download data as CSV");
        }
      }
    };

    // Helper function to properly wrap CSV values
    const wrapCsvValue = (val: any): string => {
      if (val === null || val === undefined) {
        return "";
      }

      // Convert to string and escape any quotes
      const str = String(val).replace(/"/g, '""');

      // Wrap in quotes if the value contains comma, quotes, or newlines
      const needsQuotes =
        str.includes(",") ||
        str.includes('"') ||
        str.includes("\n") ||
        str.includes("\r");
      return needsQuotes ? `"${str}"` : str;
    };

    const downloadDataAsJSON = (title: string) => {
      try {
        // Handle table type charts
        if (panelSchema?.value?.type === "table") {
          tableRendererRef?.value?.downloadTableAsJSON(title);
        } else {
          // Handle non-table charts
          const chartData = data.value;

          if (!chartData || !chartData.length) {
            showErrorNotification("No data available to download");
            return;
          }

          // Export the data as JSON
          const content = JSON.stringify(chartData, null, 2);

          const status = exportFile(
            (title ?? "data-export") + ".json",
            content,
            "application/json",
          );

          if (status === true) {
            showPositiveNotification("Chart data downloaded as a JSON file", {
              timeout: 2000,
            });
          } else {
            showErrorNotification("Browser denied file download...");
          }
        }
      } catch (error) {
        console.error("Error downloading JSON:", error);
        showErrorNotification("Failed to download data as JSON");
      }
    };

    // Watch isPartialData changes and emit them
    watch(isPartialData, (newValue) => {
      emit("is-partial-data-update", newValue);
    });

    return {
      store,
      chartPanelRef,
      data,
      loading,
      searchRequestTraceIds,
      errorDetail,
      panelData,
      noData,
      metadata,
      tableRendererRef,
      onChartClick,
      onDataZoom,
      drilldownArray,
      selectedAnnotationData,
      openDrilldown,
      drilldownPopUpRef,
      annotationPopupRef,
      hidePopupsAndOverlays,
      chartPanelClass,
      chartPanelHeight,
      validatePanelData,
      isAddAnnotationDialogVisible,
      closeAddAnnotation,
      isAddAnnotationMode,
      toggleAddAnnotationMode,
      annotationToAddEdit,
      checkIfPanelIsTimeSeries,
      panelsList,
      isCursorOverPanel,
      showPopupsAndOverlays,
      downloadDataAsCSV,
      downloadDataAsJSON,
      loadingProgressPercentage,
      isPartialData,
    };
  },
});
</script>

<style lang="scss" scoped>
.drilldown-item:hover {
  background-color: rgba(202, 201, 201, 0.908);
}

.errorMessage {
  position: absolute;
  top: 20%;
  width: 100%;
  height: 80%;
  overflow: hidden;
  text-align: center;
  // color: rgba(255, 0, 0, 0.8);
  text-overflow: ellipsis;
}

.customErrorMessage {
  position: absolute;
  top: 20%;
  width: 100%;
  height: 80%;
  overflow: hidden;
  text-align: center;
  text-overflow: ellipsis;
}

.noData {
  position: absolute;
  top: 20%;
  width: 100%;
  text-align: center;
}
</style><|MERGE_RESOLUTION|>--- conflicted
+++ resolved
@@ -388,16 +388,6 @@
       required: false,
       type: Boolean,
     },
-<<<<<<< HEAD
-    searchResponse: {
-      required: false,
-      type: Object,
-    },
-    is_ui_histogram: {
-      type: Boolean,
-      required: false,
-      default: false,
-=======
     runId: {
       type: String,
       default: null,
@@ -409,7 +399,15 @@
     tabName: {
       type: String,
       default: null,
->>>>>>> e46f6d5b
+    },
+    searchResponse: {
+      required: false,
+      type: Object,
+    },
+    is_ui_histogram: {
+      type: Boolean,
+      required: false,
+      default: false,
     },
   },
   emits: [
@@ -461,14 +459,11 @@
       folderId,
       reportId,
       allowAnnotationsAdd,
-<<<<<<< HEAD
-      searchResponse,
-      is_ui_histogram,
-=======
       runId,
       tabId,
       tabName,
->>>>>>> e46f6d5b
+      searchResponse,
+      is_ui_histogram,
     } = toRefs(props);
     // calls the apis to get the data based on the panel config
     let {
@@ -493,14 +488,11 @@
       dashboardId,
       folderId,
       reportId,
-<<<<<<< HEAD
-      searchResponse,
-      is_ui_histogram,
-=======
       runId,
       tabId,
       tabName,
->>>>>>> e46f6d5b
+      searchResponse,
+      is_ui_histogram,
     );
 
     const {
