--- conflicted
+++ resolved
@@ -29,33 +29,6 @@
         <div class="q-pb-sm stream-routing-title q-pl-xs">
           {{ t("pipeline.query") }}
         </div>
-<<<<<<< HEAD
-      </div>
-      <div class="flex items-center">
-        <div class="flex items-center">
-          <q-tabs
-            data-test="scheduled-pipeline-tabs"
-            v-model="tab"
-            no-caps
-            outside-arrows
-            size="sm"
-            mobile-arrows
-            class="bg-white text-primary scheduled-pipeline-tabs q-mr-sm"
-            @update:model-value="updateTab"
-            style="height: 34px !important"
-            :disable="selectedStreamType != 'metrics'"
-          >
-            <q-tab
-              data-test="scheduled-pipeline-sql-tab"
-              name="sql"
-              :label="t('alerts.sql')"
-            />
-            <q-tab
-              data-test="scheduled-pipeline-metrics-tab"
-              name="promql"
-              :disable="selectedStreamType !== 'metrics'"
-              :label="t('alerts.promql')"
-=======
         
           <div class="flex items-center">
             <q-btn
@@ -154,7 +127,6 @@
               v-model="splitterModel"
               style="width: 100%;"
               class="full-height"
->>>>>>> 7c72f804
             >
               <q-tooltip v-if="selectedStreamType !== 'metrics'">
                 Promql is only available for metrics stream type
@@ -1133,34 +1105,6 @@
                 </div>
               </template>
             </q-splitter>
-<<<<<<< HEAD
-          </template>
-          <template #separator>
-            <q-btn
-              data-test="logs-search-field-list-collapse-btn"
-              :icon="collapseFields ? 'chevron_right' : 'chevron_left'"
-              :title="collapseFields ? 'Collapse Fields' : 'Open Fields'"
-              dense
-              size="20px"
-              round
-              class="q-mr-xs field-list-collapse-btn"
-              color="primary"
-              style="
-                left: 10px;
-                position: absolute;
-                overflow: auto !important;
-                top: 0px;
-                z-index: 100 !important;
-              "
-              @click="collapseFieldList"
-            ></q-btn>
-          </template>
-          <template #after>
-            <div
-              class="full-width"
-              style="height: calc(100vh - 140px) !important"
-            >
-=======
 
             </template>
             <template #separator>
@@ -1191,7 +1135,6 @@
 
               <div :style="{
               }" style="height: calc(100vh - 140px) !important; width: 100%;" >
->>>>>>> 7c72f804
               <div class="query-editor-container scheduled-pipelines">
                 <span @click.stop="expandState.query = !expandState.query">
                   <FullViewContainer
@@ -1223,13 +1166,6 @@
 
               <div>
                 <span @click.stop="expandState.output = !expandState.output">
-<<<<<<< HEAD
-                  <FullViewContainer
-                    name="output"
-                    v-model:is-expanded="expandState.output"
-                    label="Output"
-                    class="tw-mt-1"
-=======
                 <FullViewContainer
                   name="output"
                   v-model:is-expanded="expandState.output"
@@ -1248,7 +1184,6 @@
                     @expand-row="expandLog"
                     @copy="copyLogToClipboard"
                     @sendToAiChat="sendToAiChat"
->>>>>>> 7c72f804
                   />
                 </span>
                 <TenstackTable
@@ -1347,11 +1282,6 @@
           </template>
         </q-splitter>
 
-<<<<<<< HEAD
-        <!-- query-eidtor-part -->
-      </div>
-    </div>
-=======
           <q-btn
                   data-test="stream-routing-query-cancel-btn"
                   class="text-bold q-ml-md no border"
@@ -1406,7 +1336,6 @@
 
    </div>   
 
->>>>>>> 7c72f804
   </div>
 </template>
 
@@ -1516,12 +1445,8 @@
 ]);
 const { pipelineObj } = useDragAndDrop();
 const { searchObj } = useLogs();
-<<<<<<< HEAD
-const { getStream, getStreams } = useStreams();
-=======
 const { getStream, getStreams } = useStreams ();
 const { registerAiChatHandler, removeAiChatHandler } = useAiChat();
->>>>>>> 7c72f804
 let parser: any;
 
 const selectedStreamName = ref("");
@@ -1556,11 +1481,7 @@
         showWrap: false,
         wrapContent: true,
       },
-<<<<<<< HEAD
-      size: 200,
-=======
       size: 260
->>>>>>> 7c72f804
     },
     {
       name: "source",
@@ -1612,13 +1533,8 @@
   valueType: "absolute",
 });
 const streamFields: any = ref([]);
-<<<<<<< HEAD
-const previewPromqlQueryRef: any = ref(null);
-
-=======
 const previewPromqlQueryRef : any = ref(null);
 const isHovered = ref(false);
->>>>>>> 7c72f804
 const loading = ref(false);
 
 const aiChatInputContext = ref("");
@@ -1695,14 +1611,10 @@
       getStreamFields();
     }
   }, 200);
-<<<<<<< HEAD
-});
-=======
 
   registerAiContextHandler();
   
 })
->>>>>>> 7c72f804
 
 onBeforeUnmount(()=>{
   removeAiContextHandler();
@@ -2526,14 +2438,11 @@
   copyToClipboard,
   updateDelay,
   delayCondition,
-<<<<<<< HEAD
-=======
   toggleAIChat,
   isHovered,
   getBtnLogo,
   sendToAiChat,
   aiChatInputContext
->>>>>>> 7c72f804
 });
 </script>
 
