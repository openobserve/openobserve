--- conflicted
+++ resolved
@@ -173,11 +173,6 @@
 const PipelineFlow = defineAsyncComponent(
   () => import("@/plugins/pipelines/PipelineFlow.vue"),
 
-<<<<<<< HEAD
-=======
-const ChartRenderer = defineAsyncComponent(
-  () => import("@/components/dashboards/panels/ChartRenderer.vue")
->>>>>>> 9ace66ac
 );
 
 
@@ -410,14 +405,7 @@
     .getPipelines(store.state.selectedOrganization.identifier)
     .then(async (response) => {
       const _pipeline = response.data.list.find(
-<<<<<<< HEAD
         (pipeline: Pipeline) => pipeline.pipeline_id === route.query.id,
-=======
-        (pipeline: Pipeline) =>
-          pipeline.name === route.query.name &&
-          pipeline.stream_name === route.query.stream &&
-          pipeline.stream_type === route.query.stream_type
->>>>>>> 9ace66ac
       );
 
       _pipeline.nodes.forEach((node : any) => {
@@ -444,396 +432,11 @@
         return;
       }
 
-<<<<<<< HEAD
       pipelineObj.currentSelectedPipeline = _pipeline;
       pipelineObj.pipelineWithoutChange = JSON.parse(
         JSON.stringify(_pipeline),
       );
     });
-=======
-      pipeline.value = {
-        ..._pipeline,
-        functions: _pipeline?.functions?.list || [],
-      };
-
-      setupNodes();
-    });
-};
-
-const setupNodes = () => {
-  nodeRows.value = [null, pipeline.value.stream_name, null];
-
-  // set the base stream node
-  const node: Node = {
-    name: pipeline.value.stream_name,
-    x: 0,
-    y: 300,
-    type: "stream",
-    fixed: true,
-  };
-
-  nodes.value.push(node);
-
-  nodeLinks.value[pipeline.value.stream_name] = {
-    from: [],
-    to: [],
-  };
-
-  // set functions nodes
-  pipeline.value?.functions
-    ?.sort((a, b) => a.order - b.order)
-    .forEach((_function) => {
-      createFunctionNode(
-        _function.name,
-        pipeline.value.stream_name,
-        _function.order
-      );
-
-      functions.value[_function.name] = _function;
-
-      associatedFunctions.value.push(_function.name);
-    });
-
-  updateFunctionNodesOrder();
-
-  if (pipeline.value?.routing)
-    Object.keys(pipeline.value?.routing).forEach((stream: string) => {
-      createStreamRouteNode({
-        name: stream,
-      });
-      streamRoutes.value[stream] = {
-        name: stream,
-        conditions: pipeline.value?.routing[stream],
-        is_real_time: true,
-      };
-    });
-
-  (pipeline.value.derived_streams || []).forEach((stream: any) => {
-    createStreamRouteNode({
-      name: stream.name,
-    });
-    streamRoutes.value[stream.name] = { ...stream };
-  });
-
-  updateGraph();
-};
-
-const onMouseMove = (params: any) => {};
-
-const onMouseOut = (params: any) => {};
-
-const addFunction = () => {
-  getFunctions();
-  resetDialog();
-  dialog.value.show = true;
-  dialog.value.name = "associateFunction";
-};
-
-const addStream = () => {
-  resetDialog();
-  dialog.value.show = true;
-  dialog.value.name = "streamRouting";
-};
-
-const getFunctionFrom = (stream: string) => {
-  let fromNodeName = stream;
-
-  const functions = nodes.value.filter(
-    (node) => node.type === "function" && node.stream === stream
-  );
-
-  if (functions.length) {
-    fromNodeName = functions[functions.length - 1].name;
-  }
-
-  return fromNodeName;
-};
-
-// TODO OK : create separate functions for each type node i.e. function, streamRoute, stream
-const getNodePosition = (type: string, node?: any) => {
-  let lastNode = nodes.value.filter((node) => node.type === type).pop();
-
-  // If this if first function node, adding offset to left from the main stream node
-  const nodeGap = !lastNode ? 130 : 50;
-
-  if (type === "function" && !lastNode) lastNode = nodes.value[0];
-
-  if (type === "function") {
-    if (lastNode?.x?.toString() && lastNode?.y?.toString())
-      return {
-        x: lastNode.x + nodeGap,
-        y: lastNode.y,
-      };
-    else console.log("Error while getting last node position");
-  }
-
-  const isAnyNull = nodeRows.value.every((row) => row !== null);
-  if (isAnyNull) {
-    nodeRows.value.push(null);
-    nodeRows.value.unshift(null);
-  }
-
-  if (type === "streamRoute") {
-    const centerIndex = Math.ceil(nodeRows.value.length / 2) - 1;
-
-    for (let i = centerIndex - 1; i >= 0; i--) {
-      if (nodeRows.value[i] === null) {
-        const refRow = nodeRows.value[i + 1];
-        const refNode = nodes.value.find((node) => node.name === refRow);
-
-        nodeRows.value[i] = node.name;
-
-        if (refNode?.y?.toString())
-          return {
-            x: 50,
-            y: refNode.y - 50,
-          };
-        else
-          console.log("Error while getting last node position for streamRoute");
-      }
-    }
-
-    for (let i = centerIndex + 1; i < nodeRows.value.length; i++) {
-      if (nodeRows.value[i] === null) {
-        const refRow = nodeRows.value[i - 1];
-        const refNode = nodes.value.find((node) => node.name === refRow);
-
-        nodeRows.value[i] = node.name;
-
-        if (refNode?.y?.toString())
-          return {
-            x: 50,
-            y: refNode.y + 50,
-          };
-        else
-          console.log("Error while getting last node position for streamRoute");
-      }
-    }
-  }
-};
-
-const addFunctionNode = (data: { data: Function }) => {
-  const nodeName = data.data.name;
-
-  // TODO OK: Optimize this function node creation
-  // Get all function nodes
-  // Get the editing node
-  // Remove function nodes from the nodes state
-  // Create functions nodes again and sort function nodes by order
-
-  const functionNodes = nodes.value.filter((node) => node.type === "function");
-
-  if (editingFunctionName.value) {
-    const editedNode = nodes.value.find(
-      (node) => node.name === editingFunctionName.value
-    );
-
-    if (editedNode) editedNode.order = data.data.order;
-
-    editingFunctionName.value = "";
-  } else {
-    functionNodes.push(
-      createFunctionNode(
-        nodeName,
-        pipeline.value.stream_name,
-        data.data.order
-      ) as Node
-    );
-  }
-
-  nodes.value = nodes.value.filter((node) => node.type !== "function");
-
-  functionNodes
-    .sort((a, b) =>
-      a.order?.toString() && b.order?.toString()
-        ? Number(a.order) - Number(b.order)
-        : 0
-    )
-    .forEach((node) => {
-      createFunctionNode(
-        node.name,
-        node.stream as string,
-        node.order as number
-      );
-    });
-
-  if (!functions.value[nodeName]) {
-    functions.value[nodeName] = data.data;
-    functionOptions.value.push(nodeName);
-  }
-
-  functions.value[nodeName].order = data.data.order;
-
-  associatedFunctions.value.push(nodeName);
-
-  // reorder function nodes with order key and its links too
-  updateFunctionNodesOrder();
-
-  updateGraph();
-};
-
-const createFunctionNode = (
-  nodeName: string,
-  streamName: string,
-  order: number
-) => {
-  const position = getNodePosition("function");
-
-  if (position?.x === undefined || position?.y === undefined) {
-    console.log("Error in getting node position");
-    return;
-  }
-
-  const node = {
-    name: nodeName,
-    x: position.x,
-    y: position.y,
-    type: "function",
-    fixed: true,
-    order: order || 1,
-    stream: streamName,
-  };
-
-  nodes.value.push(node);
-
-  nodeLinks.value[nodeName] = { from: [], to: [] };
-
-  return node;
-};
-
-const updateFunctionNodesOrder = () => {
-  const sortedFunctionNodes = nodes.value
-    .filter((node) => node.type === "function")
-    .sort((a, b) =>
-      a.order?.toString() && b.order?.toString()
-        ? Number(a.order) - Number(b.order)
-        : 0
-    );
-
-  sortedFunctionNodes.forEach((node, index) => {
-    nodeLinks.value[node.name] = { from: [], to: [] };
-
-    if (index === 0) {
-      nodeLinks.value[node.name].from = [nodes.value[0].name];
-      nodeLinks.value[nodes.value[0].name].to = [node.name];
-    } else {
-      nodeLinks.value[node.name].from = [sortedFunctionNodes[index - 1].name];
-      nodeLinks.value[sortedFunctionNodes[index - 1].name].to = [node.name];
-    }
-  });
-};
-
-const addStreamNode = (data: { data: Node }) => {
-  const nodeName = data.data.name;
-
-  streamRoutes.value[nodeName] = data.data;
-
-  if (editingStreamRouteName.value) {
-    editingStreamRouteName.value = "";
-  } else {
-    createStreamRouteNode(data.data);
-  }
-
-  updateGraph();
-};
-
-const createStreamRouteNode = (streamRouteData: { name: string }) => {
-  const position = getNodePosition("streamRoute", streamRouteData);
-
-  const nodeName = streamRouteData.name;
-
-  if (position?.x === undefined || position?.y === undefined) {
-    console.log("Error in getting node position");
-    return;
-  }
-
-  const condition = nodes.value.push({
-    name: nodeName + ":condition",
-    x: position.x,
-    y: position.y,
-    type: "condition",
-    fixed: true,
-  });
-
-  const stream = nodes.value.push({
-    name: nodeName,
-    x: position.x + 50,
-    y: position.y,
-    type: "streamRoute",
-    fixed: true,
-  });
-
-  nodeLinks.value[nodeName + ":condition"] = {
-    from: [nodes.value[0].name],
-    to: [nodeName],
-  };
-
-  nodeLinks.value[nodeName] = { from: [nodeName + ":condition"], to: [] };
-
-  return {
-    condition,
-    stream,
-  };
-};
-
-const symbolMapping: { [key: string]: string } = {
-  stream: streamImage,
-  function: functionImage,
-  streamRoute: streamRouteImage,
-  condition: conditionImage,
-};
-
-const getNodeSymbol = (type: string) => {
-  return (
-    "image://" +
-    window.location.origin +
-    (symbolMapping[type].startsWith("/")
-      ? symbolMapping[type]
-      : "/" + symbolMapping[type])
-  );
-};
-
-const updateGraph = () => {
-  const data = nodes.value.map((node) => ({
-    name: node.name,
-    x: node.x, // You may want to adjust these manually if needed (like x: 100 for 'k8s_event')
-    y: node.y,
-    symbol: getNodeSymbol(node.type),
-    fixed: node.fixed,
-    type: node.type,
-    label: {
-      show: true,
-      position: "bottom",
-      fontSize: 12,
-      formatter: (params: any) => {
-        if (params.data.type === "condition") return "Condition";
-        else return params.data.name;
-      },
-    },
-  }));
-
-  // Prepare links from 'nodeLinks'
-  const links: any[] = [];
-  for (const nodeName in nodeLinks.value) {
-    const { to, from } = nodeLinks.value[nodeName];
-    from.forEach((source) => {
-      links.push({
-        source: source,
-        target: nodeName,
-      });
-    });
-
-    to.forEach((target) => {
-      links.push({
-        source: nodeName,
-        target: target,
-      });
-    });
-  }
-
-  plotChart.value.options.series[0].data = data;
-  plotChart.value.options.series[0].links = links;
->>>>>>> 9ace66ac
 };
 
 const getFunctions = () => {
@@ -861,35 +464,6 @@
     });
 };
 
-<<<<<<< HEAD
-=======
-const deleteNode = (node: { data: Node; type: string }) => {
-  nodes.value = nodes.value.filter((n) => n.name !== node.data.name);
-
-  delete nodeLinks.value[node.data.name];
-
-  if (node.type === "function") {
-    associatedFunctions.value = associatedFunctions.value.filter(
-      (func) => func !== node.data.name
-    );
-    editingFunctionName.value = "";
-  }
-
-  if (node.type === "streamRoute") {
-    delete streamRoutes.value[node.data.name];
-    editingStreamRouteName.value = "";
-  }
-
-  nodeRows.value.forEach((row, index) => {
-    if (row === node.data.name) nodeRows.value[index] = null;
-  });
-
-  updateFunctionNodesOrder();
-
-  updateGraph();
-};
-
->>>>>>> 9ace66ac
 const resetDialog = () => {
 
   pipelineObj.dialog.show = false;
@@ -916,7 +490,6 @@
       (node.data?.node_type === "stream" || node.data?.node_type === "query")
   );
 
-<<<<<<< HEAD
   const outputNodeIndex = pipelineObj.currentSelectedPipeline.nodes.findIndex(
     (node:any) =>
       node?.io_type === "output"
@@ -942,39 +515,6 @@
       timeout: 3000,
     });
     return;
-=======
-  const previousAssociatedFunctions = pipeline.value.functions.map(
-    (func) => func.name
-  );
-
-  for (let i = 0; i < associatedFunctions.value.length; i++) {
-    const functionIndex = previousAssociatedFunctions.indexOf(
-      associatedFunctions.value[i]
-    );
-
-    // If function is already associated with the pipeline and order is same, skip.
-    // If there is no change in associated function name and order, skip.
-    if (functionIndex > -1) {
-      if (
-        pipeline.value.functions[i].name === associatedFunctions.value[i] &&
-        pipeline.value.functions[i].order ===
-          functions.value[associatedFunctions.value[i]].order
-      )
-        continue;
-    }
-
-    associateFunctionPromises.push(
-      jstransform.apply_stream_function(
-        store.state.selectedOrganization.identifier,
-        pipeline.value.stream_name,
-        pipeline.value.stream_type,
-        associatedFunctions.value[i],
-        {
-          order: Number(functions.value[associatedFunctions.value[i]].order),
-        }
-      )
-    );
->>>>>>> 9ace66ac
   }
   
   else {
@@ -985,7 +525,6 @@
     });
     const nodes = pipelineObj.currentSelectedPipeline.nodes as any[];
 
-<<<<<<< HEAD
     const inputNode : any = nodes.splice(inputNodeIndex, 1)[0];
     nodes.unshift(inputNode);
     if (inputNode.data.node_type === "stream") {
@@ -994,16 +533,6 @@
       pipelineObj.currentSelectedPipeline.source.source_type = "scheduled";
     }
   }
-=======
-const deleteFunctionAssociation = (name: string) => {
-  return jstransform.remove_stream_function(
-    store.state.selectedOrganization.identifier,
-    pipeline.value.stream_name,
-    pipeline.value.stream_type,
-    name
-  );
-};
->>>>>>> 9ace66ac
 
   pipelineObj.currentSelectedPipeline.org =
     store.state.selectedOrganization.identifier;
@@ -1023,20 +552,6 @@
     spinner: true,
   });
 
-<<<<<<< HEAD
-=======
-  if (pipeline.value.functions.length) {
-    const deleteFunctionPromises = [];
-    for (let i = 0; i < pipeline.value.functions.length; i++) {
-      if (!associatedFunctions.value.includes(pipeline.value.functions[i].name))
-        deleteFunctionPromises.push(
-          deleteFunctionAssociation(pipeline.value.functions[i].name)
-        );
-    }
-
-    await Promise.all(deleteFunctionPromises);
-  }
->>>>>>> 9ace66ac
 
   const saveOperation = pipelineObj.isEditPipeline
     ? pipelineService.updatePipeline({
