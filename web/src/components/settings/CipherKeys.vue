--- conflicted
+++ resolved
@@ -438,7 +438,11 @@
     });
     const hasVisibleRows = computed(() => visibleRows.value.length > 0);
 
-<<<<<<< HEAD
+    // Watch visibleRows to sync resultTotal with search filter
+    watch(visibleRows, (newVisibleRows) => {
+      resultTotal.value = newVisibleRows.length;
+    }, { immediate: true });
+
     const openBulkDeleteDialog = () => {
       confirmBulkDelete.value = true;
     };
@@ -482,12 +486,6 @@
           });
         });
     };
-=======
-    // Watch visibleRows to sync resultTotal with search filter
-    watch(visibleRows, (newVisibleRows) => {
-      resultTotal.value = newVisibleRows.length;
-    }, { immediate: true });
->>>>>>> ce70d6ad
 
     return {
       t,
