--- conflicted
+++ resolved
@@ -13,7 +13,7 @@
 You should have received a copy of the GNU Affero General Public License
 along with this program.  If not, see <http://www.gnu.org/licenses/>.
 -->
-<!-- 
+<!--
 TODO IMPORTANT:
 PICKTHIS UP after recent changes are merged
  -->
@@ -28,22 +28,8 @@
             padding="xs"
             outline
             @click="arrowBackFn"
-<<<<<<< HEAD
-            data-test="regex-pattern-import-cancel-btn"
-          />
-          <q-btn
-            class="o2-primary-button no-border tw-h-[36px]"
-            :label="t('dashboard.import')"
-            type="submit"
-            no-caps
-            flat
-            :class="store.state.theme === 'dark' ? 'o2-primary-button-dark' : 'o2-primary-button-light'"
-            @click="handleImportClick"
-            data-test="regex-pattern-import-json-btn"
-=======
             icon="arrow_back_ios_new"
             data-test="regex-pattern-import-back-btn"
->>>>>>> db7f9470
           />
           <div class="text-h6 q-ml-md">
             {{ t("regex_patterns.import_title") }}
@@ -76,31 +62,17 @@
               ? 'o2-primary-button-dark'
               : 'o2-primary-button-light'
           "
-          @click="importJson"
+          @click="handleImportClick"
           data-test="regex-pattern-import-json-btn"
         />
       </div>
-<<<<<<< HEAD
-  
-      <div class="flex" style="width: 100%">
-        <q-splitter
-          v-if="activeTab !== 'import_built_in_patterns'"
-          class="logs-search-splitter"
-          no-scroll
-          v-model="splitterModel"
-          :style="{
-            width: '100%',
-            height: '100%',
-          }"
-        >
-          <template #before>
-=======
     </div>
   </div>
   <div class="flex">
 
     <div class="flex" style="width: calc(100vw - 1px)">
       <q-splitter
+        v-if="activeTab !== 'import_built_in_patterns'"
         class="logs-search-splitter"
         no-scroll
         v-model="splitterModel"
@@ -121,7 +93,6 @@
           />
           </div>
           </div>
->>>>>>> db7f9470
             <div
               v-if="activeTab == 'import_json_url'"
               class="editor-container-url card-container tw-py-1"
@@ -210,11 +181,6 @@
                 <div></div>
               </q-form>
             </div>
-<<<<<<< HEAD
-          </template>
-
-          <template #after>
-=======
         </template>
 
         <template #after>
@@ -223,7 +189,6 @@
             style=" height: 100%"
             class="card-container tw-h-full"
           >
->>>>>>> db7f9470
             <div
               v-if="regexPatternErrorsToDisplay.length > 0"
                 class="text-center text-h6 tw-py-2"
@@ -347,27 +312,32 @@
                 </div>
               </div>
             </div>
-<<<<<<< HEAD
-          </template>
-        </q-splitter>
-
-        <!-- Built-in Patterns Tab (full width, no splitter) -->
-        <div
-          v-if="activeTab === 'import_built_in_patterns'"
-          class="editor-container-built-in"
-        >
-          <built-in-patterns-tab
-            ref="builtInPatternsTabRef"
-            @import-patterns="handleBuiltInPatternsImport"
-            data-test="built-in-patterns-tab"
-          />
-        </div>
-      </div>
-=======
           </div>
         </template>
       </q-splitter>
->>>>>>> db7f9470
+
+      <!-- Built-in Patterns Tab (full width, no splitter) -->
+      <div
+        v-if="activeTab === 'import_built_in_patterns'"
+        class="editor-container-built-in"
+      >
+        <div class="card-container tw-py-[0.625rem] tw-px-[0.625rem] tw-mb-[0.625rem]">
+          <div class="app-tabs-container tw-h-[36px] tw-w-fit">
+          <app-tabs
+              data-test="regex-pattern-import-tabs"
+              class="tabs-selection-container"
+              :tabs="tabs"
+              v-model:active-tab="activeTab"
+              @update:active-tab="updateActiveTab"
+          />
+          </div>
+        </div>
+        <built-in-patterns-tab
+          ref="builtInPatternsTabRef"
+          @import-patterns="handleBuiltInPatternsImport"
+          data-test="built-in-patterns-tab"
+        />
+      </div>
     </div>
   </div>
 </div>
@@ -401,81 +371,6 @@
       type: Array as () => string[],
       required: true,
     },
-<<<<<<< HEAD
-    emits: ["cancel:hideform", "update:list"],
-    setup(props, { emit }) {
-  
-      const { t } = useI18n();
-      const store = useStore();
-      const router = useRouter();
-  
-      const jsonStr: any = ref("");
-      const q = useQuasar();
-
-      const regexPatternErrorsToDisplay = ref<any[]>([]);
-
-      const queryEditorPlaceholderFlag = ref(true);
-      const jsonFiles = ref(null);
-      const url = ref("");
-      const jsonArrayOfObj = ref<any[]>([{}]);
-      const activeTab = ref("import_built_in_patterns");
-      const splitterModel = ref(60);
-      const userSelectedRegexPatternName = ref([]);
-      const userSelectedRegexPattern = ref([]);
-      const regexPatternCreators = ref<any[]>([]);
-      const builtInPatternsTabRef = ref<any>(null);
-  
-      // Create a Set for O(1) lookups
-      const existingPatternNames = ref(new Set());
-
-      onMounted(() => {
-        existingPatternNames.value = new Set(props.regexPatterns);
-      });
-  
-      const updateRegexPatternName = (regexPatternName: string, index: number) => {
-        jsonArrayOfObj.value[index].name = regexPatternName;
-        jsonStr.value = JSON.stringify(jsonArrayOfObj.value, null, 2);
-      };
-      const updateRegexPattern = (regexPattern: any, index: number) => {
-        jsonArrayOfObj.value[index].pattern = regexPattern;
-        jsonStr.value = JSON.stringify(jsonArrayOfObj.value, null, 2);
-      };
-  
-  
-      watch(jsonFiles, async (newVal: any, oldVal: any) => {
-        if (newVal && newVal.length > 0) {
-          let combinedJson: any[] = [];
-  
-          for (const file of newVal) {
-            try {
-              const result: any = await new Promise((resolve) => {
-                const reader = new FileReader();
-                reader.onload = (e: any) => {
-                  try {
-                    const parsedJson = JSON.parse(e.target.result);
-                    // Convert to array if it's a single object
-                    const jsonArray = Array.isArray(parsedJson)
-                      ? parsedJson
-                      : [parsedJson];
-                    resolve(jsonArray);
-                  } catch (error) {
-                    q.notify({
-                      message: `Error parsing JSON from file ${file.name}`,
-                      color: "negative",
-                      position: "bottom",
-                      timeout: 2000,
-                    });
-                    resolve([]);
-                  }
-                };
-                reader.readAsText(file);
-              });
-  
-              combinedJson = [...combinedJson, ...result];
-            } catch (error) {
-              console.error("Error reading file:", error);
-            }
-=======
   },
   emits: ["cancel:hideform", "update:list"],
   setup(props, { emit }) {
@@ -492,11 +387,12 @@
     const jsonFiles = ref(null);
     const url = ref("");
     const jsonArrayOfObj = ref<any[]>([{}]);
-    const activeTab = ref("import_json_file");
+    const activeTab = ref("import_built_in_patterns");
     const splitterModel = ref(60);
     const userSelectedRegexPatternName = ref([]);
     const userSelectedRegexPattern = ref([]);
     const regexPatternCreators = ref<any[]>([]);
+    const builtInPatternsTabRef = ref<any>(null);
 
     // Create a Set for O(1) lookups
     const existingPatternNames = ref(new Set());
@@ -549,7 +445,6 @@
             combinedJson = [...combinedJson, ...result];
           } catch (error) {
             console.error("Error reading file:", error);
->>>>>>> db7f9470
           }
         }
 
@@ -589,168 +484,6 @@
             });
           }
         }
-<<<<<<< HEAD
-      });
-  
-      const tabs = reactive([
-        {
-          label: "Built-in Patterns",
-          value: "import_built_in_patterns",
-        },
-        {
-          label: "File Upload / JSON",
-          value: "import_json_file",
-        },
-        {
-          label: "URL Import",
-          value: "import_json_url",
-        },
-      ]);
-  
-      const updateActiveTab = () => {
-        jsonStr.value = "";
-        jsonFiles.value = null;
-        url.value = "";
-        jsonArrayOfObj.value = [{}];
-      };
-  
-      const importJson = async () => {
-        regexPatternErrorsToDisplay.value = [];
-  
-        try {
-          if ((!jsonStr.value || jsonStr.value.trim() === "") && !url.value) {
-            throw new Error("JSON string is empty");
-          } else {
-            const parsedJson = JSON.parse(jsonStr.value);
-            jsonArrayOfObj.value = Array.isArray(parsedJson)
-              ? parsedJson
-              : [parsedJson];
-          }
-        } catch (e: any) {
-          q.notify({
-            message: e.message || "Invalid JSON format",
-            color: "negative",
-            position: "bottom",
-            timeout: 2000,
-          });
-          return;
-        }
-  
-        let hasErrors = false;
-        let successCount = 0;
-        const totalCount = jsonArrayOfObj.value.length;
-        for (let index = 0; index < jsonArrayOfObj.value.length; index++) {
-          const jsonObj = jsonArrayOfObj.value[index];
-          const result = await processJsonObject(jsonObj, index + 1);
-          if (!result) {
-            hasErrors = true;
-          } else {
-            successCount++;
-          }
-        }
-
-        // Show success message if patterns were imported
-        if (successCount > 0) {
-          const message = `Successfully imported ${successCount} pattern(s)`;
-
-          q.notify({
-            message: message,
-            color: "positive",
-            position: "bottom",
-            timeout: 3000,
-          });
-
-          if (successCount > 0) {
-            emit("update:list");
-            router.push({
-              name: "regexPatterns",
-              query: {
-                org_identifier: store.state.selectedOrganization.identifier,
-              },
-            });
-            emit("cancel:hideform");
-          }
-        }
-      };
-  
-      const processJsonObject = async (jsonObj: any, index: number) => {
-        try {
-          const validationResult = await validateRegexPatternInputs(
-            jsonObj,
-            index,
-          );
-          if (!validationResult) {
-            return false;  // Validation error
-          }
-
-          if (regexPatternErrorsToDisplay.value.length === 0) {
-            const hasCreatedRegexPattern = await createRegexPattern(jsonObj, index);
-            return hasCreatedRegexPattern;
-          }
-          return false;
-        } catch (e: any) {
-          q.notify({
-            message: "Error importing Regex Pattern please check the JSON",
-            color: "negative",
-            position: "bottom",
-            timeout: 2000,
-          });
-          return false;
-        }
-      };
-  
-      const validateRegexPatternInputs = async (jsonObj: any, index: number) => {
-        if(!jsonObj.name || !jsonObj.name.trim() || typeof jsonObj.name !== 'string'){
-          regexPatternErrorsToDisplay.value.push([{
-            field: 'regex_pattern_name',
-            message: `Regex pattern - ${index}: name is required`
-          }]);
-          return false;
-        }
-        // Note: Duplicate pattern names are allowed.
-        // Primary key is UUID-based (id), so multiple patterns can have the same name.
-        if(!jsonObj.pattern || !jsonObj.pattern.trim() || typeof jsonObj.pattern !== 'string'){
-          regexPatternErrorsToDisplay.value.push([{
-            field: 'regex_pattern',
-            message: `Regex pattern - ${index}: is required`
-          }]);
-          return false;
-        }
-        if(typeof jsonObj.description !== 'string' && jsonObj.description !== null && jsonObj.description !== undefined){
-          regexPatternErrorsToDisplay.value.push([`Regex pattern - ${index}: description must be a string or should be empty`]);
-          return false;
-        }
-        return true;
-      };
-
-      const createRegexPattern = async (jsonObj: any, index: number) => {
-        try {
-            const payload = {
-                name: jsonObj.name,
-                pattern: jsonObj.pattern,
-                description: jsonObj.description,
-            }
-            await regexPatternsService.create(store.state.selectedOrganization.identifier, payload);
-            regexPatternCreators.value.push({
-                success: true,
-                message: `Regex pattern - ${index}: "${jsonObj.name}" created successfully \nNote: please remove the created regex pattern object ${jsonObj.name} from the json file`,
-            });
-            return true;
-        } catch (error: any) {
-            regexPatternCreators.value.push({
-                success: false,
-                message: `Regex pattern - ${index}: "${jsonObj.name}" creation failed --> \n Reason: ${error?.response?.data?.message || "Unknown Error"}`,
-            });
-            return false;
-        }
-      };
-  
-      const arrowBackFn = () => {
-        router.push({
-          name: "regexPatterns",
-          query: {
-            org_identifier: store.state.selectedOrganization.identifier,
-=======
       } catch (error) {
         q.notify({
           message: "Error fetching data",
@@ -762,6 +495,10 @@
     });
 
     const tabs = reactive([
+      {
+        label: "Built-in Patterns",
+        value: "import_built_in_patterns",
+      },
       {
         label: "File Upload / JSON",
         value: "import_json_file",
@@ -801,54 +538,51 @@
         return;
       }
 
-      let hasErrors = false;
       let successCount = 0;
-      const totalCount = jsonArrayOfObj.value.length;
       for (let index = 0; index < jsonArrayOfObj.value.length; index++) {
         const jsonObj = jsonArrayOfObj.value[index];
-        const success = await processJsonObject(jsonObj, index + 1);
-        if (!success) {
-          hasErrors = true;
-        } else {
+        const result = await processJsonObject(jsonObj, index + 1);
+        if (result) {
           successCount++;
         }
       }
 
-      // Only redirect and show success message if ALL regex patterns were imported successfully
-      if (successCount === totalCount) {
+      // Show success message if patterns were imported
+      if (successCount > 0) {
+        const message = `Successfully imported ${successCount} pattern(s)`;
+
         q.notify({
-          message: `Successfully imported regex-pattern(s)`,
+          message: message,
           color: "positive",
           position: "bottom",
-          timeout: 2000,
+          timeout: 3000,
         });
-        emit("update:list");
-
-        router.push({
-          name: "regexPatterns",
-          query: {
-            org_identifier: store.state.selectedOrganization.identifier,
-          },
-        });
-        emit("cancel:hideform");
+
+        if (successCount > 0) {
+          emit("update:list");
+          router.push({
+            name: "regexPatterns",
+            query: {
+              org_identifier: store.state.selectedOrganization.identifier,
+            },
+          });
+          emit("cancel:hideform");
+        }
       }
     };
 
     const processJsonObject = async (jsonObj: any, index: number) => {
       try {
-        const isValidRegexPattern = await validateRegexPatternInputs(
+        const validationResult = await validateRegexPatternInputs(
           jsonObj,
           index,
         );
-        if (!isValidRegexPattern) {
-          return false;
+        if (!validationResult) {
+          return false;  // Validation error
         }
 
         if (regexPatternErrorsToDisplay.value.length === 0) {
-          const hasCreatedRegexPattern = await createRegexPattern(
-            jsonObj,
-            index,
-          );
+          const hasCreatedRegexPattern = await createRegexPattern(jsonObj, index);
           return hasCreatedRegexPattern;
         }
         return false;
@@ -864,52 +598,25 @@
     };
 
     const validateRegexPatternInputs = async (jsonObj: any, index: number) => {
-      if (
-        !jsonObj.name ||
-        !jsonObj.name.trim() ||
-        typeof jsonObj.name !== "string"
-      ) {
-        regexPatternErrorsToDisplay.value.push([
-          {
-            field: "regex_pattern_name",
-            message: `Regex pattern - ${index}: name is required`,
-          },
-        ]);
+      if(!jsonObj.name || !jsonObj.name.trim() || typeof jsonObj.name !== 'string'){
+        regexPatternErrorsToDisplay.value.push([{
+          field: 'regex_pattern_name',
+          message: `Regex pattern - ${index}: name is required`
+        }]);
         return false;
       }
-      // Check if name already exists - O(1) lookup
-      if (existingPatternNames.value.has(jsonObj.name.trim())) {
-        regexPatternErrorsToDisplay.value.push([
-          {
-            field: "regex_pattern_name",
-            message: `Regex pattern - ${index}: with this name already exists`,
-          },
-        ]);
-
+      // Note: Duplicate pattern names are allowed.
+      // Primary key is UUID-based (id), so multiple patterns can have the same name.
+      // The backend will handle duplicates by appending a suffix automatically.
+      if(!jsonObj.pattern || !jsonObj.pattern.trim() || typeof jsonObj.pattern !== 'string'){
+        regexPatternErrorsToDisplay.value.push([{
+          field: 'regex_pattern',
+          message: `Regex pattern - ${index}: is required`
+        }]);
         return false;
       }
-      if (
-        !jsonObj.pattern ||
-        !jsonObj.pattern.trim() ||
-        typeof jsonObj.pattern !== "string"
-      ) {
-        regexPatternErrorsToDisplay.value.push([
-          {
-            field: "regex_pattern",
-            message: `Regex pattern - ${index}: is required`,
->>>>>>> db7f9470
-          },
-        ]);
-        return false;
-      }
-      if (
-        typeof jsonObj.description !== "string" &&
-        jsonObj.description !== null &&
-        jsonObj.description !== undefined
-      ) {
-        regexPatternErrorsToDisplay.value.push([
-          `Regex pattern - ${index}: description must be a string or should be empty`,
-        ]);
+      if(typeof jsonObj.description !== 'string' && jsonObj.description !== null && jsonObj.description !== undefined){
+        regexPatternErrorsToDisplay.value.push([`Regex pattern - ${index}: description must be a string or should be empty`]);
         return false;
       }
       return true;
@@ -917,136 +624,23 @@
 
     const createRegexPattern = async (jsonObj: any, index: number) => {
       try {
-        const payload = {
-          name: jsonObj.name,
-          pattern: jsonObj.pattern,
-          description: jsonObj.description,
-        };
-        await regexPatternsService.create(
-          store.state.selectedOrganization.identifier,
-          payload,
-        );
-        regexPatternCreators.value.push({
-          success: true,
-          message: `Regex pattern - ${index}: "${jsonObj.name}" created successfully \nNote: please remove the created regex pattern object ${jsonObj.name} from the json file`,
-        });
-<<<<<<< HEAD
-        emit("cancel:hideform")
-      };
-  
-      const onSubmit = (e: any) => {
-        e.preventDefault();
-      };
-
-      const handleBuiltInPatternsImport = async (patternsToImport: any[]) => {
-        // Set the patterns to the existing import flow
-        jsonArrayOfObj.value = patternsToImport;
-        jsonStr.value = JSON.stringify(patternsToImport, null, 2);
-
-        // Call the existing import function
-        await importJson();
-      };
-
-      const handleImportClick = async () => {
-        if (activeTab.value === 'import_built_in_patterns') {
-          // For built-in patterns tab, trigger import from the child component
-          if (builtInPatternsTabRef.value) {
-            builtInPatternsTabRef.value.importSelectedPatterns();
+          const payload = {
+              name: jsonObj.name,
+              pattern: jsonObj.pattern,
+              description: jsonObj.description,
           }
-        } else {
-          // For other tabs (file/url), use the existing import function
-          await importJson();
-        }
-      };
-
-      return {
-        store,
-        t,
-        jsonStr,
-        importJson,
-        onSubmit,
-        router,
-        q,
-        regexPatternErrorsToDisplay,
-        queryEditorPlaceholderFlag,
-        splitterModel,
-        tabs,
-        activeTab,
-        jsonArrayOfObj,
-        jsonFiles,
-        updateActiveTab,
-        arrowBackFn,
-        url,
-        userSelectedRegexPatternName,
-        regexPatternCreators,
-        updateRegexPatternName,
-        updateRegexPattern,
-        userSelectedRegexPattern,
-        existingPatternNames,
-        processJsonObject,
-        validateRegexPatternInputs,
-        createRegexPattern,
-        handleBuiltInPatternsImport,
-        handleImportClick,
-        builtInPatternsTabRef,
-      };
-    },
-    components: {
-      QueryEditor: defineAsyncComponent(
-      () => import("@/components/CodeQueryEditor.vue"),
-    ),
-      AppTabs,
-      BuiltInPatternsTab: defineAsyncComponent(
-      () => import("@/components/settings/BuiltInPatternsTab.vue"),
-    ),
-    },
-  });
-  </script>
-  
-  <style scoped lang="scss">
-  .empty-query .monaco-editor-background {
-    background-image: url("../../assets/images/common/query-editor.png");
-    background-repeat: no-repeat;
-    background-size: 115px;
-  }
-  
-  .empty-function .monaco-editor-background {
-    background-image: url("../../assets/images/common/vrl-function.png");
-    background-repeat: no-repeat;
-    background-size: 170px;
-  }
-  .editor-container {
-    height: calc(70vh - 20px) !important;
-  }
-  .editor-container-built-in {
-    width: 100%;
-    height: calc(100vh - 220px); /* Account for header, tabs, and padding */
-    overflow: hidden;
-    display: flex;
-    flex-direction: column;
-  }
-  .editor-container-url {
-    .monaco-editor {
-      height: calc(66vh - 8px) !important; /* Total editor height */
-      overflow: auto; /* Allows scrolling if content overflows */
-      resize: none; /* Remove resize behavior */
-    }
-  }
-  .editor-container-json {
-    .monaco-editor {
-      height: calc(65vh - 20px) !important; /* Total editor height */
-      overflow: auto; /* Allows scrolling if content overflows */
-      resize: none; /* Remove resize behavior */
-    }
-  }
-=======
-        return true;
+          await regexPatternsService.create(store.state.selectedOrganization.identifier, payload);
+          regexPatternCreators.value.push({
+              success: true,
+              message: `Regex pattern - ${index}: "${jsonObj.name}" created successfully \nNote: please remove the created regex pattern object ${jsonObj.name} from the json file`,
+          });
+          return true;
       } catch (error: any) {
-        regexPatternCreators.value.push({
-          success: false,
-          message: `Regex pattern - ${index}: "${jsonObj.name}" creation failed --> \n Reason: ${error?.response?.data?.message || "Unknown Error"}`,
-        });
-        return false;
+          regexPatternCreators.value.push({
+              success: false,
+              message: `Regex pattern - ${index}: "${jsonObj.name}" creation failed --> \n Reason: ${error?.response?.data?.message || "Unknown Error"}`,
+          });
+          return false;
       }
     };
 
@@ -1062,6 +656,27 @@
 
     const onSubmit = (e: any) => {
       e.preventDefault();
+    };
+
+    const handleBuiltInPatternsImport = async (patternsToImport: any[]) => {
+      // Set the patterns to the existing import flow
+      jsonArrayOfObj.value = patternsToImport;
+      jsonStr.value = JSON.stringify(patternsToImport, null, 2);
+
+      // Call the existing import function
+      await importJson();
+    };
+
+    const handleImportClick = async () => {
+      if (activeTab.value === 'import_built_in_patterns') {
+        // For built-in patterns tab, trigger import from the child component
+        if (builtInPatternsTabRef.value) {
+          builtInPatternsTabRef.value.importSelectedPatterns();
+        }
+      } else {
+        // For other tabs (file/url), use the existing import function
+        await importJson();
+      }
     };
 
     return {
@@ -1091,6 +706,9 @@
       processJsonObject,
       validateRegexPatternInputs,
       createRegexPattern,
+      handleBuiltInPatternsImport,
+      handleImportClick,
+      builtInPatternsTabRef,
     };
   },
   components: {
@@ -1098,16 +716,36 @@
       () => import("@/components/CodeQueryEditor.vue"),
     ),
     AppTabs,
+    BuiltInPatternsTab: defineAsyncComponent(
+      () => import("@/components/settings/BuiltInPatternsTab.vue"),
+    ),
   },
 });
 </script>
 
 <style scoped lang="scss">
+.empty-query .monaco-editor-background {
+  background-image: url("../../assets/images/common/query-editor.png");
+  background-repeat: no-repeat;
+  background-size: 115px;
+}
+
+.empty-function .monaco-editor-background {
+  background-image: url("../../assets/images/common/vrl-function.png");
+  background-repeat: no-repeat;
+  background-size: 170px;
+}
 .editor-container {
   height: calc(70vh - 20px) !important;
 }
+.editor-container-built-in {
+  width: 100%;
+  height: calc(100vh - 220px); /* Account for header, tabs, and padding */
+  overflow: hidden;
+  display: flex;
+  flex-direction: column;
+}
 .editor-container-url {
->>>>>>> db7f9470
   .monaco-editor {
     height: calc(100vh - 270px) !important; /* Total editor height */
     overflow: auto; /* Allows scrolling if content overflows */
