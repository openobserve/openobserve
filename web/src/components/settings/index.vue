--- conflicted
+++ resolved
@@ -26,169 +26,6 @@
       :limits="[0, 400]"
       unit="px"
     >
-<<<<<<< HEAD
-      <template style="background-color: red;" v-slot:before>
-        
-        <div class="absolute-position full-height" >
-          <q-tabs
-          class="management-tabs"
-          v-if="showManagementTabs"
-          v-model="settingsTab"
-          indicator-color="transparent"
-          inline-label
-          vertical
-        >
-          <q-route-tab
-            default
-            name="queryManagement"
-            :to="`/settings/query_management?org_identifier=${store.state.selectedOrganization?.identifier}`"
-            icon="query_stats"
-            :label="t('settings.queryManagement')"
-            content-class="tab_content"
-            v-if="isMetaOrg"
-          />
-          <q-route-tab
-            v-if="config.isEnterprise == 'true' && isMetaOrg"
-            data-test="nodes-tab"
-            name="nodes"
-            :to="{
-              name: 'nodes',
-              query: {
-                org_identifier: store.state.selectedOrganization?.identifier,
-              },
-            }"
-            icon="hub"
-            :label="t('settings.nodes')"
-            content-class="tab_content"
-          />
-          <q-route-tab
-            name="general"
-            :to="`/settings/general?org_identifier=${store.state.selectedOrganization?.identifier}`"
-            :icon="outlinedSettings"
-            :label="t('settings.generalLabel')"
-            content-class="tab_content"
-          />
-          <q-route-tab
-            name="organization"
-            :to="`/settings/organization?org_identifier=${store.state.selectedOrganization?.identifier}`"
-            icon="business"
-            :label="t('settings.orgLabel')"
-            content-class="tab_content"
-          />
-          <q-route-tab
-            v-if="config.isEnterprise == 'true' && isMetaOrg"
-            data-test="domain-management-tab"
-            name="domain_management"
-            :to="{
-              name: 'domainManagement',
-              query: {
-                org_identifier: store.state.selectedOrganization?.identifier,
-              },
-            }"
-            icon="domain"
-            :label="t('settings.ssoDomainRestrictions')"
-            content-class="tab_content"
-          />
-          <q-route-tab
-            data-test="alert-destinations-tab"
-            name="alert_destinations"
-            :to="{
-              name: 'alertDestinations',
-              query: {
-                org_identifier: store.state.selectedOrganization?.identifier,
-              },
-            }"
-            icon="location_on"
-            :label="t('alert_destinations.header')"
-            content-class="tab_content"
-          />
-          <q-route-tab
-            v-if="config.isEnterprise == 'true'"
-            data-test="pipeline-destinations-tab"
-            name="pipeline_destinations"
-            :to="{
-              name: 'pipelineDestinations',
-              query: {
-                org_identifier: store.state.selectedOrganization?.identifier,
-              },
-            }"
-            icon="person_pin_circle"
-            :label="t('pipeline_destinations.header')"
-            content-class="tab_content"
-          />
-          <q-route-tab
-            data-test="alert-templates-tab"
-            name="templates"
-            :to="{
-              name: 'alertTemplates',
-              query: {
-                org_identifier: store.state.selectedOrganization?.identifier,
-              },
-            }"
-            icon="description"
-            :label="t('alert_templates.header')"
-            content-class="tab_content"
-          />
-          <q-route-tab
-            v-if="config.isEnterprise == 'true' && isMetaOrg"
-            data-test="license-tab"
-            name="license"
-            :to="{
-              name: 'license',
-              query: {
-                org_identifier: store.state.selectedOrganization?.identifier,
-              },
-            }"
-            icon="card_membership"
-            :label="t('settings.license')"
-            content-class="tab_content"
-          />
-          <q-route-tab
-            v-if="config.isEnterprise == 'true'"
-            data-test="management-cipher-key-tab"
-            name="cipher-keys"
-            :to="{
-              name: 'cipherKeys',
-              query: {
-                org_identifier: store.state.selectedOrganization?.identifier,
-              },
-            }"
-            icon="key"
-            :label="t('settings.cipherKeys')"
-            content-class="tab_content"
-          />
-          <q-route-tab
-            v-if="config.isCloud == 'true' && isMetaOrg"
-            data-test="organization-management-tab"
-            name="organization_management"
-            :to="{
-              name: 'orgnizationManagement',
-              query: {
-                org_identifier: store.state.selectedOrganization?.identifier,
-              },
-            }"
-            icon="lan"
-            :label="t('settings.organizationManagement')"
-            content-class="tab_content"
-          />
-          <q-route-tab
-            v-if="config.isEnterprise == 'true'"
-            data-test="regex-patterns-tab"
-            name="regex_patterns"
-            :to="{
-              name: 'regexPatterns',
-              query: {
-                org_identifier: store.state.selectedOrganization?.identifier,
-              },
-            }"
-            content-class="tab_content"
-          >
-          <div class="tw-flex tw-items-center tw-w-full">
-            <img :src="regexIcon" alt="regex" style="width: 24px; height: 24px;" />
-            <span class="tw-text-sm tw-font-medium tw-ml-2"
-            :class="store.state.theme === 'dark' && router.currentRoute.value.name !== 'regexPatterns'   ? 'tw-text-white' : 'tw-text-black'"
-            >{{ t('regex_patterns.title') }}</span>
-=======
       <template v-slot:before>
         <div class="tw-w-full tw-h-full tw-pl-[0.625rem] tw-pb-[0.625rem] q-pt-xs">
           <div class="card-container tw-mb-[0.625rem]">
@@ -313,6 +150,20 @@
                 >
                 </q-route-tab>
                 <q-route-tab
+                    v-if="config.isEnterprise == 'true' && isMetaOrg"
+                    data-test="license-tab"
+                    name="license"
+                    :to="{
+                      name: 'license',
+                      query: {
+                        org_identifier: store.state.selectedOrganization?.identifier,
+                      },
+                    }"
+                    icon="card_membership"
+                    :label="t('settings.license')"
+                    content-class="tab_content"
+                  />
+                <q-route-tab
                   v-if="config.isCloud == 'true' && isMetaOrg"
                   data-test="organization-management-tab"
                   name="organization_management"
@@ -348,7 +199,6 @@
                 </q-tabs>
               </div>
             </div>
->>>>>>> fbb420a5
           </div>
         </div>
       </template>
