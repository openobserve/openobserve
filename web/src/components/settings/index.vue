--- conflicted
+++ resolved
@@ -131,24 +131,29 @@
             content-class="tab_content"
           />
           <q-route-tab
-<<<<<<< HEAD
+            v-if="config.isCloud == 'true' && isMetaOrg"
+            data-test="organization-management-tab"
+            name="organization_management"
+            :to="{
+              name: 'orgnizationManagement',
+              query: {
+                org_identifier: store.state.selectedOrganization.identifier,
+              },
+            }"
+            icon="lan"
+            :label="t('settings.organizationManagement')"
+            content-class="tab_content"
+          />
+          <q-route-tab
             v-if="config.isEnterprise == 'true'"
             data-test="regex-patterns-tab"
             name="regex_patterns"
             :to="{
               name: 'regexPatterns',
-=======
-            v-if="config.isCloud == 'true' && isMetaOrg"
-            data-test="organization-management-tab"
-            name="organization_management"
-            :to="{
-              name: 'orgnizationManagement',
->>>>>>> e38b9a02
-              query: {
-                org_identifier: store.state.selectedOrganization.identifier,
-              },
-            }"
-<<<<<<< HEAD
+              query: {
+                org_identifier: store.state.selectedOrganization.identifier,
+              },
+            }"
             content-class="tab_content"
           >
           <div class="tw-flex tw-items-center tw-w-full">
@@ -158,12 +163,6 @@
             >{{ t('regex_patterns.header') }}</span>
           </div>
         </q-route-tab>
-=======
-            icon="lan"
-            :label="t('settings.organizationManagement')"
-            content-class="tab_content"
-          />
->>>>>>> e38b9a02
         </q-tabs>
 
         </div>
