--- conflicted
+++ resolved
@@ -578,7 +578,11 @@
 });
 const hasVisibleRows = computed(() => visibleRows.value.length > 0);
 
-<<<<<<< HEAD
+// Watch visibleRows to sync resultTotal with search filter
+watch(visibleRows, (newVisibleRows) => {
+  resultTotal.value = newVisibleRows.length;
+}, { immediate: true });
+
 const openBulkDeleteDialog = () => {
   confirmBulkDelete.value = true;
 };
@@ -684,12 +688,6 @@
 
   confirmBulkDelete.value = false;
 };
-=======
-// Watch visibleRows to sync resultTotal with search filter
-watch(visibleRows, (newVisibleRows) => {
-  resultTotal.value = newVisibleRows.length;
-}, { immediate: true });
->>>>>>> ce70d6ad
 
 </script>
 
