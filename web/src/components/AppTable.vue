<!-- Copyright 2023 OpenObserve Inc.

This program is free software: you can redistribute it and/or modify
it under the terms of the GNU Affero General Public License as published by
the Free Software Foundation, either version 3 of the License, or
(at your option) any later version.

This program is distributed in the hope that it will be useful
but WITHOUT ANY WARRANTY; without even the implied warranty of
MERCHANTABILITY or FITNESS FOR A PARTICULAR PURPOSE.  See the
GNU Affero General Public License for more details.

You should have received a copy of the GNU Affero General Public License
along with this program.  If not, see <http://www.gnu.org/licenses/>.
-->

<template>
  <!-- 
    Create a table like SearchResults.vue component.
    1. Props for columns, rows and loading
    2. use virtual scroll
    3. Column should have boolean property to close column. closable: true
    4. Column should have boolean property to hide column. hidden: true
    5. Component should have highlight property to highlight search text
    6. Rows should have boolean property to expand row. expandable: true
   -->
  <div :style="{ height: height, marginTop: 0 }" class="app-table-container">
    <q-table
      flat
      :bordered="bordered"
      ref="qTableRef"
      :rows="rows"
      :columns="columns as []"
      :table-colspan="9"
      :row-key="rowKey"
      :virtual-scroll="virtualScroll"
      :virtual-scroll-item-size="48"
      :rows-per-page-options="[0]"
      :pagination="_pagination"
      :hide-header="hideHeader"
      :filter="filter && filter.value"
      :filter-method="filter && filter.method"
      @virtual-scroll="onScroll"
      :style="tableStyle"
      v-model:selected="selectedRows"
      :selection="selection"
    >
      <template #no-data>
        <NoData class="q-mb-lg" />
      </template>
      <template v-slot:header-selection="scope" v-if="selection === 'multiple'">
        <q-checkbox
          v-model="scope.selected"
          size="sm"
          class="o2-table-checkbox"

        />
      </template>
      <template v-slot:header="props">
<<<<<<< HEAD
        <q-tr :props="props" class="thead-sticky">
          <!-- Add checkbox header when selection is enabled -->
          <q-th auto-width v-if="selection === 'multiple'">
            <q-checkbox
              v-model="props.selected"
              size="sm"
              class="o2-table-checkbox"
            />
          </q-th>
=======
        <q-tr
          :props="props"
          class="!tw-bg-[var(--o2-hover-accent)]"
        >
>>>>>>> ce70d6ad
          <q-th
            v-for="col in props.cols"
            :key="col.name"
            :class="col.classes || ''"
            :props="props"
            :style="col.style"
            class="!tw-bg-[var(--o2-hover-accent)]"
          >
            {{ col.label }}
          </q-th>
        </q-tr>
      </template>
       <template #top="scope" v-if="!hideTopPagination">
        <div class="tw-flex tw-items-center tw-justify-between tw-w-full q-py-xs  ">
          <span class="tw-font-bold tw-text-[14px] tw-w-full q-pa-none">
          {{ rows.length }} {{ title }}
        </span>
        <QTablePagination
          :scope="scope"
          :resultTotal="resultTotal"
          :perPageOptions="perPageOptions"
          position="top"
          @update:changeRecordPerPage="changePagination"
          style="padding: 0px;"
        />
        </div>
       </template>
      <template v-slot:body-selection="scope" v-if="selection === 'multiple'">
        <q-td auto-width>
          <q-checkbox
            v-model="scope.selected"
            size="sm"
            class="o2-table-checkbox"
          />
        </q-td>
      </template>
      <template v-slot:body="props">
        <q-tr :props="props" :key="`m_${props.row.index}`">
          <!-- Add checkbox column when selection is enabled -->
          <q-td auto-width v-if="selection === 'multiple'">
            <q-checkbox
              v-model="props.selected"
              size="sm"
              class="o2-table-checkbox"
            />
          </q-td>
          <q-td
            v-for="col in props.cols"
            :class="col.class || ''"
            :key="col.name"
            :props="props"
            @click="handleDataClick(col.name, props.row)"
          >
            <template v-if="col.slot">
              <slot
                :name="col.slotName"
                :column="{ ...props }"
                :columnName="col.name"
              />
            </template>
            <template v-else-if="col.type === 'action'">
              <q-icon :name="col.icon" size="24px" class="cursor-pointer" />
            </template>
            <template v-else>
              {{ col.value }}
            </template>
          </q-td>
        </q-tr>
        <q-tr
          v-show="props.row.expand"
          :props="props"
          :key="`e_${props.row.index + 'entity'}`"
          class="q-virtual-scroll--with-prev"
          style="transition: display 2s ease-in"
        >
          <q-td colspan="100%" style="padding: 0; border-bottom: none">
            <slot :name="props.row.slotName" :row="props" />
          </q-td>
        </q-tr>
      </template>
      <template  #bottom="scope">
        <div class="tw-flex tw-items-center tw-justify-between tw-w-full tw-h-[48px]">
          <div class="tw-flex tw-items-center tw-gap-2">
            <div v-if="showBottomPaginationWithTitle" class="o2-table-footer-title tw-flex tw-items-center tw-w-[100px] tw-mr-md">
              {{ resultTotal }} {{ title }}
            </div>
            <slot name="bottom-actions" :scope="scope"></slot>
          </div>
          <QTablePagination
            :scope="scope"
            :position="'bottom'"
            :resultTotal="resultTotal"
            :perPageOptions="perPageOptions"
            @update:changeRecordPerPage="changePagination"
          />
        </div>
      </template>
    </q-table>
  </div>
</template>

<script setup lang="ts">
import type { QTable } from "quasar";
import type { Ref } from "vue";
import { ref } from "vue";
import QTablePagination from "@/components/shared/grid/Pagination.vue";
import { computed,watch  } from "vue";
import NoData from "./shared/grid/NoData.vue";
const props = defineProps({
  columns: {
    type: Array,
    required: true,
  },
  rows: {
    type: Array,
    required: true,
  },
  loading: {
    type: Boolean,
    required: false,
    default: false,
  },
  highlight: {
    type: Boolean,
    required: false,
    default: false,
  },
  highlightText: {
    type: String,
    default: "",
  },
  title: {
    type: String,
    default: "",
  },
  virtualScroll: {
    type: Boolean,
    default: true,
  },
  height: {
    type: String,
    default: "100%",
  },
  pagination: {
    type: Boolean,
    default: false,
  },
  rowsPerPage: {
    type: Number,
    default: 20,
  },
  dense: {
    type: Boolean,
    default: false,
  },
  hideHeader: {
    type: Boolean,
    default: false,
  },
  filter: {
    type: Object,
    default: () => null,
  },
  bordered: {
    type: Boolean,
    default: true,
  },
  tableStyle: {
    type: String,
    default: "",
  },
  hideTopPagination: {
    type: Boolean,
    default: false,
  },
  showBottomPaginationWithTitle: {
    type: Boolean,
    default: false,
  },
  selection: {
    type: String,
    default: "none",
  },
  rowKey: {
    type: String,
    default: "index",
  },
  selected: {
    type: Array,
    default: () => [],
  },
  theme: {
    type: String,
    default: "light",
  },
});

const emit = defineEmits(["event-emitted", "update:selected"]);

const perPageOptions: any = [
      { label: "20", value: 20 },
      { label: "50", value: 50 },
      { label: "100", value: 100 },
      { label: "250", value: 250 },
      { label: "500", value: 500 }
];

const resultTotal = ref<number>(0);
const selectedPerPage = ref<number>(20);

const qTableRef: Ref<InstanceType<typeof QTable> | null> = ref(null);

const selectedRows = computed({
  get: () => props.selected,
  set: (val) => emit("update:selected", val),
});

const showPagination = computed(() => {
  return props.pagination;
});

const _pagination: any = ref({
  rowsPerPage: props.rowsPerPage,
});
const changePagination = (val: { label: string; value: any }) => {
  selectedPerPage.value = val.value;
  _pagination.value.rowsPerPage = val.value;
  qTableRef.value?.setPagination(_pagination.value);
};
const handleDataClick = (columnName: string, row: any) => {
  emit("event-emitted", "cell-click", { columnName, row });
};

const onScroll = (e: any) => {
  try {
    emit("event-emitted", "scroll", e);
  } catch (e) {
    console.log("error", e);
  }
};
watch(
  () => props.rows,
  (newRows) => {
    resultTotal.value = newRows.length;
  },
  { immediate: true } // Ensures it runs on initial load
);

</script>

<style lang="scss">
.app-table-container {
  .thead-sticky,
  .tfoot-sticky {
    position: sticky;
    top: 0;
    opacity: 1;
    z-index: 1;
  }

  .q-table__bottom {
    .q-table__control {
      padding-top: 0;
      padding-bottom: 0;
    }
  }
}
</style><|MERGE_RESOLUTION|>--- conflicted
+++ resolved
@@ -57,8 +57,7 @@
         />
       </template>
       <template v-slot:header="props">
-<<<<<<< HEAD
-        <q-tr :props="props" class="thead-sticky">
+        <q-tr :props="props" class="thead-sticky !tw-bg-[var(--o2-hover-accent)]">
           <!-- Add checkbox header when selection is enabled -->
           <q-th auto-width v-if="selection === 'multiple'">
             <q-checkbox
@@ -67,12 +66,6 @@
               class="o2-table-checkbox"
             />
           </q-th>
-=======
-        <q-tr
-          :props="props"
-          class="!tw-bg-[var(--o2-hover-accent)]"
-        >
->>>>>>> ce70d6ad
           <q-th
             v-for="col in props.cols"
             :key="col.name"
