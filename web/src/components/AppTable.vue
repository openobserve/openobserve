<!-- Copyright 2023 OpenObserve Inc.

This program is free software: you can redistribute it and/or modify
it under the terms of the GNU Affero General Public License as published by
the Free Software Foundation, either version 3 of the License, or
(at your option) any later version.

This program is distributed in the hope that it will be useful
but WITHOUT ANY WARRANTY; without even the implied warranty of
MERCHANTABILITY or FITNESS FOR A PARTICULAR PURPOSE.  See the
GNU Affero General Public License for more details.

You should have received a copy of the GNU Affero General Public License
along with this program.  If not, see <http://www.gnu.org/licenses/>.
-->

<template>
  <!-- 
    Create a table like SearchResults.vue component.
    1. Props for columns, rows and loading
    2. use virtual scroll
    3. Column should have boolean property to close column. closable: true
    4. Column should have boolean property to hide column. hidden: true
    5. Component should have highlight property to highlight search text
    6. Rows should have boolean property to expand row. expandable: true
   -->
  <div :style="{ height: height, marginTop: 0 }" class="app-table-container">
    <q-table
      flat
      :bordered="bordered"
      ref="qTableRef"
      :rows="rows"
      :columns="columns as []"
      :table-colspan="9"
      :row-key="rowKey"
      :virtual-scroll="virtualScroll"
      :virtual-scroll-item-size="48"
      :rows-per-page-options="[0]"
      :pagination="_pagination"
      :hide-header="hideHeader"
      :filter="filter && filter.value"
      :filter-method="filter && filter.method"
      @virtual-scroll="onScroll"
      :style="tableStyle"
      v-model:selected="selectedRows"
      :selection="selection"
    >
      <template #no-data>
        <NoData class="q-mb-lg" />
      </template>
      <template v-slot:header-selection="scope" v-if="selection === 'multiple'">
        <q-checkbox
          v-model="scope.selected"
          size="sm"
          class="o2-table-checkbox"

        />
      </template>
      <template v-slot:header="props">
<<<<<<< HEAD
        <q-tr :props="props" class="!tw-bg-[var(--o2-hover-accent)]">
          <!-- Add checkbox header when selection is enabled -->
          <q-th auto-width v-if="selection === 'multiple'">
            <q-checkbox
              v-model="props.selected"
              size="sm"
              class="o2-table-checkbox"
            />
          </q-th>
=======
        <q-tr
          :props="props"
          class="!tw-bg-[var(--o2-table-header-bg)]"
        >
>>>>>>> de734bd5
          <q-th
            v-for="col in props.cols"
            :key="col.name"
            :class="col.classes || ''"
            :props="props"
            :style="col.style"
            class="!tw-bg-[var(--o2-table-header-bg)]"
          >
            {{ col.label }}
          </q-th>
        </q-tr>
      </template>
       <template #top="scope" v-if="!hideTopPagination">
        <div class="tw-flex tw-items-center tw-justify-between tw-w-full q-py-xs  ">
          <span class="tw-font-bold tw-text-[14px] tw-w-full q-pa-none">
          {{ rows.length }} {{ title }}
        </span>
        <QTablePagination
          :scope="scope"
          :resultTotal="resultTotal"
          :perPageOptions="perPageOptions"
          position="top"
          @update:changeRecordPerPage="changePagination"
          style="padding: 0px;"
        />
        </div>
       </template>
      <template v-slot:body-selection="scope" v-if="selection === 'multiple'">
        <q-td auto-width>
          <q-checkbox
            v-model="scope.selected"
            size="sm"
            class="o2-table-checkbox"
          />
        </q-td>
      </template>
      <template v-slot:body="props">
        <q-tr :props="props" :key="`m_${props.row.index}`">
          <!-- Add checkbox column when selection is enabled -->
          <q-td auto-width v-if="selection === 'multiple'">
            <q-checkbox
              v-model="props.selected"
              size="sm"
              class="o2-table-checkbox"
            />
          </q-td>
          <q-td
            v-for="col in props.cols"
            :class="col.class || ''"
            :key="col.name"
            :props="props"
            @click="handleDataClick(col.name, props.row)"
          >
            <template v-if="col.slot">
              <slot
                :name="col.slotName"
                :column="{ ...props }"
                :columnName="col.name"
              />
            </template>
            <template v-else-if="col.type === 'action'">
              <q-icon :name="col.icon" size="24px" class="cursor-pointer" />
            </template>
            <template v-else>
              {{ col.value }}
            </template>
          </q-td>
        </q-tr>
        <q-tr
          v-show="props.row.expand"
          :props="props"
          :key="`e_${props.row.index + 'entity'}`"
          class="q-virtual-scroll--with-prev"
          style="transition: display 2s ease-in"
        >
          <q-td colspan="100%" style="padding: 0; border-bottom: none">
            <slot :name="props.row.slotName" :row="props" />
          </q-td>
        </q-tr>
      </template>
      <template  #bottom="scope">
        <div class="tw-flex tw-items-center tw-justify-between tw-w-full tw-h-[48px]">
          <div class="tw-flex tw-items-center tw-gap-2">
            <div v-if="showBottomPaginationWithTitle" class="o2-table-footer-title tw-flex tw-items-center tw-w-[100px] tw-mr-md">
              {{ resultTotal }} {{ title }}
            </div>
            <slot name="bottom-actions" :scope="scope"></slot>
          </div>
          <QTablePagination
            :scope="scope"
            :position="'bottom'"
            :resultTotal="resultTotal"
            :perPageOptions="perPageOptions"
            @update:changeRecordPerPage="changePagination"
          />
        </div>
      </template>
    </q-table>
  </div>
</template>

<script setup lang="ts">
import type { QTable } from "quasar";
import type { Ref } from "vue";
import { ref } from "vue";
import QTablePagination from "@/components/shared/grid/Pagination.vue";
import { computed,watch  } from "vue";
import NoData from "./shared/grid/NoData.vue";
const props = defineProps({
  columns: {
    type: Array,
    required: true,
  },
  rows: {
    type: Array,
    required: true,
  },
  loading: {
    type: Boolean,
    required: false,
    default: false,
  },
  highlight: {
    type: Boolean,
    required: false,
    default: false,
  },
  highlightText: {
    type: String,
    default: "",
  },
  title: {
    type: String,
    default: "",
  },
  virtualScroll: {
    type: Boolean,
    default: true,
  },
  height: {
    type: String,
    default: "100%",
  },
  pagination: {
    type: Boolean,
    default: false,
  },
  rowsPerPage: {
    type: Number,
    default: 20,
  },
  dense: {
    type: Boolean,
    default: false,
  },
  hideHeader: {
    type: Boolean,
    default: false,
  },
  filter: {
    type: Object,
    default: () => null,
  },
  bordered: {
    type: Boolean,
    default: true,
  },
  tableStyle: {
    type: String,
    default: "",
  },
  hideTopPagination: {
    type: Boolean,
    default: false,
  },
  showBottomPaginationWithTitle: {
    type: Boolean,
    default: false,
  },
  selection: {
    type: String,
    default: "none",
  },
  rowKey: {
    type: String,
    default: "index",
  },
  selected: {
    type: Array,
    default: () => [],
  },
  theme: {
    type: String,
    default: "light",
  },
});

const emit = defineEmits(["event-emitted", "update:selected"]);

const perPageOptions: any = [
      { label: "20", value: 20 },
      { label: "50", value: 50 },
      { label: "100", value: 100 },
      { label: "250", value: 250 },
      { label: "500", value: 500 }
];

const resultTotal = ref<number>(0);
const selectedPerPage = ref<number>(20);

const qTableRef: Ref<InstanceType<typeof QTable> | null> = ref(null);

const selectedRows = computed({
  get: () => props.selected,
  set: (val) => emit("update:selected", val),
});

const showPagination = computed(() => {
  return props.pagination;
});

const _pagination: any = ref({
  rowsPerPage: props.rowsPerPage,
});
const changePagination = (val: { label: string; value: any }) => {
  selectedPerPage.value = val.value;
  _pagination.value.rowsPerPage = val.value;
  qTableRef.value?.setPagination(_pagination.value);
};
const handleDataClick = (columnName: string, row: any) => {
  emit("event-emitted", "cell-click", { columnName, row });
};

const onScroll = (e: any) => {
  try {
    emit("event-emitted", "scroll", e);
  } catch (e) {
    console.log("error", e);
  }
};
watch(
  () => props.rows,
  (newRows) => {
    resultTotal.value = newRows.length;
  },
  { immediate: true } // Ensures it runs on initial load
);

</script>

<style lang="scss">
.app-table-container {
  .thead-sticky,
  .tfoot-sticky {
    position: sticky;
    top: 0;
    opacity: 1;
    z-index: 1;
  }

  .q-table__bottom {
    .q-table__control {
      padding-top: 0;
      padding-bottom: 0;
    }
  }
}
</style><|MERGE_RESOLUTION|>--- conflicted
+++ resolved
@@ -57,8 +57,7 @@
         />
       </template>
       <template v-slot:header="props">
-<<<<<<< HEAD
-        <q-tr :props="props" class="!tw-bg-[var(--o2-hover-accent)]">
+        <q-tr :props="props" class="!tw-bg-[var(--o2-table-header-bg)]">
           <!-- Add checkbox header when selection is enabled -->
           <q-th auto-width v-if="selection === 'multiple'">
             <q-checkbox
@@ -67,12 +66,6 @@
               class="o2-table-checkbox"
             />
           </q-th>
-=======
-        <q-tr
-          :props="props"
-          class="!tw-bg-[var(--o2-table-header-bg)]"
-        >
->>>>>>> de734bd5
           <q-th
             v-for="col in props.cols"
             :key="col.name"
