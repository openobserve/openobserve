<template>
  <div class="chat-container" :class="[{ 'chat-open': isOpen }, store.state.theme == 'dark' ? 'dark-mode' : 'light-mode']" 
  >
    <div v-if="isOpen" class="chat-content-wrapper" :class="store.state.theme == 'dark' ? 'dark-mode' : 'light-mode'">
      <div class="chat-header" :style="{ height:  headerHeight ? headerHeight + 'px' : '' }">
        <div class="chat-title tw-flex tw-justify-between tw-items-center tw-w-full">

          <div class="tw-flex tw-items-center tw-gap-2">
            <q-avatar size="24px">
              <img :src="o2AiTitleLogo" />
            </q-avatar>
            <div class="tw-flex tw-items-center">
              <span class="tw-mr-[5.5px]">O2 AI
              </span>
              <span class="o2-ai-beta-text"
              >Beta</span>
            </div>

          </div>

          <div>
            <q-btn flat round dense icon="add" @click="addNewChat" />
            <q-btn flat round dense icon="history" @click="loadHistory">
              <q-menu>
                <!-- here we will show the history menu -->
                 <!-- and also the search functionality to search the history  -->
                <div class="history-menu-container">
                  <div class="search-history-bar-sticky">
                    <q-input
                      v-model="historySearchTerm"
                      placeholder="Search chat history"
                      dense
                    filled
                    borderless
                      class="tw-mb-2"
                    >
                    <template #prepend>
                    <q-icon name="search" />
                  </template>
                    </q-input>
                  </div>
                  <div class="history-list-container">
                    <q-list style="min-width: 200px; width: 300px; max-width: 300px; border: 1px solid var(--q-separator-color);" padding>
                      <q-item
                        v-for="chat in filteredChatHistory"
                        :key="chat.id"
                        clickable
                        v-ripple
                        v-close-popup
                        @click="loadChat(chat.id)"
                        dense
                      >
                        <q-item-section>
                          <div class="row items-center justify-between">
                            <div class="col-8 ellipsis">{{ chat.title }}</div>
                            <div class="col-4 text-right text-grey-7 text-caption">{{ formatTime(chat.timestamp) }}</div>
                          </div>
                        </q-item-section>
                      </q-item>
                      <q-item v-if="filteredChatHistory.length === 0">
                        <q-item-section class="text-center text-grey">
                          No matching chats found
                        </q-item-section>
                      </q-item>
                    </q-list>
                  </div>
                </div>
              </q-menu>
            </q-btn>
            <q-btn flat round dense icon="close" @click="$emit('close')" />
          </div>
        </div>
      </div>
      <q-separator class="tw-bg-[#DBDBDB]" />
      
      <!-- History Panel -->
      <q-dialog v-model="showHistory" position="right">
        <q-card style="width: 350px; max-width: 100vw; height: 100vh;">
          <q-card-section class="row items-center q-pb-none">
            <div class="text-h6">Chat History</div>
            <q-space />
            <q-btn icon="close" flat round dense v-close-popup />
          </q-card-section>

          <q-card-section class="q-pa-md" style="max-height: calc(100vh - 70px); overflow: auto;">
            <q-list separator>
              <q-item
                v-for="chat in chatHistory"
                :key="chat.id"
                clickable
                v-ripple
                @click="loadChat(chat.id)"
              >
                <q-item-section>
                  <q-item-label>{{ chat.title }}</q-item-label>
                  <q-item-label caption>
                    {{ new Date(chat.timestamp).toLocaleString() }}
                  </q-item-label>
                  <q-item-label caption>
                    Model: {{ chat.model }}
                  </q-item-label>
                </q-item-section>
              </q-item>
            </q-list>
          </q-card-section>
        </q-card>
      </q-dialog>

      <div class="chat-content " :class="store.state.theme == 'dark' ? 'dark-mode' : 'light-mode'">
        <div class="messages-container " ref="messagesContainer">
          <div v-if="chatMessages.length === 0" class="welcome-section ">
            <div class="tw-flex tw-flex-col tw-items-center tw-justify-center tw-h-full ">
              <img :src="o2AiTitleLogo" />
              <span class="tw-text-[14px] tw-font-[600] tw-text-center">AI native  observability</span>
            </div>
          </div>
          <div v-for="(message, index) in processedMessages" 
            :key="index" 
            class="message" 
            :class="[
              message.role,
              { 'error-message': message.content.startsWith('Error:') }
            ]">
            <div class="message-content" >
              <q-avatar v-if="message.role === 'user'" size="24px" class="q-mr-sm">
                <q-icon size="16px" color="primary" name="person" />
              </q-avatar>
              <div class="message-blocks" style="background-color: transparent;" :class="store.state.theme == 'dark' ? 'dark-mode' : 'light-mode'">
                <template v-for="(block, blockIndex) in message.blocks" :key="blockIndex">
                  <div v-if="block.type === 'code'" class="code-block" >
                    <div  class="code-block-header code-block-theme">
                      <span v-if="block.language" class="code-type-label">
                        {{ getLanguageDisplay(block.language) }}
                      </span>
                      <q-btn
                        flat
                        dense
                        class="copy-button"
                        no-caps
                        color="primary"
                        @click="copyToClipboard(block.content)"
                      >
                      <div class="tw-flex tw-items-center">
                        <q-icon size="16px" name="content_copy" />
                        <span class="tw-ml-1" >Copy</span>
                      </div>
                      </q-btn>
                    </div>
                    <span class="generated-code-block">
                      <code :class="['hljs', block.language]" v-html="block.highlightedContent"></code>
                    </span>
                    <div class="code-block-footer code-block-theme tw-flex tw-items-center tw-justify-between tw-w-full">
                      <q-btn
                        flat
                        dense
                        class="retry-button"
                        no-caps
                        color="primary"
                        @click="retryGeneration(message)"
                      >
                      <div class="tw-flex tw-items-center">
                        <q-icon size="16px" name="refresh" />
                        <span class="tw-ml-1" >Retry</span>
                      </div>
                      </q-btn>
                      <div v-if="false" class="tw-flex tw-items-center tw-gap-2">
                        <q-btn flat dense :icon="outlinedThumbUpOffAlt" color="primary" @click="likeCodeBlock(message)"  />
                        <q-btn flat dense :icon="outlinedThumbDownOffAlt" color="primary" @click="dislikeCodeBlock(message)"  />
                      </div>
                    </div>
                  </div>
                  <div v-else class="text-block" v-html="processHtmlBlock(block.content)"></div>

                </template>
              </div>
            </div>
          </div>
          <div v-if="isLoading" class="">
            <q-spinner-dots color="primary" size="2em" />
            <span>Generating response...</span>
          </div>
        </div>
      </div>
      <div class="chat-input-wrapper tw-flex tw-flex-col q-ma-md" >
        <q-input
          v-model="inputMessage"
          placeholder="Write your prompt"
          dense
          :disable="isLoading"
          rows="10"
          @keydown="handleKeyDown"
          type="textarea"
          autogrow
          :borderless="true"
          style="max-height: 250px; overflow-y: auto; font-size: 16px;"
          class="chat-input"
        >
        </q-input>
        <div class="tw-flex tw-items-center tw-justify-end tw-mt-2 tw-gap-2" :class="store.state.theme == 'dark' ? 'dark-mode-bottom-bar' : 'light-mode-bottom-bar'">
          <q-select
              v-model="selectedModel"
              :options="availableModels"
              dense
              :borderless="true"
              class="tw-w-24 model-selector"
              style="max-width: 100px; height: 36px;"
            >
              <template v-slot:selected-item="scope">
                <div
                  class="ellipsis"
                  style="max-width: 100%; overflow: hidden; white-space: nowrap; text-overflow: ellipsis;"
                >
                  {{ scope.opt.label || scope.opt }}
                </div>
              </template>
            </q-select>

          <q-btn
            color="primary"
            :disable="isLoading || !inputMessage.trim()"
            @click="sendMessage"
            class="tw-px-2 tw-rounded-md no-border"
            no-caps

          >
            <div class="tw-flex tw-items-center tw-gap-2">
              <img :src="getGenerateAiIcon" class="tw-w-4 tw-h-4" />
              <span class="tw-text-[12px]">Generate</span>
            </div>
          </q-btn>
        </div>
      </div>
    </div>
  </div>
</template>

<script lang="ts">
import { defineComponent, ref, onMounted, nextTick, watch, computed, onUnmounted } from 'vue';
import hljs from 'highlight.js';
import 'highlight.js/styles/github-dark.css';
import { marked } from 'marked';
import { MarkedOptions } from 'marked';
import { useQuasar } from 'quasar';
import { useStore } from 'vuex';
import useAiChat from '@/composables/useAiChat';

import { outlinedThumbUpOffAlt, outlinedThumbDownOffAlt } from '@quasar/extras/material-icons-outlined';
import { getImageURL } from '@/utils/zincutils';
import { useRouter } from 'vue-router';

export interface ChatMessage {
  role: 'user' | 'assistant';
  content: string;
}

export interface ChatHistoryEntry {
  id: number;
  timestamp: string;
  title: string;
  messages: ChatMessage[];
  provider: string;
  model: string;
}

// Add IndexedDB setup
const DB_NAME = 'o2ChatDB';
const DB_VERSION = 1;
const STORE_NAME = 'chatHistory';

const { fetchAiChat } = useAiChat();

const initDB = () => {
  return new Promise<IDBDatabase>((resolve, reject) => {
    //this opens / creates(if not exists) the database with the name o2ChatDB and version 1
    const request = indexedDB.open(DB_NAME, DB_VERSION);

    request.onerror = () => reject(request.error);
    //this is called when the database is successfully opened and returns the database object
    request.onsuccess = () => resolve(request.result);
    //this is called when the database is created for the first time / when the version is changed
    request.onupgradeneeded = (event: IDBVersionChangeEvent) => {
      const db = (event.target as IDBOpenDBRequest).result;
      if (!db.objectStoreNames.contains(STORE_NAME)) {
        //this creates the object store with the name chatHistory and the key is id , autoIncrement is true
        const store = db.createObjectStore(STORE_NAME, { keyPath: 'id', autoIncrement: true });
        //this creates the index with the name timestamp
        store.createIndex('timestamp', 'timestamp', { unique: false });
        //this creates the index with the name title
        store.createIndex('title', 'title', { unique: false });
      }
    };
  });
};

// Register VRL as a JavaScript alias (type assertion)
hljs.registerLanguage('vrl', () => hljs.getLanguage('javascript') as any);

// Configure marked options with custom language support
const markedOptions = {
  breaks: true,
  gfm: true,
  langPrefix: 'hljs language-',
  headerIds: false,
  mangle: false,
  sanitize: false, // Allow HTML in markdown
  highlight: (code: string, lang: string) => {
    if (lang === 'vrl') {
      return hljs.highlight(code, { language: 'javascript' }).value;
    }
    if (lang && hljs.getLanguage(lang)) {
      return hljs.highlight(code, { language: lang }).value;
    }
    return hljs.highlightAuto(code).value;
  }
} as MarkedOptions;

marked.setOptions(markedOptions);

// Function to render markdown content
function renderMarkdown(content: any) {
  return marked.parse(content);
}

export default defineComponent({
  name: 'O2AIChat',
  props: {
    isOpen: {
      type: Boolean,
      default: false
    },
    headerHeight: {
      type: Number,
      default: 0,
    }
  },
  setup(props) {
    const $q = useQuasar();
    const inputMessage = ref('');
    const chatMessages = ref<ChatMessage[]>([]);
    const isLoading = ref(false);
    const messagesContainer = ref<HTMLElement | null>(null);
    const currentStreamingMessage = ref('');
    const selectedProvider = ref<string>('openai');
    const selectedModel = ref<any>('gpt-4.1');
    const showHistory = ref(false);
    const chatHistory = ref<ChatHistoryEntry[]>([]);
    const currentChatId = ref<number | null>(null);
    const store = useStore ();
    const chatUpdated = computed(() => store.state.chatUpdated);

    const currentChatTimestamp = ref<string | null>(null);
    const saveHistoryLoading = ref(false);
<<<<<<< HEAD
    const router = useRouter();
=======
    const historySearchTerm = ref('');
>>>>>>> 8fb4b74b
    
    const modelConfig: any = {
      openai: [
        'gpt-4.1'
      ],
      groq: [
        'llama-3.3-70b-versatile',
        'meta-llama/llama-4-scout-17b-16e-instruct',
        'meta-llama/llama-4-maverick-17b-128e-instruct'
      ],
      xai: [
        'xai/grok-3-mini-beta',
        'xai/grok-3-latest'
      ]
    };

    const capabilities = [
      '1. Create a SQL query for me',
      '2. Convert this SPL query to SQL',
      '3. What is happening on this log line',
      '4. Write a VRL function to parse these log lines',
      '5. What are golden signals for observability',
      '6. How to monitor kubernetes cluster',
      '7. How to monitor docker containers',
      '8. How to monitor aws services',
      '9. How to monitor azure services',
      '10. How to monitor google cloud services'
    ];

    const availableModels = computed(() => modelConfig[selectedProvider.value] || []);

    watch(selectedProvider, (newProvider: string) => {
      selectedModel.value = modelConfig[newProvider][0];
    });

    const formatMessage = (content: string) => {
      try {
        return renderMarkdown(content);
      } catch (e) {
        console.error('Error formatting message:', e);
        return content;
      }
    };

    const scrollToBottom = async () => {
      await nextTick();
      if (messagesContainer.value) {
        messagesContainer.value.scrollTop = messagesContainer.value.scrollHeight;
      }
    };


    //fetchInitialMessage is called when the component is mounted and the isOpen prop is true

    const fetchInitialMessage = async () => {
      isLoading.value = true;
      try {
        chatMessages.value = [];
      } catch (error) {
        chatMessages.value = [{
          role: 'assistant',
          content: 'Error: Unable to connect to backend'
        }];
        console.error('Error fetching initial message:', error);
      }
      isLoading.value = false;
      scrollToBottom();
    };

    const processStream = async (reader: ReadableStreamDefaultReader<Uint8Array>) => {
      const decoder = new TextDecoder();
      let buffer = '';
      let messageComplete = false;
      
      try {
        while (true) {
          const { done, value } = await reader.read();
          if (done) break;

          // Append new chunk to existing buffer
          buffer += decoder.decode(value, { stream: true });
          
          // Process each line that starts with 'data: '
          const lines = buffer.split('\n');
          buffer = lines.pop() || ''; // Keep last potentially incomplete line
          
          for (const line of lines) {
            if (line.trim().startsWith('data: ')) {
              try {
                // Extract everything after 'data: ' and before any line break
                const jsonStr = line.substring(line.indexOf('{'));
                
                // Skip empty or invalid JSON strings
                if (!jsonStr || !jsonStr.trim()) continue;
                
                // Try to parse the JSON, handling potential errors
                try {
                  const data = JSON.parse(jsonStr);
                  if (data && typeof data.content === 'string') {
                    // Format code blocks with proper line breaks
                    let content = data.content;
                    
                    // Add line break after opening backticks if not present
                    content = content.replace(/```(\w*)\s*([^`])/g, '```$1\n$2');
                    
                    // Add line break before closing backticks if not present
                    content = content.replace(/([^`])\s*```/g, '$1\n```');
                    
                    currentStreamingMessage.value += content;
                    if (chatMessages.value.length > 0) {
                      const lastMessage = chatMessages.value[chatMessages.value.length - 1];
                      lastMessage.content = currentStreamingMessage.value;
                      messageComplete = true;
                    }
                    await scrollToBottom();
                  }
                } catch (jsonError) {
                  console.debug('JSON parse error:', jsonError, 'for line:', jsonStr);
                  continue;
                }
              } catch (e) {
                console.debug('Error processing line:', e, 'Line:', line);
                continue;
              }
            }
          }
        }

        // Process any remaining complete data in buffer
        if (buffer.trim()) {
          const lines = buffer.split('\n');
          for (const line of lines) {
            if (line.trim().startsWith('data: ')) {
              try {
                const jsonStr = line.substring(line.indexOf('{'));
                if (!jsonStr || !jsonStr.trim()) continue;
                
                const data = JSON.parse(jsonStr);
                if (data && typeof data.content === 'string') {
                  // Format code blocks with proper line breaks
                  let content = data.content;
                  
                  // Add line break after opening backticks if not present
                  content = content.replace(/```(\w*)\s*([^`])/g, '```$1\n$2');
                  
                  // Add line break before closing backticks if not present
                  content = content.replace(/([^`])\s*```/g, '$1\n```');
                  
                  currentStreamingMessage.value += content;
                  if (chatMessages.value.length > 0) {
                    const lastMessage = chatMessages.value[chatMessages.value.length - 1];
                    lastMessage.content = currentStreamingMessage.value;
                    messageComplete = true;
                  }
                  await scrollToBottom();
                }
              } catch (e) {
                console.debug('Error processing remaining buffer:', e);
                continue;
              }
            }
          }
        }

        // If we completed a message, save to history
        if (messageComplete) {
          await saveToHistory();
        }
      } catch (error) {
        console.error('Error reading stream:', error);
      }
    };

    const saveToHistory = async () => {
      saveHistoryLoading.value = true;
      if (chatMessages.value.length === 0) return;
      
      try {
        const db = await initDB();
        const transaction = db.transaction(STORE_NAME, 'readwrite');
        const DbIndexStore = transaction.objectStore(STORE_NAME);

        // Generate a title from the first user message
        const firstUserMessage = chatMessages.value.find(msg => msg.role === 'user');
        const title = firstUserMessage ? 
          (firstUserMessage.content.length > 40 ? 
            firstUserMessage.content.substring(0, 40) + '...' : 
            firstUserMessage.content) : 
          'New Chat';

        // Create a serializable version of the messages
        const serializableMessages = chatMessages.value.map(msg => ({
          role: msg.role,
          content: msg.content
        }));

        const chatData = {
          timestamp: new Date().toISOString(),
          title,
          messages: serializableMessages,
          provider: selectedProvider.value,
          model: selectedModel.value
        };

        // Always use put with the current chat ID to update existing chat
        // instead of creating a new one
        let chatId = currentChatId.value || Date.now();
        const request = DbIndexStore.put({ 
          ...chatData, 
          id: chatId // Use timestamp as ID if no current ID
        });




        request.onsuccess = (event: Event) => {
          if (!currentChatId.value) {
            currentChatId.value = (event.target as IDBRequest).result as number;
          }
        };
      } catch (error) {
        console.error('Error saving chat history:', error);
      }
      finally {
        saveHistoryLoading.value = false;
      }
    };

    const MAX_HISTORY_ITEMS = 100;

    const loadHistory = async () => {
      try {
        const db = await initDB();
        const transaction = db.transaction(STORE_NAME, 'readonly');
        const store = transaction.objectStore(STORE_NAME);
        const request = store.index('timestamp').openCursor(null, 'prev');
        //one the promise is resolved we get the history here 
        //this history length might be more than 100 so after resolving / finishing the indexDB call
        // we do the filtering
        const history: any[] = [];
        
        const loadResult = await new Promise((resolve, reject) => {
          request.onsuccess = (event: Event) => {
            const cursor = (event.target as IDBRequest).result as IDBCursorWithValue;
            if (cursor) {
              history.push(cursor.value);
              cursor.continue();
            } else {
              resolve(history);
            }
          };
          request.onerror = () => reject(request.error);
        });

        // If we have more than MAX_HISTORY_ITEMS, delete the oldest ones
        //this will allows the user to see only top 100 chat histories and also delete the non required ones
        //as we are not giving option to delete history manually we are doing this
        //some times it takes time to delete the history from the indexDB so we only delete the history if user access the history menu
        if (history.length > MAX_HISTORY_ITEMS) {
          const itemsToDelete = history.slice(MAX_HISTORY_ITEMS);
          const deleteTransaction = db.transaction(STORE_NAME, 'readwrite');
          const deleteStore = deleteTransaction.objectStore(STORE_NAME);
          
          for (const item of itemsToDelete) {
            deleteStore.delete(item.id);
          }

          // Wait for deletion transaction to complete
          await new Promise((resolve, reject) => {
            deleteTransaction.oncomplete = () => resolve(true);
            deleteTransaction.onerror = () => reject(deleteTransaction.error);
          });
        }

        //here we do assign the history to the actual chat history 
        // Keep only the latest MAX_HISTORY_ITEMS
        chatHistory.value = history.slice(0, MAX_HISTORY_ITEMS);
        return chatHistory.value;

      } catch (error) {
        console.error('Error loading chat history:', error);
        return [];
      }
    };

    const addNewChat = () => {
      chatMessages.value = [];
      currentChatId.value = null;
      selectedProvider.value = 'openai';
      selectedModel.value = modelConfig.openai[0];
      showHistory.value = false;
      currentChatTimestamp.value = null;
      store.dispatch('setCurrentChatTimestamp', null);
      store.dispatch('setChatUpdated', true);
    };

    const openHistory = async () => {
      showHistory.value = true;
      await loadHistory();
    };

    const loadChat = async (chatId: number) => {
      try {

        const db = await initDB();
        const transaction = db.transaction(STORE_NAME, 'readonly');
        const indexDbStore = transaction.objectStore(STORE_NAME);
        if(chatId == null) {
          addNewChat();
          return;
        }
        const request = indexDbStore.get(chatId);

        request.onsuccess = async () => {
          const chat = request.result;
          if (chat) {
            // Ensure messages are properly formatted
            const formattedMessages = chat.messages.map((msg: any) => ({
              role: msg.role,
              content: msg.content
            }));
            
            // Check if the last message is a user message without an assistant response
            const lastMessage = formattedMessages[formattedMessages.length - 1];
            
            chatMessages.value = formattedMessages;
            selectedProvider.value = chat.provider || 'openai';
            selectedModel.value = chat.model || modelConfig.openai[0];
            currentChatId.value = chatId;
            showHistory.value = false;
            
            if(chatId !== store.state.currentChatTimestamp) {
              store.dispatch('setCurrentChatTimestamp', chatId);
              store.dispatch('setChatUpdated', true);
            }
            
            
            // Scroll to bottom after loading chat
            await nextTick(() => {
              scrollToBottom();
            });
          }
        };
      } catch (error) {
        console.error('Error loading chat:', error);
      }
    };

    const sendMessage = async () => {
      if (!inputMessage.value.trim() || isLoading.value) return;

      const userMessage = inputMessage.value;
      chatMessages.value.push({
        role: 'user',
        content: userMessage
      });
      inputMessage.value = '';
      await scrollToBottom();
      await saveToHistory(); // Save after user message

      isLoading.value = true;
      currentStreamingMessage.value = '';
      
      try {
        chatMessages.value.push({
          role: 'assistant',
          content: ''
        });
        let response: any;
        try { 
          response = await fetchAiChat(chatMessages.value.slice(0, -1),"",store.state.selectedOrganization.identifier);
        } catch (error) {
          console.error('Error fetching AI chat:', error);
          return;
        }

        if (!response.ok) {
          throw new Error(`HTTP error! status: ${response.status}`);
        }

        if (!response.body) {
          throw new Error('No response body');
        }


        const reader = response.body.getReader();
        await processStream(reader);

        store.dispatch('setCurrentChatTimestamp', currentChatId.value);
        store.dispatch('setChatUpdated', true);
        
        // Save is now handled after stream processing completes

      } catch (error) {
        console.error('Error sending message:', error);
        if (chatMessages.value.length > 0 && chatMessages.value[chatMessages.value.length - 1].role === 'assistant') {
          chatMessages.value[chatMessages.value.length - 1].content = 'Error: Unable to get response from the server';
        } else {
          chatMessages.value.push({
            role: 'assistant',
            content: 'Error: Unable to get response from the server'
          });
        }
        await saveToHistory(); // Save after error
      }

      isLoading.value = false;
      await scrollToBottom();
    };

    const selectCapability = (capability: string) => {
      // Remove the number prefix and set as input
      inputMessage.value = capability.replace(/^\d+\.\s/, '');
    };

    const handleKeyDown = (e: KeyboardEvent) => {
      if (e.key === 'Enter' && !e.shiftKey) {
        e.preventDefault(); // Prevent the default enter behavior
        sendMessage();
      }
    };

    // Watch for isOpen changes to fetch initial message when opened
    watch(() => props.isOpen, (newValue) => {
      if (newValue) {
        if (chatMessages.value.length === 0) {
          fetchInitialMessage();
        }
        loadHistory(); // Load history when chat is opened
      }
    });

    // Only fetch initial message if component starts as open
    onMounted(() => {
      if (props.isOpen) {
        fetchInitialMessage();
        loadHistory(); // Load history on mount if chat is open
        loadChat(store.state.currentChatTimestamp);
      }
      //here we will check if the user is on the regexPatterns page and if the regexPatternFromLogs is set because it only happens when the user clicks on the create regex pattern button 
      //in the logs page
      //here first condition is to check if user clicked on whole log line and then clicked on create regex pattern button
      //second condition is to check if user clicked on a specific text on the log line and then clicked on create regex pattern button
      if(store.state.organizationData.regexPatternFromLogs.key && router.currentRoute.value.name == 'regexPatterns'){
        inputMessage.value = `Create a regex pattern for ${store.state.organizationData.regexPatternFromLogs.key} field that contains the following value: "${store.state.organizationData.regexPatternFromLogs.value}" from the ${store.state.organizationData.regexPatternFromLogs.stream} stream`;
      }
      else if(store.state.organizationData.customRegexPatternFromLogs.key && router.currentRoute.value.name == 'regexPatterns'){
        inputMessage.value = `Create a regex pattern for ${store.state.organizationData.customRegexPatternFromLogs.key} field that contains the following value: "${store.state.organizationData.customRegexPatternFromLogs.value}" which should be a type of ${store.state.organizationData.customRegexPatternFromLogs.type} from the ${store.state.organizationData.customRegexPatternFromLogs.stream} stream`;
      }
    });

    onUnmounted(()=>{
      //this step is added because we are using seperate instances of o2 ai chat component to make sync between them
      //whenever a new chat is created or a new message is sent, the currentChatTimestamp is set to the chatId
      //so we need to make sure that the currentChatTimestamp is set to the correct chatId
      //and the chat gets updated when the component is unmounted so that the main layout component can load the correct chat
      store.dispatch('setCurrentChatTimestamp', currentChatId.value);
      store.dispatch('setChatUpdated', true);      if ( store.state.currentChatTimestamp) {
        loadChat(store.state.currentChatTimestamp);
      }
      if(!store.state.currentChatTimestamp) {
        addNewChat();
      }
    })
    //this watch is added to make sure that the chat gets updated 
    // when the component is unmounted so that the main layout component can load the correct chat
      watch(chatUpdated, (newChatUpdated: boolean) => {
        if (newChatUpdated && store.state.currentChatTimestamp) {
          loadChat(store.state.currentChatTimestamp);
        }
        if(newChatUpdated && !store.state.currentChatTimestamp) {
          addNewChat();
        }
        store.dispatch('setChatUpdated', false);
      });

    const copyToClipboard = async (text: string) => {
      try {
        await navigator.clipboard.writeText(text);
        $q.notify({
          message: 'Code copied to clipboard',
          color: 'positive',
          position: 'top',
          timeout: 1000
        });
      } catch (err) {
        console.error('Failed to copy text: ', err);
        $q.notify({
          message: 'Failed to copy code',
          color: 'negative',
          position: 'top'
        });
      }
    };

    const processMessageContent = (content: string) => {
      const tokens = marked.lexer(content);
      const blocks = [];
      
      for (const token of tokens) {
        if (token.type === 'code') {
          // Remove comments at the beginning of code blocks
          let codeText = token.text.trim();
          while (codeText.startsWith('--') || codeText.startsWith('//') || codeText.startsWith('#')) {
            codeText = codeText.split('\n').slice(1).join('\n').trim();
          }
          
          const highlightedContent = token.lang && hljs.getLanguage(token.lang)
            ? hljs.highlight(codeText, { language: token.lang }).value
            : hljs.highlightAuto(codeText).value;

          blocks.push({
            type: 'code',
            language: token.lang || '',
            content: codeText,
            highlightedContent
          });
        } else {
          blocks.push({
            type: 'text',
            content: marked.parser([token])
          });
        }
      }
      
      return blocks;
    };

    const processedMessages = computed(() => {
      return chatMessages.value.map(message => ({
        ...message,
        blocks: processMessageContent(message.content)
      }));
    });

    const retryGeneration = async (message: any) => {
      if (!message || message.role !== 'assistant') return;
      
      // Find the index of this assistant message
      const messageIndex = chatMessages.value.findIndex(m => m.content === message.content);
      if (messageIndex === -1) return;

      // Find the corresponding user message that came before this assistant message
      let userMessageIndex = messageIndex - 1;
      while (userMessageIndex >= 0) {
        if (chatMessages.value[userMessageIndex].role === 'user') {
          // Set the user message and trigger send without removing previous messages
          inputMessage.value = chatMessages.value[userMessageIndex].content;
          await sendMessage();
          break;
        }
        userMessageIndex--;
      }
    };

    const getLanguageDisplay = (lang: string) => {
      const languageMap: { [key: string]: string } = {
        'js': 'JavaScript',
        'javascript': 'JavaScript',
        'ts': 'TypeScript',
        'typescript': 'TypeScript',
        'python': 'Python',
        'py': 'Python',
        'sql': 'SQL',
        'vrl': 'VRL',
        'json': 'JSON',
        'html': 'HTML',
        'css': 'CSS',
        'scss': 'SCSS',
        'bash': 'Bash',
        'shell': 'Shell',
        'yaml': 'YAML',
        'yml': 'YAML',
        'markdown': 'Markdown',
        'md': 'Markdown'
      };
      
      const normalizedLang = lang.toLowerCase();
      return languageMap[normalizedLang] || lang.toUpperCase();
    };

    const processHtmlBlock = (content: string) => {
      // Replace pre tags with span and add our custom class
      return content.replace(/<pre([^>]*)>/g, '<span class="generated-code-block"$1>')
                   .replace(/<\/pre>/g, '</span>');
    };

    const formatTime = (timestamp: string) => {
      const date = new Date(timestamp);
      return date.toLocaleString();
    };

    const likeCodeBlock = (message: any) => {
      console.log('likeCodeBlock', message);
    };

    const dislikeCodeBlock = (message: any) => {
      console.log('dislikeCodeBlock', message);
    };
    const o2AiTitleLogo = computed(() => {
      return store.state.theme == 'dark' ? getImageURL('images/common/o2_ai_logo_dark.svg') : getImageURL('images/common/o2_ai_logo.svg')
    });
    const getGenerateAiIcon = computed(()=> {
      return getImageURL('images/common/ai_icon_dark.svg')
    })

    const filteredChatHistory = computed(() => {
      if (!historySearchTerm.value) {
        return chatHistory.value;
      }
      const searchTerm = historySearchTerm.value.toLowerCase();
      return chatHistory.value.filter(chat => 
        chat.title.toLowerCase().includes(searchTerm)
      );
    });

    return {
      inputMessage,
      chatMessages,
      isLoading,
      sendMessage,
      handleKeyDown,
      messagesContainer,
      formatMessage,
      capabilities,
      selectCapability,
      selectedProvider,
      selectedModel,
      availableModels,
      showHistory,
      chatHistory,
      addNewChat,
      openHistory,
      loadChat,
      processedMessages,
      copyToClipboard,
      retryGeneration,
      getLanguageDisplay,
      processHtmlBlock,
      formatTime,
      loadHistory,
      store,
      outlinedThumbUpOffAlt,
      outlinedThumbDownOffAlt,
      likeCodeBlock,
      dislikeCodeBlock,
      currentChatTimestamp,
      o2AiTitleLogo,
      getGenerateAiIcon,
      saveHistoryLoading,
      historySearchTerm,
      filteredChatHistory,
    }
  }
});
</script>

<style lang="scss" scoped>
.chat-container {
  width: 100%;
  height: 100vh;
  background: var(--q-page-background);
  color: var(--q-primary-text);
  display: flex;
  flex-direction: column;
  
  overflow: hidden;

  .chat-content-wrapper {
    display: flex;
    flex-direction: column;
    height: 100%;
  }



  .chat-header {
    padding: 0px 12px 4px 12px;
    display: flex;
    justify-content: space-between;
    align-items: end;
    border-bottom: 1px solid var(--q-separator-color);
    flex-shrink: 0;
    background: var(--q-page-background);
    z-index: 2;

    .chat-title {
      font-weight: bold;
    }
  }

  .chat-content {
    flex: 1;
    overflow: hidden;
    display: flex;
    flex-direction: column;
  }

  .messages-container {
    flex: 1;
    overflow-y: auto;
    padding: 8px;
    display: flex;
    flex-direction: column;
    gap: 16px;
    max-width: 900px;
    margin: 0 auto;
    width: 100%;
  }

  .welcome-section {
    padding: 24px;
    background: linear-gradient(to right, rgba(var(--q-primary-rgb), 0.05), rgba(var(--q-primary-rgb), 0.1));
    border-radius: 8px;
    margin-bottom: 24px;
    height: 100%;
    display: flex;
    align-items: center;
    justify-content: center;
  }

  .chat-input-wrapper {
    padding: 4px 8px 8px 8px;
    flex-shrink: 0;
    display: flex;
    justify-content: center;

    :deep(.q-field) {
      max-width: 900px;
      width: 100%;
    }
  }
  .light-mode .chat-input-wrapper{
    background:#ffffff;
    border: 1px solid #e4e7ec;
  }
  .dark-mode .chat-input-wrapper{
    background:#191919;
    border: 1px solid #323232;
  }


.light-mode .message {
  box-shadow: 0 1px 2px rgba(0, 0, 0, 0.1);
}
.dark-mode .message {
  box-shadow: 0 1px 2px rgba(255, 255, 255, 0.1);
}
  .message {
    width: 100%;
    padding: 12px;
    border-radius: 8px;



    .message-content {
      display: flex;
      align-items: flex-start;
      gap: 12px;
      width: 100%;
    }

    .message-blocks {
      flex: 1;
      display: flex;
      flex-direction: column;
      gap: 0;
      min-width: 0;
    }

    .text-block {
      width: 100%;
      overflow-wrap: break-word;
      &:not(:last-child) {
        margin-bottom: 4px;
      }

      :deep(pre), :deep(.generated-code-block) {
        white-space: pre-wrap;
        word-break: break-word;
        overflow-wrap: break-word;
        margin: 0;
        padding: 0;
        line-height: 1.4;
        display: block;
        
        code {
          padding: 8px;
          margin: 0;
          display: block;
        }
      }
    }

    .code-block {
      border-radius: 4px;
      overflow: hidden;
      margin: 0;
    }
    // .light-mode .code-block{
    //   border: 1px solid #eee;
    // }
    // .dark-mode .code-block-header{
    //   border: 1px solid rgba(225, 225, 225, 0.14); 
    // }

    .code-block-header {
      padding: 4px 8px;
      display: flex;
      align-items: center;
      justify-content: space-between;
    }

    .code-type-label {
      font-size: 12px;
      font-weight: 600;
      padding: 2px 6px;
      border-radius: 4px;
      background: rgba(var(--q-primary-rgb), 0.1);
    }
    .light-mode .code-type-label{
      color: var(--q-primary);
    }
    .dark-mode .code-type-label{
      color: #e2e2e2;
    }

    .generated-code-block {
      white-space: pre-wrap;
      word-break: break-word;
      overflow-wrap: break-word;
      margin: 0;
      padding: 0;
      line-height: 1.4;
      code {
        padding: 8px;
        margin: 0;
        display: block;
        
      }
    }

    .dark-mode .generated-code-block{
      code {
        background-color: #181a1b;
        border: 0.5px solid #E1E1E124;
        border-top: none;
      }
    }
    .light-mode .generated-code-block{
      code {
        background-color: #ffffff;
        border: 0.5px solid #00000024 ;
        border-top: none;
        color: black;
      }
    }

    .code-block-footer {
      padding: 4px 8px;
      display: flex;
    }
  }
  .light-mode .message{
    &.user {
      background: white;
      color: black;
    }

    &.assistant {
      background: #fafafa;
      color: var(--q-primary-text);
    }
  }
  .dark-mode .message{
    &.user {
      background: #181a1b;
      color: #e2e2e2;
    }

    &.assistant {
      background: #181a1b;
      color: #e2e2e2;
    }
  }

  ul, ol {
    pre {
      white-space: pre-wrap;
      word-break: break-word;
      overflow-wrap: break-word;
      margin: 0;
      padding: 0;
      code {
        background-color: white;
        color: black;
        
      }
    }
  }
}

.dark-mode .code-block-header{
  background-color: #3b3b3b;
  border: 1px 1px 0px 1px solid #e1e1e1;

}
.light-mode .code-block-header{
  background-color: #ecf0f5;

}

.model-selector{
  text-overflow: ellipsis;
}
.dark-mode-bottom-bar{
  .model-selector{
    background-color: #262626;
    border: 1px solid #3b3b3b;
    padding: 0px 6px;
  }

}

.light-mode-bottom-bar{
  .model-selector{
    background-color: #ffffff;
    border: 1px solid #f3f3f3;
    padding: 0px 4px;
  }
}
  .o2-ai-beta-text {
    position: relative;
    color: var(--q-primary);
    font-size: 8px;
    padding: 0px 4px;
    border-radius: 10px;
    text-align: center;
    border: 1px solid var(--q-primary);
    text-transform: uppercase;
    font-weight: 600;
    letter-spacing: 0.5px;
    width: 34px;
  }

.history-menu-container {
  position: relative;
  max-height: 400px;
  display: flex;
  flex-direction: column;
}

.search-history-bar-sticky {
  position: sticky;
  top: 0;
  z-index: 2;
  background: var(--q-page-background);
  padding: 8px;
  border-bottom: 1px solid var(--q-separator-color);
}

.history-list-container {
  flex: 1;
  overflow-y: auto;
}
</style> <|MERGE_RESOLUTION|>--- conflicted
+++ resolved
@@ -350,11 +350,8 @@
 
     const currentChatTimestamp = ref<string | null>(null);
     const saveHistoryLoading = ref(false);
-<<<<<<< HEAD
     const router = useRouter();
-=======
     const historySearchTerm = ref('');
->>>>>>> 8fb4b74b
     
     const modelConfig: any = {
       openai: [
