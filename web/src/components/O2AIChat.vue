<template>
  <div class="chat-container" :class="[{ 'chat-open': isOpen }, store.state.theme == 'dark' ? 'dark-mode' : 'light-mode']" 
  >
    <div v-if="isOpen" class="chat-content-wrapper" :class="store.state.theme == 'dark' ? 'dark-mode' : 'light-mode'">
      <div class="chat-header" :style="{ height:  headerHeight ? headerHeight + 'px' : '' }">
        <div class="chat-title tw-flex tw-justify-between tw-items-center tw-w-full">

          <div class="tw-flex tw-items-center tw-gap-2">
            <q-avatar size="24px">
              <img :src="o2AiTitleLogo" />
            </q-avatar>
            <div class="tw-flex tw-items-center">
              <span class="tw-mr-[5.5px]">O2 AI
              </span>
              <span class="o2-ai-beta-text"
              >Beta</span>
            </div>

          </div>

          <div>
            <q-btn flat round dense icon="add" @click="addNewChat" />
            <q-btn flat round dense icon="history" @click="loadHistory">
              <q-menu>
                <!-- here we will show the history menu -->
                 <!-- and also the search functionality to search the history  -->
                <div class="history-menu-container">
                  <div class="search-history-bar-sticky">
                    <q-input
                      v-model="historySearchTerm"
                      placeholder="Search chat history"
                      dense
                    filled
                    borderless
                      class="tw-mb-2"
                    >
                    <template #prepend>
                    <q-icon name="search" />
                  </template>
                    </q-input>
                  </div>
                  <div class="history-list-container">
                    <q-list style="min-width: 200px; width: 300px; max-width: 300px; border: 1px solid var(--q-separator-color);" padding>
                      <q-item
                        v-for="chat in filteredChatHistory"
                        :key="chat.id"
                        clickable
                        v-ripple
                        v-close-popup
                        @click="loadChat(chat.id)"
                        dense
                      >
                        <q-item-section>
                          <div class="row items-center justify-between">
                            <div class="col-8 ellipsis">{{ chat.title }}</div>
                            <div class="col-4 text-right text-grey-7 text-caption">{{ formatTime(chat.timestamp) }}</div>
                          </div>
                        </q-item-section>
                      </q-item>
                      <q-item v-if="filteredChatHistory.length === 0">
                        <q-item-section class="text-center text-grey">
                          No matching chats found
                        </q-item-section>
                      </q-item>
                    </q-list>
                  </div>
                </div>
              </q-menu>
            </q-btn>
            <q-btn flat round dense icon="close" @click="$emit('close')" />
          </div>
        </div>
      </div>
      <q-separator class="tw-bg-[#DBDBDB]" />
      
      <!-- History Panel -->
      <q-dialog v-model="showHistory" position="right">
        <q-card style="width: 350px; max-width: 100vw; height: 100vh;">
          <q-card-section class="row items-center q-pb-none">
            <div class="text-h6">Chat History</div>
            <q-space />
            <q-btn icon="close" flat round dense v-close-popup />
          </q-card-section>

          <q-card-section class="q-pa-md" style="max-height: calc(100vh - 70px); overflow: auto;">
            <q-list separator>
              <q-item
                v-for="chat in chatHistory"
                :key="chat.id"
                clickable
                v-ripple
                @click="loadChat(chat.id)"
              >
                <q-item-section>
                  <q-item-label>{{ chat.title }}</q-item-label>
                  <q-item-label caption>
                    {{ new Date(chat.timestamp).toLocaleString() }}
                  </q-item-label>
                  <q-item-label caption>
                    Model: {{ chat.model }}
                  </q-item-label>
                </q-item-section>
              </q-item>
            </q-list>
          </q-card-section>
        </q-card>
      </q-dialog>

      <div class="chat-content " :class="store.state.theme == 'dark' ? 'dark-mode' : 'light-mode'">
        <div class="messages-container " ref="messagesContainer">
          <div v-if="chatMessages.length === 0" class="welcome-section ">
            <div class="tw-flex tw-flex-col tw-items-center tw-justify-center tw-h-full ">
              <img :src="o2AiTitleLogo" />
              <span class="tw-text-[14px] tw-font-[600] tw-text-center">AI native  observability</span>
            </div>
          </div>
          <div v-for="(message, index) in processedMessages" 
            :key="index" 
            class="message" 
            :class="[
              message.role,
              { 'error-message': message.content.startsWith('Error:') }
            ]">
            <div class="message-content" >
              <q-avatar v-if="message.role === 'user'" size="24px" class="q-mr-sm">
                <q-icon size="16px" color="primary" name="person" />
              </q-avatar>
              <div class="message-blocks" style="background-color: transparent;" :class="store.state.theme == 'dark' ? 'dark-mode' : 'light-mode'">
                <template v-for="(block, blockIndex) in message.blocks" :key="blockIndex">
                  <div v-if="block.type === 'code'" class="code-block" >
                    <div  class="code-block-header code-block-theme">
                      <span v-if="block.language" class="code-type-label">
                        {{ getLanguageDisplay(block.language) }}
                      </span>
                      <q-btn
                        flat
                        dense
                        class="copy-button"
                        no-caps
                        color="primary"
                        @click="copyToClipboard(block.content)"
                      >
                      <div class="tw-flex tw-items-center">
                        <q-icon size="16px" name="content_copy" />
                        <span class="tw-ml-1" >Copy</span>
                      </div>
                      </q-btn>
                    </div>
                    <span class="generated-code-block">
                      <code :class="['hljs', block.language]" v-html="block.highlightedContent"></code>
                    </span>
                    <div class="code-block-footer code-block-theme tw-flex tw-items-center tw-justify-between tw-w-full">
                      <q-btn
                        flat
                        dense
                        class="retry-button"
                        no-caps
                        color="primary"
                        @click="retryGeneration(message)"
                      >
                      <div class="tw-flex tw-items-center">
                        <q-icon size="16px" name="refresh" />
                        <span class="tw-ml-1" >Retry</span>
                      </div>
                      </q-btn>
                      <div v-if="false" class="tw-flex tw-items-center tw-gap-2">
                        <q-btn flat dense :icon="outlinedThumbUpOffAlt" color="primary" @click="likeCodeBlock(message)"  />
                        <q-btn flat dense :icon="outlinedThumbDownOffAlt" color="primary" @click="dislikeCodeBlock(message)"  />
                      </div>
                    </div>
                  </div>
                  <div v-else class="text-block" v-html="processHtmlBlock(block.content)"></div>

                </template>
              </div>
            </div>
          </div>
          <div v-if="isLoading" class="">
            <q-spinner-dots color="primary" size="2em" />
            <span>Generating response...</span>
          </div>
        </div>
      </div>
      <div class="chat-input-wrapper tw-flex tw-flex-col q-ma-md" >
        <q-input
          v-model="inputMessage"
          placeholder="Write your prompt"
          dense
          :disable="isLoading"
          rows="10"
          @keydown="handleKeyDown"
          type="textarea"
          autogrow
          :borderless="true"
          style="max-height: 250px; overflow-y: auto; font-size: 16px;"
          class="chat-input"
        >
        </q-input>
        <div class="tw-flex tw-items-center tw-justify-end tw-mt-2 tw-gap-2" :class="store.state.theme == 'dark' ? 'dark-mode-bottom-bar' : 'light-mode-bottom-bar'">
          <q-select
              v-model="selectedModel"
              :options="availableModels"
              dense
              :borderless="true"
              class="tw-w-24 model-selector"
              style="max-width: 100px; height: 36px;"
            >
              <template v-slot:selected-item="scope">
                <div
                  class="ellipsis"
                  style="max-width: 100%; overflow: hidden; white-space: nowrap; text-overflow: ellipsis;"
                >
                  {{ scope.opt.label || scope.opt }}
                </div>
              </template>
            </q-select>

          <q-btn
            color="primary"
            :disable="isLoading || !inputMessage.trim()"
            @click="sendMessage"
            class="tw-px-2 tw-rounded-md no-border"
            no-caps

          >
            <div class="tw-flex tw-items-center tw-gap-2">
              <img :src="getGenerateAiIcon" class="tw-w-4 tw-h-4" />
              <span class="tw-text-[12px]">Generate</span>
            </div>
          </q-btn>
        </div>
      </div>
    </div>
  </div>
</template>

<script lang="ts">
import { defineComponent, ref, onMounted, nextTick, watch, computed, onUnmounted } from 'vue';
import hljs from 'highlight.js';
import 'highlight.js/styles/github-dark.css';
import { marked } from 'marked';
import { MarkedOptions } from 'marked';
import { useQuasar } from 'quasar';
import { useStore } from 'vuex';
import useAiChat from '@/composables/useAiChat';
import { outlinedThumbUpOffAlt, outlinedThumbDownOffAlt } from '@quasar/extras/material-icons-outlined';
import { getImageURL } from '@/utils/zincutils';
<<<<<<< HEAD
import { useRouter } from 'vue-router';

export interface ChatMessage {
  role: 'user' | 'assistant';
  content: string;
}

export interface ChatHistoryEntry {
  id: number;
  timestamp: string;
  title: string;
  messages: ChatMessage[];
  provider: string;
  model: string;
}
=======
import { ChatMessage, ChatHistoryEntry } from '@/types/chat';
>>>>>>> e38b9a02

// Add IndexedDB setup
const DB_NAME = 'o2ChatDB';
const DB_VERSION = 1;
const STORE_NAME = 'chatHistory';

const { fetchAiChat } = useAiChat();

const initDB = () => {
  return new Promise<IDBDatabase>((resolve, reject) => {
    //this opens / creates(if not exists) the database with the name o2ChatDB and version 1
    const request = indexedDB.open(DB_NAME, DB_VERSION);

    request.onerror = () => reject(request.error);
    //this is called when the database is successfully opened and returns the database object
    request.onsuccess = () => resolve(request.result);
    //this is called when the database is created for the first time / when the version is changed
    request.onupgradeneeded = (event: IDBVersionChangeEvent) => {
      const db = (event.target as IDBOpenDBRequest).result;
      if (!db.objectStoreNames.contains(STORE_NAME)) {
        //this creates the object store with the name chatHistory and the key is id , autoIncrement is true
        const store = db.createObjectStore(STORE_NAME, { keyPath: 'id', autoIncrement: true });
        //this creates the index with the name timestamp
        store.createIndex('timestamp', 'timestamp', { unique: false });
        //this creates the index with the name title
        store.createIndex('title', 'title', { unique: false });
      }
    };
  });
};

// Register VRL as a JavaScript alias (type assertion)
hljs.registerLanguage('vrl', () => hljs.getLanguage('javascript') as any);

// Configure marked options with custom language support
const markedOptions = {
  breaks: true,
  gfm: true,
  langPrefix: 'hljs language-',
  headerIds: false,
  mangle: false,
  sanitize: false, // Allow HTML in markdown
  highlight: (code: string, lang: string) => {
    if (lang === 'vrl') {
      return hljs.highlight(code, { language: 'javascript' }).value;
    }
    if (lang && hljs.getLanguage(lang)) {
      return hljs.highlight(code, { language: lang }).value;
    }
    return hljs.highlightAuto(code).value;
  }
} as MarkedOptions;

marked.setOptions(markedOptions);

// Function to render markdown content
function renderMarkdown(content: any) {
  return marked.parse(content);
}

export default defineComponent({
  name: 'O2AIChat',
  props: {
    isOpen: {
      type: Boolean,
      default: false
    },
    headerHeight: {
      type: Number,
      default: 0,
    },
    //this will be used to set the input message if the user sends the data from any page by clicking on the ai chat button
    aiChatInputContext: {
      type: String,
      default: ''
    }
  },
  setup(props) {
    const $q = useQuasar();
    const inputMessage = ref(props.aiChatInputContext ? props.aiChatInputContext : '');
    const chatMessages = ref<ChatMessage[]>([]);
    const isLoading = ref(false);
    const messagesContainer = ref<HTMLElement | null>(null);
    const currentStreamingMessage = ref('');
    const selectedProvider = ref<string>('openai');
    const selectedModel = ref<any>('gpt-4.1');
    const showHistory = ref(false);
    const chatHistory = ref<ChatHistoryEntry[]>([]);
    const currentChatId = ref<number | null>(null);
    const store = useStore ();
    const chatUpdated = computed(() => store.state.chatUpdated);

    const currentChatTimestamp = ref<string | null>(null);
    const saveHistoryLoading = ref(false);
    const router = useRouter();
    const historySearchTerm = ref('');
    
    const modelConfig: any = {
      openai: [
        'gpt-4.1'
      ],
      groq: [
        'llama-3.3-70b-versatile',
        'meta-llama/llama-4-scout-17b-16e-instruct',
        'meta-llama/llama-4-maverick-17b-128e-instruct'
      ],
      xai: [
        'xai/grok-3-mini-beta',
        'xai/grok-3-latest'
      ]
    };

    const capabilities = [
      '1. Create a SQL query for me',
      '2. Convert this SPL query to SQL',
      '3. What is happening on this log line',
      '4. Write a VRL function to parse these log lines',
      '5. What are golden signals for observability',
      '6. How to monitor kubernetes cluster',
      '7. How to monitor docker containers',
      '8. How to monitor aws services',
      '9. How to monitor azure services',
      '10. How to monitor google cloud services'
    ];

    const availableModels = computed(() => modelConfig[selectedProvider.value] || []);

    watch(selectedProvider, (newProvider: string) => {
      selectedModel.value = modelConfig[newProvider][0];
    });

    const formatMessage = (content: string) => {
      try {
        return renderMarkdown(content);
      } catch (e) {
        console.error('Error formatting message:', e);
        return content;
      }
    };

    const scrollToBottom = async () => {
      await nextTick();
      if (messagesContainer.value) {
        messagesContainer.value.scrollTop = messagesContainer.value.scrollHeight;
      }
    };

    watch(() => props.aiChatInputContext, (newAiChatInputContext: string) => {
      if(newAiChatInputContext) {
        inputMessage.value = newAiChatInputContext;
      }
    });


    //fetchInitialMessage is called when the component is mounted and the isOpen prop is true

    const fetchInitialMessage = async () => {
      isLoading.value = true;
      try {
        chatMessages.value = [];
      } catch (error) {
        chatMessages.value = [{
          role: 'assistant',
          content: 'Error: Unable to connect to backend'
        }];
        console.error('Error fetching initial message:', error);
      }
      isLoading.value = false;
      scrollToBottom();
    };

    const processStream = async (reader: ReadableStreamDefaultReader<Uint8Array>) => {
      const decoder = new TextDecoder();
      let buffer = '';
      let messageComplete = false;
      
      try {
        while (true) {
          const { done, value } = await reader.read();
          if (done) break;

          // Append new chunk to existing buffer
          buffer += decoder.decode(value, { stream: true });
          
          // Process each line that starts with 'data: '
          const lines = buffer.split('\n');
          buffer = lines.pop() || ''; // Keep last potentially incomplete line
          
          for (const line of lines) {
            if (line.trim().startsWith('data: ')) {
              try {
                // Extract everything after 'data: ' and before any line break
                const jsonStr = line.substring(line.indexOf('{'));
                
                // Skip empty or invalid JSON strings
                if (!jsonStr || !jsonStr.trim()) continue;
                
                // Try to parse the JSON, handling potential errors
                try {
                  const data = JSON.parse(jsonStr);
                  if (data && typeof data.content === 'string') {
                    // Format code blocks with proper line breaks
                    let content = data.content;
                    
                    // Add line break after opening backticks if not present
                    content = content.replace(/```(\w*)\s*([^`])/g, '```$1\n$2');
                    
                    // Add line break before closing backticks if not present
                    content = content.replace(/([^`])\s*```/g, '$1\n```');
                    
                    currentStreamingMessage.value += content;
                    if (chatMessages.value.length > 0) {
                      const lastMessage = chatMessages.value[chatMessages.value.length - 1];
                      lastMessage.content = currentStreamingMessage.value;
                      messageComplete = true;
                    }
                    await scrollToBottom();
                  }
                } catch (jsonError) {
                  console.debug('JSON parse error:', jsonError, 'for line:', jsonStr);
                  continue;
                }
              } catch (e) {
                console.debug('Error processing line:', e, 'Line:', line);
                continue;
              }
            }
          }
        }

        // Process any remaining complete data in buffer
        if (buffer.trim()) {
          const lines = buffer.split('\n');
          for (const line of lines) {
            if (line.trim().startsWith('data: ')) {
              try {
                const jsonStr = line.substring(line.indexOf('{'));
                if (!jsonStr || !jsonStr.trim()) continue;
                
                const data = JSON.parse(jsonStr);
                if (data && typeof data.content === 'string') {
                  // Format code blocks with proper line breaks
                  let content = data.content;
                  
                  // Add line break after opening backticks if not present
                  content = content.replace(/```(\w*)\s*([^`])/g, '```$1\n$2');
                  
                  // Add line break before closing backticks if not present
                  content = content.replace(/([^`])\s*```/g, '$1\n```');
                  
                  currentStreamingMessage.value += content;
                  if (chatMessages.value.length > 0) {
                    const lastMessage = chatMessages.value[chatMessages.value.length - 1];
                    lastMessage.content = currentStreamingMessage.value;
                    messageComplete = true;
                  }
                  await scrollToBottom();
                }
              } catch (e) {
                console.debug('Error processing remaining buffer:', e);
                continue;
              }
            }
          }
        }

        // If we completed a message, save to history
        if (messageComplete) {
          await saveToHistory();
        }
      } catch (error) {
        console.error('Error reading stream:', error);
      }
    };

    const saveToHistory = async () => {
      saveHistoryLoading.value = true;
      if (chatMessages.value.length === 0) return;
      
      try {
        const db = await initDB();
        const transaction = db.transaction(STORE_NAME, 'readwrite');
        const DbIndexStore = transaction.objectStore(STORE_NAME);

        // Generate a title from the first user message
        const firstUserMessage = chatMessages.value.find(msg => msg.role === 'user');
        const title = firstUserMessage ? 
          (firstUserMessage.content.length > 40 ? 
            firstUserMessage.content.substring(0, 40) + '...' : 
            firstUserMessage.content) : 
          'New Chat';

        // Create a serializable version of the messages
        const serializableMessages = chatMessages.value.map(msg => ({
          role: msg.role,
          content: msg.content
        }));

        const chatData = {
          timestamp: new Date().toISOString(),
          title,
          messages: serializableMessages,
          provider: selectedProvider.value,
          model: selectedModel.value
        };

        // Always use put with the current chat ID to update existing chat
        // instead of creating a new one
        let chatId = currentChatId.value || Date.now();
        const request = DbIndexStore.put({ 
          ...chatData, 
          id: chatId // Use timestamp as ID if no current ID
        });




        request.onsuccess = (event: Event) => {
          if (!currentChatId.value) {
            currentChatId.value = (event.target as IDBRequest).result as number;
          }
        };
      } catch (error) {
        console.error('Error saving chat history:', error);
      }
      finally {
        saveHistoryLoading.value = false;
      }
    };

    const MAX_HISTORY_ITEMS = 100;

    const loadHistory = async () => {
      try {
        const db = await initDB();
        const transaction = db.transaction(STORE_NAME, 'readonly');
        const store = transaction.objectStore(STORE_NAME);
        const request = store.index('timestamp').openCursor(null, 'prev');
        //one the promise is resolved we get the history here 
        //this history length might be more than 100 so after resolving / finishing the indexDB call
        // we do the filtering
        const history: any[] = [];
        
        const loadResult = await new Promise((resolve, reject) => {
          request.onsuccess = (event: Event) => {
            const cursor = (event.target as IDBRequest).result as IDBCursorWithValue;
            if (cursor) {
              history.push(cursor.value);
              cursor.continue();
            } else {
              resolve(history);
            }
          };
          request.onerror = () => reject(request.error);
        });

        // If we have more than MAX_HISTORY_ITEMS, delete the oldest ones
        //this will allows the user to see only top 100 chat histories and also delete the non required ones
        //as we are not giving option to delete history manually we are doing this
        //some times it takes time to delete the history from the indexDB so we only delete the history if user access the history menu
        if (history.length > MAX_HISTORY_ITEMS) {
          const itemsToDelete = history.slice(MAX_HISTORY_ITEMS);
          const deleteTransaction = db.transaction(STORE_NAME, 'readwrite');
          const deleteStore = deleteTransaction.objectStore(STORE_NAME);
          
          for (const item of itemsToDelete) {
            deleteStore.delete(item.id);
          }

          // Wait for deletion transaction to complete
          await new Promise((resolve, reject) => {
            deleteTransaction.oncomplete = () => resolve(true);
            deleteTransaction.onerror = () => reject(deleteTransaction.error);
          });
        }

        //here we do assign the history to the actual chat history 
        // Keep only the latest MAX_HISTORY_ITEMS
        chatHistory.value = history.slice(0, MAX_HISTORY_ITEMS);
        return chatHistory.value;

      } catch (error) {
        console.error('Error loading chat history:', error);
        return [];
      }
    };

    const addNewChat = () => {
      chatMessages.value = [];
      currentChatId.value = null;
      selectedProvider.value = 'openai';
      selectedModel.value = modelConfig.openai[0];
      showHistory.value = false;
      currentChatTimestamp.value = null;
      store.dispatch('setCurrentChatTimestamp', null);
      store.dispatch('setChatUpdated', true);
    };

    const openHistory = async () => {
      showHistory.value = true;
      await loadHistory();
    };

    const loadChat = async (chatId: number) => {
      try {

        const db = await initDB();
        const transaction = db.transaction(STORE_NAME, 'readonly');
        const indexDbStore = transaction.objectStore(STORE_NAME);
        if(chatId == null) {
          addNewChat();
          return;
        }
        const request = indexDbStore.get(chatId);

        request.onsuccess = async () => {
          const chat = request.result;
          if (chat) {
            // Ensure messages are properly formatted
            const formattedMessages = chat.messages.map((msg: any) => ({
              role: msg.role,
              content: msg.content
            }));
            
            // Check if the last message is a user message without an assistant response
            const lastMessage = formattedMessages[formattedMessages.length - 1];
            
            chatMessages.value = formattedMessages;
            selectedProvider.value = chat.provider || 'openai';
            selectedModel.value = chat.model || modelConfig.openai[0];
            currentChatId.value = chatId;
            showHistory.value = false;
            
            if(chatId !== store.state.currentChatTimestamp) {
              store.dispatch('setCurrentChatTimestamp', chatId);
              store.dispatch('setChatUpdated', true);
            }
            
            
            // Scroll to bottom after loading chat
            await nextTick(() => {
              scrollToBottom();
            });
          }
        };
      } catch (error) {
        console.error('Error loading chat:', error);
      }
    };

    const sendMessage = async () => {
      if (!inputMessage.value.trim() || isLoading.value) return;

      const userMessage = inputMessage.value;
      chatMessages.value.push({
        role: 'user',
        content: userMessage
      });
      inputMessage.value = '';
      await scrollToBottom();
      await saveToHistory(); // Save after user message

      isLoading.value = true;
      currentStreamingMessage.value = '';
      
      try {
        chatMessages.value.push({
          role: 'assistant',
          content: ''
        });
        let response: any;
        try { 
          response = await fetchAiChat(chatMessages.value.slice(0, -1),"",store.state.selectedOrganization.identifier);
        } catch (error) {
          console.error('Error fetching AI chat:', error);
          return;
        }

        if (!response.ok) {
          throw new Error(`HTTP error! status: ${response.status}`);
        }

        if (!response.body) {
          throw new Error('No response body');
        }


        const reader = response.body.getReader();
        await processStream(reader);

        store.dispatch('setCurrentChatTimestamp', currentChatId.value);
        store.dispatch('setChatUpdated', true);
        
        // Save is now handled after stream processing completes

      } catch (error) {
        console.error('Error sending message:', error);
        if (chatMessages.value.length > 0 && chatMessages.value[chatMessages.value.length - 1].role === 'assistant') {
          chatMessages.value[chatMessages.value.length - 1].content = 'Error: Unable to get response from the server';
        } else {
          chatMessages.value.push({
            role: 'assistant',
            content: 'Error: Unable to get response from the server'
          });
        }
        await saveToHistory(); // Save after error
      }

      isLoading.value = false;
      await scrollToBottom();
    };

    const selectCapability = (capability: string) => {
      // Remove the number prefix and set as input
      inputMessage.value = capability.replace(/^\d+\.\s/, '');
    };

    const handleKeyDown = (e: KeyboardEvent) => {
      if (e.key === 'Enter' && !e.shiftKey) {
        e.preventDefault(); // Prevent the default enter behavior
        sendMessage();
      }
    };

    // Watch for isOpen changes to fetch initial message when opened
    watch(() => props.isOpen, (newValue) => {
      if (newValue) {
        if (chatMessages.value.length === 0) {
          fetchInitialMessage();
        }
        loadHistory(); // Load history when chat is opened
      }
    });

    // Only fetch initial message if component starts as open
    onMounted(() => {
      if (props.isOpen) {
        fetchInitialMessage();
        loadHistory(); // Load history on mount if chat is open
        loadChat(store.state.currentChatTimestamp);
      }
      //here we will check if the user is on the regexPatterns page and if the regexPatternFromLogs is set because it only happens when the user clicks on the create regex pattern button 
      //in the logs page
      //here first condition is to check if user clicked on whole log line and then clicked on create regex pattern button
      //second condition is to check if user clicked on a specific text on the log line and then clicked on create regex pattern button
      if(store.state.organizationData.regexPatternFromLogs.key && router.currentRoute.value.name == 'regexPatterns'){
        inputMessage.value = `Create a regex pattern for ${store.state.organizationData.regexPatternFromLogs.key} field that contains the following value: "${store.state.organizationData.regexPatternFromLogs.value}" from the ${store.state.organizationData.regexPatternFromLogs.stream} stream`;
      }
      else if(store.state.organizationData.customRegexPatternFromLogs.key && router.currentRoute.value.name == 'regexPatterns'){
        inputMessage.value = `Create a regex pattern for ${store.state.organizationData.customRegexPatternFromLogs.key} field that contains the following value: "${store.state.organizationData.customRegexPatternFromLogs.value}" which should be a type of ${store.state.organizationData.customRegexPatternFromLogs.type} from the ${store.state.organizationData.customRegexPatternFromLogs.stream} stream`;
      }
    });

    onUnmounted(()=>{
      //this step is added because we are using seperate instances of o2 ai chat component to make sync between them
      //whenever a new chat is created or a new message is sent, the currentChatTimestamp is set to the chatId
      //so we need to make sure that the currentChatTimestamp is set to the correct chatId
      //and the chat gets updated when the component is unmounted so that the main layout component can load the correct chat
      store.dispatch('setCurrentChatTimestamp', currentChatId.value);
      store.dispatch('setChatUpdated', true);      if ( store.state.currentChatTimestamp) {
        loadChat(store.state.currentChatTimestamp);
      }
      if(!store.state.currentChatTimestamp) {
        addNewChat();
      }
    })
    //this watch is added to make sure that the chat gets updated 
    // when the component is unmounted so that the main layout component can load the correct chat
      watch(chatUpdated, (newChatUpdated: boolean) => {
        if (newChatUpdated && store.state.currentChatTimestamp) {
          loadChat(store.state.currentChatTimestamp);
        }
        if(newChatUpdated && !store.state.currentChatTimestamp) {
          addNewChat();
        }
        store.dispatch('setChatUpdated', false);
      });

    const copyToClipboard = async (text: string) => {
      try {
        await navigator.clipboard.writeText(text);
        $q.notify({
          message: 'Code copied to clipboard',
          color: 'positive',
          position: 'top',
          timeout: 1000
        });
      } catch (err) {
        console.error('Failed to copy text: ', err);
        $q.notify({
          message: 'Failed to copy code',
          color: 'negative',
          position: 'top'
        });
      }
    };

    const processMessageContent = (content: string) => {
      const tokens = marked.lexer(content);
      const blocks = [];
      
      for (const token of tokens) {
        if (token.type === 'code') {
          // Remove comments at the beginning of code blocks
          let codeText = token.text.trim();
          while (codeText.startsWith('--') || codeText.startsWith('//') || codeText.startsWith('#')) {
            codeText = codeText.split('\n').slice(1).join('\n').trim();
          }
          
          const highlightedContent = token.lang && hljs.getLanguage(token.lang)
            ? hljs.highlight(codeText, { language: token.lang }).value
            : hljs.highlightAuto(codeText).value;

          blocks.push({
            type: 'code',
            language: token.lang || '',
            content: codeText,
            highlightedContent
          });
        } else {
          blocks.push({
            type: 'text',
            content: marked.parser([token])
          });
        }
      }
      
      return blocks;
    };

    const processedMessages = computed(() => {
      return chatMessages.value.map(message => ({
        ...message,
        blocks: processMessageContent(message.content)
      }));
    });

    const retryGeneration = async (message: any) => {
      if (!message || message.role !== 'assistant') return;
      
      // Find the index of this assistant message
      const messageIndex = chatMessages.value.findIndex(m => m.content === message.content);
      if (messageIndex === -1) return;

      // Find the corresponding user message that came before this assistant message
      let userMessageIndex = messageIndex - 1;
      while (userMessageIndex >= 0) {
        if (chatMessages.value[userMessageIndex].role === 'user') {
          // Set the user message and trigger send without removing previous messages
          inputMessage.value = chatMessages.value[userMessageIndex].content;
          await sendMessage();
          break;
        }
        userMessageIndex--;
      }
    };

    const getLanguageDisplay = (lang: string) => {
      const languageMap: { [key: string]: string } = {
        'js': 'JavaScript',
        'javascript': 'JavaScript',
        'ts': 'TypeScript',
        'typescript': 'TypeScript',
        'python': 'Python',
        'py': 'Python',
        'sql': 'SQL',
        'vrl': 'VRL',
        'json': 'JSON',
        'html': 'HTML',
        'css': 'CSS',
        'scss': 'SCSS',
        'bash': 'Bash',
        'shell': 'Shell',
        'yaml': 'YAML',
        'yml': 'YAML',
        'markdown': 'Markdown',
        'md': 'Markdown'
      };
      
      const normalizedLang = lang.toLowerCase();
      return languageMap[normalizedLang] || lang.toUpperCase();
    };

    const processHtmlBlock = (content: string) => {
      // Replace pre tags with span and add our custom class
      return content.replace(/<pre([^>]*)>/g, '<span class="generated-code-block"$1>')
                   .replace(/<\/pre>/g, '</span>');
    };

    const formatTime = (timestamp: string) => {
      const date = new Date(timestamp);
      return date.toLocaleString();
    };

    const likeCodeBlock = (message: any) => {
      console.log('likeCodeBlock', message);
    };

    const dislikeCodeBlock = (message: any) => {
      console.log('dislikeCodeBlock', message);
    };
    const o2AiTitleLogo = computed(() => {
      return store.state.theme == 'dark' ? getImageURL('images/common/o2_ai_logo_dark.svg') : getImageURL('images/common/o2_ai_logo.svg')
    });
    const getGenerateAiIcon = computed(()=> {
      return getImageURL('images/common/ai_icon_dark.svg')
    })

    const filteredChatHistory = computed(() => {
      if (!historySearchTerm.value) {
        return chatHistory.value;
      }
      const searchTerm = historySearchTerm.value.toLowerCase();
      return chatHistory.value.filter(chat => 
        chat.title.toLowerCase().includes(searchTerm)
      );
    });

    return {
      inputMessage,
      chatMessages,
      isLoading,
      sendMessage,
      handleKeyDown,
      messagesContainer,
      formatMessage,
      capabilities,
      selectCapability,
      selectedProvider,
      selectedModel,
      availableModels,
      showHistory,
      chatHistory,
      addNewChat,
      openHistory,
      loadChat,
      processedMessages,
      copyToClipboard,
      retryGeneration,
      getLanguageDisplay,
      processHtmlBlock,
      formatTime,
      loadHistory,
      store,
      outlinedThumbUpOffAlt,
      outlinedThumbDownOffAlt,
      likeCodeBlock,
      dislikeCodeBlock,
      currentChatTimestamp,
      o2AiTitleLogo,
      getGenerateAiIcon,
      saveHistoryLoading,
      historySearchTerm,
      filteredChatHistory,
    }
  }
});
</script>

<style lang="scss" scoped>
.chat-container {
  width: 100%;
  height: 100vh;
  background: var(--q-page-background);
  color: var(--q-primary-text);
  display: flex;
  flex-direction: column;
  
  overflow: hidden;

  .chat-content-wrapper {
    display: flex;
    flex-direction: column;
    height: 100%;
  }



  .chat-header {
    padding: 0px 12px 4px 12px;
    display: flex;
    justify-content: space-between;
    align-items: end;
    border-bottom: 1px solid var(--q-separator-color);
    flex-shrink: 0;
    background: var(--q-page-background);
    z-index: 2;

    .chat-title {
      font-weight: bold;
    }
  }

  .chat-content {
    flex: 1;
    overflow: hidden;
    display: flex;
    flex-direction: column;
  }

  .messages-container {
    flex: 1;
    overflow-y: auto;
    padding: 8px;
    display: flex;
    flex-direction: column;
    gap: 16px;
    max-width: 900px;
    margin: 0 auto;
    width: 100%;
  }

  .welcome-section {
    padding: 24px;
    background: linear-gradient(to right, rgba(var(--q-primary-rgb), 0.05), rgba(var(--q-primary-rgb), 0.1));
    border-radius: 8px;
    margin-bottom: 24px;
    height: 100%;
    display: flex;
    align-items: center;
    justify-content: center;
  }

  .chat-input-wrapper {
    padding: 4px 8px 8px 8px;
    flex-shrink: 0;
    display: flex;
    justify-content: center;

    :deep(.q-field) {
      max-width: 900px;
      width: 100%;
    }
  }
  .light-mode .chat-input-wrapper{
    background:#ffffff;
    border: 1px solid #e4e7ec;
  }
  .dark-mode .chat-input-wrapper{
    background:#191919;
    border: 1px solid #323232;
  }


.light-mode .message {
  box-shadow: 0 1px 2px rgba(0, 0, 0, 0.1);
}
.dark-mode .message {
  box-shadow: 0 1px 2px rgba(255, 255, 255, 0.1);
}
  .message {
    width: 100%;
    padding: 12px;
    border-radius: 8px;



    .message-content {
      display: flex;
      align-items: flex-start;
      gap: 12px;
      width: 100%;
    }

    .message-blocks {
      flex: 1;
      display: flex;
      flex-direction: column;
      gap: 0;
      min-width: 0;
    }

    .text-block {
      width: 100%;
      overflow-wrap: break-word;
      &:not(:last-child) {
        margin-bottom: 4px;
      }

      :deep(pre), :deep(.generated-code-block) {
        white-space: pre-wrap;
        word-break: break-word;
        overflow-wrap: break-word;
        margin: 0;
        padding: 0;
        line-height: 1.4;
        display: block;
        
        code {
          padding: 8px;
          margin: 0;
          display: block;
        }
      }
    }

    .code-block {
      border-radius: 4px;
      overflow: hidden;
      margin: 0;
    }
    // .light-mode .code-block{
    //   border: 1px solid #eee;
    // }
    // .dark-mode .code-block-header{
    //   border: 1px solid rgba(225, 225, 225, 0.14); 
    // }

    .code-block-header {
      padding: 4px 8px;
      display: flex;
      align-items: center;
      justify-content: space-between;
    }

    .code-type-label {
      font-size: 12px;
      font-weight: 600;
      padding: 2px 6px;
      border-radius: 4px;
      background: rgba(var(--q-primary-rgb), 0.1);
    }
    .light-mode .code-type-label{
      color: var(--q-primary);
    }
    .dark-mode .code-type-label{
      color: #e2e2e2;
    }

    .generated-code-block {
      white-space: pre-wrap;
      word-break: break-word;
      overflow-wrap: break-word;
      margin: 0;
      padding: 0;
      line-height: 1.4;
      code {
        padding: 8px;
        margin: 0;
        display: block;
        
      }
    }

    .dark-mode .generated-code-block{
      code {
        background-color: #181a1b;
        border: 0.5px solid #E1E1E124;
        border-top: none;
      }
    }
    .light-mode .generated-code-block{
      code {
        background-color: #ffffff;
        border: 0.5px solid #00000024 ;
        border-top: none;
        color: black;
      }
    }

    .code-block-footer {
      padding: 4px 8px;
      display: flex;
    }
  }
  .light-mode .message{
    &.user {
      background: white;
      color: black;
    }

    &.assistant {
      background: #fafafa;
      color: var(--q-primary-text);
    }
  }
  .dark-mode .message{
    &.user {
      background: #181a1b;
      color: #e2e2e2;
    }

    &.assistant {
      background: #181a1b;
      color: #e2e2e2;
    }
  }

  ul, ol {
    pre {
      white-space: pre-wrap;
      word-break: break-word;
      overflow-wrap: break-word;
      margin: 0;
      padding: 0;
      code {
        background-color: white;
        color: black;
        
      }
    }
  }
}

.dark-mode .code-block-header{
  background-color: #3b3b3b;
  border: 1px 1px 0px 1px solid #e1e1e1;

}
.light-mode .code-block-header{
  background-color: #ecf0f5;

}

.model-selector{
  text-overflow: ellipsis;
}
.dark-mode-bottom-bar{
  .model-selector{
    background-color: #262626;
    border: 1px solid #3b3b3b;
    padding: 0px 6px;
  }

}

.light-mode-bottom-bar{
  .model-selector{
    background-color: #ffffff;
    border: 1px solid #f3f3f3;
    padding: 0px 4px;
  }
}
  .o2-ai-beta-text {
    position: relative;
    color: var(--q-primary);
    font-size: 8px;
    padding: 0px 4px;
    border-radius: 10px;
    text-align: center;
    border: 1px solid var(--q-primary);
    text-transform: uppercase;
    font-weight: 600;
    letter-spacing: 0.5px;
    width: 34px;
  }

.history-menu-container {
  position: relative;
  max-height: 400px;
  display: flex;
  flex-direction: column;
}

.search-history-bar-sticky {
  position: sticky;
  top: 0;
  z-index: 2;
  background: var(--q-page-background);
  padding: 8px;
  border-bottom: 1px solid var(--q-separator-color);
}

.history-list-container {
  flex: 1;
  overflow-y: auto;
}
</style> <|MERGE_RESOLUTION|>--- conflicted
+++ resolved
@@ -245,25 +245,8 @@
 import useAiChat from '@/composables/useAiChat';
 import { outlinedThumbUpOffAlt, outlinedThumbDownOffAlt } from '@quasar/extras/material-icons-outlined';
 import { getImageURL } from '@/utils/zincutils';
-<<<<<<< HEAD
 import { useRouter } from 'vue-router';
-
-export interface ChatMessage {
-  role: 'user' | 'assistant';
-  content: string;
-}
-
-export interface ChatHistoryEntry {
-  id: number;
-  timestamp: string;
-  title: string;
-  messages: ChatMessage[];
-  provider: string;
-  model: string;
-}
-=======
 import { ChatMessage, ChatHistoryEntry } from '@/types/chat';
->>>>>>> e38b9a02
 
 // Add IndexedDB setup
 const DB_NAME = 'o2ChatDB';
