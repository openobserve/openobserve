<!-- Copyright 2023 OpenObserve Inc.

This program is free software: you can redistribute it and/or modify
it under the terms of the GNU Affero General Public License as published by
the Free Software Foundation, either version 3 of the License, or
(at your option) any later version.

This program is distributed in the hope that it will be useful
but WITHOUT ANY WARRANTY; without even the implied warranty of
MERCHANTABILITY or FITNESS FOR A PARTICULAR PURPOSE.  See the
GNU Affero General Public License for more details.

You should have received a copy of the GNU Affero General Public License
along with this program.  If not, see <http://www.gnu.org/licenses/>.
-->

<!-- eslint-disable vue/v-on-event-hyphenation -->
<!-- eslint-disable vue/attribute-hyphenation -->
<template>
  <q-page class="q-pa-none">
    <q-table
      ref="qTable"
      :rows="organizations"
      :columns="columns"
      row-key="id"
      :pagination="pagination"
      :filter="filterQuery"
      :filter-method="filterData"
      :loading="loading"
    >
      <template #no-data><NoData /></template>

      <!-- <template #body-cell-actions="props">
        <q-td :props="props">
          <q-btn
            v-if="props.row.role == 'Admin'"
            icon="group"
            :title="t('organization.invite')"
            padding="sm"
            unelevated
            size="sm"
            round
            flat
            @click="redirectToInviteMember(props)"
          ></q-btn>
        </q-td>
      </template> -->

      <template #top="scope">
        <div
          class="full-width flex justify-between items-start"
          style="margin-bottom: 2px; height: 44px"
        >
          <div class="q-table__title">{{ t("organization.header") }}</div>
        </div>
        <div class="full-width row q-mb-xs items-start">
          <div class="col">
            <q-input
              v-model="filterQuery"
              filled
              dense
              class="col-6 q-pr-sm"
              style="width: 400px"
              :placeholder="t('organization.search')"
            >
              <template #prepend>
                <q-icon name="search" />
              </template>
            </q-input>
          </div>
          <div class="col-3">
            <q-btn
              v-if="config.isEnterprise == 'true' || config.isCloud == 'true'"
              class="q-ml-md q-mb-xs text-bold no-border float-right"
              padding="sm lg"
              color="secondary"
              no-caps
              icon="add"
              dense
              :label="t(`organization.add`)"
              @click="addOrganization"
            />
          </div>
        </div>

        <QTablePagination
          :scope="scope"
          :pageTitle="t('organization.header')"
          :resultTotal="resultTotal"
          :perPageOptions="perPageOptions"
          position="top"
          @update:changeRecordPerPage="changePagination"
        />
      </template>

      <template #bottom="scope">
        <QTablePagination
          :scope="scope"
          :resultTotal="resultTotal"
          :perPageOptions="perPageOptions"
          position="bottom"
          @update:changeRecordPerPage="changePagination"
        />
        <!-- :maxRecordToReturn="maxRecordToReturn" -->
        <!-- @update:maxRecordToReturn="changeMaxRecordToReturn" -->
      </template>
    </q-table>
    <q-dialog
      v-model="showAddOrganizationDialog"
      position="right"
      full-height
      maximized
      @before-hide="hideAddOrgDialog"
    >
      <add-update-organization @updated="updateOrganizationList" />
    </q-dialog>
  </q-page>
</template>

<script lang="ts">
// @ts-nocheck
import { defineComponent, ref, watch, onMounted, onBeforeMount } from "vue";
import { useStore } from "vuex";
import { useRouter } from "vue-router";
import { useQuasar, date, copyToClipboard } from "quasar";
import { useI18n } from "vue-i18n";

import organizationsService from "@/services/organizations";
import JoinOrganization from "./JoinOrganization.vue";
import QTablePagination from "@/components/shared/grid/Pagination.vue";
import AddUpdateOrganization from "@/components/iam/organizations/AddUpdateOrganization.vue";
import NoData from "@/components/shared/grid/NoData.vue";
import segment from "@/services/segment_analytics";
import { convertToTitleCase } from "@/utils/zincutils";
import config from "@/aws-exports";
<<<<<<< HEAD
=======
import segment from "@/services/segment_analytics";
>>>>>>> eb0e2ff1

export default defineComponent({
  name: "PageOrganization",
  components: {
    AddUpdateOrganization,
    QTablePagination,
    NoData,
    AddUpdateOrganization,
  },
  setup() {
    const store = useStore();
    const router = useRouter();
    const { t } = useI18n();
    const $q = useQuasar();
    const organizations = ref([]);
    const organization = ref({});
    const showAddOrganizationDialog = ref(false);
    const showJoinOrganizationDialog = ref(false);
    const showOrgAPIKeyDialog = ref(false);
    const organizationAPIKey = ref("");
    const qTable: any = ref(null);
    const showAddOrganizationDialog = ref(false);
    const columns = ref<QTableProps["columns"]>([
      {
        name: "#",
        label: "#",
        field: "#",
        align: "left",
      },
      {
        name: "name",
        field: "name",
        label: t("organization.name"),
        align: "left",
        sortable: true,
      },
      {
        name: "identifier",
        field: "identifier",
        label: t("organization.identifier"),
        align: "left",
        sortable: true,
      },
      {
        name: "type",
        field: "type",
        label: t("organization.type"),
        align: "left",
        sortable: true,
      },
    ]);

    if (config.isCloud == "true") {
      columns.value.push({
        name: "plan",
        field: "plan",
        label: t("organization.subscription_plan"),
        align: "center",
        sortable: true,
      });
    }

    const perPageOptions = [
      { label: "25", value: 25 },
      { label: "50", value: 50 },
      { label: "100", value: 100 },
      { label: "250", value: 250 },
      { label: "500", value: 500 },
    ];
    const resultTotal = ref<number>(0);
    // const maxRecordToReturn = ref<number>(500);
    const selectedPerPage = ref<number>(25);
    const pagination: any = ref({
      rowsPerPage: 25,
    });
    const isCloudOrEnterprise = () => {
      return config.isCloud === "true" || config.isEnterprise === "true";
    };

    watch(
      () => router.currentRoute.value.query?.action,
      (action) => {
        if (action == "add" && isCloudOrEnterprise()) {
          showAddOrganizationDialog.value = true;
        }
      },
    );

    onMounted(() => {
      if (
        router.currentRoute.value.query.action == "add" &&
        isCloudOrEnterprise()
      ) {
        showAddOrganizationDialog.value = true;
      }
    });

    onUpdated(() => {
      if (
        router.currentRoute.value.query.action == "add" &&
        isCloudOrEnterprise()
      ) {
        showAddOrganizationDialog.value = true;
      }

      if (router.currentRoute.value.query.action == "invite") {
        organizations.value.map((org) => {
          if (org.identifier == router.currentRoute.value.query.id) {
            organization.value = org;
            showJoinOrganizationDialog.value = true;
          }
        });
      }
    });

    onMounted(() => {
      if (router.currentRoute.value.query?.action == "add") {
        showAddOrganizationDialog.value = true;
      }
    });

<<<<<<< HEAD
=======
    onMounted(() => {
      if (router.currentRoute.value.query?.action == "add") {
        showAddOrganizationDialog.value = true;
      }
    });

>>>>>>> eb0e2ff1
    watch(
      () => router.currentRoute.value.query?.action,
      (value) => {
        if (value == "add") {
          showAddOrganizationDialog.value = true;
        }
      },
    );

    const changePagination = (val: { label: string; value: any }) => {
      selectedPerPage.value = val.value;
      pagination.value.rowsPerPage = val.value;
      qTable.value.setPagination(pagination.value);
    };

    const getOrganizations = () => {
      const dismiss = $q.notify({
        spinner: true,
        message: "Please wait while loading organizations...",
      });
      organizationsService.list(0, 1000000, "name", false, "").then((res) => {
        // Updating store so that organizations in navbar also gets updated
        store.dispatch("setOrganizations", res.data.data);

        resultTotal.value = res.data.data.length;
        let counter = 1;
        organizations.value = res.data.data.map((data) => {
          // Common fields for all configurations
          const commonOrganization = {
            "#": counter <= 9 ? `0${counter++}` : counter++,
            name: data.name,
            identifier: data.identifier,
            type: convertToTitleCase(data.type),
            plan: data.plan || "-",
          };

          // Additional fields and logic for cloud configuration
          if (config.isCloud === "true") {
            const memberrole = data.OrganizationMemberObj.filter(
              (v) =>
                v.user_id === store.state.currentuser.id && v.role === "admin",
            );

            // If invited, pass props to inviteTeam function
            if (
              router.currentRoute.value.query.action === "invite" &&
              data.identifier === router.currentRoute.value.query.id
            ) {
              const props = {
                row: {
                  id: data.id,
                  name: data.name,
                  identifier: data.identifier,
                  role: data.role,
                  member_lists: [],
                },
              };
              inviteTeam(props);
            }

            const role = memberrole.length ? memberrole[0].role : "member";

            // Extend common fields with cloud-specific data
            return {
              ...commonOrganization,
              id: data.id,
              created: date.formatDate(data.created_at, "YYYY-MM-DDTHH:mm:ssZ"),
              role: convertToTitleCase(role),
              status: convertToTitleCase(data.status),
              plan_type:
                data.CustomerBillingObj.subscription_type === config.freePlan ||
                data.CustomerBillingObj.subscription_type === ""
                  ? "Developer"
                  : "Pro",
            };
          }

          // For open-source or enterprise, return only common fields
          return commonOrganization;
        });

        dismiss();
      });
    };

    const addOrganization = (evt) => {
      router.push({
        query: {
          action: "add",
          org_identifier: store.state.selectedOrganization.identifier,
        },
      });

      if (evt) {
        let button_txt = evt.target.innerText;
        segment.track("Button Click", {
          button: button_txt,
          user_org: store.state.selectedOrganization.identifier,
          user_id: store.state.userInfo.email,
          page: "Organizations",
        });
      }
    };

    const hideAddOrgDialog = () => {
      router.push({
        query: {
          org_identifier: store.state.selectedOrganization.identifier,
        },
      });
    };

    return {
      t,
      store,
      router,
      qTable,
      config,
      loading: ref(false),
      organizations,
      organization,
      columns,
      showAddOrganizationDialog,
      showJoinOrganizationDialog,
      showOrgAPIKeyDialog,
      organizationAPIKey,
      addOrganization,
      getOrganizations,
      inviteTeam,
      onAddTeam,
      pagination,
      resultTotal,
      perPageOptions,
      selectedPerPage,
      changePagination,
      maxRecordToReturn,
      changeMaxRecordToReturn,
      showAddOrganizationDialog,
      filterQuery: ref(""),
      filterData(rows: string | any[], terms: string) {
        const filtered = [];
        terms = terms.toLowerCase();
        for (let i = 0; i < rows.length; i++) {
          if (rows[i]["name"].toLowerCase().includes(terms)) {
            filtered.push(rows[i]);
          }
        }
        return filtered;
      },
<<<<<<< HEAD
=======
      addOrganization,
>>>>>>> eb0e2ff1
      hideAddOrgDialog,
    };
  },
  methods: {
    updateOrganizationList() {
      this.router.push({
        name: "organizations",
        query: {
          org_identifier: this.store.state.selectedOrganization.identifier,
        },
      });
      this.showAddOrganizationDialog = false;
      this.getOrganizations();

      this.$q.notify({
        type: "positive",
        message: `Organization added successfully.`,
      });
    },
    joinOrganization() {
      this.$q.notify({
        type: "positive",
        message: "Request completed successfully.",
        timeout: 5000,
      });
      this.showJoinOrganizationDialog = false;
    },
    copyAPIKey() {
      copyToClipboard(this.organizationAPIKey)
        .then(() => {
          this.$q.notify({
            type: "positive",
            message: "API Key Copied Successfully!",
            timeout: 5000,
          });
        })
        .catch(() => {
          this.$q.notify({
            type: "negative",
            message: "Error while copy API Key.",
            timeout: 5000,
          });
        });
    },
  },
});
</script>

<style lang="scss" scoped>
.q-table {
  &__top {
    border-bottom: 1px solid $border-color;
    justify-content: flex-end;
  }
}
</style><|MERGE_RESOLUTION|>--- conflicted
+++ resolved
@@ -133,10 +133,6 @@
 import segment from "@/services/segment_analytics";
 import { convertToTitleCase } from "@/utils/zincutils";
 import config from "@/aws-exports";
-<<<<<<< HEAD
-=======
-import segment from "@/services/segment_analytics";
->>>>>>> eb0e2ff1
 
 export default defineComponent({
   name: "PageOrganization",
@@ -258,15 +254,6 @@
       }
     });
 
-<<<<<<< HEAD
-=======
-    onMounted(() => {
-      if (router.currentRoute.value.query?.action == "add") {
-        showAddOrganizationDialog.value = true;
-      }
-    });
-
->>>>>>> eb0e2ff1
     watch(
       () => router.currentRoute.value.query?.action,
       (value) => {
@@ -416,10 +403,6 @@
         }
         return filtered;
       },
-<<<<<<< HEAD
-=======
-      addOrganization,
->>>>>>> eb0e2ff1
       hideAddOrgDialog,
     };
   },
