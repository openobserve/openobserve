--- conflicted
+++ resolved
@@ -243,47 +243,52 @@
       </q-card>
     </q-dialog>
 
-<<<<<<< HEAD
+    <q-dialog v-model="confirmRevoke">
+      <q-card style="width: 400px">
+        <q-card-section class="confirmBody">
+          <div class="head">Revoke Invitation</div>
+          <div class="para">Are you sure you want to revoke the invitation for {{ revokeInviteEmail }}?</div>
+        </q-card-section>
+
+        <q-card-actions class="confirmActions">
+          <q-btn v-close-popup="true" unelevated
+            no-caps class="q-mr-sm o2-secondary-button">
+            {{ t("user.cancel") }}
+          </q-btn>
+          <q-btn
+            v-close-popup="true"
+            unelevated
+            no-caps
+            class="o2-primary-button"
+            @click="revokeInvite"
+          >
+            {{ t("user.ok") }}
+          </q-btn>
+        </q-card-actions>
+      </q-card>
+    </q-dialog>
+
     <q-dialog v-model="confirmBulkDelete">
       <q-card style="width: 280px">
         <q-card-section class="confirmBody">
           <div class="head">Delete Users</div>
           <div class="para">Are you sure you want to delete {{ selectedUsers.length }} user(s)?</div>
-=======
-    <q-dialog v-model="confirmRevoke">
-      <q-card style="width: 400px">
-        <q-card-section class="confirmBody">
-          <div class="head">Revoke Invitation</div>
-          <div class="para">Are you sure you want to revoke the invitation for {{ revokeInviteEmail }}?</div>
->>>>>>> 822f6649
         </q-card-section>
 
         <q-card-actions class="confirmActions">
           <q-btn v-close-popup="true" unelevated
-<<<<<<< HEAD
             no-caps class="q-mr-sm">
             Cancel
-=======
-            no-caps class="q-mr-sm o2-secondary-button">
-            {{ t("user.cancel") }}
->>>>>>> 822f6649
           </q-btn>
           <q-btn
             v-close-popup="true"
             unelevated
             no-caps
-<<<<<<< HEAD
             class="no-border"
             color="primary"
             @click="bulkDeleteUsers"
           >
             OK
-=======
-            class="o2-primary-button"
-            @click="revokeInvite"
-          >
-            {{ t("user.ok") }}
->>>>>>> 822f6649
           </q-btn>
         </q-card-actions>
       </q-card>
@@ -352,12 +357,12 @@
     const isEnterprise = ref(false);
     const isCurrentUserInternal = ref(false);
     const filterQuery = ref("");
+
+    const toCamelCase = (str: string) => {
+      return str.charAt(0).toUpperCase() + str.slice(1);
+    };
     const selectedUsers: any = ref([]);
     const confirmBulkDelete = ref(false);
-
-    const toCamelCase = (str: string) => {
-      return str.charAt(0).toUpperCase() + str.slice(1);
-    };
 
     onActivated(() => {
       if (router.currentRoute.value.query.action == "add") {
@@ -903,7 +908,53 @@
         });
     };
 
-<<<<<<< HEAD
+    const confirmRevokeAction = (props: any) => {
+      confirmRevoke.value = true;
+      revokeInviteToken = props.row.token;
+      revokeInviteEmail.value = props.row.email;
+    };
+
+    const revokeInvite = async () => {
+      const dismiss = $q.notify({
+        spinner: true,
+        message: "Please wait...",
+        timeout: 2000,
+      });
+
+      organizationsService
+        .revoke_invite(store.state.selectedOrganization.identifier, revokeInviteToken)
+        .then(async (res: any) => {
+          dismiss();
+          $q.notify({
+            color: "positive",
+            message: "Invitation revoked successfully.",
+            timeout: 3000,
+          });
+          await getOrgMembers();
+          updateUserActions();
+
+          segment.track("Button Click", {
+            button: "Revoke Invite",
+            user_org: store.state.selectedOrganization.identifier,
+            user_id: store.state.userInfo.email,
+            page: "Users",
+          });
+        })
+        .catch((err: any) => {
+          dismiss();
+          $q.notify({
+            color: "negative",
+            message: err?.response?.data?.message || "Error while revoking invitation.",
+            timeout: 5000,
+          });
+        });
+    };
+
+    const handleInviteSent = async () => {
+      await getOrgMembers();
+      updateUserActions();
+    };
+
     const openBulkDeleteDialog = () => {
       confirmBulkDelete.value = true;
     };
@@ -951,53 +1002,6 @@
           });
         }
       }
-=======
-    const confirmRevokeAction = (props: any) => {
-      confirmRevoke.value = true;
-      revokeInviteToken = props.row.token;
-      revokeInviteEmail.value = props.row.email;
-    };
-
-    const revokeInvite = async () => {
-      const dismiss = $q.notify({
-        spinner: true,
-        message: "Please wait...",
-        timeout: 2000,
-      });
-
-      organizationsService
-        .revoke_invite(store.state.selectedOrganization.identifier, revokeInviteToken)
-        .then(async (res: any) => {
-          dismiss();
-          $q.notify({
-            color: "positive",
-            message: "Invitation revoked successfully.",
-            timeout: 3000,
-          });
-          await getOrgMembers();
-          updateUserActions();
-
-          segment.track("Button Click", {
-            button: "Revoke Invite",
-            user_org: store.state.selectedOrganization.identifier,
-            user_id: store.state.userInfo.email,
-            page: "Users",
-          });
-        })
-        .catch((err: any) => {
-          dismiss();
-          $q.notify({
-            color: "negative",
-            message: err?.response?.data?.message || "Error while revoking invitation.",
-            timeout: 5000,
-          });
-        });
-    };
-
-    const handleInviteSent = async () => {
-      await getOrgMembers();
-      updateUserActions();
->>>>>>> 822f6649
     };
 
     const updateUserRole = (row: any) => {
