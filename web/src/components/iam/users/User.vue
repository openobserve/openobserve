<!-- Copyright 2023 OpenObserve Inc.

This program is free software: you can redistribute it and/or modify
it under the terms of the GNU Affero General Public License as published by
the Free Software Foundation, either version 3 of the License, or
(at your option) any later version.

This program is distributed in the hope that it will be useful
but WITHOUT ANY WARRANTY; without even the implied warranty of
MERCHANTABILITY or FITNESS FOR A PARTICULAR PURPOSE.  See the
GNU Affero General Public License for more details.

You should have received a copy of the GNU Affero General Public License
along with this program.  If not, see <http://www.gnu.org/licenses/>.
-->

<!-- eslint-disable vue/v-on-event-hyphenation -->
<!-- eslint-disable vue/attribute-hyphenation -->
<template>
  <q-page class="q-pa-none" style="min-height: inherit">
    <q-table
      ref="qTable"
      :rows="usersState.users"
      :columns="columns"
      row-key="id"
      :pagination="pagination"
      :filter="filterQuery"
      :filter-method="filterData"
    >
      <template #no-data>
        <NoData></NoData>
      </template>
      <template v-slot:header="props">
        <q-tr :props="props">
          <q-th v-for="col in props.cols"
:key="col.name" :props="props">
            <span>{{ col.label }}</span>
          </q-th>
        </q-tr>
      </template>
      <template #body-cell-actions="props">
        <q-td :props="props" side>
          <q-btn
            v-if="props.row.enableDelete"
            :icon="outlinedDelete"
            :title="t('user.delete')"
            class="q-ml-xs"
            padding="sm"
            unelevated
            size="sm"
            round
            flat
            @click="confirmDeleteAction(props)"
            style="cursor: pointer !important"
            :data-test="`delete-basic-user-${props.row.email}`"
          />
          <q-btn
            v-if="props.row.enableEdit && config.isCloud == 'false'"
            icon="edit"
            :title="t('user.update')"
            class="q-ml-xs"
            padding="sm"
            unelevated
            size="sm"
            round
            flat
            @click="addRoutePush(props)"
            style="cursor: pointer !important"
             :data-test="`edit-basic-user-${props.row.email}`"
          />
        </q-td>
      </template>
      <template #top="scope">
        <div
          class="q-table__title full-width q-mb-md"
          data-test="user-title-text"
        >
          {{ t("iam.basicUsers") }}
        </div>
        <div class="full-width row q-mb-xs items-start">
          <q-input
            v-model="filterQuery"
            filled
            dense
            class="col-6 q-pr-sm"
            :placeholder="t('user.search')"
          >
            <template #prepend>
              <q-icon name="search" />
            </template>
          </q-input>
          <div class="col-6" v-if="config.isCloud == 'true'">
            <member-invitation
              :key="currentUserRole"
              v-model:currentrole="currentUserRole"
            />
          </div>
          <div class="col-6" v-else>
            <q-btn
              class="q-ml-md q-mb-xs text-bold no-border"
              style="float: right; cursor: pointer !important"
              padding="sm lg"
              color="secondary"
              no-caps
              dense
              :label="t(`user.add`)"
              @click="addRoutePush({})"
              data-test="add-basic-user"
            />
          </div>
        </div>
        <QTablePagination
          :scope="scope"
          :pageTitle="t('iam.basicUsers')"
          :resultTotal="resultTotal"
          :perPageOptions="perPageOptions"
          position="top"
          @update:changeRecordPerPage="changePagination"
        />
      </template>
      <template #bottom="scope">
        <QTablePagination
          :scope="scope"
          :resultTotal="resultTotal"
          :perPageOptions="perPageOptions"
          position="bottom"
          @update:changeRecordPerPage="changePagination"
        />
      </template>
    </q-table>
    <q-dialog
      v-if="config.isCloud == 'false'"
      v-model="showUpdateUserDialog"
      position="right"
      full-height
      maximized
    >
      <update-user-role v-model="selectedUser" @updated="updateMember" />
    </q-dialog>

    <q-dialog
      v-model="showAddUserDialog"
      position="right"
      full-height
      maximized
    >
      <add-user
        v-if="config.isCloud == 'false'"
        style="width: 35vw"
        v-model="selectedUser"
        :isUpdated="isUpdated"
        :userRole="currentUserRole"
        :roles="options"
        :customRoles="customRoles"
        @updated="addMember"
        @cancel:hideform="hideForm"
      />
    </q-dialog>

    <q-dialog v-model="confirmDelete">
      <q-card style="width: 240px">
        <q-card-section class="confirmBody">
          <div class="head">{{ t("user.confirmDeleteHead") }}</div>
          <div class="para">{{ t("user.confirmDeleteMsg") }}</div>
        </q-card-section>

        <q-card-actions class="confirmActions">
          <q-btn v-close-popup="true" unelevated
            no-caps class="q-mr-sm">
            {{ t("user.cancel") }}
          </q-btn>
          <q-btn
            v-close-popup="true"
            unelevated
            no-caps
            class="no-border"
            color="primary"
            @click="deleteUser"
          >
            {{ t("user.ok") }}
          </q-btn>
        </q-card-actions>
      </q-card>
    </q-dialog>
  </q-page>
</template>

<script lang="ts">
import { defineComponent, ref, onActivated, onBeforeMount } from "vue";
import { useStore } from "vuex";
import { useRouter } from "vue-router";
import { useQuasar, type QTableProps, date } from "quasar";
import { useI18n } from "vue-i18n";
import config from "@/aws-exports";
import QTablePagination from "@/components/shared/grid/Pagination.vue";
import usersService from "@/services/users";
import UpdateUserRole from "@/components/iam/users/UpdateRole.vue";
import AddUser from "@/components/iam/users/AddUser.vue";
import NoData from "@/components/shared/grid/NoData.vue";
import organizationsService from "@/services/organizations";
import segment from "@/services/segment_analytics";
import MemberInvitation from "@/components/iam/users/MemberInvitation.vue";
import {
  getImageURL,
  verifyOrganizationStatus,
  maskText,
} from "@/utils/zincutils";
import { outlinedDelete } from "@quasar/extras/material-icons-outlined";

// @ts-ignore
import usePermissions from "@/composables/iam/usePermissions";
import { computed, nextTick } from "vue";
import { getRoles } from "@/services/iam";

export default defineComponent({
  name: "UserPageOpenSource",
  components: {
    QTablePagination,
    UpdateUserRole,
    NoData,
    AddUser,
    MemberInvitation,
  },
  emits: [
    "updated:fields",
    "deleted:fields",
    "updated:dates",
    "update:changeRecordPerPage",
    "update:maxRecordToReturn",
  ],
  setup(props, { emit }) {
    const store = useStore();
    const router = useRouter();
    const { t } = useI18n();
    const $q = useQuasar();
    const resultTotal = ref<number>(0);
    const showUpdateUserDialog: any = ref(false);
    const showAddUserDialog: any = ref(false);
    const confirmDelete = ref<boolean>(false);
    const selectedUser: any = ref({});
    const orgData: any = ref(store.state.selectedOrganization);
    const isUpdated: any = ref(false);
    const qTable: any = ref(null);
    const { usersState } = usePermissions();
    const isEnterprise = ref(false);
    const isCurrentUserInternal = ref(false);

    onActivated(() => {
      if (router.currentRoute.value.query.action == "add") {
        addUser({}, false);
      } else {
        usersState.users.map((member: any) => {
          if (member.email == router.currentRoute.value.query.email) {
            addUser({ row: member }, true);
          }
        });
      }
    });

    onBeforeMount(async () => {
      isEnterprise.value = config.isEnterprise == "true";
      await getOrgMembers();
      if (isEnterprise.value || config.isCloud == "true") await _getRoles();

      // if (config.isCloud == "true") {
        // columns.value.push({
        //   name: "status",
        //   field: "status",
        //   label: t("user.status"),
        //   align: "left",
        // });
      // }

      // if (
      //   (isEnterprise.value && isCurrentUserInternal.value) ||
      //   !isEnterprise.value
      // ) {
      //   columns.value.push({
      //     name: "actions",
      //     field: "actions",
      //     label: t("user.actions"),
      //     align: "left",
      //   });
      // }

      updateUserActions();
    });

    const columns: any = ref<QTableProps["columns"]>([
      {
        name: "#",
        label: "#",
        field: "#",
        align: "left",
      },
      {
        name: "email",
        field: "email",
        label: t("user.email"),
        align: "left",
        sortable: true,
      },
      {
        name: "first_name",
        field: "first_name",
        label: t("user.firstName"),
        align: "left",
        sortable: true,
      },
      {
        name: "last_name",
        field: "last_name",
        label: t("user.lastName"),
        align: "left",
        sortable: true,
      },
      {
        name: "role",
        field: "role",
        label: t("user.role"),
        align: "left",
        sortable: true,
      },
      {
        name: "actions",
        field: "actions",
        label: t("user.actions"),
        align: "left",
      },
    ]);
    const userEmail: any = ref("");
    const options = ref([]);
    const customRoles = ref([]);
    const selectedRole = ref();
    const currentUserRole = ref("");
    let deleteUserEmail = "";

    const _getRoles = () => {
      return new Promise((resolve) => {
        usersService
          .getRoles(store.state.selectedOrganization.identifier)
          .then((res) => {
            options.value = res.data;
          })
          .finally(() => resolve(true));
      });
    };
    const getCustomRoles = async () => {
      await getRoles(store.state.selectedOrganization.identifier)
        .then((res) => {
          customRoles.value = res.data;
        })
        .catch((err) => {
          console.log(err);
        });
    };

    const getOrgMembers = () => {
      const dismiss = $q.notify({
        spinner: true,
        message: "Please wait while loading users...",
      });

      return new Promise((resolve, reject) => {
        usersService
          .orgUsers(store.state.selectedOrganization.identifier)
          .then((res) => {
            resultTotal.value = res.data.data.length;
            let counter = 1;
            currentUserRole.value = "";
            usersState.users = res.data.data.map((data: any) => {
              if (store.state.userInfo.email == data.email) {
                currentUserRole.value = data.role;
                isCurrentUserInternal.value = !data.is_external;
              }

              if (data.email == router.currentRoute.value.query.email) {
                addUser({ row: data }, true);
              }

              return {
                "#": counter <= 9 ? `0${counter++}` : counter++,
                email: maskText(data.email),
                first_name: data.first_name,
                last_name: data.last_name,
                role: data.role,
                // member_created: date.formatDate(
                //   parseInt(data.member_created),
                //   "YYYY-MM-DDTHH:mm:ssZ",
                // ),
                // member_updated: date.formatDate(
                //   parseInt(data.member_updated),
                //   "YYYY-MM-DDTHH:mm:ssZ",
                // ),
                // org_member_id: data.org_member_id,
                // isLoggedinUser: store.state.userInfo.email == data.email,
                // isExternal: !!data.is_external,
                enableEdit: false,
                enableChangeRole: false,
                enableDelete: false,
                // status: data.status,
              };
            });

            dismiss();

            resolve(true);
          })
          .catch(() => {
            dismiss();
            reject(false);
          });
      });
    };

    interface OptionType {
      label: String;
      value: number | String;
    }
    const perPageOptions: any = [
      { label: "25", value: 25 },
      { label: "50", value: 50 },
      { label: "100", value: 100 },
      { label: "250", value: 250 },
      { label: "500", value: 500 },
    ];
    const maxRecordToReturn = ref<number>(500);
    const selectedPerPage = ref<number>(25);
    const pagination: any = ref({
      rowsPerPage: 25,
    });

    const changePagination = (val: { label: string; value: any }) => {
      selectedPerPage.value = val.value;
      pagination.value.rowsPerPage = val.value;
      qTable.value.setPagination(pagination.value);
    };

    // const showAddUserBtn = computed(() => {
    //   if (isEnterprise.value) {
    //     return (
    //       isCurrentUserInternal.value &&
    //       (currentUserRole.value == "admin" || currentUserRole.value == "root")
    //     );
    //   } else {
    //     return (
    //       currentUserRole.value == "admin" || currentUserRole.value == "root"
    //     );
    //   }
    // });

    const currentUser = computed(() => store.state.userInfo.email);

    const updateUserActions = () => {
      usersState.users.forEach((member: any) => {
        member.enableEdit = shouldAllowEdit(member);
        member.enableChangeRole = shouldAllowChangeRole(member);
        member.enableDelete = shouldAllowDelete(member);
      });
    };

    // const shouldAllowEdit = (user: any) => {
    //   if (isEnterprise.value) {
    //     return (
    //       isCurrentUserInternal.value &&
    //       !user.isExternal &&
    //       (currentUserRole.value == "root" ||
    //         (currentUserRole.value == "admin" && user.role !== "root"))
    //     );
    //   } else {
    //     return (
    //       user.isLoggedinUser ||
    //       currentUserRole.value == "root" ||
    //       (currentUserRole.value == "admin" && user.role !== "root")
    //     );
    //   }
    // };
    const shouldAllowEdit = (user: any) => {
      // Allow editing for root users only if the current user is root
      if (user.role === "root") {
        return store.state.userInfo.email === user.email;
      }
      // Allow editing for all other users
      return true;
    };

    const shouldAllowChangeRole = (user: any) => {
      if (isEnterprise.value) {
        return (
          isCurrentUserInternal.value &&
          !user.isExternal &&
          user.role !== "root" &&
          (currentUserRole.value == "root" || currentUserRole.value == "admin")
        );
      } else {
        return (
          ((currentUserRole.value == "admin" && user.role !== "root") ||
            currentUserRole.value == "root") &&
          !user.isLoggedinUser
        );
      }
    };

    const shouldAllowDelete = (user: any) => {
      if (isEnterprise.value) {
        return (
          isCurrentUserInternal.value &&
          !user.isExternal &&
          user.role !== "root" &&
          (currentUserRole.value == "root" ||
            currentUserRole.value == "admin") &&
          !user.isLoggedinUser
        );
      } else {
        return (
          (currentUserRole.value == "admin" ||
            currentUserRole.value == "root") &&
          !user.isLoggedinUser &&
          user.role !== "root"
        );
      }
    };

    const changeMaxRecordToReturn = (val: any) => {
      maxRecordToReturn.value = val;
    };

    const updateUser = (props: any) => {
      selectedUser.value = props.row;
      showUpdateUserDialog.value = true;
    };

    const addUser = (props: any, is_updated: boolean) => {
      isUpdated.value = is_updated;
      selectedUser.value.organization =
        store.state.selectedOrganization.identifier;

      if (props.row != undefined) {
        selectedUser.value = props.row;
        segment.track("Button Click", {
          button: "Actions",
          user_org: store.state.selectedOrganization.identifier,
          user_id: store.state.userInfo.email,
          update_user: props.row.email,
          page: "Users",
        });
      } else {
        selectedUser.value = {};
      }
      setTimeout(() => {
        showAddUserDialog.value = true;
      }, 100);
    };

    const addRoutePush = (props: any) => {
      if (props.row != undefined) {
        router.push({
          name: "users",
          query: {
            action: "update",
            org_identifier: store.state.selectedOrganization.identifier,
            email: props.row.email,
          },
        });
        addUser(
          {
            row: props.row,
          },
          true,
        );
      } else {
        addUser({}, false);
        router.push({
          name: "users",
          query: {
            action: "add",
            org_identifier: store.state.selectedOrganization.identifier,
          },
        });
      }
    };
    const toggleExpand = (row: any) => {
      if (!row.showGroups) {
        row.showGroups = true;
        fetchUserGroups(row.email);
        fetchUserRoles(row.email);
      } else {
        row.showGroups = false;
      }
    };
    const forceCloseRow = (row: any) => {
      if (row.showGroups) {
        row.showGroups = false;
      }
    };
    const fetchUserGroups = (userEmail: any) => {
      const orgId = store.state.selectedOrganization.identifier;
      usersService.getUserGroups(orgId, userEmail).then((response) => {
        // Update the user_groups property in the row object
        const updatedUsers = usersState.users.map((user) => {
          if (user.email === userEmail) {
            return {
              ...user,
              user_groups: response.data.join(", "),
              // user_groups: response.data
            };
          }
          return user;
        });
        usersState.users = updatedUsers;
      });
    };
    const fetchUserRoles = (userEmail: any) => {
      const orgId = store.state.selectedOrganization.identifier;
      usersService.getUserRoles(orgId, userEmail).then((response) => {
        // Update the user_roles property in the row object
        const updatedUsers = usersState.users.map((user) => {
          if (user.email === userEmail) {
            return {
              ...user,
              user_roles: response.data.join(", "),
              // user_roles: response.data
            };
          }
          return user;
        });
        usersState.users = updatedUsers;
      });
    };

    const updateMember = async (data: any) => {
      if (data.data != undefined) {
        try {
          await getOrgMembers();
        } catch (error) {
          $q.notify({
            color: "negative",
            message: "Failed to refresh user list",
          });
        }
        updateUserActions();
        showUpdateUserDialog.value = false;
      }
    };

    const hideForm = () => {
      showAddUserDialog.value = false;
      router.replace({
        name: "users",
        query: {
          org_identifier: store.state.selectedOrganization.identifier,
        },
      });
    };

    const addMember = async (res: any, data: any, operationType: string) => {
      showAddUserDialog.value = false;
      if (res.code == 200) {
        router.push({
          name: "users",
          query: {
            org_identifier: store.state.selectedOrganization.identifier,
          },
        });
        await getOrgMembers();
        updateUserActions();
<<<<<<< HEAD
        if (operationType == "created") {
          $q.notify({
            color: "positive",
            message: "User added successfully.",
          });
          // if (
          //   store.state.selectedOrganization.identifier == data.organization
          // ) {
          //   const user = {
          //     "#":
          //       usersState.users.length + 1 <= 9
          //         ? `0${usersState.users.length + 1}`
          //         : usersState.users.length + 1,
          //     email: data.email,
          //     first_name: data.first_name,
          //     last_name: data.last_name,
          //     role: data.role,
          //     isExternal: false,
          //     enableEdit: false,
          //     enableChangeRole: false,
          //     enableDelete: false,
          //   };

          //   user["enableEdit"] = shouldAllowEdit(user);
          //   user["enableChangeRole"] = shouldAllowChangeRole(user);
          //   user["enableDelete"] = shouldAllowDelete(user);

          //   usersState.users.push(user);
          // }
        } else {
          $q.notify({
            color: "positive",
            message: "User updated successfully.",
          });
          // usersState.users.forEach((member: any, key: number) => {
          //   if (member.email == data.email) {
          //     usersState.users[key] = {
          //       ...usersState.users[key],
          //       ...data,
          //     };
          //   }
          // });
        }
=======
>>>>>>> fd084dd7
      }
      router.replace({
        name: "users",
        query: {
          org_identifier: store.state.selectedOrganization.identifier,
        },
      });
    };

    const confirmDeleteAction = (props: any) => {
      confirmDelete.value = true;
      deleteUserEmail = props.row.email;
    };

    const deleteUser = async () => {
      usersService
        .delete(store.state.selectedOrganization.identifier, deleteUserEmail)
        .then(async (res: any) => {
          if (res.data.code == 200) {
            $q.notify({
              color: "positive",
              message: "User deleted successfully.",
            });
            await getOrgMembers();
            updateUserActions();
          }
        })
        .catch((err: any) => {
          if (err.response.status != 403) {
            $q.notify({
              color: "negative",
              message: "Error while deleting user.",
            });
          }
        });
    };

    const updateUserRole = (row: any) => {
      const dismiss = $q.notify({
        spinner: true,
        message: "Please wait...",
        timeout: 2000,
      });

      organizationsService
        .update_member_role(
          {
            id: parseInt(row.orgMemberId ? row.orgMemberId : row.org_member_id),
            role: row.role,
            email: row.email,
            organization_id: parseInt(store.state.selectedOrganization.id),
          },
          store.state.selectedOrganization.identifier,
        )
        .then((res: { data: any }) => {
          if (res.data.error_members != null) {
            const message = `Error while updating organization member`;
            $q.notify({
              type: "negative",
              message: message,
              timeout: 15000,
            });
          } else {
            $q.notify({
              type: "positive",
              message: "Organization member updated successfully.",
              timeout: 3000,
            });
          }
          dismiss();
        })
        .catch((error) => {
          dismiss();
          console.log(error);
        });

      segment.track("Button Click", {
        button: "Update Role",
        user_org: store.state.selectedOrganization.identifier,
        user_id: store.state.userInfo.email,
        update_user: row.email,
        page: "Users",
      });
    };
    return {
      t,
      qTable,
      router,
      store,
      config,
      usersState,
      columns,
      orgData,
      confirmDelete,
      deleteUser,
      confirmDeleteAction,
      getOrgMembers,
      updateUser,
      updateMember,
      addUser,
      addRoutePush,
      addMember,
      hideForm,
      isUpdated,
      showAddUserDialog,
      pagination,
      resultTotal,
      selectedUser,
      perPageOptions,
      selectedPerPage,
      changePagination,
      maxRecordToReturn,
      showUpdateUserDialog,
      changeMaxRecordToReturn,
      outlinedDelete,
      filterQuery: ref(""),
      fetchUserGroups,
      toggleExpand,
      forceCloseRow,
      filterData(rows: any, terms: any) {
        var filtered = [];
        terms = terms.toLowerCase();
        for (var i = 0; i < rows.length; i++) {
          if (
            rows[i]["first_name"]?.toLowerCase().includes(terms) ||
            rows[i]["last_name"]?.toLowerCase().includes(terms) ||
            rows[i]["email"]?.toLowerCase().includes(terms) ||
            rows[i]["role"].toLowerCase().includes(terms)
          ) {
            filtered.push(rows[i]);
          }
        }
        return filtered;
      },
      userEmail,
      selectedRole,
      options,
      customRoles,
      currentUserRole,
      updateUserRole,
      getImageURL,
      verifyOrganizationStatus,
      isEnterprise,
      isCurrentUserInternal,
      // showAddUserBtn,
    };
  },
});
</script>

<style lang="scss" scoped>
.q-table {
  &__top {
    border-bottom: 1px solid $border-color;
    justify-content: flex-end;
  }
}

.iconHoverBtn {
  cursor: pointer !important;
}

.confirmBody {
  padding: 11px 1.375rem 0;
  font-size: 0.875rem;
  text-align: center;
  font-weight: 700;

  .head {
    line-height: 2.125rem;
    margin-bottom: 0.5rem;
    color: $dark-page;
  }

  .para {
    color: $light-text;
  }
}

.confirmActions {
  justify-content: center;
  padding: 1.25rem 1.375rem 1.625rem;
  display: flex;

  .q-btn {
    font-size: 0.75rem;
    font-weight: 700;
  }
}

.non-selectable {
  cursor: default !important;
}

.invite-user {
  background: $input-bg;
  border-radius: 4px;

  .separator {
    width: 1px;
  }
}

.inputHint {
  font-size: 11px;
  color: $light-text;
}
</style><|MERGE_RESOLUTION|>--- conflicted
+++ resolved
@@ -664,7 +664,6 @@
         });
         await getOrgMembers();
         updateUserActions();
-<<<<<<< HEAD
         if (operationType == "created") {
           $q.notify({
             color: "positive",
@@ -708,8 +707,6 @@
           //   }
           // });
         }
-=======
->>>>>>> fd084dd7
       }
       router.replace({
         name: "users",
