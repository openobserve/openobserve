<!-- Copyright 2023 OpenObserve Inc.

This program is free software: you can redistribute it and/or modify
it under the terms of the GNU Affero General Public License as published by
the Free Software Foundation, either version 3 of the License, or
(at your option) any later version.

This program is distributed in the hope that it will be useful
but WITHOUT ANY WARRANTY; without even the implied warranty of
MERCHANTABILITY or FITNESS FOR A PARTICULAR PURPOSE.  See the
GNU Affero General Public License for more details.

You should have received a copy of the GNU Affero General Public License
along with this program.  If not, see <http://www.gnu.org/licenses/>.
-->

<template>
  <q-card class="add-user-dialog column full-height ">
    <q-card-section class="q-px-md q-py-md tw-w-full">
      <div class="row items-center no-wrap">
        <div class="col">
          <div v-if="beingUpdated" class="text-h6">
            {{ t("user.editUser") }}
          </div>
          <div v-else class="text-h6">{{ t("user.add") }}</div>
        </div>
        <div class="col-auto">
          <q-btn
            v-close-popup="true"
            round
            flat
            icon="cancel"
            @click="
              router.push({
                name: 'users',
                query: {
                  org_identifier: store.state.selectedOrganization.identifier,
                },
              })
            "
          />
        </div>
      </div>

      <q-separator />
      <div>
        <q-form ref="updateUserForm" @submit.prevent="onSubmit">
          <!-- <p class="q-pt-sm tw-truncate">{{t('user.organization')}} : <strong>{{formData.organization}}</strong></p> -->
          <p class="q-pt-sm tw-truncate" v-if="!existingUser">{{t('user.email')}} : <strong>{{formData.email}}</strong></p>
          <p class="q-pt-sm tw-truncate" v-if="(!existingUser && !beingUpdated)">{{t('user.roles')}} : <strong>{{formData.role}}</strong></p>
          <p class="q-pt-sm tw-truncate" v-if="(!existingUser && !beingUpdated && formData?.custom_role?.length)">{{t('user.customRole')}} : <strong>{{formData.custom_role.join(', ')}}</strong></p>
          <q-input
            v-if="existingUser && !beingUpdated"
            v-model="formData.email"
            :label="t('user.email') + ' *'"
            color="input-border"
            bg-color="input-bg"
            class="q-py-md showLabelOnTop"
            stack-label
            outlined
            filled
            dense
            :rules="[
              (val: any, rules: any) =>
                rules.email(val) || 'Please enter a valid email address',
            ]"
            maxlength="100"
          />

          <div v-if="!beingUpdated && !existingUser">
            <q-input
              :type="isPwd ? 'password' : 'text'"
              v-model="formData.password"
              :label="t('user.password') + ' *'"
              color="input-border"
              bg-color="input-bg"
              class="q-py-md showLabelOnTop"
              stack-label
              outlined
              filled
              dense
              :rules="[
                (val: any) => !!val || 'Field is required',
                (val: any) =>
                  (val && val.length >= 8) ||
                  'Password must be at least 8 characters long',
              ]"
            >
              <template v-slot:append>
                <q-icon
                  :name="isPwd ? 'visibility_off' : 'visibility'"
                  class="cursor-pointer"
                  @click="isPwd = !isPwd"
                />
              </template>
            </q-input>
          </div>

          <q-input
            v-if="!existingUser"
            v-model="formData.first_name"
            :label="t('user.firstName')"
            color="input-border"
            bg-color="input-bg"
            class="q-py-md showLabelOnTop q-mt-sm"
            stack-label
            outlined
            filled
            dense
          />

          <q-input
            v-if="!existingUser"
            v-model="formData.last_name"
            :label="t('user.lastName')"
            color="input-border"
            bg-color="input-bg"
            class="q-py-md showLabelOnTop"
            stack-label
            outlined
            filled
            dense
          />
          <q-select
            v-if="(existingUser || beingUpdated) && (
              (userRole !== 'member' &&
                store.state.userInfo.email !== formData.email) 
            )"
            v-model="formData.role"
            :label="t('user.role') + ' *'"
            :options="roles" 
            color="input-border"
            bg-color="input-bg"
            class="q-pt-md q-pb-md showLabelOnTop"
            emit-value
            map-options
            stack-label
            outlined
            filled
            dense
            :rules="[(val: any) => !!val || 'Field is required']"
            />
          <q-select
              v-if="(existingUser || beingUpdated) && (
                (userRole !== 'member' &&
                  store.state.userInfo.email !== formData.email) 
                )"
              v-model="formData.custom_role"
              :label="t('user.customRole')"
              :options="filterdOption"
              color="input-border"
              bg-color="input-bg"
              class="q-pt-md q-pb-md showLabelOnTop"
              multiple
              emit-value
              map-options
              stack-label
              outlined
              filled
              dense
              use-input
              @filter="filterFn"
<<<<<<< HEAD
=======
              :disable="filterdOption.length === 0"
>>>>>>> 64c7f756
            />
          <div v-if="beingUpdated">
            <q-toggle
              v-model="formData.change_password"
              :label="t('user.changePassword')"
              color="input-border"
              bg-color="input-bg"
              class="q-pt-md q-pb-sm showLabelOnTop"
              stack-label
              outlined
              filled
              dense
            />

            <q-input
              v-if="
                formData.change_password &&
                (userRole == 'member' ||
                  store.state.userInfo.email == formData.email)
              "
              :type="isOldPwd ? 'password' : 'text'"
              v-model="formData.old_password"
              :label="t('user.oldPassword') + ' *'"
              color="input-border"
              bg-color="input-bg"
              class="q-py-md showLabelOnTop"
              stack-label
              outlined
              filled
              dense
              :rules="[
                (val: any) => !!val || 'Field is required',
                (val: any) =>
                  (val && val.length >= 8) ||
                  'Password must be at least 8 characters long',
              ]"
            >
              <template v-slot:append>
                <q-icon
                  :name="isOldPwd ? 'visibility_off' : 'visibility'"
                  class="cursor-pointer"
                  @click="isOldPwd = !isOldPwd"
                />
              </template>
            </q-input>

            <q-input
              v-if="formData.change_password"
              :type="isNewPwd ? 'password' : 'text'"
              v-model="formData.new_password"
              :label="t('user.newPassword') + ' *'"
              color="input-border"
              bg-color="input-bg"
              class="q-py-md showLabelOnTop"
              stack-label
              outlined
              filled
              dense
              :rules="[
                (val: any) => !!val || 'Field is required',
                (val: any) =>
                  (val && val.length >= 8) ||
                  'Password must be at least 8 characters long',
              ]"
            >
              <template v-slot:append>
                <q-icon
                  :name="isNewPwd ? 'visibility_off' : 'visibility'"
                  class="cursor-pointer"
                  @click="isNewPwd = !isNewPwd"
                />
              </template>
            </q-input>
          </div>
          <!-- <q-select
            v-if="!beingUpdated && userRole != 'member'"
            v-model="formData.organization"
            :label="t('user.organization') + ' *'"
            emit-value
            :options="organizationOptions"
            color="input-border"
            bg-color="input-bg"
            class="q-pt-md q-pb-md showLabelOnTop q-mt-sm"
            stack-label
            outlined
            :loading="loadingOrganizations"
            filled
            dense
            :rules="[(val: any) => !!val || 'Field is required']"
          /> -->

          <q-input
            v-if="
              !beingUpdated &&
              userRole != 'member' &&
              formData.organization == 'other'
            "
            v-model="formData.other_organization"
            :label="t('user.otherOrganization')"
            color="input-border"
            bg-color="input-bg"
            class="q-py-md showLabelOnTop q-mt-sm"
            stack-label
            outlined
            filled
            dense
            :rules="[
              (val: any) =>
                /^[a-zA-Z][a-zA-Z0-9_-]*$/.test(val) ||
                'Input must start with a letter and be alphanumeric _ or -',
            ]"
            maxlength="100"
          />

          <div class="flex justify-end q-mt-md">
            <q-btn
              v-close-popup="true"
              class="q-mb-md text-bold"
              :label="t('user.cancel')"
              text-color="light-text"
              padding="sm md"
              no-caps
              @click="$emit('cancel:hideform')"
            />
            <q-btn
              :label="t('user.save')"
              class="q-mb-md text-bold no-border q-ml-md"
              color="secondary"
              padding="sm xl"
              type="submit"
              no-caps
            />
          </div>
        </q-form>
      </div>
    </q-card-section>
  </q-card>
  <q-dialog v-model="logout_confirm" persistent>
    <q-card>
      <q-card-section class="row items-center">
        <q-avatar icon="info" color="primary" text-color="white" />
        <span class="q-ml-sm"
          >As you've chosen to change your password, you'll be automatically
          logged out.</span
        >
      </q-card-section>

      <q-card-actions align="right">
        <q-btn flat label="Ok" color="primary" @click="signout" />
      </q-card-actions>
    </q-card>
  </q-dialog>
</template>

<script lang="ts">
import { defineComponent, ref, onActivated, onBeforeMount, watch } from "vue";
import { useI18n } from "vue-i18n";
import { useStore } from "vuex";
import { useRouter } from "vue-router";
import { useQuasar } from "quasar";
import userServiece from "@/services/users";
import {
  getImageURL,
  useLocalCurrentUser,
  useLocalUserInfo,
  getLogoutURL,
  invlidateLoginData,
} from "@/utils/zincutils";
import config from "@/aws-exports";

const defaultValue: any = () => {
  return {
    org_member_id: "",
    role: "admin",
    first_name: "",
    last_name: "",
    email: "",
    old_password: "",
    new_password: "",
    change_password: false,
    organization: "",
    other_organization: "",
  };
};

export default defineComponent({
  name: "ComponentAddUpdateUser",
  props: {
    modelValue: {
      type: Object,
      default: () => defaultValue(),
    },
    isUpdated: {
      type: Boolean,
      default: false,
    },
    userRole: {
      type: String,
      default: "admin",
    },
    roles: {
      type: Array,
      default: () => [
        {
          label: "Admin",
          value: "admin",
        },
      ],
    },
    customRoles: {
      type: Array,
      default: () => [],
    },
  },
  emits: ["update:modelValue", "updated", "cancel:hideform"],
  setup(props) {
    const store: any = useStore();
    const router: any = useRouter();
    const { t } = useI18n();
    const $q = useQuasar();
    const formData: any = ref(defaultValue());
    const existingUser = ref(true);
    const beingUpdated: any = ref(false);
    const userForm: any = ref(null);
    const isPwd: any = ref(true);
    const isNewPwd: any = ref(true);
    const isOldPwd: any = ref(true);
    let organizationOptions: any = ref([]);
    const loadingOrganizations = ref(true);
    const logout_confirm = ref(false);
    const loggedInUserEmail = ref(store.state.userInfo.email);
    const filterdOption = ref(props.customRoles);

    onActivated(() => {
      formData.value.organization = store.state.selectedOrganization.identifier;
    });

    onBeforeMount(() => setOrganizationOptions());

    watch(
      () => store.state.organizations,
      () => setOrganizationOptions(),
      { deep: true }
    );

    const setOrganizationOptions = () => {
      organizationOptions.value = [];
      loadingOrganizations.value = !store.state.organizations.length;
      store.state.organizations.forEach((org: any) => {
        organizationOptions.value.push({
          label: org.name,
          value: org.identifier,
        });
      });

      if (props.userRole == "root") {
        organizationOptions.value.push({
          label: "Other",
          value: "other",
        });
      }
      formData.value.organization = store.state.selectedOrganization.identifier;
    };

    return {
      t,
      $q,
      store,
      router,
      formData,
      beingUpdated,
      userForm,
      isPwd,
      isNewPwd,
      isOldPwd,
      organizationOptions,
      existingUser,
      getImageURL,
      loadingOrganizations,
      logout_confirm,
      loggedInUserEmail,
      filterdOption,
      filterFn (val:any, update:any) {
        if (val === '') {
          update(() => {
            filterdOption.value = props.customRoles
          })
          return
        }
        update(() => {
          const needle = val.toLowerCase()
          filterdOption.value = props.customRoles.filter((v:any) => v.toLowerCase().indexOf(needle) > -1)
        })
      }
    };
  },
  created() {
    this.formData = { ...defaultValue, ...this.modelValue };
    this.beingUpdated = this.isUpdated;

    if (
      this.modelValue &&
      this.modelValue.email != undefined &&
      this.modelValue.email != ""
    ) {
      this.existingUser = false;
      this.beingUpdated = true;
      this.formData = {...this.modelValue};
      this.formData.change_password = false;
      this.formData.password = "";
      this.fetchUserRoles(this.modelValue.email)
    }
  },
  methods: {
    signout() {
      if (config.isEnterprise == "true") {
        invlidateLoginData();
      }

      const logoutURL = getLogoutURL();
      this.store.dispatch("logout");

      useLocalCurrentUser("", true);
      useLocalUserInfo("", true);

      if (config.isCloud == "true") {
        window.location.href = logoutURL;
      }

      this.$router.push("/logout");
    },
    onSubmit() {
      const dismiss = this.$q.notify({
        spinner: true,
        message: "Please wait...",
        timeout: 2000,
      });

      let selectedOrg = this.formData.organization;
      if (selectedOrg == "other") {
        selectedOrg = encodeURIComponent(this.formData.other_organization);
      }
      if (this.beingUpdated) {
        const userEmail = this.formData.email;
        delete this.formData.email;

        if (this.formData.change_password == false) {
          delete this.formData.old_password;
          delete this.formData.new_password;
        }
        userServiece
          .update(this.formData, selectedOrg, userEmail)
          .then((res: any) => {
            if (this.formData.change_password == true && this.loggedInUserEmail === this.modelValue?.email) {
              this.logout_confirm = true;
            } else {
              dismiss();
              this.formData.email = userEmail;
              this.$emit("updated", res.data, this.formData, "updated");
            }
          })
          .catch((err: any) => {
            this.$q.notify({
              color: "negative",
              message: err.response.data.message,
              timeout: 2000,
            });
            dismiss();
            this.formData.email = userEmail;
          });
      } else {
        if (this.existingUser) {
          const userEmail = this.formData.email;
         
          userServiece
            .updateexistinguser(
              { 
                role: this.formData.role,
                custom_role: this.formData.custom_role 
              },
              selectedOrg,
              userEmail
            )
            .then((res: any) => {
              dismiss();
              this.formData.email = userEmail;
                this.existingUser = true;
                this.$emit("updated", res.data, this.formData, "created");
              // }
            })
            .catch((err: any) => {
              if(err.response.data.code === 422){
                // this.$q.notify({
                //   color: "positive",
                //   type: 'positive',
                //   message: "User added successfully.",
                // });
                dismiss();
                this.existingUser = false;
              }
              else{
                this.$q.notify({
                  color: "negative",
                  message: err.response.data.message,
                  timeout: 2000,
                });
                dismiss();
                this.formData.email = userEmail;
              }
            });
        } else {
          userServiece
            .create(this.formData, selectedOrg)
            .then((res: any) => {
              dismiss();
              this.$emit("updated", res.data, this.formData, "created");
            })
            .catch((err: any) => {
              this.$q.notify({
                color: "negative",
                message: err.response.data.message,
                timeout: 2000,
              });
              dismiss();
            });
        }
      }
    },
    async fetchUserRoles(userEmail:any) {
      const orgId = this.store.state.selectedOrganization.identifier;
      try {
        const response = await userServiece.getUserRoles(orgId, userEmail);
        const existingUserRoles = response.data; 
        this.formData.custom_role = existingUserRoles
      } catch (error) {
        console.error("Error fetching user roles:", error);
      }
    },
  },
  computed: {
    combinedRoles() {
      return [...this.roles, ...this.customRoles];
    },
  },
});
</script>
<style scoped lang="scss">
  .add-user-dialog{
    width: 30vw;
  }
</style><|MERGE_RESOLUTION|>--- conflicted
+++ resolved
@@ -160,10 +160,7 @@
               dense
               use-input
               @filter="filterFn"
-<<<<<<< HEAD
-=======
               :disable="filterdOption.length === 0"
->>>>>>> 64c7f756
             />
           <div v-if="beingUpdated">
             <q-toggle
