--- conflicted
+++ resolved
@@ -282,9 +282,23 @@
       // update the version
       data.version = 6;
     }
-<<<<<<< HEAD
-
     case 6: {
+      // Fix for existing v6 dashboards: Y coordinate was not scaled during v5->v6 migration
+      // Since cell height changed from 34px to 17px (halved), and h was doubled,
+      // y must also be doubled to maintain the same visual position:
+      // Old position: y × 34px
+      // New position: (y × 2) × 17px = y × 34px ✓
+      data.tabs.forEach((tabItem: any) => {
+        tabItem.panels.forEach((panelItem: any) => {
+          panelItem.layout.y = panelItem.layout.y * 2;
+        });
+      });
+
+      // update the version
+      data.version = 7;
+    }
+
+    case 7: {
       // need to traverse all panels
       // for each panel
       //   for each query
@@ -330,17 +344,6 @@
               queryItem.fields.filter,
             );
           });
-=======
-    case 6: {
-      // Fix for existing v6 dashboards: Y coordinate was not scaled during v5->v6 migration
-      // Since cell height changed from 34px to 17px (halved), and h was doubled,
-      // y must also be doubled to maintain the same visual position:
-      // Old position: y × 34px
-      // New position: (y × 2) × 17px = y × 34px ✓
-      data.tabs.forEach((tabItem: any) => {
-        tabItem.panels.forEach((panelItem: any) => {
-          panelItem.layout.y = panelItem.layout.y * 2;
->>>>>>> 198d8161
         });
       });
 
