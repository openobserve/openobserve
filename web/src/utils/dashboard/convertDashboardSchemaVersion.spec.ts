--- conflicted
+++ resolved
@@ -29,6 +29,7 @@
 
   // Test 1: Basic functionality - constants
   it("should have correct current schema version", () => {
+    expect(CURRENT_DASHBOARD_SCHEMA_VERSION).toBe(7);
     expect(CURRENT_DASHBOARD_SCHEMA_VERSION).toBe(7);
   });
 
@@ -538,11 +539,6 @@
     };
 
     const result = convertDashboardSchemaVersion(dataV6);
-<<<<<<< HEAD
-    
-    expect(result.version).toBe(7);
-    expect(result).toEqual(dataV6); // Should be unchanged
-=======
 
     expect(result.version).toBe(7);
     expect(result.tabs[0].panels[0].layout.y).toBe(10); // 5 * 2 = 10 (y coordinate doubled in v6->v7)
@@ -562,7 +558,6 @@
 
     expect(result.version).toBe(7);
     expect(result).toEqual(dataV7); // Should be unchanged
->>>>>>> 198d8161
   });
 
   // Test 8: Additional edge cases for complete coverage
