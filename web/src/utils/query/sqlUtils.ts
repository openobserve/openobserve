import { splitQuotedString, escapeSingleQuotes } from "@/utils/zincutils";

let parser: any;
let parserInitialized = false;

const importSqlParser = async () => {
  if (!parserInitialized) {
    const useSqlParser: any = await import("@/composables/useParser");
    const { sqlParser }: any = useSqlParser.default();
    parser = await sqlParser();
    parserInitialized = true;
  }
  return parser;
};

export const addLabelsToSQlQuery = async (originalQuery: any, labels: any) => {
  await importSqlParser();

  let dummyQuery = "select * from 'default'";

  for (let i = 0; i < labels.length; i++) {
    const label = labels[i];
    dummyQuery = await addLabelToSQlQuery(
      dummyQuery,
      label.name,
      label.value,
      label.operator,
    );
  }

  try {
    const astOfOriginalQuery: any = parser.astify(originalQuery);
    const astOfDummy: any = parser.astify(dummyQuery);

    // if ast already has a where clause
    if (astOfOriginalQuery.where) {
      const newWhereClause = {
        type: "binary_expr",
        operator: "AND",
        left: {
          ...astOfOriginalQuery.where,
          parentheses: true,
        },
        right: {
          ...astOfDummy.where,
          parentheses: true,
        },
      };
      const newAst = {
        ...astOfOriginalQuery,
        where: newWhereClause,
      };
      const sql = parser.sqlify(newAst);
      const quotedSql = sql.replace(/`/g, '"');
      return quotedSql;
    } else {
      const newAst = {
        ...astOfOriginalQuery,
        where: astOfDummy.where,
      };
      const sql = parser.sqlify(newAst);
      const quotedSql = sql.replace(/`/g, '"');
      return quotedSql;
    }
  } catch (error: any) {
    console.error("There was an error generating query:", error);
  }
};

const formatValue = (value: any): string | null => {
  if (value == null) {
    // if value is null or undefined, return it as is
    return value;
  }

  // if value is a string, remove any single quotes and add double quotes
  let tempValue = value;
  if (value?.length > 1 && value.startsWith("'") && value.endsWith("'")) {
    tempValue = value.substring(1, value.length - 1);
  }
  // escape any single quotes in the value
  tempValue = escapeSingleQuotes(tempValue);
  // add double quotes around the value
  tempValue = `'${tempValue}'`;
  return tempValue;
};

export const addLabelToSQlQuery = async (
  originalQuery: any,
  label: any,
  value: any,
  operator: any,
) => {
  await importSqlParser();

  let condition: any;

  if (operator === "match_all") {
    condition = `match_all(${formatValue(value)})`;
<<<<<<< HEAD
  } else if (operator === "str_match") {
=======
  } else if (operator === "match_all_raw") {
    condition = `match_all_raw(${formatValue(value)})`;
  } else if (operator === "match_all_raw_ignore_case") {
    condition = `match_all_raw_ignore_case(${formatValue(value)})`;
  } else if (operator === "str_match" || operator === "Contains") {
>>>>>>> 7c72f804
    condition = `str_match(${label}, ${formatValue(value)})`;
  } else if (operator === "str_match_ignore_case") {
    condition = `str_match_ignore_case(${label}, ${formatValue(value)})`;
  } else if (operator === "re_match") {
    condition = `re_match(${label}, ${formatValue(value)})`;
  } else if (operator === "re_not_match") {
    condition = `re_not_match(${label}, ${formatValue(value)})`;
  } else {
    switch (operator) {
      // case "Contains":
      //   operator = "LIKE";
      //   value = "%" + escapeSingleQuotes(value) + "%";
      //   break;
      case "Not Contains":
        operator = "NOT LIKE";
        value = "%" + escapeSingleQuotes(value) + "%";
        break;
      case "Starts With":
        operator = "LIKE";
        value = escapeSingleQuotes(value) + "%";
        break;
      case "Ends With":
        operator = "LIKE";
        value = "%" + escapeSingleQuotes(value);
        break;
      case "Is Null":
        operator = "IS NULL";
        break;
      case "Is Not Null":
        operator = "IS NOT NULL";
        break;
      case "IN":
        operator = "IN";
        // add brackets if not present in "IN" conditions
        value = splitQuotedString(value).map((it: any) => ({
          type: "single_quote_string",
          value: escapeSingleQuotes(it),
        }));
        break;
      case "NOT IN":
        operator = "NOT IN";
        // add brackets if not present in "NOT IN" conditions
        value = splitQuotedString(value).map((it: any) => ({
          type: "single_quote_string",
          value: escapeSingleQuotes(it),
        }));
        break;
      case "=":
      case "<>":
      case "!=":
      case "<":
      case ">":
      case "<=":
      case ">=":
        // If value starts and ends with quote, remove it
        value =
          value &&
          value.length > 1 &&
          value.startsWith("'") &&
          value.endsWith("'")
            ? value.substring(1, value.length - 1)
            : value;
        // escape single quotes by doubling them
        value = escapeSingleQuotes(value);
        break;
    }

    // Construct condition based on operator
    condition =
      operator === "IS NULL" || operator === "IS NOT NULL"
        ? {
            type: "binary_expr",
            operator: operator,
            left: {
              type: "column_ref",
              table: null,
              column: label,
            },
            right: {
              type: "",
            },
          }
        : {
            type: "binary_expr",
            operator: operator,
            left: {
              type: "column_ref",
              table: null,
              column: label,
            },
            right: {
              type:
                operator === "IN" || operator === "NOT IN"
                  ? "expr_list"
                  : "string",
              value: value,
            },
          };
  }

  const ast: any = parser.astify(originalQuery);

  let query = "";
  if (!ast.where) {
    // If there is no WHERE clause, create a new one
    const newWhereClause = condition;

    const newAst = {
      ...ast,
      where: newWhereClause,
    };

    const sql = parser.sqlify(newAst);
    const quotedSql = sql.replace(/`/g, '"');
    query = quotedSql;
  } else {
    const newCondition = {
      type: "binary_expr",
      operator: "AND",
      // parentheses: true,
      left: {
        // parentheses: true,
        ...ast.where,
      },
      right: condition,
    };

    const newAst = {
      ...ast,
      where: newCondition,
    };

    const sql = parser.sqlify(newAst);
    const quotedSql = sql.replace(/`/g, '"');

    query = quotedSql;
  }

  return query;
};

export const getStreamFromQuery = async (query: any) => {
  await importSqlParser();

  try {
    const ast: any = parser.astify(query);
    return ast?.from[0]?.table || "";
  } catch (e: any) {
    return "";
  }
};

// returns 'ASC' or 'DESC' if exist
// return null if not exist

export const isGivenFieldInOrderBy = async (
  sqlQuery: string,
  fieldAlias: string,
) => {
  try {
    await importSqlParser();
    const ast: any = parser.astify(sqlQuery);

    if (ast?.orderby) {
      for (const item of ast.orderby) {
        if (item?.expr?.column?.expr?.value === fieldAlias) {
          return item.type; // 'ASC' or 'DESC'
        }
      }
    }

    return null;
  } catch (error) {
    // Handle the error as needed
    return null;
  }
};

// Function to extract field names, aliases, and aggregation functions
export function extractFields(parsedAst: any, timeField: string) {
  let fields = parsedAst.columns.map((column: any) => {
    const field: any = {
      column: "",
      alias: "",
      aggregationFunction: null,
    };

    if (column.expr.type === "column_ref") {
      field.column = column?.expr?.column?.expr?.value ?? timeField;
    } else if (column.expr.type === "aggr_func") {
      field.column = column?.expr?.args?.expr?.column?.expr?.value ?? timeField;
      field.aggregationFunction = column?.expr?.name?.toLowerCase() ?? "count";
    } else if (column.expr.type === "function") {
      // histogram field
      field.column =
        column?.expr?.args?.value[0]?.column?.expr?.value ?? timeField;
      field.aggregationFunction =
        column?.expr?.name?.name[0]?.value?.toLowerCase() ?? "histogram";

      if (field.aggregationFunction === "approx_percentile_cont") {
        // check 2nd argument of function
        if (
          column?.expr?.args?.value[1]?.value === "0.5" ||
          column?.expr?.args?.value[1]?.value === "0.50"
        ) {
          field.aggregationFunction = "p50";
        } else if (
          column?.expr?.args?.value[1]?.value === "0.9" ||
          column?.expr?.args?.value[1]?.value === "0.90"
        ) {
          field.aggregationFunction = "p90";
        } else if (column?.expr?.args?.value[1]?.value === "0.95") {
          field.aggregationFunction = "p95";
        } else if (column?.expr?.args?.value[1]?.value === "0.99") {
          field.aggregationFunction = "p99";
        } else {
          throw new Error("Unsupported percentile value");
        }
      }
    }

    field.alias = column?.as ?? field?.column ?? timeField;

    return field;
  });

  // Check if all fields are selected and remove the `*` entry
  const allFieldsSelected = parsedAst.columns.some(
    (column: any) => column.expr && column.expr.column === "*",
  );

  if (allFieldsSelected) {
    // empty fields array
    fields = [];
  }

  return fields;
}

function parseCondition(condition: any) {
  try {
    if (condition.type === "binary_expr") {
      if (condition.operator == "OR" || condition.operator == "AND") {
        const left: any = parseCondition(condition.left);
        const right: any = parseCondition(condition.right);

        // set current logical operator to the right side
        if (Array.isArray(right)) {
          right[0].logicalOperator = condition.operator ?? "AND";
        } else {
          right.logicalOperator = condition.operator ?? "AND";
        }

        // conditions array
        const conditions = [];

        // if left is array
        if (Array.isArray(left)) {
          // distructure left array and push
          conditions.push(...left);
        } else {
          // if left is not array, push left object
          conditions.push(left);
        }

        // if right is array
        if (Array.isArray(right)) {
          // distructure right array and push
          conditions.push(...right);
        } else {
          // if right is not array, push right object
          conditions.push(right);
        }

        // if parentheses are true, create new group
        // else return conditions array
        if (condition.parentheses == true) {
          return {
            filterType: "group",
            logicalOperator: "AND",
            conditions: conditions,
          };
        } else {
          return conditions;
        }
      } else if (
        condition.operator == "=" ||
        condition.operator == "<" ||
        condition.operator == ">" ||
        condition.operator == "<=" ||
        condition.operator == ">="
      ) {
        return {
          type: "condition",
          values: [],
          column: condition?.left?.column?.expr?.value,
          operator: condition?.operator,
          value: `'${condition?.right?.value}'`,
          logicalOperator: "AND",
          filterType: "condition",
        };
      } else if (condition.operator == "!=" || condition.operator == "<>") {
        return {
          type: "condition",
          values: [],
          column: condition?.left?.column?.expr?.value,
          operator: "<>",
          value: `'${condition?.right?.value}'`,
          logicalOperator: "AND",
          filterType: "condition",
        };
      } else if (condition.operator == "NOT IN") {
        // create values array based on right side of condition
        // quote the values
        const values =
          condition?.right?.value?.map((value: any) => `'${value?.value}'`) ??
          [];

        return {
          type: "condition",
          values: [],
          column: condition?.left?.column?.expr?.value ?? "",
          operator: condition?.operator,
          value: values?.join(","),
          logicalOperator: "AND",
          filterType: "condition",
        };
      } else if (condition.operator == "IN") {
        // create values array based on right side of condition
        const values = condition.right.value.map(
          (value: any) => `${value?.value}`,
        );

        return {
          type: "list",
          values: values,
          column: condition?.left?.column?.expr?.value ?? "",
          operator: null,
          value: null,
          logicalOperator: "AND",
          filterType: "condition",
        };
      } else if (condition.operator == "IS") {
        // consider this as "IS NULL"
        return {
          type: "condition",
          values: [],
          column: condition?.left?.column?.expr?.value,
          operator: "Is Null",
          value: null,
          logicalOperator: "AND",
          filterType: "condition",
        };
      } else if (condition.operator == "IS NOT") {
        // consider this as "IS NOT NULL"
        return {
          type: "condition",
          values: [],
          column: condition?.left?.column?.expr?.value,
          operator: "Is Not Null",
          value: null,
          logicalOperator: "AND",
          filterType: "condition",
        };
      } else if (condition?.operator == "LIKE") {
        // Check the pattern to determine the specific operator
        const rightValue = condition?.right?.value || "";

        if (rightValue.startsWith("%") && rightValue.endsWith("%")) {
          // Pattern: %value% - Contains
          const value = rightValue?.replace(/^%/, "").replace(/%$/, "");
          return {
            type: "condition",
            values: [],
            column: condition?.left?.column?.expr?.value,
            operator: "Contains",
            value: `${value}`,
            logicalOperator: "AND",
            filterType: "condition",
          };
        } else if (rightValue.startsWith("%")) {
          // Pattern: %value - Ends With
          const value = rightValue.replace(/^%/, "");
          return {
            type: "condition",
            values: [],
            column: condition?.left?.column?.expr?.value,
            operator: "Ends With",
            value: `${value}`,
            logicalOperator: "AND",
            filterType: "condition",
          };
        } else if (rightValue.endsWith("%")) {
          // Pattern: value% - Starts With
          const value = rightValue.replace(/%$/, "");
          return {
            type: "condition",
            values: [],
            column: condition?.left?.column?.expr?.value,
            operator: "Starts With",
            value: `${value}`,
            logicalOperator: "AND",
            filterType: "condition",
          };
        } else {
          // No % pattern - treat as Contains for fallback
          return {
            type: "condition",
            values: [],
            column: condition?.left?.column?.expr?.value,
            operator: "Contains",
            value: `${rightValue}`,
            logicalOperator: "AND",
            filterType: "condition",
          };
        }
      } else if (condition?.operator == "NOT LIKE") {
        // right value may have % at the beginning or end or both
        // so we need to remove it
        const value = condition?.right?.value
          ?.replace(/^%/, "")
          .replace(/%$/, "");
        return {
          type: "condition",
          values: [],
          column: condition?.left?.column?.expr?.value,
          operator: "Not Contains",
          value: `${value}`,
          logicalOperator: "AND",
          filterType: "condition",
        };
      }
    } else if (condition.type === "function") {
      const conditionName = condition?.name?.name?.[0]?.value?.toLowerCase();

      // function with field name and value
      const conditionsWithFieldName = [
        "str_match",
        "str_match_ignore_case",
        "re_match",
        "re_not_match",
      ];

      // function without field name and with value
      const conditionsWithoutFieldName = [
        "match_all",
      ];

      if (conditionsWithFieldName.includes(conditionName)) {
        return {
          type: "condition",
          values: [],
          column: condition?.args?.value[0]?.column?.expr?.value ?? "",
          operator: conditionName,
          value: condition?.args?.value[1]?.value ?? "",
          logicalOperator: "AND",
          filterType: "condition",
        };
      } else if (conditionsWithoutFieldName.includes(conditionName)) {
        return {
          type: "condition",
          values: [],
          column: "",
          operator: conditionName,
          value: condition?.args?.value[0]?.value ?? "",
          logicalOperator: "AND",
          filterType: "condition",
        };
      }
    }
  } catch (error) {
    return {
      filterType: "group",
      logicalOperator: "AND",
      conditions: [],
    };
  }
}

function convertWhereToFilter(where: any) {
  try {
    if (!where) {
      return {
        filterType: "group",
        logicalOperator: "AND",
        conditions: [],
      };
    }
    const parsedCondition = parseCondition(where);

    // if parsed condition is an array, it means it's a group
    if (Array.isArray(parsedCondition)) {
      return {
        filterType: "group",
        logicalOperator: "AND",
        conditions: parsedCondition,
      };
    }
    // if parsed condition is an object, it means it's a condition
    return parsedCondition;
  } catch (error) {
    return {
      filterType: "group",
      logicalOperator: "AND",
      conditions: [],
    };
  }
}

function extractFilters(parsedAst: any) {
  try {
    return convertWhereToFilter(parsedAst.where);
  } catch (error) {
    return {
      filterType: "group",
      logicalOperator: "AND",
      conditions: [],
    };
  }
}

// Function to extract the table name
function extractTableName(parsedAst: any) {
  return parsedAst.from[0].table ?? null;
}

export const getFieldsFromQuery = async (
  query: any,
  timeField: string = "_timestamp",
) => {
  try {
    await importSqlParser();

    const ast: any = parser.astify(query);

    const streamName = extractTableName(ast) ?? null;
    let fields = extractFields(ast, timeField);
    let filters: any = extractFilters(ast);

    // remove wrong fields and filters
    fields = fields.filter((field: any) => field.column);

    // if type is condition
    if (filters?.filterType === "condition") {
      filters = {
        filterType: "group",
        logicalOperator: "AND",
        conditions: [filters],
      };
    }

    return {
      fields,
      filters,
      streamName,
    };
  } catch (error) {
    return {
      fields: [
        {
          column: timeField,
          alias: "x_axis_1",
          aggregationFunction: "histogram",
        },
        {
          column: timeField,
          alias: "y_axis_1",
          aggregationFunction: "count",
        },
      ],
      filters: {
        filterType: "group",
        logicalOperator: "AND",
        conditions: [],
      },
      streamName: null,
    };
  }
};

export const buildSqlQuery = (
  tableName: string,
  fields: any,
  whereClause: string,
) => {
  let query = "SELECT ";

  // If the fields array is empty, use *, otherwise join the fields with commas
  if (fields.length === 0) {
    query += "*";
  } else {
    query += fields.join(", ");
  }

  // Add the table name
  query += ` FROM "${tableName}"`;

  // If the whereClause is not empty, add it
  if (whereClause.trim() !== "") {
    query += " WHERE " + whereClause;
  }

  // Return the constructed query
  return query;
};
export const changeHistogramInterval = async (
  query: any,
  histogramInterval: any,
) => {
  try {
    // if histogramInterval is null or query is null or query is empty, return query
    if (query === null || query === "") {
      return query;
    }

    await importSqlParser();
    const ast: any = parser.astify(query);

    // Iterate over the columns to check if the column is histogram
    ast?.columns?.forEach((column: any) => {
      // check if the column is histogram
      if (
        column.expr.type === "function" &&
        column?.expr?.name?.name?.[0]?.value === "histogram" &&
        histogramInterval !== null
      ) {
        const histogramExpr = column.expr;
        if (histogramExpr.args && histogramExpr.args.type === "expr_list") {
          // if selected histogramInterval is null then remove interval argument
          if (!histogramInterval) {
            histogramExpr.args.value = histogramExpr.args.value.slice(0, 1);
          }
          // else update interval argument
          else {
            // check if there is existing interval value
            // if have then do not do anything
            // else insert new arg with given histogramInterval
            if (histogramExpr.args.value[1]) {
              // Update existing interval value
              // histogramExpr.args.value[1] = {
              //   type: "single_quote_string",
              //   value: `${histogramInterval}`,
              // };
            } else {
              // create new arg for interval
              histogramExpr.args.value.push({
                type: "single_quote_string",
                value: `${histogramInterval}`,
              });
            }
          }
        }
      }
    });

    const sql = parser.sqlify(ast);
    return sql.replace(/`/g, '"');
  } catch (error) {
    return query;
  }
};

export const convertQueryIntoSingleLine = async (query: any) => {
  try {
    // if query is null or empty, return query as is
    if (query === null || query === "") {
      return query;
    }

    await importSqlParser();
    const ast: any = parser.astify(query);

    const sql = parser.sqlify(ast);
    return sql.replace(/`/g, '"');
  } catch (error) {
    return query;
  }
};<|MERGE_RESOLUTION|>--- conflicted
+++ resolved
@@ -97,15 +97,7 @@
 
   if (operator === "match_all") {
     condition = `match_all(${formatValue(value)})`;
-<<<<<<< HEAD
   } else if (operator === "str_match") {
-=======
-  } else if (operator === "match_all_raw") {
-    condition = `match_all_raw(${formatValue(value)})`;
-  } else if (operator === "match_all_raw_ignore_case") {
-    condition = `match_all_raw_ignore_case(${formatValue(value)})`;
-  } else if (operator === "str_match" || operator === "Contains") {
->>>>>>> 7c72f804
     condition = `str_match(${label}, ${formatValue(value)})`;
   } else if (operator === "str_match_ignore_case") {
     condition = `str_match_ignore_case(${label}, ${formatValue(value)})`;
