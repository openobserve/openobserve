import { splitQuotedString, escapeSingleQuotes } from "@/utils/zincutils";

let parser: any;
let parserInitialized = false;

const importSqlParser = async () => {
  if (!parserInitialized) {
    const useSqlParser: any = await import("@/composables/useParser");
    const { sqlParser }: any = useSqlParser.default();
    parser = await sqlParser();
    parserInitialized = true;
  }
  return parser;
};

export const addLabelsToSQlQuery = async (originalQuery: any, labels: any) => {
  await importSqlParser();

  let dummyQuery = "select * from 'default'";

  for (let i = 0; i < labels.length; i++) {
    const label = labels[i];
    dummyQuery = await addLabelToSQlQuery(
      dummyQuery,
      label.name,
      label.value,
      label.operator,
    );
  }

  try {
    const astOfOriginalQuery: any = parser.astify(originalQuery);
    const astOfDummy: any = parser.astify(dummyQuery);

    // if ast already has a where clause
    if (astOfOriginalQuery.where) {
      const newWhereClause = {
        type: "binary_expr",
        operator: "AND",
        left: {
          ...astOfOriginalQuery.where,
          parentheses: true,
        },
        right: {
          ...astOfDummy.where,
          parentheses: true,
        },
      };
      const newAst = {
        ...astOfOriginalQuery,
        where: newWhereClause,
      };
      const sql = parser.sqlify(newAst);
      const quotedSql = sql.replace(/`/g, '"');
      return quotedSql;
    } else {
      const newAst = {
        ...astOfOriginalQuery,
        where: astOfDummy.where,
      };
      const sql = parser.sqlify(newAst);
      const quotedSql = sql.replace(/`/g, '"');
      return quotedSql;
    }
  } catch (error: any) {
    console.error("There was an error generating query:", error);
  }
};

const formatValue = (value: any): string | null => {
  if (value == null) {
    // if value is null or undefined, return it as is
    return value;
  }

  // if value is a string, remove any single quotes and add double quotes
  let tempValue = value;
  if (value?.length > 1 && value.startsWith("'") && value.endsWith("'")) {
    tempValue = value.substring(1, value.length - 1);
  }
  // escape any single quotes in the value
  tempValue = escapeSingleQuotes(tempValue);
  // add double quotes around the value
  tempValue = `'${tempValue}'`;
  return tempValue;
};

export const addLabelToSQlQuery = async (
  originalQuery: any,
  label: any,
  value: any,
  operator: any,
) => {
  await importSqlParser();

  let condition: any;

  if (operator === "match_all") {
    condition = `match_all(${formatValue(value)})`;
  } else if (operator === "str_match" || operator === "Contains") {
    condition = `str_match(${label}, ${formatValue(value)})`;
  } else if (operator === "str_match_ignore_case") {
    condition = `str_match_ignore_case(${label}, ${formatValue(value)})`;
  } else if (operator === "re_match") {
    condition = `re_match(${label}, ${formatValue(value)})`;
  } else if (operator === "re_not_match") {
    condition = `re_not_match(${label}, ${formatValue(value)})`;
  } else {
    switch (operator) {
      // case "Contains":
      //   operator = "LIKE";
      //   value = "%" + escapeSingleQuotes(value) + "%";
      //   break;
      case "Not Contains":
        operator = "NOT LIKE";
        value = "%" + escapeSingleQuotes(value) + "%";
        break;
      case "Starts With":
        operator = "LIKE";
        value = escapeSingleQuotes(value) + "%";
        break;
      case "Ends With":
        operator = "LIKE";
        value = "%" + escapeSingleQuotes(value);
        break;
      case "Is Null":
        operator = "IS NULL";
        break;
      case "Is Not Null":
        operator = "IS NOT NULL";
        break;
      case "IN":
        operator = "IN";
        // add brackets if not present in "IN" conditions
        value = splitQuotedString(value).map((it: any) => ({
          type: "single_quote_string",
          value: escapeSingleQuotes(it),
        }));
        break;
      case "NOT IN":
        operator = "NOT IN";
        // add brackets if not present in "NOT IN" conditions
        value = splitQuotedString(value).map((it: any) => ({
          type: "single_quote_string",
          value: escapeSingleQuotes(it),
        }));
        break;
      case "=":
      case "<>":
      case "!=":
      case "<":
      case ">":
      case "<=":
      case ">=":
        // If value starts and ends with quote, remove it
        value =
          value &&
          value.length > 1 &&
          value.startsWith("'") &&
          value.endsWith("'")
            ? value.substring(1, value.length - 1)
            : value;
        // escape single quotes by doubling them
        value = escapeSingleQuotes(value);
        break;
    }

    // Construct condition based on operator
    condition =
      operator === "IS NULL" || operator === "IS NOT NULL"
        ? {
            type: "binary_expr",
            operator: operator,
            left: {
              type: "column_ref",
              table: null,
              column: label,
            },
            right: {
              type: "",
            },
          }
        : {
            type: "binary_expr",
            operator: operator,
            left: {
              type: "column_ref",
              table: null,
              column: label,
            },
            right: {
              type:
                operator === "IN" || operator === "NOT IN"
                  ? "expr_list"
                  : "string",
              value: value,
            },
          };
  }

  const ast: any = parser.astify(originalQuery);

  let query = "";
  if (!ast.where) {
    // If there is no WHERE clause, create a new one
    const newWhereClause = condition;

    const newAst = {
      ...ast,
      where: newWhereClause,
    };

    const sql = parser.sqlify(newAst);
    const quotedSql = sql.replace(/`/g, '"');
    query = quotedSql;
  } else {
    const newCondition = {
      type: "binary_expr",
      operator: "AND",
      // parentheses: true,
      left: {
        // parentheses: true,
        ...ast.where,
      },
      right: condition,
    };

    const newAst = {
      ...ast,
      where: newCondition,
    };

    const sql = parser.sqlify(newAst);
    const quotedSql = sql.replace(/`/g, '"');

    query = quotedSql;
  }

  return query;
};

export const getStreamFromQuery = async (query: any) => {
  await importSqlParser();

  try {
    const ast: any = parser.astify(query);
    return ast?.from[0]?.table || "";
  } catch (e: any) {
    return "";
  }
};

// returns 'ASC' or 'DESC' if exist
// return null if not exist

export const isGivenFieldInOrderBy = async (
  sqlQuery: string,
  fieldAlias: string,
) => {
  try {
    await importSqlParser();
    const ast: any = parser.astify(sqlQuery);

    if (ast?.orderby) {
      for (const item of ast.orderby) {
        if (item?.expr?.column?.expr?.value === fieldAlias) {
          return item.type; // 'ASC' or 'DESC'
        }
      }
    }

    return null;
  } catch (error) {
    // Handle the error as needed
    return null;
  }
};

// Function to extract field names, aliases, and aggregation functions
export function extractFields(parsedAst: any, timeField: string) {
  let fields = parsedAst.columns.map((column: any) => {
    const field = {
      column: "",
      alias: "",
      aggregationFunction: null,
    };

    if (column.expr.type === "column_ref") {
      field.column = column?.expr?.column?.expr?.value ?? timeField;
    } else if (column.expr.type === "aggr_func") {
      field.column = column?.expr?.args?.expr?.column?.expr?.value ?? timeField;
      field.aggregationFunction = column?.expr?.name?.toLowerCase() ?? "count";
    } else if (column.expr.type === "function") {
      // histogram field
      field.column =
        column?.expr?.args?.value[0]?.column?.expr?.value ?? timeField;
      field.aggregationFunction =
        column?.expr?.name?.name[0]?.value?.toLowerCase() ?? "histogram";

      if (field.aggregationFunction === "approx_percentile_cont") {
        // check 2nd argument of function
        if (
          column?.expr?.args?.value[1]?.value === "0.5" ||
          column?.expr?.args?.value[1]?.value === "0.50"
        ) {
          field.aggregationFunction = "p50";
        } else if (
          column?.expr?.args?.value[1]?.value === "0.9" ||
          column?.expr?.args?.value[1]?.value === "0.90"
        ) {
          field.aggregationFunction = "p90";
        } else if (column?.expr?.args?.value[1]?.value === "0.95") {
          field.aggregationFunction = "p95";
        } else if (column?.expr?.args?.value[1]?.value === "0.99") {
          field.aggregationFunction = "p99";
        } else {
          throw new Error("Unsupported percentile value");
        }
      }
    }

    field.alias = column?.as ?? field?.column ?? timeField;

    return field;
  });

  // Check if all fields are selected and remove the `*` entry
  const allFieldsSelected = parsedAst.columns.some(
    (column: any) => column.expr && column.expr.column === "*",
  );

  if (allFieldsSelected) {
    // empty fields array
    fields = [];
  }

  return fields;
}

function parseCondition(condition: any) {
  try {
    if (condition.type === "binary_expr") {
      if (condition.operator == "OR" || condition.operator == "AND") {
        const left: any = parseCondition(condition.left);
        const right: any = parseCondition(condition.right);

        // set current logical operator to the right side
        if (Array.isArray(right)) {
          right[0].logicalOperator = condition.operator ?? "AND";
        } else {
          right.logicalOperator = condition.operator ?? "AND";
        }

        // conditions array
        const conditions = [];

        // if left is array
        if (Array.isArray(left)) {
          // distructure left array and push
          conditions.push(...left);
        } else {
          // if left is not array, push left object
          conditions.push(left);
        }

        // if right is array
        if (Array.isArray(right)) {
          // distructure right array and push
          conditions.push(...right);
        } else {
          // if right is not array, push right object
          conditions.push(right);
        }

        // if parentheses are true, create new group
        // else return conditions array
        if (condition.parentheses == true) {
          return {
            filterType: "group",
            logicalOperator: "AND",
            conditions: conditions,
          };
        } else {
          return conditions;
        }
      } else if (
        condition.operator == "=" ||
        condition.operator == "<" ||
        condition.operator == ">" ||
        condition.operator == "<=" ||
        condition.operator == ">="
      ) {
        return {
          type: "condition",
          values: [],
          column: condition?.left?.column?.expr?.value,
          operator: condition?.operator,
          value: `'${condition?.right?.value}'`,
          logicalOperator: "AND",
          filterType: "condition",
        };
      } else if (condition.operator == "!=" || condition.operator == "<>") {
        return {
          type: "condition",
          values: [],
          column: condition?.left?.column?.expr?.value,
          operator: "<>",
          value: `'${condition?.right?.value}'`,
          logicalOperator: "AND",
          filterType: "condition",
        };
      } else if (condition.operator == "NOT IN") {
        // create values array based on right side of condition
        // quote the values
        const values =
          condition?.right?.value?.map((value: any) => `'${value?.value}'`) ??
          [];

        return {
          type: "condition",
          values: [],
          column: condition?.left?.column?.expr?.value ?? "",
          operator: condition?.operator,
          value: values?.join(","),
          logicalOperator: "AND",
          filterType: "condition",
        };
      } else if (condition.operator == "IN") {
        // create values array based on right side of condition
        const values = condition.right.value.map(
          (value: any) => `${value?.value}`,
        );

        return {
          type: "list",
          values: values,
          column: condition?.left?.column?.expr?.value ?? "",
          operator: null,
          value: null,
          logicalOperator: "AND",
          filterType: "condition",
        };
      } else if (condition.operator == "IS") {
        // consider this as "IS NULL"
        return {
          type: "condition",
          values: [],
          column: condition?.left?.column?.expr?.value,
          operator: "Is Null",
          value: null,
          logicalOperator: "AND",
          filterType: "condition",
        };
      } else if (condition.operator == "IS NOT") {
        // consider this as "IS NOT NULL"
        return {
          type: "condition",
          values: [],
          column: condition?.left?.column?.expr?.value,
          operator: "Is Not Null",
          value: null,
          logicalOperator: "AND",
          filterType: "condition",
        };
      } else if (condition?.operator == "LIKE") {
        // Check the pattern to determine the specific operator
        const rightValue = condition?.right?.value || "";

        if (rightValue.startsWith("%") && rightValue.endsWith("%")) {
          // Pattern: %value% - Contains
          const value = rightValue?.replace(/^%/, "").replace(/%$/, "");
          return {
            type: "condition",
            values: [],
            column: condition?.left?.column?.expr?.value,
            operator: "Contains",
            value: `${value}`,
            logicalOperator: "AND",
            filterType: "condition",
          };
        } else if (rightValue.startsWith("%")) {
          // Pattern: %value - Ends With
          const value = rightValue.replace(/^%/, "");
          return {
            type: "condition",
            values: [],
            column: condition?.left?.column?.expr?.value,
            operator: "Ends With",
            value: `${value}`,
            logicalOperator: "AND",
            filterType: "condition",
          };
        } else if (rightValue.endsWith("%")) {
          // Pattern: value% - Starts With
          const value = rightValue.replace(/%$/, "");
          return {
            type: "condition",
            values: [],
            column: condition?.left?.column?.expr?.value,
            operator: "Starts With",
            value: `${value}`,
            logicalOperator: "AND",
            filterType: "condition",
          };
        } else {
          // No % pattern - treat as Contains for fallback
          return {
            type: "condition",
            values: [],
            column: condition?.left?.column?.expr?.value,
            operator: "Contains",
            value: `${rightValue}`,
            logicalOperator: "AND",
            filterType: "condition",
          };
        }
      } else if (condition?.operator == "NOT LIKE") {
        // right value may have % at the beginning or end or both
        // so we need to remove it
        const value = condition?.right?.value
          ?.replace(/^%/, "")
          .replace(/%$/, "");
        return {
          type: "condition",
          values: [],
          column: condition?.left?.column?.expr?.value,
          operator: "Not Contains",
          value: `${value}`,
          logicalOperator: "AND",
          filterType: "condition",
        };
      }
    } else if (condition.type === "function") {
      const conditionName = condition?.name?.name?.[0]?.value?.toLowerCase();

      // function with field name and value
      const conditionsWithFieldName = [
        "str_match",
        "str_match_ignore_case",
        "re_match",
        "re_not_match",
      ];

      // function without field name and with value
      const conditionsWithoutFieldName = ["match_all"];

      if (conditionsWithFieldName.includes(conditionName)) {
        return {
          type: "condition",
          values: [],
          column: condition?.args?.value[0]?.column?.expr?.value ?? "",
          operator: conditionName,
          value: condition?.args?.value[1]?.value ?? "",
          logicalOperator: "AND",
          filterType: "condition",
        };
      } else if (conditionsWithoutFieldName.includes(conditionName)) {
        return {
          type: "condition",
          values: [],
          column: "",
          operator: conditionName,
          value: condition?.args?.value[0]?.value ?? "",
          logicalOperator: "AND",
          filterType: "condition",
        };
      }
    }
  } catch (error) {
    return {
      filterType: "group",
      logicalOperator: "AND",
      conditions: [],
    };
  }
}

function convertWhereToFilter(where: any) {
  try {
    if (!where) {
      return {
        filterType: "group",
        logicalOperator: "AND",
        conditions: [],
      };
    }
    const parsedCondition = parseCondition(where);

    // if parsed condition is an array, it means it's a group
    if (Array.isArray(parsedCondition)) {
      return {
        filterType: "group",
        logicalOperator: "AND",
        conditions: parsedCondition,
      };
    }
    // if parsed condition is an object, it means it's a condition
    return parsedCondition;
  } catch (error) {
    return {
      filterType: "group",
      logicalOperator: "AND",
      conditions: [],
    };
  }
}

function extractFilters(parsedAst: any) {
  try {
    return convertWhereToFilter(parsedAst.where);
  } catch (error) {
    return {
      filterType: "group",
      logicalOperator: "AND",
      conditions: [],
    };
  }
}

// Function to extract the table name
function extractTableName(parsedAst: any) {
  return parsedAst.from[0].table ?? null;
}

export const getFieldsFromQuery = async (
  query: any,
  timeField: string = "_timestamp",
) => {
  try {
    await importSqlParser();

    const ast: any = parser.astify(query);

    const streamName = extractTableName(ast) ?? null;
    let fields = extractFields(ast, timeField);
    let filters: any = extractFilters(ast);

    // remove wrong fields and filters
    fields = fields.filter((field: any) => field.column);

    // if type is condition
    if (filters?.filterType === "condition") {
      filters = {
        filterType: "group",
        logicalOperator: "AND",
        conditions: [filters],
      };
    }

    return {
      fields,
      filters,
      streamName,
    };
  } catch (error) {
    return {
      fields: [
        {
          column: timeField,
          alias: "x_axis_1",
          aggregationFunction: "histogram",
        },
        {
          column: timeField,
          alias: "y_axis_1",
          aggregationFunction: "count",
        },
      ],
      filters: {
        filterType: "group",
        logicalOperator: "AND",
        conditions: [],
      },
      streamName: null,
    };
  }
};

export const buildSqlQuery = (
  tableName: string,
  fields: any,
  whereClause: string,
) => {
  let query = "SELECT ";

  // If the fields array is empty, use *, otherwise join the fields with commas
  if (fields.length === 0) {
    query += "*";
  } else {
    query += fields.join(", ");
  }

  // Add the table name
  query += ` FROM "${tableName}"`;

  // If the whereClause is not empty, add it
  if (whereClause.trim() !== "") {
    query += " WHERE " + whereClause;
  }

  // Return the constructed query
  return query;
};
export const changeHistogramInterval = async (
  query: any,
  histogramInterval: any,
) => {
  try {
    // if histogramInterval is null or query is null or query is empty, return query
    if (query === null || query === "") {
      return query;
    }

    await importSqlParser();
    const ast: any = parser.astify(query);

    // Iterate over the columns to check if the column is histogram
    ast?.columns?.forEach((column: any) => {
      // check if the column is histogram
      if (
        column.expr.type === "function" &&
        column?.expr?.name?.name?.[0]?.value === "histogram" &&
        histogramInterval !== null
      ) {
        const histogramExpr = column.expr;
        if (histogramExpr.args && histogramExpr.args.type === "expr_list") {
          // if selected histogramInterval is null then remove interval argument
          if (!histogramInterval) {
            histogramExpr.args.value = histogramExpr.args.value.slice(0, 1);
          }
          // else update interval argument
          else {
            // check if there is existing interval value
            // if have then do not do anything
            // else insert new arg with given histogramInterval
            if (histogramExpr.args.value[1]) {
              // Update existing interval value
              // histogramExpr.args.value[1] = {
              //   type: "single_quote_string",
              //   value: `${histogramInterval}`,
              // };
            } else {
              // create new arg for interval
              histogramExpr.args.value.push({
                type: "single_quote_string",
                value: `${histogramInterval}`,
              });
            }
          }
        }
      }
    });

    const sql = parser.sqlify(ast);
    return sql.replace(/`/g, '"');
  } catch (error) {
    return query;
  }
};

export const convertQueryIntoSingleLine = async (query: any) => {
  try {
    // if query is null or empty, return query as is
    if (query === null || query === "") {
      return query;
    }

    await importSqlParser();
    const ast: any = parser.astify(query);

    const sql = parser.sqlify(ast);
    return sql.replace(/`/g, '"');
  } catch (error) {
    return query;
  }
};

<<<<<<< HEAD

export const getStreamNameFromQuery = async (query: any) => {
  let streamName = null;
  try {
    await importSqlParser();
    try {
      if(query && query != ""){
        const parsedQuery = parser?.astify(query);
        if (parsedQuery?.with) {
            let withObj = parsedQuery.with;
            withObj.forEach((obj: any) => {
              // Recursively extract table names from the WITH statement with depth protection
              const MAX_RECURSION_DEPTH = 50; // Prevent stack overflow
              const visitedNodes = new WeakSet(); // Prevent circular references - more efficient for objects
              
              const extractTablesFromNode = (node: any, depth: number = 0) => {
                if (!node || depth > MAX_RECURSION_DEPTH) {
                  if (depth > MAX_RECURSION_DEPTH) {
                    console.warn("Maximum recursion depth reached while parsing SQL query");
                  }
                  return;
                }
                
                // Use WeakSet for efficient circular reference detection
                if (typeof node === 'object' && node !== null) {
                  if (visitedNodes.has(node)) {
                    return; // Skip already visited nodes
                  }
                  visitedNodes.add(node);
                }
                
                // Check if current node has a from clause
                if (node.from && Array.isArray(node.from)) {
                  node.from.forEach((stream: any) => {
                    if (stream.table) {
                      streamName = stream.table;
                    }
                    // Handle subquery in FROM clause
                    if (stream.expr && stream.expr.ast) {
                      extractTablesFromNode(stream.expr.ast, depth + 1);
                    }
                  });
                }
                
                // Check for nested subqueries in WHERE clause
                if (node.where && node.where.right && node.where.right.ast) {
                  extractTablesFromNode(node.where.right.ast, depth + 1);
                }
                
                // Check for nested subqueries in SELECT expressions
                if (node.columns && Array.isArray(node.columns)) {
                  node.columns.forEach((col: any) => {
                    if (col.expr && col.expr.ast) {
                      extractTablesFromNode(col.expr.ast, depth + 1);
                    }
                  });
                }
              };
              
              // Start extraction from the WITH statement
              extractTablesFromNode(obj?.stmt);
            });
          }
          else{
            streamName = parsedQuery?.from[0]?.table;
          }
      }
    } catch (error) {
      console.log(error,'error parsing sql query');
    }
    return streamName;
  } catch (error) {
    return null;
  }
};

// Export internal functions for testing
export { formatValue, parseCondition, convertWhereToFilter, extractFilters, extractTableName };
=======
// // List of known aggregation functions
// const aggregationFunctions = new Set([
//   "count",
//   "count-distinct",
//   "sum",
//   "avg",
//   "min",
//   "max",
//   "p50",
//   "p90",
//   "p95",
//   "p99",
// ]);

// // Helper function to process function arguments
// const processFunctionArgs = (args: any[]) => {
//   return {
//     type: "expr_list",
//     value: args.map((arg) => {
//       if (!arg || !arg.type)
//         return { type: "default", value: "unknown_column" };

//       switch (arg.type) {
//         case "field":
//           return {
//             type: "column_ref",
//             table: null,
//             column: arg.value?.field || "unknown_column",
//           };

//         case "number":
//           return {
//             type: "number",
//             value: arg.value ?? 0,
//           };

//         case "string":
//           return {
//             type: "string",
//             value: arg.value || "",
//           };

//         case "function":
//           return processField(arg.value); // Recursively process nested functions

//         default:
//           return { type: "default", value: "unknown_column" };
//       }
//     }),
//   };
// };

// // Helper function to process fields for SELECT clause
// const processField: any = (field: any) => {
//   if (!field || !field.alias) return null; // Ignore invalid fields

//   if (field.functionName) {
//     const functionNameLower = field.functionName.toLowerCase();
//     const isAggregation = aggregationFunctions.has(functionNameLower);

//     console.log(isAggregation, "isAggregation", field);

//     return {
//       type: "expr",
//       expr: {
//         type: isAggregation ? "aggr_func" : "function",
//         name: isAggregation
//           ? field.functionName.toUpperCase()
//           : { name: [{ type: "default", value: field.functionName }] },
//         args: processFunctionArgs(field.args || []),
//         over: null,
//       },
//       as: field.alias,
//     };
//   } else {
//     return {
//       type: "expr",
//       expr: {
//         type: "column_ref",
//         table: null,
//         column: field.column || "unknown_column",
//       },
//       as: field.alias,
//     };
//   }
// };

// // Main function to build SQL query using AST
// export async function buildSQLQueryWithParser(
//   fields: any,
//   joins: any[],
// ): Promise<string> {
//   // import parser
//   await importSqlParser();

//   console.log(
//     parser.astify(
//       "select histogram(_timestamp) as x_axis_1, count(_timestamp) as y_axis_1 from default group by x_axis_1 order by x_axis_1",
//     ),
//     "parser.astify",
//   );

//   const ast: any = {
//     type: "select",
//     columns: [],
//     from: [{ db: null, table: fields?.stream || "unknown_table", as: null }],
//     where: null,
//     groupby: null,
//     orderby: null,
//     joins: [],
//   };

//   // Process X-Axis Fields
//   if (Array.isArray(fields?.x)) {
//     fields.x.forEach((xField: any) => {
//       const processedField = processField(xField);
//       if (processedField) ast.columns.push(processedField);
//     });
//   }

//   // Process Y-Axis Fields
//   if (Array.isArray(fields?.y)) {
//     fields.y.forEach((yField: any) => {
//       const processedField = processField(yField);
//       if (processedField) ast.columns.push(processedField);
//     });
//   }

//   console.log(ast, "AST");

//   const sql = parser.sqlify(ast);
//   return sql.replace(/`/g, '"');
// }

// List of known aggregation functions
const aggregationFunctions = new Set([
  "count",
  "count-distinct",
  "sum",
  "avg",
  "min",
  "max",
  "p50",
  "p90",
  "p95",
  "p99",
]);

// Helper function to process function arguments
const processFunctionArgs = (args: any[], isAggregation: boolean) => {
  if (isAggregation) {
    // Aggregation functions need a single `expr` argument
    return {
      distinct: null,
      expr: {
        type: "column_ref",
        table: null,
        column: args[0]?.value?.field || args[0]?.value || "unknown_column",
      },
      orderby: null,
      separator: null,
    };
  } else {
    // Regular functions need an `expr_list`
    return {
      type: "expr_list",
      value: args.map((arg) => ({
        type: "column_ref",
        table: null,
        column: arg.value?.field || arg.value || "unknown_column",
      })),
    };
  }
};

// Helper function to process fields for SELECT clause
const processField = (field: any) => {
  if (!field || !field.alias) return null; // Ignore invalid fields

  if (field.functionName) {
    const functionNameLower = field.functionName.toLowerCase();
    const isAggregation = aggregationFunctions.has(functionNameLower);

    return {
      type: "expr",
      expr: {
        type: isAggregation ? "aggr_func" : "function",
        name: isAggregation
          ? field.functionName.toUpperCase()
          : { name: [{ type: "default", value: field.functionName }] },
        args: processFunctionArgs(field.args || [], isAggregation),
        over: null,
      },
      as: field.alias,
    };
  } else {
    return {
      type: "expr",
      expr: {
        type: "column_ref",
        table: null,
        column: field.column || "unknown_column",
      },
      as: field.alias,
    };
  }
};

function buildJoinConditions(conditions: any[]) {
  if (!conditions || conditions.length === 0) return null;

  if (conditions.length === 1) {
    return createBinaryExpr(conditions[0]);
  }

  let conditionTree = createBinaryExpr(conditions[0]);

  for (let i = 1; i < conditions.length; i++) {
    conditionTree = {
      type: "binary_expr",
      operator: "AND",
      left: conditionTree,
      right: createBinaryExpr(conditions[i]),
    };
  }

  return conditionTree;
}

function createBinaryExpr(condition: any) {
  return {
    type: "binary_expr",
    operator: condition.operation,
    left: {
      type: "column_ref",
      table: condition.leftField.streamAlias || null,
      column: { expr: { type: "default", value: condition.leftField.field } },
    },
    right: {
      type: "column_ref",
      table: condition.rightField.streamAlias || null,
      column: { expr: { type: "default", value: condition.rightField.field } },
    },
  };
}

// Main function to build SQL query using AST
export async function buildSQLQueryWithParser(
  fields: any,
  joins: any[],
): Promise<string> {
  // Import parser
  await importSqlParser();

  const ast: any = {
    with: null,
    type: "select",
    options: null,
    distinct: { type: null },
    columns: [],
    from: [],
    where: null,
    groupby: { columns: [] },
    having: null,
    orderby: [],
    limit: { separator: "", value: [] },
    window: null,
  };

  const groupByFields: any[] = [];

  // Main table reference
  if (fields?.stream) {
    ast.from.push({
      db: null,
      table: fields.stream,
      as: null,
    });
  }

  // Process X-Axis Fields (Included in GROUP BY & ORDER BY if applicable)
  if (Array.isArray(fields?.x)) {
    fields.x.forEach((xField: any) => {
      const processedField = processField(xField);
      if (processedField) {
        ast.columns.push(processedField);
        groupByFields.push({
          type: "column_ref",
          table: null,
          column: xField.alias || xField.column || "unknown_column",
        });

        // Handle ORDER BY for X-axis
        if (xField.sortBy) {
          ast.orderby.push({
            expr: {
              type: "column_ref",
              table: null,
              column: xField.alias || xField.column || "unknown_column",
            },
            type: xField.sortBy.toLowerCase() === "desc" ? "DESC" : "ASC",
          });
        }
      }
    });
  }

  // Process Breakdown Fields (Included in GROUP BY & ORDER BY if applicable)
  if (Array.isArray(fields?.breakdown)) {
    fields.breakdown.forEach((breakdownField: any) => {
      const processedField = processField(breakdownField);
      if (processedField) {
        ast.columns.push(processedField);
        groupByFields.push({
          type: "column_ref",
          table: null,
          column:
            breakdownField.alias || breakdownField.column || "unknown_column",
        });

        // Handle ORDER BY for Breakdown
        if (breakdownField.sortBy) {
          ast.orderby.push({
            expr: {
              type: "column_ref",
              table: null,
              column:
                breakdownField.alias ||
                breakdownField.column ||
                "unknown_column",
            },
            type:
              breakdownField.sortBy.toLowerCase() === "desc" ? "DESC" : "ASC",
          });
        }
      }
    });
  }

  // Process Y-Axis Fields (These may have ORDER BY)
  if (Array.isArray(fields?.y)) {
    fields.y.forEach((yField: any) => {
      const processedField = processField(yField);
      if (processedField) {
        ast.columns.push(processedField);
        if (yField.sortBy) {
          ast.orderby.push({
            expr: {
              type: "column_ref",
              table: null,
              column: yField.alias || yField.column || "unknown_column",
            },
            type: yField.sortBy.toLowerCase() === "desc" ? "DESC" : "ASC",
          });
        }
      }
    });
  }

  // Assign GROUP BY fields if there are any
  if (groupByFields.length > 0) {
    ast.groupby = groupByFields;
  }

  // Process Joins
  if (Array.isArray(joins)) {
    joins.forEach((join: any) => {
      ast.from.push({
        db: null,
        table: join.stream,
        as: join.streamAlias,
        join: join.joinType.toUpperCase() + " JOIN",
        on: buildJoinConditions(join.conditions),
      });
    });
  }

  // Convert AST to SQL
  const sql = parser.sqlify(ast);
  return sql.replace(/`/g, '"'); // Replace backticks with double quotes for consistency
}
>>>>>>> c6c707d8
<|MERGE_RESOLUTION|>--- conflicted
+++ resolved
@@ -97,7 +97,7 @@
 
   if (operator === "match_all") {
     condition = `match_all(${formatValue(value)})`;
-  } else if (operator === "str_match" || operator === "Contains") {
+  } else if (operator === "str_match") {
     condition = `str_match(${label}, ${formatValue(value)})`;
   } else if (operator === "str_match_ignore_case") {
     condition = `str_match_ignore_case(${label}, ${formatValue(value)})`;
@@ -107,10 +107,10 @@
     condition = `re_not_match(${label}, ${formatValue(value)})`;
   } else {
     switch (operator) {
-      // case "Contains":
-      //   operator = "LIKE";
-      //   value = "%" + escapeSingleQuotes(value) + "%";
-      //   break;
+      case "Contains":
+        operator = "LIKE";
+        value = "%" + escapeSingleQuotes(value) + "%";
+        break;
       case "Not Contains":
         operator = "NOT LIKE";
         value = "%" + escapeSingleQuotes(value) + "%";
@@ -296,27 +296,6 @@
         column?.expr?.args?.value[0]?.column?.expr?.value ?? timeField;
       field.aggregationFunction =
         column?.expr?.name?.name[0]?.value?.toLowerCase() ?? "histogram";
-
-      if (field.aggregationFunction === "approx_percentile_cont") {
-        // check 2nd argument of function
-        if (
-          column?.expr?.args?.value[1]?.value === "0.5" ||
-          column?.expr?.args?.value[1]?.value === "0.50"
-        ) {
-          field.aggregationFunction = "p50";
-        } else if (
-          column?.expr?.args?.value[1]?.value === "0.9" ||
-          column?.expr?.args?.value[1]?.value === "0.90"
-        ) {
-          field.aggregationFunction = "p90";
-        } else if (column?.expr?.args?.value[1]?.value === "0.95") {
-          field.aggregationFunction = "p95";
-        } else if (column?.expr?.args?.value[1]?.value === "0.99") {
-          field.aggregationFunction = "p99";
-        } else {
-          throw new Error("Unsupported percentile value");
-        }
-      }
     }
 
     field.alias = column?.as ?? field?.column ?? timeField;
@@ -775,86 +754,6 @@
   }
 };
 
-<<<<<<< HEAD
-
-export const getStreamNameFromQuery = async (query: any) => {
-  let streamName = null;
-  try {
-    await importSqlParser();
-    try {
-      if(query && query != ""){
-        const parsedQuery = parser?.astify(query);
-        if (parsedQuery?.with) {
-            let withObj = parsedQuery.with;
-            withObj.forEach((obj: any) => {
-              // Recursively extract table names from the WITH statement with depth protection
-              const MAX_RECURSION_DEPTH = 50; // Prevent stack overflow
-              const visitedNodes = new WeakSet(); // Prevent circular references - more efficient for objects
-              
-              const extractTablesFromNode = (node: any, depth: number = 0) => {
-                if (!node || depth > MAX_RECURSION_DEPTH) {
-                  if (depth > MAX_RECURSION_DEPTH) {
-                    console.warn("Maximum recursion depth reached while parsing SQL query");
-                  }
-                  return;
-                }
-                
-                // Use WeakSet for efficient circular reference detection
-                if (typeof node === 'object' && node !== null) {
-                  if (visitedNodes.has(node)) {
-                    return; // Skip already visited nodes
-                  }
-                  visitedNodes.add(node);
-                }
-                
-                // Check if current node has a from clause
-                if (node.from && Array.isArray(node.from)) {
-                  node.from.forEach((stream: any) => {
-                    if (stream.table) {
-                      streamName = stream.table;
-                    }
-                    // Handle subquery in FROM clause
-                    if (stream.expr && stream.expr.ast) {
-                      extractTablesFromNode(stream.expr.ast, depth + 1);
-                    }
-                  });
-                }
-                
-                // Check for nested subqueries in WHERE clause
-                if (node.where && node.where.right && node.where.right.ast) {
-                  extractTablesFromNode(node.where.right.ast, depth + 1);
-                }
-                
-                // Check for nested subqueries in SELECT expressions
-                if (node.columns && Array.isArray(node.columns)) {
-                  node.columns.forEach((col: any) => {
-                    if (col.expr && col.expr.ast) {
-                      extractTablesFromNode(col.expr.ast, depth + 1);
-                    }
-                  });
-                }
-              };
-              
-              // Start extraction from the WITH statement
-              extractTablesFromNode(obj?.stmt);
-            });
-          }
-          else{
-            streamName = parsedQuery?.from[0]?.table;
-          }
-      }
-    } catch (error) {
-      console.log(error,'error parsing sql query');
-    }
-    return streamName;
-  } catch (error) {
-    return null;
-  }
-};
-
-// Export internal functions for testing
-export { formatValue, parseCondition, convertWhereToFilter, extractFilters, extractTableName };
-=======
 // // List of known aggregation functions
 // const aggregationFunctions = new Set([
 //   "count",
@@ -1235,5 +1134,4 @@
   // Convert AST to SQL
   const sql = parser.sqlify(ast);
   return sql.replace(/`/g, '"'); // Replace backticks with double quotes for consistency
-}
->>>>>>> c6c707d8
+}