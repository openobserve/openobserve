<!-- Copyright 2022 Zinc Labs Inc. and Contributors

 Licensed under the Apache License, Version 2.0 (the "License");
 you may not use this file except in compliance with the License.
 You may obtain a copy of the License at

     http:www.apache.org/licenses/LICENSE-2.0

 Unless required by applicable law or agreed to in writing, software
 distributed under the License is distributed on an "AS IS" BASIS,
 WITHOUT WARRANTIES OR CONDITIONS OF ANY KIND, either express or implied.
 See the License for the specific language governing permissions and
 limitations under the License. 
-->

<template>
  <div
    class="trace-details"
    :style="{
      width: '97vw !important',
      background: '#ffffff',
    }"
  >
    <div
      class="row q-px-sm"
      v-if="traceTree.length && !searchObj.data.traceDetails.loading"
    >
      <div class="q-py-sm flex items-center justify-start col-12 toolbar">
        <div class="text-h6 q-mr-lg">
          {{ traceTree[0]["operationName"] }}
        </div>
        <div>Spans: {{ spanList.length - 1 }}</div>
      </div>
      <trace-chart
        class="trace-details-chart"
        id="trace_details_gantt_chart"
        ref="plotChart"
        class="trace-details-chart"
        :chart="traceChart"
        @updated:chart="updateChart"
      />
      <div
        :class="
          isSidebarOpen ? 'histogram-container' : 'histogram-container-full'
        "
      >
        <trace-header
          :baseTracePosition="baseTracePosition"
          :splitterWidth="splitterModel"
        />
        <div class="histogram-spans-container">
          <q-splitter v-model="splitterModel" :style="{ height: '100%' }">
            <template v-slot:before>
              <div class="trace-tree-container">
                <trace-tree
                  :collapseMapping="collapseMapping"
                  :spans="spanPositionList"
                  :baseTracePosition="baseTracePosition"
                  :spanDimensions="spanDimensions"
                  class="trace-tree"
                  @toggle-collapse="toggleSpanCollapse"
                />
              </div>
            </template>
            <template v-slot:after>
              <SpanRenderer
                :collapseMapping="collapseMapping"
                :spans="spanPositionList"
                :baseTracePosition="baseTracePosition"
                :spanDimensions="spanDimensions"
                ref="traceRootSpan"
              />
            </template>
          </q-splitter>
        </div>
      </div>
      <q-separator vertical />
      <div v-if="isSidebarOpen && selectedSpanId" class="histogram-sidebar">
        <trace-details-sidebar
          :span="spanMapping[selectedSpanId]"
          @close="closeSidebar"
        />
      </div>
    </div>
    <div
      v-else-if="searchObj.data.traceDetails.loading"
      class="flex column items-center justify-center"
      :style="{ height: '100%' }"
    >
      <q-spinner color="primary" size="3em" :thickness="2" />
      <div class="q-pt-sm">Getting trace data</div>
    </div>
  </div>
</template>

<script lang="ts">
import { defineComponent, ref, onMounted, watch } from "vue";
import { cloneDeep } from "lodash";
import SpanRenderer from "./SpanRenderer.vue";
import useTraces from "@/composables/useTraces";
import { computed } from "vue";
import TraceDetailsSidebar from "./TraceDetailsSidebar.vue";
import TraceTree from "./TraceTree.vue";
import TraceHeader from "./TraceHeader.vue";
import TraceChart from "./TraceChart.vue";
import { useStore } from "vuex";

export default defineComponent({
  name: "TraceDetails",
  props: {
    traceId: {
      type: String,
      default: "",
    },
  },
  components: {
    SpanRenderer,
    TraceDetailsSidebar,
    TraceTree,
    TraceHeader,
    TraceChart,
  },

  setup() {
    const traceTree: any = ref([]);
    const spanMapping: any = ref({});
    const { searchObj } = useTraces();
    const baseTracePosition: any = ref({});
    const collapseMapping: any = ref({});
    const traceRootSpan: any = ref(null);
    const spanPositionList: any = ref([]);
    const splitterModel = ref(25);
    const timeRange: any = ref({ start: 0, end: 0 });
    const store = useStore();
    const spanDimensions = {
      height: 25,
      barHeight: 8,
      textHeight: 25,
      gap: 15,
      collapseHeight: 8,
      collapseWidth: 8,
      connectorPadding: 2,
      paddingLeft: 8,
      hConnectorWidth: 20,
      dotConnectorWidth: 6,
      dotConnectorHeight: 6,
      colors: ["#b7885e", "#1ab8be", "#ffcb99", "#f89570", "#839ae2"],
    };

    const traceChart = ref({
      data: [{}],
      layout: {},
    });
    const plotChart: any = ref(null);

    const spanList: any = computed(() => {
      return searchObj.data.traceDetails.spanList;
    });

    onMounted(() => {
      buildTracesTree();
    });

    watch(
      () => spanList.value.length,
      () => {
        if (spanList.value.length) {
          buildTracesTree();
        } else traceTree.value = [];
      },
      { immediate: true }
    );

    const isSidebarOpen = computed(() => {
      return searchObj.data.traceDetails.showSpanDetails;
    });

    const selectedSpanId = computed(() => {
      return searchObj.data.traceDetails.selectedSpanId;
    });

    const calculateTracePosition = () => {
      const tics = [];
      baseTracePosition.value["durationMs"] = timeRange.value.end;
      baseTracePosition.value["startTimeMs"] =
        traceTree.value[0].startTimeMs + timeRange.value.start;
      const quarterMs = (timeRange.value.end - timeRange.value.start) / 4;
      let time = timeRange.value.start;
      for (let i = 0; i <= 4; i++) {
        tics.push({
          value: Number(time.toFixed(2)),
          label: `${time.toFixed(2)}ms`,
          left: `${25 * i}%`,
        });
        time += quarterMs;
      }
      baseTracePosition.value["tics"] = tics;
    };

    // Find out spans who has reference_parent_span_id as span_id of first span in sampleTrace
    const buildTracesTree = async () => {
      if (!spanList.value?.length) return;

      spanMapping.value = {};
      traceTree.value = [];
      spanPositionList.value = [];
      collapseMapping.value = {};
      let lowestStartTime: number = spanList.value[0].start_time;
      let highestEndTime: number = spanList.value[0].end_time;

      const traceTreeMock: any = {};
      const serviceColorMapping: any = {};

      if (!spanList.value?.length) return;
      spanMapping.value[spanList.value[0].span_id] = spanList.value[0];
      let colorIndex = 0;
      let noParentSpans = [];
      for (let i = 0; i < spanList.value.length; i++) {
        if (spanList.value[i].start_time < lowestStartTime) {
          lowestStartTime = spanList.value[i].start_time;
        }
        if (spanList.value[i].end_time > highestEndTime) {
          highestEndTime = spanList.value[i].end_time;
        }

        spanMapping.value[spanList.value[i].span_id] = cloneDeep(
          spanList.value[i]
        );

        const span = getFormattedSpan(spanList.value[i]);

        if (span.serviceName && !serviceColorMapping[span.serviceName]) {
          serviceColorMapping[span.serviceName] =
            spanDimensions.colors[colorIndex];
          colorIndex++;
          if (colorIndex > spanDimensions.colors.length - 1) colorIndex = 0;
        }

        span.style.color = serviceColorMapping[span.serviceName];

        span.index = i;

        collapseMapping.value[span.spanId] = true;

        if (span.parentId && !traceTreeMock[span.parentId]) {
          noParentSpans.push(span);
        }

        // if (span.parentId && !traceTreeMock[span.parentId]) {
        //   traceTreeMock[span.parentId] = [];
        // }

        if (span.parentId && traceTreeMock[span.parentId])
          traceTreeMock[span.parentId].push(span);

        if (!traceTreeMock[span.spanId]) traceTreeMock[span.spanId] = [];

        if (!span["spans"]) span["spans"] = traceTreeMock[span.spanId];
      }

      traceTree.value = [];
      traceTree.value.push(getFormattedSpan(spanList.value[0]));
      traceTree.value[0]["index"] = 0;
      traceTree.value[0].lowestStartTime =
        converTimeFromNsToMs(lowestStartTime);
      traceTree.value[0].highestEndTime = converTimeFromNsToMs(highestEndTime);
      traceTree.value[0].style.color =
        serviceColorMapping[traceTree.value[0].serviceName];
      traceTree.value[0]["spans"] = cloneDeep(
        traceTreeMock[spanList.value[0]["span_id"]] || []
      );
      traceTree.value.push(...noParentSpans);
      traceTree.value.forEach((span: any) => {
        addSpansPositions(span, 0);
      });

      timeRange.value.end = (
        traceTree.value[0].highestEndTime - traceTree.value[0].lowestStartTime
      ).toFixed(2);
      timeRange.value.start = 0;

      calculateTracePosition();
      buildTraceChart();
    };
    let index = 0;
    const addSpansPositions = (span: any, depth: number) => {
      if (!span.index) index = 0;
      span.depth = depth;
      spanPositionList.value.push(
        Object.assign(span, {
          style: {
            color: span.style.color,
            top: index * spanDimensions.height + "px",
            left: spanDimensions.gap * depth + "px",
          },
          hasChildSpans: !!span.spans.length,
          currentIndex: index,
        })
      );
      if (collapseMapping.value[span.spanId]) {
        if (span.spans.length) {
          span.spans.forEach((childSpan: any) => {
            index = index + 1;
            childSpan.totalSpans = addSpansPositions(childSpan, depth + 1);
          });
          span.totalSpans = span.spans.reduce(
            (acc: number, span: any) =>
              acc + ((span?.spans?.length || 0) + (span?.totalSpans || 0)),
            0
          );
        }
        return (span?.spans?.length || 0) + (span?.totalSpans || 0);
      } else {
        return 0;
      }
    };

    // Convert span object to required format
    // Converting ns to ms
    const getFormattedSpan = (span: any) => {
      return {
        [store.state.zoConfig.timestamp_column]:
          span[store.state.zoConfig.timestamp_column],
        startTimeMs: converTimeFromNsToMs(span.start_time),
        endTimeMs: converTimeFromNsToMs(span.end_time),
        durationMs: Number(span.duration.toFixed(2)),
        idleMs: convertTime(span.idle_ns),
        busyMs: convertTime(span.busy_ns),
        spanId: span.span_id,
        operationName: span.operation_name,
        serviceName: span.service_name,
        spanKind: getSpanKind(span.span_kind.toString()),
        parentId: span.reference_parent_span_id,
        spans: null,
        index: 0,
        style: {
          color: "",
        },
      };
    };

    const convertTime = (time: number) => {
      return Number((time / 1000000).toFixed(2));
    };

    const converTimeFromNsToMs = (time: number) => {
      const nanoseconds = time;
      const milliseconds = Math.floor(nanoseconds / 1000000);
      const date = new Date(milliseconds);
      return date.getTime();
    };

    const getSpanKind = (spanKind: string) => {
      const spanKindMapping: { [key: string]: string } = {
        "1": "Client",
        "2": "Server",
        "3": "Producer",
        "4": "Consumer",
        "5": "Internal",
      };
      return spanKindMapping[spanKind];
    };

    const closeSidebar = () => {
      searchObj.data.traceDetails.showSpanDetails = false;
      searchObj.data.traceDetails.selectedSpanId = null;
    };
    const toggleSpanCollapse = (spanId: number | string) => {
      collapseMapping.value[spanId] = !collapseMapping.value[spanId];
      index = 0;
      spanPositionList.value = [];
      traceTree.value.forEach((span: any) => {
        addSpansPositions(span, 0);
      });
    };
    const buildTraceChart = () => {
      const layout: any = {
        autosize: true,
        scrollZoom: true,
        title: {
          text: "",
          font: {
            size: 12,
          },
        },
        font: { size: 12 },
        height: 200,
        margin: {
          l: 16,
          r: 16,
          t: 16,
          b: 16,
        },
        xaxis: {
          ticklen: 5,
          nticks: 10,
          tickvals: [],
          type: "-",
          ticksuffix: "ms",
          showgrid: true,
          zeroline: true,
          range: [],
          rangeslider: {
            visible: true,
            bgcolor: "#d5d5d5",
<<<<<<< HEAD
            yaxis: {},
=======
>>>>>>> cea8dcbb
          },
        },
        yaxis: {
          showgrid: false,
          zeroline: false,
          autorange: true,
          showticklabels: false,
        },
        shapes: [],
        hovermode: "closest",
        showlegend: true,
      };
      const shapes: any = [];
      let size = 0;
      for (let i = spanPositionList.value.length - 1; i > -1; i--) {
        const absoluteStartTime =
          spanPositionList.value[i].startTimeMs -
          traceTree.value[0].lowestStartTime;

        shapes.push({
          x0: absoluteStartTime,
          x1: Number(
            (absoluteStartTime + spanPositionList.value[i].durationMs).toFixed(
              2
            )
          ),
          y0: size,
          y1: size + 0.5,
          line: {
            width: 0,
          },
          type: "rect",
          xref: "x",
          yref: "y",
          opacity: 1,
          fillcolor: spanPositionList.value[i].style.color,
        });
        size += 0.5;
      }
      baseTracePosition.value.tics.forEach((tic: any) => {
        layout.xaxis.tickvals.push(tic.value);
      });
      layout.shapes = shapes;
      const endTime = Math.ceil(
        traceTree.value[0].highestEndTime - traceTree.value[0].lowestStartTime
      );
      layout.xaxis.range = [0, endTime > 0 ? endTime : 1];
      traceChart.value.layout = layout;
      if (plotChart.value) plotChart.value?.reDraw();
    };
    const updateChart = ({ data }: { data: any }) => {
      let range1 = 0;
      let range2 = 0;
      if (data["xaxis.range[0]"] && data["xaxis.range[1]"]) {
        range1 = data["xaxis.range[0]"];
        range2 = data["xaxis.range[1]"];
      } else if (data["xaxis.range"]?.length) {
        range1 = data["xaxis.range"][0];
        range2 = data["xaxis.range"][1];
      } else {
        timeRange.value.start = 0;
        range2 = Number(
          (
            traceTree.value[0].highestEndTime -
            traceTree.value[0].lowestStartTime
          ).toFixed(2)
        );
      }
      timeRange.value.start = range1;
      timeRange.value.end = range2;
      calculateTracePosition();
    };
    return {
      traceTree,
      collapseMapping,
      traceRootSpan,
      baseTracePosition,
      searchObj,
      spanList,
      isSidebarOpen,
      selectedSpanId,
      spanMapping,
      closeSidebar,
      toggleSpanCollapse,
      spanPositionList,
      spanDimensions,
      splitterModel,
      plotChart,
      traceChart,
      updateChart,
    };
  },
});
</script>

<style scoped lang="scss">
$sidebarWidth: 300px;
$seperatorWidth: 2px;
$toolbarHeight: 60px;
$traceHeaderHeight: 30px;
$traceChartHeight: 200px;
.toolbar {
  height: $toolbarHeight;
}
.trace-details {
  height: 100vh;
  overflow: auto;
}
.histogram-container-full {
  width: 100%;
}
.histogram-container {
  width: calc(100% - $sidebarWidth - $seperatorWidth);
}

.histogram-sidebar {
  width: $sidebarWidth;
  height: calc(100vh - $toolbarHeight - $traceChartHeight);
  overflow-y: scroll;
  overflow-x: hidden;
}

.histogram-spans-container {
  height: calc(100vh - $toolbarHeight - $traceHeaderHeight - $traceChartHeight);
  overflow-y: auto;
  position: relative;
  overflow-x: hidden;
}

.trace-tree-container {
  overflow: auto;
}
</style>
<style lang="scss">
.trace-details {
  .q-splitter__before,
  .q-splitter__after {
    overflow: revert !important;
  }

  .q-splitter__before {
    z-index: 999 !important;
  }

  .trace-details-chart {
    .rangeslider-slidebox {
<<<<<<< HEAD
      fill: #5960b2 !important;
=======
      fill: #7076be !important;
>>>>>>> cea8dcbb
    }
    .rangeslider-mask-max,
    .rangeslider-mask-min {
      fill: #d2d2d2 !important;
      fill-opacity: 1 !important;
    }
  }
}
</style><|MERGE_RESOLUTION|>--- conflicted
+++ resolved
@@ -403,10 +403,6 @@
           rangeslider: {
             visible: true,
             bgcolor: "#d5d5d5",
-<<<<<<< HEAD
-            yaxis: {},
-=======
->>>>>>> cea8dcbb
           },
         },
         yaxis: {
@@ -553,11 +549,7 @@
 
   .trace-details-chart {
     .rangeslider-slidebox {
-<<<<<<< HEAD
-      fill: #5960b2 !important;
-=======
       fill: #7076be !important;
->>>>>>> cea8dcbb
     }
     .rangeslider-mask-max,
     .rangeslider-mask-min {
