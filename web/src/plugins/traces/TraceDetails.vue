<!-- Copyright 2023 OpenObserve Inc.

This program is free software: you can redistribute it and/or modify
it under the terms of the GNU Affero General Public License as published by
the Free Software Foundation, either version 3 of the License, or
(at your option) any later version.

This program is distributed in the hope that it will be useful
but WITHOUT ANY WARRANTY; without even the implied warranty of
MERCHANTABILITY or FITNESS FOR A PARTICULAR PURPOSE.  See the
GNU Affero General Public License for more details.

You should have received a copy of the GNU Affero General Public License
along with this program.  If not, see <http://www.gnu.org/licenses/>.
-->

<template>
  <div class="trace-details">
    <div
      class="trace-details-content"
      v-if="
        traceTree.length &&
        spanList.length &&
        !(
          searchObj.data.traceDetails.isLoadingTraceDetails ||
          searchObj.data.traceDetails.isLoadingTraceMeta
        )
      "
    >
      <div class="trace-combined-header-wrapper card-container">
        <div
          class="full-width flex items-center toolbar flex justify-between q-pb-sm"
        >
          <div class="flex items-center">
            <div
              data-test="trace-details-back-btn"
              class="flex justify-center items-center q-mr-sm cursor-pointer trace-back-btn"
              title="Traces List"
              @click="routeToTracesList"
            >
              <q-icon name="arrow_back_ios_new" size="14px" />
            </div>
            <div
              data-test="trace-details-operation-name"
              class="text-subtitle1 q-mr-lg ellipsis toolbar-operation-name"
              :title="traceTree[0]['operationName']"
            >
              {{ traceTree[0]["operationName"] }}
            </div>
            <div class="q-mr-lg flex items-center text-body2">
              <div class="flex items-center">
                Trace ID:
                <div
                  data-test="trace-details-trace-id"
                  class="toolbar-trace-id ellipsis q-pl-xs"
                  :title="spanList[0]['trace_id']"
                >
                  {{ spanList[0]["trace_id"] }}
                </div>
              </div>
              <q-icon
                data-test="trace-details-copy-trace-id-btn"
                class="q-ml-xs cursor-pointer trace-copy-icon"
                size="12px"
                name="content_copy"
                title="Copy"
                @click="copyTraceId"
              />
            </div>

            <div data-test="trace-details-spans-count" class="q-pb-xs q-mr-lg">
              Spans: {{ spanList.length }}
            </div>

            <!-- TODO OK: Create component for this usecase multi select with button -->
            <div class="o2-input flex items-center trace-logs-selector">
              <q-select
                data-test="trace-details-log-streams-select"
                v-model="searchObj.data.traceDetails.selectedLogStreams"
                :label="
                  searchObj.data.traceDetails.selectedLogStreams.length
                    ? ''
                    : t('search.selectIndex')
                "
                :options="filteredStreamOptions"
                data-cy="stream-selection"
                input-debounce="0"
                behavior="menu"
                filled
                multiple
                borderless
                dense
                fill-input
                :title="selectedStreamsString"
              >
                <template #no-option>
                  <div class="o2-input log-stream-search-input">
                    <q-input
                      data-test="trace-details-stream-search-input"
                      v-model="streamSearchValue"
                      borderless
                      filled
                      debounce="500"
                      autofocus
                      dense
                      size="xs"
                      @update:model-value="filterStreamFn"
                      class="q-ml-auto q-mb-xs no-border q-pa-xs"
                      :placeholder="t('search.searchStream')"
                    >
                      <template #prepend>
                        <q-icon name="search" class="cursor-pointer" />
                      </template>
                    </q-input>
                  </div>
                  <q-item>
                    <q-item-section> {{ t("search.noResult") }}</q-item-section>
                  </q-item>
                </template>
                <template #before-options>
                  <div class="o2-input log-stream-search-input">
                    <q-input
                      data-test="trace-details-stream-search-input-options"
                      v-model="streamSearchValue"
                      borderless
                      debounce="500"
                      filled
                      dense
                      autofocus
                      @update:model-value="filterStreamFn"
                      class="q-ml-auto q-mb-xs no-border q-pa-xs"
                      :placeholder="t('search.searchStream')"
                    >
                      <template #prepend>
                        <q-icon name="search" class="cursor-pointer" />
                      </template>
                    </q-input>
                  </div>
                </template>
              </q-select>
              <q-btn
                data-test="trace-details-view-logs-btn"
                v-close-popup="true"
                class="text-bold traces-view-logs-btn tw-border tw-border-solid tw-border-[var(--o2-border-color)]"
                :label="
                  searchObj.meta.redirectedFromLogs
                    ? t('traces.backToLogs')
                    : t('traces.viewLogs')
                "
                padding="sm sm"
                color="primary"
                size="sm"
                no-caps
                dense
                icon="search"
                @click="redirectToLogs"
              />
            </div>
          </div>
          <div class="flex items-center">
            <div
              class="flex justify-center items-center tw-pl-2 trace-search-container"
            >
              <q-input
                data-test="trace-details-search-input"
                v-model="searchQuery"
                placeholder="Search..."
                @update:model-value="handleSearchQueryChange"
                dense
                borderless
                clearable
                debounce="500"
                class="q-mr-sm custom-height flex items-center"
              />
              <p
                data-test="trace-details-search-results"
                class="tw-mr-1"
                v-if="searchResults"
              >
                <small
                  ><span>{{ currentIndex + 1 }}</span> of
                  <span>{{ searchResults }}</span></small
                >
              </p>
              <q-btn
                data-test="trace-details-search-prev-btn"
                v-if="searchResults"
                :disable="currentIndex === 0"
                class="tw-mr-1 download-logs-btn flex"
                flat
                round
                title="Previous"
                icon="keyboard_arrow_up"
                @click="prevMatch"
                dense
                :size="`sm`"
              />
              <q-btn
                data-test="trace-details-search-next-btn"
                v-if="searchResults"
                :disable="currentIndex + 1 === searchResults"
                class="tw-mr-1 download-logs-btn flex"
                flat
                round
                title="Next"
                icon="keyboard_arrow_down"
                @click="nextMatch"
                dense
                :size="`sm`"
              />
            </div>
            <q-btn
              data-test="trace-details-share-link-btn"
              class="q-mr-xs download-logs-btn q-px-sm element-box-shadow el-border !tw-h-[2.25rem] hover:tw-bg-[var(--o2-hover-accent)]"
              size="xs"
              icon="share"
              @click="shareLink"
            >
              <q-tooltip>
                {{ t('search.shareLink') }}
              </q-tooltip>
            </q-btn>
            <q-btn
              data-test="trace-details-close-btn"
              class="q-mr-xs download-logs-btn q-px-sm element-box-shadow el-border !tw-h-[2.25rem] hover:tw-bg-[var(--o2-hover-accent)]"
              icon="cancel"
              size="xs"
              @click="routeToTracesList"
            >
              <q-tooltip>
                {{ t('common.cancel') }}
              </q-tooltip>
            </q-btn>
          </div>
        </div>

        <q-separator class="q-my-sm" />

        <div class="flex justify-between items-end q-pr-sm q-pb-sm">
          <div
            data-test="trace-details-toggle-timeline-btn"
            class="trace-chart-btn flex items-center no-wrap cursor-pointer"
            @click="toggleTimeline"
          >
            <q-icon
              name="expand_more"
              :class="!isTimelineExpanded ? 'rotate-270' : ''"
              size="22px"
              class="cursor-pointer text-grey-10"
            />
            <div
              data-test="trace-details-visual-title"
              class="text-subtitle2 text-bold"
            >
              {{
                activeVisual === "timeline"
                  ? "Trace Timeline"
                  : "Trace Service Map"
              }}
            </div>
          </div>

          <div
            v-if="isTimelineExpanded"
            class="rounded-borders visual-selector-container"
            :class="store.state.theme === 'dark' ? 'bg-dark' : 'bg-white'"
          >
            <template v-for="visual in traceVisuals" :key="visual.value">
              <q-btn
                :data-test="`trace-details-visual-${visual.value}-btn`"
                :color="visual.value === activeVisual ? 'primary' : ''"
                :flat="visual.value === activeVisual ? false : true"
                dense
                no-caps
                size="11px"
                class="q-px-sm visual-selection-btn tw-rounded-[0.25rem]"
                @click="activeVisual = visual.value"
              >
                <q-icon><component :is="visual.icon" /></q-icon>
                {{ visual.label }}</q-btn
              >
            </template>
          </div>
        </div>
        <div
          v-show="isTimelineExpanded"
          class="chart-container-inner q-px-sm q-pb-sm"
          :key="isTimelineExpanded.toString()"
        >
          <ChartRenderer
            data-test="trace-details-timeline-chart"
            v-if="activeVisual === 'timeline'"
            class="trace-details-chart trace-chart-height"
            id="trace_details_gantt_chart"
            :data="ChartData"
            @updated:chart="updateChart"
          />
          <ChartRenderer
            data-test="trace-details-service-map-chart"
            v-else
            :data="traceServiceMap"
            class="trace-chart-height"
          />
        </div>
      </div>
      <div style="display: flex; flex: 1; min-height: 0">
        <div
          class="histogram-spans-container"
          :class="[
            isSidebarOpen ? 'histogram-container' : 'histogram-container-full',
            isTimelineExpanded ? '' : 'full',
          ]"
          ref="parentContainer"
        >
          <div class="trace-tree-wrapper card-container">
            <trace-header
              data-test="trace-details-header"
              :baseTracePosition="baseTracePosition"
              :splitterWidth="leftWidth"
              @resize-start="startResize"
            />
            <div style="display: flex; flex: 1; min-height: 0">
              <div class="relative-position trace-content-scroll">
                <div
                  class="trace-tree-container"
                  data-test="trace-details-tree-container"
                >
                  <div class="position-relative">
                    <div
                      :style="{
                        width: '1px',
                        left: `${leftWidth}px`,
                        backgroundColor:
                          store.state.theme === 'dark' ? '#3c3c3c' : '#ececec',
                        zIndex: 999,
                        top: '-28px',
                        height: `${spanPositionList.length * spanDimensions.height + 28}px`,
                        cursor: 'col-resize',
                      }"
                      class="absolute resize"
                      @mousedown="startResize"
                    />
                    <trace-tree
                      data-test="trace-details-tree"
                      :collapseMapping="collapseMapping"
                      :spans="spanPositionList"
                      :baseTracePosition="baseTracePosition"
                      :spanDimensions="spanDimensions"
                      :spanMap="spanMap"
                      :leftWidth="leftWidth"
                      ref="traceTreeRef"
                      :search-query="searchQuery"
                      :spanList="spanList"
                      @toggle-collapse="toggleSpanCollapse"
                      @select-span="updateSelectedSpan"
                      @update-current-index="handleIndexUpdate"
                      @search-result="handleSearchResult"
                    />
                  </div>
                </div>
              </div>
              <q-separator
                v-if="isSidebarOpen && (selectedSpanId || showTraceDetails)"
                vertical
              />
              <div
                v-if="isSidebarOpen && (selectedSpanId || showTraceDetails)"
                class="histogram-sidebar-inner"
                :class="isTimelineExpanded ? '' : 'full'"
              >
                <trace-details-sidebar
                  data-test="trace-details-sidebar"
                  :span="spanMap[selectedSpanId as string]"
                  :baseTracePosition="baseTracePosition"
                  :search-query="searchQuery"
                  @view-logs="redirectToLogs"
                  @close="closeSidebar"
                  @open-trace="openTraceLink"
                />
              </div>
            </div>
          </div>
        </div>
      </div>
    </div>
    <div
      v-else-if="
        searchObj.data.traceDetails.isLoadingTraceDetails ||
        searchObj.data.traceDetails.isLoadingTraceMeta
      "
      class="flex column items-center justify-center"
      :style="{ height: '100%' }"
    >
      <q-spinner-hourglass
        data-test="trace-details-loading-spinner"
        color="primary"
        size="3em"
        :thickness="2"
      />
      <div data-test="trace-details-loading-text" class="q-pt-sm">
        Fetching your trace.
      </div>
    </div>
  </div>
</template>

<script lang="ts">
import {
  defineComponent,
  ref,
  type Ref,
  onMounted,
  watch,
  defineAsyncComponent,
  onBeforeMount,
  nextTick,
} from "vue";
import { cloneDeep } from "lodash-es";
import SpanRenderer from "./SpanRenderer.vue";
import useTraces from "@/composables/useTraces";
import { computed } from "vue";
import TraceDetailsSidebar from "./TraceDetailsSidebar.vue";
import TraceTree from "./TraceTree.vue";
import TraceHeader from "./TraceHeader.vue";
import { useStore } from "vuex";
import {
  formatTimeWithSuffix,
  getImageURL,
  convertTimeFromNsToMs,
} from "@/utils/zincutils";
import TraceTimelineIcon from "@/components/icons/TraceTimelineIcon.vue";
import ServiceMapIcon from "@/components/icons/ServiceMapIcon.vue";
import {
  convertTimelineData,
  convertTraceServiceMapData,
} from "@/utils/traces/convertTraceData";
import { throttle } from "lodash-es";
import { copyToClipboard, useQuasar } from "quasar";
import { useI18n } from "vue-i18n";
import { outlinedInfo } from "@quasar/extras/material-icons-outlined";
import useStreams from "@/composables/useStreams";
import { b64EncodeUnicode } from "@/utils/zincutils";
import { useRouter } from "vue-router";
import searchService from "@/services/search";
import useNotifications from "@/composables/useNotifications";

export default defineComponent({
  name: "TraceDetails",
  props: {
    traceId: {
      type: String,
      default: "",
    },
  },
  components: {
    SpanRenderer,
    TraceDetailsSidebar,
    TraceTree,
    TraceHeader,
    TraceTimelineIcon,
    ServiceMapIcon,
    ChartRenderer: defineAsyncComponent(
      () => import("@/components/dashboards/panels/ChartRenderer.vue"),
    ),
  },

  emits: ["shareLink", "searchQueryUpdated"],
  setup(props, { emit }) {
    const traceTree: any = ref([]);
    const spanMap: any = ref({});
    const { searchObj, copyTracesUrl } = useTraces();
    const baseTracePosition: any = ref({});
    const collapseMapping: any = ref({});
    const traceRootSpan: any = ref(null);
    const spanPositionList: any = ref([]);
    const splitterModel = ref(25);
    const timeRange: any = ref({ start: 0, end: 0 });
    const store = useStore();
    const traceServiceMap: any = ref({});
    const { getStreams } = useStreams();
    const spanDimensions = {
      height: 30,
      barHeight: 8,
      textHeight: 25,
      gap: 15,
      collapseHeight: "14",
      collapseWidth: 14,
      connectorPadding: 2,
      paddingLeft: 8,
      hConnectorWidth: 20,
      dotConnectorWidth: 6,
      dotConnectorHeight: 6,
      colors: ["#b7885e", "#1ab8be", "#ffcb99", "#f89570", "#839ae2"],
    };
    const parentContainer = ref<HTMLElement | null>(null);
    let parentHeight = ref(0);
    let currentHeight = 0;
    const updateHeight = async () => {
      await nextTick();
      if (parentContainer.value) {
        const newHeight = parentContainer.value.scrollHeight;
        if (currentHeight !== newHeight) {
          currentHeight = newHeight;
          parentHeight.value = currentHeight;
        }
      }
    };

    const { showErrorNotification } = useNotifications();

    const logStreams = ref([]);

    const filteredStreamOptions = ref([]);

    const streamSearchValue = ref<string>("");

    const { t } = useI18n();

    const $q = useQuasar();

    const router = useRouter();

    const traceDetails = ref({});

    const traceVisuals = [
      { label: "Timeline", value: "timeline", icon: TraceTimelineIcon },
      { label: "Service Map", value: "service_map", icon: ServiceMapIcon },
    ];

    const activeVisual = ref("timeline");

    const traceChart = ref({
      data: [],
    });

    const ChartData: any = ref({});

    const leftWidth: Ref<number> = ref(250);
    const initialX: Ref<number> = ref(0);
    const initialWidth: Ref<number> = ref(0);

    const throttledResizing = ref<any>(null);

    const serviceColorIndex = ref(0);
    const colors = ref(["#b7885e", "#1ab8be", "#ffcb99", "#f89570", "#839ae2"]);

    const spanList: any = computed(() => {
      return searchObj.data.traceDetails.spanList;
    });

    const isTimelineExpanded = ref(false);

    const selectedStreamsString = computed(() =>
      searchObj.data.traceDetails.selectedLogStreams.join(", "),
    );

    const showTraceDetails = ref(false);
    const currentIndex = ref(0);
    const searchResults = ref(0);
    const searchQuery = ref("");

    const handleSearchQueryChange = (value: any) => {
      searchQuery.value = value;
    };
    const traceTreeRef = ref<InstanceType<typeof TraceTree> | null>(null);
    const nextMatch = () => {
      if (!traceTreeRef.value) {
        console.warn("TraceTree component reference not found");
        return;
      }
      if (traceTreeRef.value) {
        traceTreeRef.value.nextMatch();
      }
    };
    const prevMatch = () => {
      if (!traceTreeRef.value) {
        console.warn("TraceTree component reference not found");
        return;
      }
      if (traceTreeRef.value) {
        traceTreeRef.value.prevMatch();
      }
    };
    const handleIndexUpdate = (newIndex: any) => {
      currentIndex.value = newIndex; // Update the parent's state with the child's emitted value
    };
    const handleSearchResult = (newIndex: any) => {
      searchResults.value = newIndex; // Update the parent's state with the child's emitted value
    };
    // Watch for changes in searchQuery

    onBeforeMount(async () => {
      resetTraceDetails();
      setupTraceDetails();
    });

    watch(
      () => router.currentRoute.value.name,
      (curr, prev) => {
        if (prev === "logs" && curr === "traceDetails") {
          searchObj.meta.redirectedFromLogs = true;
        } else {
          searchObj.meta.redirectedFromLogs = false;
        }
      },
    );

    const backgroundStyle = computed(() => {
      return {
        background: store.state.theme === "dark" ? "#181a1b" : "#ffffff",
      };
    });

    const resetTraceDetails = () => {
      searchObj.data.traceDetails.showSpanDetails = false;
      searchObj.data.traceDetails.selectedSpanId = "";
      searchObj.data.traceDetails.selectedTrace = {
        trace_id: "",
        trace_start_time: 0,
        trace_end_time: 0,
      };
      searchObj.data.traceDetails.spanList = [];
      searchObj.data.traceDetails.isLoadingTraceDetails = false;
      searchObj.data.traceDetails.isLoadingTraceMeta = false;
    };

    const setupTraceDetails = async () => {
      showTraceDetails.value = false;
      searchObj.data.traceDetails.showSpanDetails = false;
      searchObj.data.traceDetails.selectedSpanId = "";

      await getTraceMeta();
      await getStreams("logs", false)
        .then((res: any) => {
          logStreams.value = res.list.map((option: any) => option.name);
          filteredStreamOptions.value = JSON.parse(
            JSON.stringify(logStreams.value),
          );

          if (!searchObj.data.traceDetails.selectedLogStreams.length)
            searchObj.data.traceDetails.selectedLogStreams.push(
              logStreams.value[0],
            );
        })
        .catch(() => Promise.reject())
        .finally(() => {});
    };

    onMounted(() => {
      const params = router.currentRoute.value.query;
      if (params.span_id) {
        updateSelectedSpan(params.span_id as string);
      }
      nextTick(() => {
        updateHeight();
      });
      // window.addEventListener("resize", updateHeight);
    });

    // onBeforeUnmount(() => {
    //   window.removeEventListener("resize", updateHeight);
    // });

    // watch(
    //   () => spanList.value.length,
    //   () => {
    //     if (spanList.value.length) {
    //       buildTracesTree();
    //     } else traceTree.value = [];
    //   },
    //   { immediate: true },
    // );

    const isSidebarOpen = computed(() => {
      return searchObj.data.traceDetails.showSpanDetails;
    });

    const selectedSpanId = computed(() => {
      return searchObj.data.traceDetails.selectedSpanId;
    });

    const getTraceMeta = () => {
      try {
        searchObj.data.traceDetails.isLoadingTraceMeta = true;

        let filter = (router.currentRoute.value.query.filter as string) || "";

        if (filter?.length)
          filter += ` and trace_id='${router.currentRoute.value.query.trace_id}'`;
        else filter += `trace_id='${router.currentRoute.value.query.trace_id}'`;

        const streamName =
          (router.currentRoute.value.query.stream as string) ||
          searchObj.data.stream.selectedStream.value;

        const orgIdentifier =
          (router.currentRoute.value?.query?.org_identifier as string) ||
          store.state.selectedOrganization?.identifier;

        searchService
          .get_traces({
            org_identifier: orgIdentifier,
            start_time: Number(router.currentRoute.value.query.from) - 10000,
            end_time: Number(router.currentRoute.value.query.to) + 10000,
            filter: filter || "",
            size: 1,
            from: 0,
            stream_name: streamName,
          })
          .then(async (res: any) => {
            const trace = getTracesMetaData(res.data.hits)[0];
            if (!trace) {
              showTraceDetailsError();
              return;
            }
            searchObj.data.traceDetails.selectedTrace = trace;

            let startTime = Number(router.currentRoute.value.query.from);
            let endTime = Number(router.currentRoute.value.query.to);
            if (
              res.data.hits.length === 1 &&
              res.data.hits[0].start_time &&
              res.data.hits[0].end_time
            ) {
              startTime = Math.floor(res.data.hits[0].start_time / 1000);
              endTime = Math.ceil(res.data.hits[0].end_time / 1000);

              // If the trace is not in the current time range, update the time range
              if (
                !(
                  startTime >= Number(router.currentRoute.value.query.from) &&
                  endTime <= Number(router.currentRoute.value.query.to)
                )
              ) {
                updateUrlQueryParams({
                  from: startTime,
                  to: endTime,
                });
              }
            }

            getTraceDetails({
              stream: streamName,
              trace_id: trace.trace_id,
              from: startTime - 10000,
              to: endTime + 10000,
            });
          })
          .catch(() => {
            showTraceDetailsError();
          })
          .finally(() => {
            searchObj.data.traceDetails.isLoadingTraceMeta = false;
          });
      } catch (error) {
        console.error("Error fetching trace meta:", error);
        searchObj.data.traceDetails.isLoadingTraceMeta = false;
        showTraceDetailsError();
      }
    };

    /**
     * Update the query parameters in the URL
     * @param newParams - object containing new parameters
     */
    const updateUrlQueryParams = (newParams: any) => {
      router.replace({
        query: {
          ...router.currentRoute.value.query, // keep existing params
          ...newParams, // overwrite with new ones
        },
      });
    };

    const getDefaultRequest = () => {
      return {
        query: {
          sql: `select min(${store.state.zoConfig.timestamp_column}) as zo_sql_timestamp, min(start_time/1000) as trace_start_time, max(end_time/1000) as trace_end_time, min(service_name) as service_name, min(operation_name) as operation_name, count(trace_id) as spans, SUM(CASE WHEN span_status='ERROR' THEN 1 ELSE 0 END) as errors, max(duration) as duration, trace_id [QUERY_FUNCTIONS] from "[INDEX_NAME]" [WHERE_CLAUSE] group by trace_id order by zo_sql_timestamp DESC`,
          start_time: (new Date().getTime() - 900000) * 1000,
          end_time: new Date().getTime() * 1000,
          from: 0,
          size: 0,
        },
        encoding: "base64",
      };
    };

    const buildTraceSearchQuery = (trace: any) => {
      const req = getDefaultRequest();
      req.query.from = 0;
      req.query.size = 2500;
      req.query.start_time = trace.from;
      req.query.end_time = trace.to;

      req.query.sql = b64EncodeUnicode(
        `SELECT * FROM ${trace.stream} WHERE trace_id = '${trace.trace_id}' ORDER BY start_time`,
      ) as string;

      return req;
    };

    const getTraceDetails = async (data: any) => {
      try {
        searchObj.data.traceDetails.isLoadingTraceDetails = true;
        searchObj.data.traceDetails.spanList = [];
        const req = buildTraceSearchQuery(data);

        searchService
          .search(
            {
              org_identifier: router.currentRoute.value.query
                ?.org_identifier as string,
              query: req,
              page_type: "traces",
            },
            "ui",
          )
          .then((res: any) => {
            if (!res.data?.hits?.length) {
              showTraceDetailsError();
              return;
            }
            searchObj.data.traceDetails.spanList = res.data?.hits || [];
            buildTracesTree();
          })
          .finally(() => {
            searchObj.data.traceDetails.isLoadingTraceDetails = false;
          });
      } catch (error) {
        console.error("Error fetching trace details:", error);
        searchObj.data.traceDetails.isLoadingTraceDetails = false;
        showTraceDetailsError();
      }
    };

    const getTracesMetaData = (traces: any[]) => {
      if (!traces.length) return [];

      return traces.map((trace) => {
        const _trace = {
          trace_id: trace.trace_id,
          trace_start_time: Math.round(trace.start_time / 1000),
          trace_end_time: Math.round(trace.end_time / 1000),
          service_name: trace.service_name,
          operation_name: trace.operation_name,
          spans: trace.spans[0],
          errors: trace.spans[1],
          duration: trace.duration,
          services: {} as any,
          zo_sql_timestamp: new Date(trace.start_time / 1000).getTime(),
        };
        trace.service_name.forEach((service: any) => {
          if (!searchObj.meta.serviceColors[service.service_name]) {
            if (serviceColorIndex.value >= colors.value.length)
              generateNewColor();

            searchObj.meta.serviceColors[service.service_name] =
              colors.value[serviceColorIndex.value];

            serviceColorIndex.value++;
          }
          _trace.services[service.service_name] = service.count;
        });
        return _trace;
      });
    };

    const showTraceDetailsError = () => {
      showErrorNotification(
        `Trace ${router.currentRoute.value.query.trace_id} not found`,
      );
      const query = cloneDeep(router.currentRoute.value.query);
      delete query.trace_id;
      router.push({
        name: "traces",
        query: {
          ...query,
        },
      });
      return;
    };

    function generateNewColor() {
      // Generate a color in HSL format
      const hue = (colors.value.length * 137.508) % 360; // Using golden angle approximation
      const saturation = 70 + (colors.value.length % 2) * 15;
      const lightness = 50;
      colors.value.push(`hsl(${hue}, ${saturation}%, ${lightness}%)`);
      return colors;
    }

    const calculateTracePosition = () => {
      const tics = [];
      baseTracePosition.value["durationMs"] = timeRange.value.end;
      baseTracePosition.value["startTimeMs"] =
        traceTree.value[0].startTimeMs + timeRange.value.start;
      const quarterMs = (timeRange.value.end - timeRange.value.start) / 4;
      let time = timeRange.value.start;
      for (let i = 0; i <= 4; i++) {
        tics.push({
          value: Number(time.toFixed(2)),
          label: `${formatTimeWithSuffix(time * 1000)}`,
          left: i === 0 ? "-1px" : `${25 * i}%`,
        });
        time += quarterMs;
      }
      baseTracePosition.value["tics"] = tics;
    };

    // Find out spans who has reference_parent_span_id as span_id of first span in sampleTrace
    async function buildTracesTree() {
      if (!spanList.value?.length) return;

      spanMap.value = {};
      traceTree.value = [];
      spanPositionList.value = [];
      collapseMapping.value = {};
      let lowestStartTime: number = spanList.value[0].start_time;
      let highestEndTime: number = spanList.value[0].end_time;

      if (!spanList.value?.length) return;

      spanList.value.forEach((spanData: any) => {
        spanMap.value[spanData.span_id] = spanData;
      });

      const formattedSpanMap: any = {};

      spanList.value.forEach((spanData: any, idx: number) => {
        // Validate span data before processing
        const validation = validateSpan(spanData);
        if (!validation.valid) {
          console.warn(
            `Span has missing required fields: ${validation.missing.join(", ")}. Span data:`,
            spanData,
          );
        }

        const formattedSpan = getFormattedSpan(spanData);
        const spanId =
          spanData.span_id ||
          formattedSpan.spanId ||
          `span_${idx}_${Date.now()}`;
        formattedSpanMap[spanId] = formattedSpan;
      });

      for (let i = 0; i < spanList.value.length; i++) {
        if (spanList.value[i].start_time < lowestStartTime) {
          lowestStartTime = spanList.value[i].start_time;
        }
        if (spanList.value[i].end_time > highestEndTime) {
          highestEndTime = spanList.value[i].end_time;
        }

        const span = formattedSpanMap[spanList.value[i].span_id];

        span.style.color = searchObj.meta.serviceColors[span.serviceName];

        span.style.backgroundColor = adjustOpacity(span.style.color, 0.2);

        span.index = i;

        collapseMapping.value[span.spanId] = true;

        if (!span.parentId) {
          traceTree.value.push(span);
        } else if (!formattedSpanMap[span.parentId]) {
          traceTree.value.push(span);
        } else if (span.parentId && formattedSpanMap[span.parentId]) {
          const parentSpan = formattedSpanMap[span.parentId];
          if (!parentSpan.spans) parentSpan.spans = [];
          parentSpan.spans.push(span);
        }
      }

      // Purposely converting to microseconds to avoid floating point precision issues
      // In updateChart method, we are using start and end time to set the time range of trace
      traceTree.value[0].lowestStartTime =
        convertTimeFromNsToUs(lowestStartTime);
      traceTree.value[0].highestEndTime = convertTimeFromNsToUs(highestEndTime);
      traceTree.value[0].style.color =
        searchObj.meta.serviceColors[traceTree.value[0].serviceName];

      traceTree.value.forEach((span: any) => {
        addSpansPositions(span, 0);
      });

      // Reset time range atomically to prevent race conditions
      timeRange.value = {
        start: 0,
        end: 0,
      };

      calculateTracePosition();
      buildTraceChart();
      buildServiceTree();
    }

    let index = 0;
    const addSpansPositions = (span: any, depth: number) => {
      if (!span.index) index = 0;
      span.depth = depth;
      spanPositionList.value.push(
        Object.assign(span, {
          style: {
            color: span.style.color,
            backgroundColor: span.style.backgroundColor,
            top: index * spanDimensions.height + "px",
            left: spanDimensions.gap * depth + "px",
          },
          hasChildSpans: !!span.spans.length,
          currentIndex: index,
        }),
      );
      if (collapseMapping.value[span.spanId]) {
        if (span.spans.length) {
          span.spans.forEach((childSpan: any) => {
            index = index + 1;
            childSpan.totalSpans = addSpansPositions(childSpan, depth + 1);
          });
          span.totalSpans = span.spans.reduce(
            (acc: number, span: any) =>
              acc + ((span?.spans?.length || 0) + (span?.totalSpans || 0)),
            0,
          );
        }
        return (span?.spans?.length || 0) + (span?.totalSpans || 0);
      } else {
        return 0;
      }
    };

    function adjustOpacity(hexColor: string, opacity: number) {
      // Ensure opacity is between 0 and 1
      opacity = Math.max(0, Math.min(1, opacity));

      // Convert opacity to a hex value
      const opacityHex = Math.round(opacity * 255)
        .toString(16)
        .padStart(2, "0");

      // Append the opacity hex value to the original hex color
      return hexColor + opacityHex;
    }

    const buildServiceTree = () => {
      const serviceTree: any[] = [];
      let maxDepth = 0;
      let maxHeight: number[] = [0];
      const getService = (
        span: any,
        currentColumn: any[],
        serviceName: string,
        depth: number,
        height: number,
      ) => {
        maxHeight[depth] =
          maxHeight[depth] === undefined ? 1 : maxHeight[depth] + 1;
        if (serviceName !== span.serviceName) {
          const children: any[] = [];
          currentColumn.push({
            name: `${span.serviceName} \n (${span.durationMs}ms)`,
            parent: serviceName,
            duration: span.durationMs,
            children: children,
            itemStyle: {
              color: searchObj.meta.serviceColors[span.serviceName],
            },
            emphasis: {
              disabled: true,
            },
          });
          if (span.spans && span.spans.length) {
            span.spans.forEach((_span: any) =>
              getService(_span, children, span.serviceName, depth + 1, height),
            );
          } else {
            if (maxDepth < depth) maxDepth = depth;
          }
          return;
        }
        if (span.spans && span.spans.length) {
          span.spans.forEach((span: any) =>
            getService(span, currentColumn, serviceName, depth + 1, height),
          );
        } else {
          if (maxDepth < depth) maxDepth = depth;
        }
      };
      traceTree.value.forEach((span: any) => {
        getService(span, serviceTree, "", 1, 1);
      });
      traceServiceMap.value = convertTraceServiceMapData(
        cloneDeep(serviceTree),
        maxDepth,
      );
    };

    // Validate required span fields
    const validateSpan = (span: any): { valid: boolean; missing: string[] } => {
      const requiredFields = [
        "start_time",
        "end_time",
        "duration",
        "operation_name",
<<<<<<< HEAD
        "trace_id",
      ];
=======
        "service_name",
        "trace_id",
        "span_id",
      ];

>>>>>>> 16d34adf
      const missing: string[] = [];

      requiredFields.forEach((field) => {
        if (span[field] === undefined || span[field] === null) {
          missing.push(field);
        }
      });

      return {
        valid: missing.length === 0,
        missing,
      };
    };

    // Convert span object to required format
    // Converting ns to ms
    const getFormattedSpan = (span: any) => {
      return {
        [store.state.zoConfig.timestamp_column]:
          span[store.state.zoConfig.timestamp_column],
        startTimeMs: convertTimeFromNsToMs(span.start_time),
        endTimeMs: convertTimeFromNsToMs(span.end_time),
<<<<<<< HEAD
        durationMs: Number((span.duration / 1000).toFixed(4)), // This key is standard, we use for calculating width of span block. This should always be in ms
        durationUs: Number(span.duration.toFixed(4)), // This key is used for displaying duration in span block. We convert this us to ms, s in span block
=======
        durationMs: span?.duration ? Number((span?.duration / 1000).toFixed(4)) : 0, // This key is standard, we use for calculating width of span block. This should always be in ms
        durationUs: span?.duration ? Number(span?.duration?.toFixed(4)) : 0, // This key is used for displaying duration in span block. We convert this us to ms, s in span block
>>>>>>> 16d34adf
        idleMs: span.idle_ns ? convertTime(span.idle_ns) : 0,
        busyMs: span.busy_ns ? convertTime(span.busy_ns) : 0,
        spanId: span.span_id || `generated_${Date.now()}_${Math.random()}`,
        operationName: span.operation_name || "Unknown Operation",
        serviceName: span.service_name || "Unknown Service",
        spanStatus: span.span_status || "UNSET",
        spanKind: getSpanKind(span.span_kind),
        parentId: span.reference_parent_span_id || "",
        spans: [],
        index: 0,
        style: {
          color: "",
        },
        links: JSON.parse(span.links || "[]"),
      };
    };

    const convertTime = (time: number) => {
      return Number((time / 1000000).toFixed(2));
    };

    const convertTimeFromNsToUs = (time: number) => {
      const nanoseconds = time;
      const microseconds = Math.floor(nanoseconds / 1000);
      return microseconds;
    };

    const convertTimeFromNsToMs = (time: number) => {
      const nanoseconds = time;
      const milliseconds = Math.floor(nanoseconds / 1000000);
      const date = new Date(milliseconds);
      return date.getTime();
    };

    const getSpanKind = (spanKind: string | null | undefined): string => {
      // Handle missing or invalid span_kind
      if (spanKind === null || spanKind === undefined || spanKind === "") {
        return "Unspecified";
      }

      const kindStr = String(spanKind);

      const spanKindMapping: { [key: string]: string } = {
        "0": "Unspecified",
        "1": "Client",
        "2": "Server",
        "3": "Producer",
        "4": "Consumer",
        "5": "Internal",
      };

      return spanKindMapping[kindStr] || "Unknown";
    };

    const closeSidebar = () => {
      searchObj.data.traceDetails.showSpanDetails = false;
      searchObj.data.traceDetails.selectedSpanId = null;
    };
    const toggleSpanCollapse = (spanId: number | string) => {
      collapseMapping.value[spanId] = !collapseMapping.value[spanId];
      index = 0;
      spanPositionList.value = [];
      traceTree.value.forEach((span: any) => {
        addSpansPositions(span, 0);
      });
    };
    const buildTraceChart = () => {
      const data: any = [];
      for (let i = spanPositionList.value.length - 1; i > -1; i--) {
        const absoluteStartTime =
          spanPositionList.value[i].startTimeMs -
          convertTimeFromNsToMs(traceTree.value[0].lowestStartTime * 1000);

        const x1 = Number(
          (absoluteStartTime + spanPositionList.value[i].durationMs).toFixed(4),
        );

        data.push({
          x0: absoluteStartTime,
          x1,
          fillcolor: spanPositionList.value[i].style.color,
        });
      }
      traceChart.value.data = data;
      ChartData.value = convertTimelineData(traceChart);

      nextTick(() => {
        updateChart({});
      });
    };

    const updateChart = (data: any) => {
      // If dataZoom is not set, set the time range to the start and end of the trace duration
      let newStart: number;
      let newEnd: number;

      if (typeof data.start !== "number" || typeof data.end !== "number") {
        newStart = 0;
        // Safety check to ensure trace chart data exists
        if (
          traceTree.value[0].highestEndTime > 0 &&
          traceTree.value[0].lowestStartTime > 0 &&
          traceTree.value[0].highestEndTime > traceTree.value[0].lowestStartTime
        ) {
          newEnd =
            (traceTree.value[0].highestEndTime -
              traceTree.value[0].lowestStartTime) /
            1000;
        } else {
          newEnd = 0;
        }
      } else {
        newStart = data.start || 0;
        newEnd = data.end || 0;
      }

      // Update time range atomically to prevent race conditions
      timeRange.value = {
        start: newStart,
        end: newEnd,
      };

      calculateTracePosition();
      updateHeight();
    };

    onMounted(() => {
      throttledResizing.value = throttle(resizing, 50);
    });

    const startResize = (event: any) => {
      initialX.value = event.clientX;
      initialWidth.value = leftWidth.value;

      window.addEventListener("mousemove", throttledResizing.value);
      window.addEventListener("mouseup", stopResize);
      document.body.classList.add("no-select");
    };

    const resizing = (event: any) => {
      const deltaX = event.clientX - initialX.value;
      leftWidth.value = initialWidth.value + deltaX;
    };

    const stopResize = () => {
      window.removeEventListener("mousemove", throttledResizing.value);
      window.removeEventListener("mouseup", stopResize);
      document.body.classList.remove("no-select");
    };

    const toggleTimeline = () => {
      isTimelineExpanded.value = !isTimelineExpanded.value;
    };

    const copyTraceId = () => {
      $q.notify({
        type: "positive",
        message: "Trace ID copied to clipboard",
        timeout: 2000,
      });
      copyToClipboard(spanList.value[0]["trace_id"]);
    };

    const shareLink = () => {
      copyTracesUrl({
        from: router.currentRoute.value.query.from as string,
        to: router.currentRoute.value.query.to as string,
      });
    };

    const redirectToLogs = () => {
      if (!searchObj.data.traceDetails.selectedTrace) {
        return;
      }

      store.dispatch("logs/setIsInitialized", false);

      const stream: string =
        searchObj.data.traceDetails.selectedLogStreams.join(",");
      const from =
        searchObj.data.traceDetails.selectedTrace?.trace_start_time - 60000000;
      const to =
        searchObj.data.traceDetails.selectedTrace?.trace_end_time + 60000000;
      const refresh = 0;

      const query = b64EncodeUnicode(
        `${store.state.organizationData?.organizationSettings?.trace_id_field_name}='${spanList.value[0]["trace_id"]}'`,
      );

      router.push({
        path: "/logs",
        query: {
          stream_type: "logs",
          stream,
          from,
          to,
          refresh,
          sql_mode: "false",
          query,
          org_identifier: store.state.selectedOrganization.identifier,
          show_histogram: "true",
          type: "trace_explorer",
          quick_mode: "false",
        },
      });
    };

    const filterStreamFn = (val: any = "") => {
      filteredStreamOptions.value = logStreams.value.filter((stream: any) => {
        return stream.toLowerCase().indexOf(val.toLowerCase()) > -1;
      });
    };

    const openTraceDetails = () => {
      searchObj.data.traceDetails.showSpanDetails = true;
      showTraceDetails.value = true;
    };

    const updateSelectedSpan = (spanId: string) => {
      showTraceDetails.value = false;
      searchObj.data.traceDetails.showSpanDetails = true;
      searchObj.data.traceDetails.selectedSpanId = spanId;
    };

    const routeToTracesList = () => {
      const query = cloneDeep(router.currentRoute.value.query);
      delete query.trace_id;

      if (searchObj.data.datetime.type === "relative") {
        query.period = searchObj.data.datetime.relativeTimePeriod;
      } else {
        query.from = searchObj.data.datetime.startTime.toString();
        query.to = searchObj.data.datetime.endTime.toString();
      }

      router.push({
        name: "traces",
        query: {
          ...query,
        },
      });
    };

    const openTraceLink = async () => {
      resetTraceDetails();
      await setupTraceDetails();
    };

    return {
      router,
      t,
      traceTree,
      collapseMapping,
      traceRootSpan,
      baseTracePosition,
      searchObj,
      spanList,
      isSidebarOpen,
      selectedSpanId,
      spanMap,
      closeSidebar,
      toggleSpanCollapse,
      spanPositionList,
      spanDimensions,
      splitterModel,
      ChartData,
      traceChart,
      updateChart,
      traceServiceMap,
      activeVisual,
      traceVisuals,
      getImageURL,
      store,
      leftWidth,
      startResize,
      isTimelineExpanded,
      toggleTimeline,
      copyToClipboard,
      copyTraceId,
      shareLink,
      outlinedInfo,
      redirectToLogs,
      filteredStreamOptions,
      filterStreamFn,
      streamSearchValue,
      selectedStreamsString,
      openTraceDetails,
      showTraceDetails,
      traceDetails,
      updateSelectedSpan,
      routeToTracesList,
      openTraceLink,
      convertTimeFromNsToMs,
      searchQuery,
      handleSearchQueryChange,
      traceTreeRef,
      nextMatch,
      prevMatch,
      currentIndex,
      handleIndexUpdate,
      handleSearchResult,
      searchResults,
      parentContainer,
      parentHeight,
      updateHeight,
      getSpanKind,
      adjustOpacity,
      buildTracesTree,
      getFormattedSpan,
      buildTraceChart,
      validateSpan,
      calculateTracePosition,
      buildServiceTree,
    };
  },
});
</script>

<style scoped lang="scss">
$sidebarWidth: 60%;
$separatorWidth: 2px;
$toolbarHeight: 50px;
$traceHeaderHeight: 30px;
$traceChartHeight: 210px;
$appNavbarHeight: 57px;

$traceChartCollapseHeight: 42px;

.toolbar {
  height: $toolbarHeight;
}
.trace-details {
  overflow: hidden;
  height: 100vh;
  width: 100%;
  display: flex;
  flex-direction: column;
  position: relative;
}

.trace-details-content {
  flex: 1;
  display: flex;
  flex-direction: column;
  min-height: 0;
  overflow: hidden;
  padding: 0 0.75rem;
  box-sizing: border-box;
}
.histogram-container-full {
  width: 100%;
}
.histogram-container {
  width: calc(100% - $sidebarWidth - $separatorWidth);
}

.histogram-sidebar-inner {
  width: $sidebarWidth;
  flex-shrink: 0;
  overflow-y: auto;
  overflow-x: hidden;
  flex: 1;
  min-height: 0;
}

.histogram-spans-container {
  flex: 1;
  min-height: 0;
  position: relative;
  padding-bottom: 0.5rem;
}

.trace-tree-wrapper {
  overflow: hidden;
  height: calc(100% - 2.5rem);
  box-sizing: border-box;
  display: flex;
  flex-direction: column;
}

.trace-tree-container {
  padding-top: 0;
  padding-bottom: 0;
  margin-bottom: 0;
  min-height: 100%;
}

.trace-chart-btn {
  cursor: pointer;
  padding-right: 8px;
  border-radius: 2px;
  padding-top: 3px;
  padding-bottom: 2px;

  &:hover {
    background-color: var(--o2-primary-btn-bg);
    color: #ffffff;

    .q-icon {
      color: #ffffff !important;
    }
  }
}

.log-stream-search-input {
  width: 226px;

  .q-field .q-field__control {
    padding: 0px 8px;
  }
}

.toolbar-trace-id {
  max-width: 150px;
}

.toolbar-operation-name {
  max-width: 225px;
}
</style>
<style lang="scss">
// Prevent parent containers from adding scrollbars
body:has(.trace-details),
html:has(.trace-details) {
  overflow: hidden !important;
}

.trace-content-scroll {
  flex: 1 !important;
  overflow-y: auto !important;
  overflow-x: hidden !important;
  min-height: 0 !important;
  scrollbar-gutter: stable !important;
}

.trace-details {
  .q-splitter__before,
  .q-splitter__after {
    overflow: revert !important;
  }

  .q-splitter__before {
    z-index: 999 !important;
  }

  .trace-details-chart {
    .rangeslider-slidebox {
      fill: #7076be !important;
      opacity: 0.3 !important;
    }
    .rangeslider-mask-max,
    .rangeslider-mask-min {
      fill: #d2d2d2 !important;
      fill-opacity: 0.15 !important;
    }
    .rangeslider-grabber {
      fill: #7076be !important;
      stroke: #ffffff !important;
      stroke-width: 2 !important;
      opacity: 1 !important;
    }
    .rangeslider-grabber:hover {
      fill: #5a5fa0 !important;
      cursor: ew-resize !important;
    }
    // Enhance the line graph (trace duration) visibility
    .trace {
      stroke-width: 2 !important;
      opacity: 0.8 !important;
    }
    .scatterlayer .trace {
      opacity: 1 !important;
    }
  }

  .visual-selection-btn {
    .q-icon {
      padding-right: 5px;
      font-size: 15px;
    }
  }

  .visual-selector-container {
    backdrop-filter: blur(0.625rem);
    border-radius: 0.25rem;
    border: 0.0625rem solid var(--o2-border-color);
  }

  .trace-combined-header-wrapper {
    padding: 0.375rem;
    margin-bottom: 0.625rem;
    flex-shrink: 0;
  }

  .trace-combined-header-wrapper.bg-white {
    // background: rgba(240, 240, 245, 0.8);
    // border: 0.125rem solid rgba(100, 100, 120, 0.3);
  }

  .chart-container-inner {
    min-height: 12.5rem;
    overflow: hidden;
  }

  .trace-chart-height {
    height: 12.5rem !important;
    min-height: 12.5rem !important;
  }
}

.no-select {
  user-select: none !important;
  -moz-user-select: none !important;
  -webkit-user-select: none !important;
  -ms-user-select: none !important;
}

.trace-copy-icon {
  &:hover {
    &.q-icon {
      text-shadow: 0px 2px 8px rgba(0, 0, 0, 0.5);
    }
  }
}

.trace-logs-selector {
  .q-field {
    border-radius: 0.5rem 0 0 0.5rem;

    span {
      display: inline-block;
      width: 180px;
      white-space: nowrap;
      overflow: hidden;
      text-overflow: ellipsis;
      text-align: left;
    }

    .q-field__control {
      border-radius: 0.5rem 0 0 0.5rem;
    }

    .q-field__control:before,
    .q-field__control:after {
      border: none !important;
    }
  }
}

.log-stream-search-input {
  .q-field .q-field__control {
    padding: 0px 4px;
    border-radius: 0.5rem;
  }

  .q-field .q-field__control:before,
  .q-field .q-field__control:after {
    border: none !important;
  }
}

.traces-view-logs-btn {
  height: 36px;
  margin-left: -1px;
  border-top-left-radius: 0 !important;
  border-bottom-left-radius: 0 !important;
  border-top-right-radius: 0.5rem !important;
  border-bottom-right-radius: 0.5rem !important;

  .q-btn__content {
    span {
      font-size: 12px;
    }
  }
}
.custom-height {
  height: 30px;
}

.trace-search-container {
  border-radius: 0.5rem;
}

.q-menu .q-item.q-item--active {
  background-color: rgba(25, 118, 210, 0.2) !important;
  font-weight: 600 !important;
}

.q-dark .q-menu .q-item.q-item--active {
  background-color: rgba(144, 202, 249, 0.2) !important;
}

.q-menu .q-item.q-manual-focusable--focused {
  background-color: rgba(25, 118, 210, 0.1) !important;
}

.q-dark .q-menu .q-item.q-manual-focusable--focused {
  background-color: rgba(144, 202, 249, 0.1) !important;
}

.trace-back-btn {
  border: 0.09375rem solid;
  border-radius: 50%;
  width: 1.375rem;
  height: 1.375rem;
}

.custom-height .q-field__control,
.custom-height .q-field__append {
  height: 100%; /* Ensures the input control fills the container height */
  line-height: 36px; /* Vertically centers the text inside */
}
.resize::after {
  content: " ";
  position: absolute;
  height: 100%;
  left: -10px;
  right: -10px;
  top: 0;
  bottom: 0;
  z-index: 999;
}
</style><|MERGE_RESOLUTION|>--- conflicted
+++ resolved
@@ -1103,16 +1103,11 @@
         "end_time",
         "duration",
         "operation_name",
-<<<<<<< HEAD
-        "trace_id",
-      ];
-=======
         "service_name",
         "trace_id",
         "span_id",
       ];
 
->>>>>>> 16d34adf
       const missing: string[] = [];
 
       requiredFields.forEach((field) => {
@@ -1135,13 +1130,8 @@
           span[store.state.zoConfig.timestamp_column],
         startTimeMs: convertTimeFromNsToMs(span.start_time),
         endTimeMs: convertTimeFromNsToMs(span.end_time),
-<<<<<<< HEAD
-        durationMs: Number((span.duration / 1000).toFixed(4)), // This key is standard, we use for calculating width of span block. This should always be in ms
-        durationUs: Number(span.duration.toFixed(4)), // This key is used for displaying duration in span block. We convert this us to ms, s in span block
-=======
         durationMs: span?.duration ? Number((span?.duration / 1000).toFixed(4)) : 0, // This key is standard, we use for calculating width of span block. This should always be in ms
         durationUs: span?.duration ? Number(span?.duration?.toFixed(4)) : 0, // This key is used for displaying duration in span block. We convert this us to ms, s in span block
->>>>>>> 16d34adf
         idleMs: span.idle_ns ? convertTime(span.idle_ns) : 0,
         busyMs: span.busy_ns ? convertTime(span.busy_ns) : 0,
         spanId: span.span_id || `generated_${Date.now()}_${Math.random()}`,
