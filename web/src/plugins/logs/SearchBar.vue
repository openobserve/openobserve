--- conflicted
+++ resolved
@@ -3737,18 +3737,9 @@
 
     const handleHistogramMode = () => {};
 
-<<<<<<< HEAD
     const handleRunQueryFn = (clear_cache = false) => {
-      if (searchObj.meta.logsVisualizeToggle == "visualize") {
+      if (searchObj.meta.logsVisualizeToggle == "visualize" || searchObj.meta.logsVisualizeToggle == "patterns") {
         emit("handleRunQueryFn", typeof clear_cache === 'boolean' ? clear_cache : false);
-=======
-    const handleRunQueryFn = () => {
-      if (
-        searchObj.meta.logsVisualizeToggle == "visualize" ||
-        searchObj.meta.logsVisualizeToggle == "patterns"
-      ) {
-        emit("handleRunQueryFn");
->>>>>>> 603d641b
       } else {
         handleRunQuery(typeof clear_cache === 'boolean' ? clear_cache : false);
       }
