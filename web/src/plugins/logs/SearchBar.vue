--- conflicted
+++ resolved
@@ -2469,15 +2469,13 @@
               await updatedLocalLogFilterField();
             }
 
-<<<<<<< HEAD
             if(searchObj.meta.toggleFunction == false) {
               searchObj.config.fnSplitterModel = 99.5;
               resetFunctionContent();
             }
-=======
+
             updateEditorWidth();
 
->>>>>>> 5dd59cd4
             $q.notify({
               message: `${item.view_name} view applied successfully.`,
               color: "positive",
