<!-- Copyright 2022 Zinc Labs Inc. and Contributors

 Licensed under the Apache License, Version 2.0 (the "License");
 you may not use this file except in compliance with the License.
 You may obtain a copy of the License at

     http:www.apache.org/licenses/LICENSE-2.0

 Unless required by applicable law or agreed to in writing, software
 distributed under the License is distributed on an "AS IS" BASIS,
 WITHOUT WARRANTIES OR CONDITIONS OF ANY KIND, either express or implied.
 See the License for the specific language governing permissions and
 limitations under the License. 
-->

<template>
  <div class="search-bar-component" id="searchBarComponent">
    <!-- {{ searchObj.data }} -->
    <div class="row q-my-xs">
      <div class="float-right col">
        <q-toggle
          data-test="logs-search-bar-show-query-toggle-btn"
          v-model="searchObj.meta.showQuery"
          :label="t('search.showQueryLabel')"
        />
        <q-toggle
          data-test="logs-search-bar-show-fields-toggle-btn"
          v-model="searchObj.meta.showFields"
          :label="t('search.showFieldLabel')"
        />
        <q-toggle
          data-test="logs-search-bar-show-histogram-toggle-btn"
          v-bind:disable="searchObj.meta.sqlMode"
          v-model="searchObj.meta.showHistogram"
          :label="t('search.showHistogramLabel')"
        />
        <q-toggle
          data-test="logs-search-bar-sql-mode-toggle-btn"
          v-model="searchObj.meta.sqlMode"
          :label="t('search.sqlModeLabel')"
        />
        <syntax-guide
          data-test="logs-search-bar-sql-mode-toggle-btn"
          :sqlmode="searchObj.meta.sqlMode"
        ></syntax-guide>
      </div>
      <div class="float-right col-auto">
        <q-toggle
          data-test="logs-search-bar-show-query-toggle-btn"
          v-model="searchObj.meta.toggleFunction"
          :label="t('search.toggleFunctionLabel')"
          class="float-left q-mr-sm"
        />
        <q-btn
          v-if="searchObj.data.queryResults.hits"
          class="q-mr-sm float-left download-logs-btn"
          size="sm"
          :disable="!searchObj.data.queryResults.hits.length"
          icon="download"
          title="Export logs"
          @click="downloadLogs"
        ></q-btn>
        <div class="float-left">
          <date-time
            data-test="logs-search-bar-date-time-dropdown"
            @date-change="updateDateTime"
          />
        </div>
        <div class="search-time q-pl-sm float-left">
          <q-btn-group spread>
            <q-btn-dropdown
              v-model="btnRefreshInterval"
              data-cy="search-bar-button-dropdown"
              flat
              class="search-dropdown"
              no-caps
              :label="searchObj.meta.refreshIntervalLabel"
              data-test="logs-search-refresh-interval-dropdown-btn"
            >
              <div class="refresh-rate-dropdown-container">
                <div class="row">
                  <div class="col col-12 q-pa-sm" style="text-align: center">
                    <q-btn
                      data-test="logs-search-off-refresh-interval"
                      no-caps
                      :flat="searchObj.meta.refreshInterval !== '0'"
                      size="md"
                      :class="
                        'no-border full-width ' +
                        (searchObj.meta.refreshInterval === '0'
                          ? 'selected'
                          : '')
                      "
                      @click="refreshTimeChange({ label: 'Off', value: 0 })"
                    >
                      Off
                    </q-btn>
                  </div>
                </div>
                <q-separator />
                <div
                  v-for="(items, i) in refreshTimes"
                  :key="'row_' + i"
                  class="row"
                >
                  <div
                    v-for="(item, j) in items"
                    :key="'col_' + i + '_' + j"
                    class="col col-4 q-pa-sm"
                    style="text-align: center"
                  >
                    <q-btn
                      :data-test="`logs-search-bar-refresh-time-${item.value}`"
                      no-caps
                      :flat="searchObj.meta.refreshInterval !== item.label"
                      size="md"
                      :class="
                        'no-border ' +
                        (searchObj.meta.refreshInterval === item.label
                          ? 'selected'
                          : '')
                      "
                      @click="refreshTimeChange(item)"
                    >
                      {{ item.label }}
                    </q-btn>
                  </div>
                </div>
              </div>
            </q-btn-dropdown>
            <q-separator vertical inset />
            <q-btn
              data-test="logs-search-bar-refresh-btn"
              data-cy="search-bar-refresh-button"
              dense
              flat
              title="Run query"
              class="q-pa-none search-button"
              @click="searchData"
              :disable="
                searchObj.loading || searchObj.data.streamResults.length == 0
              "
              >Run query</q-btn
            >
          </q-btn-group>
        </div>
      </div>
    </div>
    <div class="row" v-show="searchObj.meta.showQuery">
      <div class="col" style="border-top: 1px solid #dbdbdb">
        <q-splitter
          v-model="searchObj.config.fnSplitterModel"
          :limits="searchObj.config.fnSplitterLimit"
          style="width: 100%"
        >
          <template #before>
            <b>Query Editor:</b>
            <query-editor
              ref="queryEditorRef"
              class="monaco-editor"
              v-model:query="searchObj.data.query"
              v-model:fields="searchObj.data.stream.selectedStreamFields"
              v-model:functions="searchObj.data.stream.functions"
              @update-query="updateQueryValue"
              @run-query="searchData"
            ></query-editor>
          </template>
          <template #after>
            <div v-show="searchObj.meta.toggleFunction">
              <b>VRL Function Editor:</b>
              <div ref="fnEditorRef" id="fnEditor"></div>
            </div>
          </template>
        </q-splitter>
      </div>
    </div>
  </div>
</template>

<script lang="ts">
// @ts-nocheck
import { defineComponent, ref, onMounted } from "vue";
import { useI18n } from "vue-i18n";
import { useRouter } from "vue-router";
import { useStore } from "vuex";
import { useQuasar } from "quasar";

import DateTime from "@/components/DateTime.vue";
import useLogs from "@/composables/useLogs";
import QueryEditor from "./QueryEditor.vue";
import SyntaxGuide from "./SyntaxGuide.vue";
import jsTransformService from "@/services/jstransform";

import { Parser } from "node-sql-parser";
import segment from "@/services/segment_analytics";
import config from "@/aws-exports";

import * as monaco from "monaco-editor/esm/vs/editor/editor.api";
import search from "../../services/search";

const defaultValue: any = () => {
  return {
    name: "",
    function: "",
    params: "row",
    transType: "0",
  };
};

export default defineComponent({
  name: "ComponentSearchSearchBar",
  components: {
    DateTime,
    QueryEditor,
    SyntaxGuide,
  },
  emits: ["searchdata"],
  methods: {
    searchData() {
      if (this.searchObj.loading == false) {
        // this.searchObj.runQuery = true;
        this.$emit("searchdata");
      }
    },
  },
  setup() {
    const router = useRouter();
    const { t } = useI18n();
    const $q = useQuasar();
    const store = useStore();
    const btnRefreshInterval = ref(null);

    const { searchObj } = useLogs();
    const queryEditorRef = ref(null);

    const parser = new Parser();
    const formData: any = ref(defaultValue());

    const fnEditorRef: any = ref(null);
    let fnEditorobj: any = null;
    let streamName = "";

    const refreshTimeChange = (item) => {
      searchObj.meta.refreshInterval = item.value;
      searchObj.meta.refreshIntervalLabel = item.label;
      btnRefreshInterval.value = false;
    };

    const updateQueryValue = (value: string) => {
      searchObj.data.editorValue = value;
      searchObj.data.query = value;
      if (searchObj.meta.sqlMode == true) {
        searchObj.data.parsedQuery = parser.astify(value);
        if (searchObj.data.parsedQuery.from.length > 0) {
          if (
            searchObj.data.parsedQuery.from[0].table !==
              searchObj.data.stream.selectedStream.value &&
            searchObj.data.parsedQuery.from[0].table !== streamName
          ) {
            let streamFound = false;
            streamName = searchObj.data.parsedQuery.from[0].table;
            searchObj.data.streamResults.list.forEach((stream) => {
              if (stream.name == searchObj.data.parsedQuery.from[0].table) {
                streamFound = true;
                let itemObj = {
                  label: stream.name,
                  value: stream.name,
                };
                searchObj.data.stream.selectedStream = itemObj;
                stream.schema.forEach((field) => {
                  searchObj.data.stream.selectedStreamFields.push({
                    name: field.name,
                  });
                });
              }
            });

            if (streamFound == false) {
              searchObj.data.stream.selectedStream = { label: "", value: "" };
              searchObj.data.stream.selectedStreamFields = [];
              $q.notify({
                message: "Stream not found",
                color: "negative",
                position: "top",
                timeout: 2000,
              });
            }
          }
        }
      }
    };

    const updateDateTime = (value: object) => {
      searchObj.data.datetime = value;

      if (config.isZincObserveCloud == "true" && value.userChangedValue) {
        let dateTimeVal;
        if (value.tab === "relative") {
          dateTimeVal = value.relative;
        } else {
          dateTimeVal = value.absolute;
        }

        segment.track("Button Click", {
          button: "Date Change",
          tab: value.tab,
          value: dateTimeVal,
          //user_org: this.store.state.selectedOrganization.identifier,
          //user_id: this.store.state.userInfo.email,
          stream_name: searchObj.data.stream.selectedStream.value,
          page: "Search Logs",
        });
      }
    };

    const udpateQuery = () => {
      // alert(searchObj.data.query);
      if (queryEditorRef.value?.setValue)
        queryEditorRef.value.setValue(searchObj.data.query);
    };

    const jsonToCsv = (jsonData) => {
      const replacer = (key, value) => (value === null ? "" : value);
      const header = Object.keys(jsonData[0]);
      let csv = header.join(",") + "\r\n";

      for (let i = 0; i < jsonData.length; i++) {
        const row = header
          .map((fieldName) => JSON.stringify(jsonData[i][fieldName], replacer))
          .join(",");
        csv += row + "\r\n";
      }

      return csv;
    };

    const downloadLogs = () => {
      const filename = "logs-data.csv";
      const data = jsonToCsv(searchObj.data.queryResults.hits);
      const file = new File([data], filename, {
        type: "text/csv",
      });
      const url = URL.createObjectURL(file);
      const link = document.createElement("a");
      link.href = url;
      link.download = filename;
      document.body.appendChild(link);
      link.click();
      document.body.removeChild(link);
      URL.revokeObjectURL(url);
    };

    const initFunctionEditor = () => {
      monaco.editor.defineTheme("myFnCustomTheme", {
        base: "vs", // can also be vs-dark or hc-black
        inherit: true, // can also be false to completely replace the builtin rules
        rules: [
          {
            token: "comment",
            foreground: "ffa500",
            fontStyle: "italic underline",
          },
          { token: "comment.js", foreground: "008800", fontStyle: "bold" },
          { token: "comment.css", foreground: "0000ff" }, // will inherit fontStyle from `comment` above
        ],
        colors: {
          "editor.foreground": "#000000",
        },
      });
      fnEditorobj = monaco.editor.create(fnEditorRef.value, {
        value: ``,
        language: "ruby",
        minimap: {
          enabled: false,
        },
        theme: "myFnCustomTheme",
        showFoldingControls: "never",
        wordWrap: "on",
        lineNumbers: "on",
        lineNumbersMinChars: 0,
        overviewRulerLanes: 0,
        fixedOverflowWidgets: false,
        overviewRulerBorder: false,
        lineDecorationsWidth: 15,
        hideCursorInOverviewRuler: true,
        renderLineHighlight: "none",
        glyphMargin: false,
        folding: false,
        scrollBeyondLastColumn: 0,
        scrollBeyondLastLine: true,
        scrollbar: { horizontal: "auto", vertical: "visible" },
        find: {
          addExtraSpaceOnTop: false,
          autoFindInSelection: "never",
          seedSearchStringFromSelection: "never",
        },
      });

      fnEditorobj.onDidBlurEditorText((e: any) => {
<<<<<<< HEAD
        searchObj.data.tempFunctionLoading = true;
=======
>>>>>>> 75e673ab
        searchObj.data.tempFunctionContent = fnEditorobj.getValue();
        // saveTemporaryFunction(fnEditorobj.getValue());
      });

      fnEditorobj.layout();
    };

    onMounted(async () => {
      initFunctionEditor();

      window.addEventListener("click", () => {
        fnEditorobj.layout();
      });
    });

    const saveTemporaryFunction = (content: string) => {
      let callTransform: Promise<{ data: any }>;

      if (content == formData.value.function) {
        searchObj.data.tempFunctionLoading = false;
        return;
      }

      if (content.trim() == "") {
        searchObj.data.tempFunctionName = "";
        $q.notify({
          type: "positive",
          message:
            "Function has been removed and no more applicable to the query.",
        });
<<<<<<< HEAD
        searchObj.data.tempFunctionLoading = false;
=======
>>>>>>> 75e673ab
        formData.value.function = "";
        return;
      }

      formData.value.params = "row";
      formData.value.function = content;
      formData.value.transType = 0;
      if (searchObj.data.tempFunctionName == "") {
        formData.value.name =
          store.state.selectedOrganization.identifier +
          "_" +
          store.state.userInfo.email.slice(
            0,
            store.state.userInfo.email.indexOf("@")
          ) +
          "_" +
          Math.floor(Date.now() / 1000);

        callTransform = jsTransformService.create(
          store.state.selectedOrganization.identifier,
          formData.value
        );
      } else {
        formData.value.name = searchObj.data.tempFunctionName;

        callTransform = jsTransformService.update(
          store.state.selectedOrganization.identifier,
          formData.value
        );
      }

      callTransform
        .then((res: { data: any }) => {
          searchObj.data.tempFunctionLoading = false;
          searchObj.data.tempFunctionName = formData.value.name;
          $q.notify({
            type: "positive",
            message: res.data.hasOwnProperty("message")
              ? res.data.message
              : "Function updated successfully.",
          });
        })
        .catch((err) => {
          searchObj.data.tempFunctionLoading = false;
          $q.notify({
            type: "negative",
            message:
              JSON.stringify(err.response.data["message"]) ||
              "Function creation failed",
            timeout: 5000,
          });
        });
    };

    const resetFunctionContent = () => {
      formData.value.function = "";
      fnEditorobj.setValue("");
      formData.value.name = "";
<<<<<<< HEAD
      searchObj.data.tempFunctionLoading = false;
=======
>>>>>>> 75e673ab
      searchObj.data.tempFunctionName = "";
    };

    return {
      t,
      store,
      router,
      fnEditorRef,
      fnEditorobj,
      searchObj,
      queryEditorRef,
      btnRefreshInterval,
      refreshTimes: searchObj.config.refreshTimes,
      refreshTimeChange,
      updateQueryValue,
      updateDateTime,
      udpateQuery,
      downloadLogs,
      initFunctionEditor,
      resetFunctionContent,
    };
  },
  computed: {
    addSearchTerm() {
      return this.searchObj.data.stream.addToFilter;
    },
    toggleFunction() {
      return this.searchObj.meta.toggleFunction;
    },
    // executeRunQuery() {
    //   return this.searchObj.data.tempFunctionLoading;
    // },
  },
  watch: {
    addSearchTerm() {
      if (this.searchObj.data.stream.addToFilter != "") {
        let currentQuery = this.searchObj.data.editorValue.split("|");
        let filter = this.searchObj.data.stream.addToFilter;

        const isFilterValueNull = filter.split(/=|!=/)[1] === "'null'";

        if (isFilterValueNull) {
          filter = filter
            .replace(/=|!=/, (match) => {
              return match === "=" ? " is " : " is not ";
            })
            .replace(/'null'/, "null");
        }

        if (currentQuery.length > 1) {
          if (currentQuery[1].trim() != "") {
            currentQuery[1] += " and " + filter;
          } else {
            currentQuery[1] = filter;
          }
          this.searchObj.data.query = currentQuery.join("| ");
        } else {
          if (currentQuery != "") {
            currentQuery += " and " + filter;
          } else {
            currentQuery = filter;
          }
          this.searchObj.data.query = currentQuery;
        }
        this.searchObj.data.stream.addToFilter = "";
        if (this.queryEditorRef?.setValue)
          this.queryEditorRef.setValue(this.searchObj.data.query);
      }
    },
    toggleFunction(newVal) {
      if (newVal == false) {
        this.searchObj.config.fnSplitterModel = 100;
      } else {
        this.searchObj.config.fnSplitterModel = 60;
      }
    },
    // executeRunQuery(newVal) {
    //   if (newVal == false) {
    //     this.$emit("run-query");
    //   }
    // },
  },
});
</script>

<style lang="scss">
#fnEditor {
  width: 100%;
  min-height: 4rem;
  border-radius: 5px;
  border: 0px solid #dbdbdb;
}
.search-bar-component {
  border-bottom: 1px solid #e0e0e0;
  padding-bottom: 1px;

  .q-toggle__inner {
    font-size: 30px;
  }

  .q-toggle__label {
    font-size: 12px;
  }

  .casesensitive-btn {
    padding: 8px;
    margin-left: -6px;
    background-color: #d5d5d5;
    border-radius: 0px 3px 3px 0px;
  }
  .search-field .q-field {
    &__control {
      border-radius: 3px 0px 0px 3px !important;
    }
    &__native {
      font-weight: 600;
    }
  }
  .search-time {
    // width: 120px;
    margin-right: 10px;
    .q-btn-group {
      border-radius: 3px;

      .q-btn {
        min-height: auto;
      }
    }
  }
  .search-dropdown {
    padding: 0px;
    .block {
      color: $dark-page;
      font-weight: 600;
      font-size: 12px;
    }
    .q-btn-dropdown__arrow-container {
      color: $light-text2;
    }
  }
  .refresh-rate-dropdown-container {
    width: 220px;
    * .q-btn {
      font-size: 12px !important;
      padding-left: 8px;
      padding-right: 8px;
    }
  }

  .flex-start {
    justify-content: flex-start;
    align-items: flex-start;
    display: flex;
  }

  .resultsOverChart {
    margin-bottom: 0.75rem;
    font-size: 0.875rem;
    color: $dark-page;
    font-weight: 700;
  }

  .ddlWrapper {
    position: relative;
    z-index: 10;

    .listWrapper {
      box-shadow: 0px 3px 15px rgba(0, 0, 0, 0.1);
      transition: height 0.25s ease;
      height: calc(100vh - 146px);
      background-color: white;
      position: absolute;
      top: 2.75rem;
      width: 100%;
      left: 0;

      &:empty {
        height: 0;
      }

      &,
      .q-list {
        border-radius: 3px;
      }
    }
  }
  .fields_autocomplete {
    max-height: 250px;
  }
  .monaco-editor {
    width: 100% !important;
    height: 70px !important;
  }

  .search-button {
    width: 96px;
    line-height: 29px;
    font-weight: bold;
    text-transform: initial;
    font-size: 11px;
    color: white;

    .q-btn__content {
      background: $primary;
      border-radius: 0px 3px 3px 0px;

      .q-icon {
        font-size: 15px;
        color: #ffffff;
      }
    }
  }

  .download-logs-btn {
    height: 30px;
  }
}
</style><|MERGE_RESOLUTION|>--- conflicted
+++ resolved
@@ -18,110 +18,52 @@
     <!-- {{ searchObj.data }} -->
     <div class="row q-my-xs">
       <div class="float-right col">
-        <q-toggle
-          data-test="logs-search-bar-show-query-toggle-btn"
-          v-model="searchObj.meta.showQuery"
-          :label="t('search.showQueryLabel')"
-        />
-        <q-toggle
-          data-test="logs-search-bar-show-fields-toggle-btn"
-          v-model="searchObj.meta.showFields"
-          :label="t('search.showFieldLabel')"
-        />
-        <q-toggle
-          data-test="logs-search-bar-show-histogram-toggle-btn"
-          v-bind:disable="searchObj.meta.sqlMode"
-          v-model="searchObj.meta.showHistogram"
-          :label="t('search.showHistogramLabel')"
-        />
-        <q-toggle
-          data-test="logs-search-bar-sql-mode-toggle-btn"
-          v-model="searchObj.meta.sqlMode"
-          :label="t('search.sqlModeLabel')"
-        />
-        <syntax-guide
-          data-test="logs-search-bar-sql-mode-toggle-btn"
-          :sqlmode="searchObj.meta.sqlMode"
-        ></syntax-guide>
+        <q-toggle data-test="logs-search-bar-show-query-toggle-btn" v-model="searchObj.meta.showQuery"
+          :label="t('search.showQueryLabel')" />
+        <q-toggle data-test="logs-search-bar-show-fields-toggle-btn" v-model="searchObj.meta.showFields"
+          :label="t('search.showFieldLabel')" />
+        <q-toggle data-test="logs-search-bar-show-histogram-toggle-btn" v-bind:disable="searchObj.meta.sqlMode"
+          v-model="searchObj.meta.showHistogram" :label="t('search.showHistogramLabel')" />
+        <q-toggle data-test="logs-search-bar-sql-mode-toggle-btn" v-model="searchObj.meta.sqlMode"
+          :label="t('search.sqlModeLabel')" />
+        <syntax-guide data-test="logs-search-bar-sql-mode-toggle-btn" :sqlmode="searchObj.meta.sqlMode"></syntax-guide>
       </div>
       <div class="float-right col-auto">
-        <q-toggle
-          data-test="logs-search-bar-show-query-toggle-btn"
-          v-model="searchObj.meta.toggleFunction"
-          :label="t('search.toggleFunctionLabel')"
-          class="float-left q-mr-sm"
-        />
-        <q-btn
-          v-if="searchObj.data.queryResults.hits"
-          class="q-mr-sm float-left download-logs-btn"
-          size="sm"
-          :disable="!searchObj.data.queryResults.hits.length"
-          icon="download"
-          title="Export logs"
-          @click="downloadLogs"
-        ></q-btn>
+        <q-toggle data-test="logs-search-bar-show-query-toggle-btn" v-model="searchObj.meta.toggleFunction"
+          :label="t('search.toggleFunctionLabel')" class="float-left q-mr-sm" />
+        <q-btn v-if="searchObj.data.queryResults.hits" class="q-mr-sm float-left download-logs-btn" size="sm"
+          :disable="!searchObj.data.queryResults.hits.length" icon="download" title="Export logs"
+          @click="downloadLogs"></q-btn>
         <div class="float-left">
-          <date-time
-            data-test="logs-search-bar-date-time-dropdown"
-            @date-change="updateDateTime"
-          />
+          <date-time data-test="logs-search-bar-date-time-dropdown" @date-change="updateDateTime" />
         </div>
         <div class="search-time q-pl-sm float-left">
           <q-btn-group spread>
-            <q-btn-dropdown
-              v-model="btnRefreshInterval"
-              data-cy="search-bar-button-dropdown"
-              flat
-              class="search-dropdown"
-              no-caps
-              :label="searchObj.meta.refreshIntervalLabel"
-              data-test="logs-search-refresh-interval-dropdown-btn"
-            >
+            <q-btn-dropdown v-model="btnRefreshInterval" data-cy="search-bar-button-dropdown" flat class="search-dropdown"
+              no-caps :label="searchObj.meta.refreshIntervalLabel" data-test="logs-search-refresh-interval-dropdown-btn">
               <div class="refresh-rate-dropdown-container">
                 <div class="row">
                   <div class="col col-12 q-pa-sm" style="text-align: center">
-                    <q-btn
-                      data-test="logs-search-off-refresh-interval"
-                      no-caps
-                      :flat="searchObj.meta.refreshInterval !== '0'"
-                      size="md"
-                      :class="
-                        'no-border full-width ' +
+                    <q-btn data-test="logs-search-off-refresh-interval" no-caps
+                      :flat="searchObj.meta.refreshInterval !== '0'" size="md" :class="'no-border full-width ' +
                         (searchObj.meta.refreshInterval === '0'
                           ? 'selected'
                           : '')
-                      "
-                      @click="refreshTimeChange({ label: 'Off', value: 0 })"
-                    >
+                        " @click="refreshTimeChange({ label: 'Off', value: 0 })">
                       Off
                     </q-btn>
                   </div>
                 </div>
                 <q-separator />
-                <div
-                  v-for="(items, i) in refreshTimes"
-                  :key="'row_' + i"
-                  class="row"
-                >
-                  <div
-                    v-for="(item, j) in items"
-                    :key="'col_' + i + '_' + j"
-                    class="col col-4 q-pa-sm"
-                    style="text-align: center"
-                  >
-                    <q-btn
-                      :data-test="`logs-search-bar-refresh-time-${item.value}`"
-                      no-caps
-                      :flat="searchObj.meta.refreshInterval !== item.label"
-                      size="md"
-                      :class="
-                        'no-border ' +
+                <div v-for="(items, i) in refreshTimes" :key="'row_' + i" class="row">
+                  <div v-for="(item, j) in items" :key="'col_' + i + '_' + j" class="col col-4 q-pa-sm"
+                    style="text-align: center">
+                    <q-btn :data-test="`logs-search-bar-refresh-time-${item.value}`" no-caps
+                      :flat="searchObj.meta.refreshInterval !== item.label" size="md" :class="'no-border ' +
                         (searchObj.meta.refreshInterval === item.label
                           ? 'selected'
                           : '')
-                      "
-                      @click="refreshTimeChange(item)"
-                    >
+                        " @click="refreshTimeChange(item)">
                       {{ item.label }}
                     </q-btn>
                   </div>
@@ -129,41 +71,23 @@
               </div>
             </q-btn-dropdown>
             <q-separator vertical inset />
-            <q-btn
-              data-test="logs-search-bar-refresh-btn"
-              data-cy="search-bar-refresh-button"
-              dense
-              flat
-              title="Run query"
-              class="q-pa-none search-button"
-              @click="searchData"
-              :disable="
-                searchObj.loading || searchObj.data.streamResults.length == 0
-              "
-              >Run query</q-btn
-            >
+            <q-btn data-test="logs-search-bar-refresh-btn" data-cy="search-bar-refresh-button" dense flat
+              title="Run query" class="q-pa-none search-button" @click="searchData" :disable="searchObj.loading || searchObj.data.streamResults.length == 0
+                ">Run query</q-btn>
           </q-btn-group>
         </div>
       </div>
     </div>
     <div class="row" v-show="searchObj.meta.showQuery">
       <div class="col" style="border-top: 1px solid #dbdbdb">
-        <q-splitter
-          v-model="searchObj.config.fnSplitterModel"
-          :limits="searchObj.config.fnSplitterLimit"
-          style="width: 100%"
-        >
+        <q-splitter v-model="searchObj.config.fnSplitterModel" :limits="searchObj.config.fnSplitterLimit"
+          style="width: 100%">
           <template #before>
             <b>Query Editor:</b>
-            <query-editor
-              ref="queryEditorRef"
-              class="monaco-editor"
-              v-model:query="searchObj.data.query"
+            <query-editor ref="queryEditorRef" class="monaco-editor" v-model:query="searchObj.data.query"
               v-model:fields="searchObj.data.stream.selectedStreamFields"
-              v-model:functions="searchObj.data.stream.functions"
-              @update-query="updateQueryValue"
-              @run-query="searchData"
-            ></query-editor>
+              v-model:functions="searchObj.data.stream.functions" @update-query="updateQueryValue"
+              @run-query="searchData"></query-editor>
           </template>
           <template #after>
             <div v-show="searchObj.meta.toggleFunction">
@@ -254,7 +178,7 @@
         if (searchObj.data.parsedQuery.from.length > 0) {
           if (
             searchObj.data.parsedQuery.from[0].table !==
-              searchObj.data.stream.selectedStream.value &&
+            searchObj.data.stream.selectedStream.value &&
             searchObj.data.parsedQuery.from[0].table !== streamName
           ) {
             let streamFound = false;
@@ -397,10 +321,7 @@
       });
 
       fnEditorobj.onDidBlurEditorText((e: any) => {
-<<<<<<< HEAD
         searchObj.data.tempFunctionLoading = true;
-=======
->>>>>>> 75e673ab
         searchObj.data.tempFunctionContent = fnEditorobj.getValue();
         // saveTemporaryFunction(fnEditorobj.getValue());
       });
@@ -431,10 +352,7 @@
           message:
             "Function has been removed and no more applicable to the query.",
         });
-<<<<<<< HEAD
         searchObj.data.tempFunctionLoading = false;
-=======
->>>>>>> 75e673ab
         formData.value.function = "";
         return;
       }
@@ -493,10 +411,7 @@
       formData.value.function = "";
       fnEditorobj.setValue("");
       formData.value.name = "";
-<<<<<<< HEAD
       searchObj.data.tempFunctionLoading = false;
-=======
->>>>>>> 75e673ab
       searchObj.data.tempFunctionName = "";
     };
 
@@ -589,6 +504,7 @@
   border-radius: 5px;
   border: 0px solid #dbdbdb;
 }
+
 .search-bar-component {
   border-bottom: 1px solid #e0e0e0;
   padding-bottom: 1px;
@@ -607,17 +523,21 @@
     background-color: #d5d5d5;
     border-radius: 0px 3px 3px 0px;
   }
+
   .search-field .q-field {
     &__control {
       border-radius: 3px 0px 0px 3px !important;
     }
+
     &__native {
       font-weight: 600;
     }
   }
+
   .search-time {
     // width: 120px;
     margin-right: 10px;
+
     .q-btn-group {
       border-radius: 3px;
 
@@ -626,19 +546,24 @@
       }
     }
   }
+
   .search-dropdown {
     padding: 0px;
+
     .block {
       color: $dark-page;
       font-weight: 600;
       font-size: 12px;
     }
+
     .q-btn-dropdown__arrow-container {
       color: $light-text2;
     }
   }
+
   .refresh-rate-dropdown-container {
     width: 220px;
+
     * .q-btn {
       font-size: 12px !important;
       padding-left: 8px;
@@ -683,9 +608,11 @@
       }
     }
   }
+
   .fields_autocomplete {
     max-height: 250px;
   }
+
   .monaco-editor {
     width: 100% !important;
     height: 70px !important;
