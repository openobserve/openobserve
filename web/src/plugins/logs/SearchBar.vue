<!-- Copyright 2023 OpenObserve Inc.

This program is free software: you can redistribute it and/or modify
it under the terms of the GNU Affero General Public License as published by
the Free Software Foundation, either version 3 of the License, or
(at your option) any later version.

This program is distributed in the hope that it will be useful
but WITHOUT ANY WARRANTY; without even the implied warranty of
MERCHANTABILITY or FITNESS FOR A PARTICULAR PURPOSE.  See the
GNU Affero General Public License for more details.

You should have received a copy of the GNU Affero General Public License
along with this program.  If not, see <http://www.gnu.org/licenses/>.
-->

<template>
  <div class="logs-search-bar-component" id="searchBarComponent">
    <div class="row">
      <div class="float-right col q-mb-xs flex">
        <div class="button-group logs-visualize-toggle q-ml-xs">
          <div class="row">
            <div>
              <button
                data-test="logs-logs-toggle"
                :class="
                  searchObj.meta.logsVisualizeToggle === 'logs'
                    ? 'selected'
                    : ''
                "
                class="button button-left"
                @click="onLogsVisualizeToggleUpdate('logs')"
              >
                Search
              </button>
            </div>
            <div>
              <button
                data-test="logs-visualize-toggle"
                :class="
                  searchObj.meta.logsVisualizeToggle === 'visualize'
                    ? 'selected'
                    : ''
                "
                class="button button-right"
                @click="onLogsVisualizeToggleUpdate('visualize')"
                :disabled="isVisualizeToggleDisabled"
                :title="[
                  isVisualizeToggleDisabled
                    ? 'Visualization is disabled for multi stream'
                    : '',
                ]"
              >
                Visualize
              </button>
            </div>
          </div>
        </div>
        <q-toggle
          data-test="logs-search-bar-show-histogram-toggle-btn"
          v-model="searchObj.meta.showHistogram"
          :label="t('search.showHistogramLabel')"
        />
        <q-toggle
          data-test="logs-search-bar-sql-mode-toggle-btn"
          v-model="searchObj.meta.sqlMode"
          :label="t('search.sqlModeLabel')"
        />
        <q-btn
          data-test="logs-search-bar-reset-filters-btn"
          :title="t('search.resetFilters')"
          no-caps
          size="sm"
          icon="restart_alt"
          class="tw-flex tw-justify-center tw-items-center reset-filters q-ml-xs"
          @click="resetFilters"
        />
        <syntax-guide
          data-test="logs-search-bar-sql-mode-toggle-btn"
          :sqlmode="searchObj.meta.sqlMode"
        ></syntax-guide>
        <q-btn-group class="q-ml-xs no-outline q-pa-none no-border">
          <q-btn-dropdown
            data-test="logs-search-saved-views-btn"
            v-model="savedViewDropdownModel"
            size="12px"
            icon="save"
            icon-right="saved_search"
            :title="t('search.savedViewsLabel')"
            @click="fnSavedView"
            @show="loadSavedView"
            split
            class="no-outline saved-views-dropdown no-border"
          >
            <q-list
              :style="
                localSavedViews.length > 0 ? 'width: 500px' : 'width: 250px'
              "
              data-test="logs-search-saved-view-list"
            >
              <q-item style="padding: 0px 0px 0px 0px">
                <q-item-section
                  class="column"
                  style="width: 60%; border-right: 1px solid lightgray"
                >
                  <q-table
                    data-test="log-search-saved-view-list-fields-table"
                    :visible-columns="['view_name']"
                    :rows="searchObj.data.savedViews"
                    :row-key="(row) => 'saved_view_' + row.view_id"
                    :filter="searchObj.data.savedViewFilterFields"
                    :filter-method="filterSavedViewFn"
                    :pagination="{ rowsPerPage }"
                    hide-header
                    :wrap-cells="searchObj.meta.resultGrid.wrapCells"
                    class="saved-view-table full-height"
                    id="savedViewList"
                    :rows-per-page-options="[]"
                    :hide-bottom="
                      searchObj.data.savedViews.length <= rowsPerPage ||
                      searchObj.data.savedViews.length == 0
                    "
                  >
                    <template #top-right>
                      <div class="full-width">
                        <q-input
                          data-test="log-search-saved-view-field-search-input"
                          v-model="searchObj.data.savedViewFilterFields"
                          data-cy="index-field-search-input"
                          filled
                          borderless
                          dense
                          clearable
                          debounce="1"
                          :placeholder="t('search.searchSavedView')"
                        >
                          <template #prepend>
                            <q-icon name="search" />
                          </template>
                        </q-input>
                      </div>
                      <div
                        v-if="searchObj.loadingSavedView == true"
                        class="full-width float-left"
                      >
                        <div class="text-subtitle2 text-weight-bold float-left">
                          <q-spinner-hourglass size="20px" />
                          {{ t("confirmDialog.loading") }}
                        </div>
                      </div>
                      <q-tr>
                        <q-td
                          v-if="
                            searchObj.data.savedViews.length == 0 &&
                            searchObj.loadingSavedView == false
                          "
                        >
                          <q-item-label class="q-pl-sm q-pt-sm">{{
                            t("search.savedViewsNotFound")
                          }}</q-item-label>
                        </q-td>
                      </q-tr>
                    </template>
                    <template v-slot:body-cell-view_name="props">
                      <q-td :props="props" class="field_list">
                        <q-item
                          class="q-pa-sm saved-view-item"
                          clickable
                          v-close-popup
                        >
                          <q-item-section
                            @click.stop="applySavedView(props.row)"
                            v-close-popup
                            :title="props.row.view_name"
                          >
                            <q-item-label
                              class="ellipsis"
                              style="max-width: 188px"
                              >{{ props.row.view_name }}</q-item-label
                            >
                          </q-item-section>
                          <q-item-section
                            :data-test="`logs-search-bar-favorite-${props.row.view_name}-saved-view-btn`"
                            side
                            @click.stop="
                              handleFavoriteSavedView(
                                props.row,
                                favoriteViews.includes(props.row.view_id),
                              )
                            "
                          >
                            <q-icon
                              :name="
                                favoriteViews.includes(props.row.view_id)
                                  ? 'favorite'
                                  : 'favorite_border'
                              "
                              color="grey"
                              size="xs"
                            />
                          </q-item-section>
                          <q-item-section
                            :data-test="`logs-search-bar-update-${props.row.view_name}-saved-view-btn`"
                            side
                            @click.stop="handleUpdateSavedView(props.row)"
                          >
                            <q-icon name="edit" color="grey" size="xs" />
                          </q-item-section>
                          <q-item-section
                            :data-test="`logs-search-bar-delete-${props.row.view_name}-saved-view-btn`"
                            side
                            @click.stop="handleDeleteSavedView(props.row)"
                          >
                            <q-icon name="delete" color="grey" size="xs" />
                          </q-item-section>
                        </q-item> </q-td
                    ></template>
                  </q-table>
                </q-item-section>

                <q-item-section
                  class="column"
                  style="width: 40%; margin-left: 0px"
                  v-if="localSavedViews.length > 0"
                >
                  <q-table
                    data-test="log-search-saved-view-favorite-list-fields-table"
                    :visible-columns="['view_name']"
                    :rows="localSavedViews"
                    :row-key="(row) => 'favorite_saved_view_' + row.view_name"
                    hide-header
                    hide-bottom
                    :wrap-cells="searchObj.meta.resultGrid.wrapCells"
                    class="saved-view-table full-height"
                    id="savedViewFavoriteList"
                    :rows-per-page-options="[0]"
                  >
                    <template #top-right>
                      <q-item style="padding: 0px"
                        ><q-item-label
                          header
                          class="q-pa-sm text-bold favorite-label"
                          >Favorite Views</q-item-label
                        ></q-item
                      >
                      <q-separator horizontal inset></q-separator>
                    </template>
                    <template v-slot:body-cell-view_name="props">
                      <q-td :props="props" class="field_list q-pa-xs">
                        <q-item
                          class="q-pa-sm saved-view-item"
                          clickable
                          v-close-popup
                        >
                          <q-item-section
                            @click.stop="applySavedView(props.row)"
                            v-close-popup
                          >
                            <q-item-label
                              class="ellipsis"
                              style="max-width: 185px"
                              >{{ props.row.view_name }}</q-item-label
                            >
                          </q-item-section>
                          <q-item-section
                            :data-test="`logs-search-bar-favorite-${props.row.view_name}-saved-view-btn`"
                            side
                            @click.stop="
                              handleFavoriteSavedView(
                                props.row,
                                favoriteViews.includes(props.row.view_id),
                              )
                            "
                          >
                            <q-icon
                              :name="
                                favoriteViews.includes(props.row.view_id)
                                  ? 'favorite'
                                  : 'favorite_border'
                              "
                              color="grey"
                              size="xs"
                            />
                          </q-item-section>
                        </q-item> </q-td
                    ></template>
                  </q-table>
                </q-item-section>
              </q-item>
            </q-list>
          </q-btn-dropdown>
        </q-btn-group>
        <q-toggle
          data-test="logs-search-bar-quick-mode-toggle-btn"
          v-model="searchObj.meta.quickMode"
          :label="t('search.quickModeLabel')"
          @click="handleQuickMode"
        />
      </div>
      <div class="float-right col-auto q-mb-xs">
        <q-toggle
          data-test="logs-search-bar-wrap-table-content-toggle-btn"
          v-model="searchObj.meta.toggleSourceWrap"
          icon="wrap_text"
          :title="t('search.messageWrapContent')"
          class="float-left"
          size="32px"
        />
        <q-toggle
          data-test="logs-search-bar-show-query-toggle-btn"
          v-model="searchObj.meta.toggleFunction"
          :icon="functionToggleIcon"
          title="Toggle Function Editor"
          class="float-left"
          size="32px"
        />
        <q-btn-group
          class="no-outline q-pa-none no-border float-left q-mr-xs"
          :disable="!searchObj.meta.toggleFunction"
        >
          <q-btn-dropdown
            data-test="logs-search-bar-function-dropdown"
            v-model="functionModel"
            size="12px"
            icon="save"
            :icon-right="iconRight"
            :title="t('search.functionPlaceholder')"
            split
            class="no-outline saved-views-dropdown no-border btn-function"
            @click="fnSavedFunctionDialog"
          >
            <q-list data-test="logs-search-saved-function-list">
              <!-- Search Input -->
              <div>
                <q-input
                  v-model="searchTerm"
                  dense
                  filled
                  borderless
                  clearable
                  debounce="300"
                  :placeholder="t('search.searchSavedFunction')"
                  data-test="function-search-input"
                >
                  <template #prepend>
                    <q-icon name="search" />
                  </template>
                </q-input>
              </div>

              <div v-if="filteredFunctionOptions.length">
                <q-item
                  class="tw-border-b saved-view-item"
                  clickable
                  v-for="(item, i) in filteredFunctionOptions"
                  :key="'saved-view-' + i"
                  v-close-popup
                >
                  <q-item-section
                    @click.stop="populateFunctionImplementation(item, true)"
                    v-close-popup
                  >
                    <q-item-label>{{ item.name }}</q-item-label>
                  </q-item-section>
                </q-item>
              </div>
              <div v-else>
                <q-item>
                  <q-item-section>
                    <q-item-label>{{
                      t("search.savedFunctionNotFound")
                    }}</q-item-label>
                  </q-item-section>
                </q-item>
              </div>
            </q-list>
          </q-btn-dropdown>
        </q-btn-group>
        <q-btn-group class="no-outline q-pa-none no-border">
          <q-btn-dropdown
            data-test="logs-search-bar-reset-function-btn"
            class="q-mr-xs download-logs-btn q-px-xs"
            size="sm"
            icon="download"
            :title="t('search.exportLogs')"
          >
            <q-list>
              <q-item
                class="q-pa-sm saved-view-item"
                clickable
                v-close-popup
                v-bind:disable="
                  searchObj.data.queryResults &&
                  searchObj.data.queryResults.hasOwnProperty('hits') &&
                  !searchObj.data.queryResults.hits.length
                "
              >
                <q-item-section
                  @click.stop="downloadLogs(searchObj.data.queryResults.hits)"
                  v-close-popup
                >
                  <q-item-label>{{ t("search.downloadTable") }}</q-item-label>
                </q-item-section>
              </q-item>
              <q-separator />
              <q-item class="q-pa-sm saved-view-item" clickable v-close-popup>
                <q-item-section
                  @click.stop="toggleCustomDownloadDialog"
                  v-close-popup
                >
                  <q-item-label>{{ t("search.customRange") }}</q-item-label>
                </q-item-section>
              </q-item>
            </q-list>
          </q-btn-dropdown>
        </q-btn-group>
        <q-btn
          data-test="logs-search-bar-share-link-btn"
          class="q-mr-xs download-logs-btn q-px-sm"
          size="sm"
          icon="share"
          :title="t('search.shareLink')"
          @click="shareLink.execute()"
          :loading="shareLink.isLoading.value"
        ></q-btn>
        <q-btn
          data-test="logs-search-bar-share-link-btn"
          class="q-mr-xs download-logs-btn q-px-sm"
          size="sm"
          icon="history"
          :title="'Search History'"
          @click="showSearchHistoryfn"
        ></q-btn>
        <div class="float-left">
          <date-time
            ref="dateTimeRef"
            auto-apply
            :default-type="searchObj.data.datetime.type"
            :default-absolute-time="{
              startTime: searchObj.data.datetime.startTime,
              endTime: searchObj.data.datetime.endTime,
            }"
            :default-relative-time="searchObj.data.datetime.relativeTimePeriod"
            data-test="logs-search-bar-date-time-dropdown"
            :queryRangeRestrictionMsg="
              searchObj.data.datetime.queryRangeRestrictionMsg
            "
            :queryRangeRestrictionInHour="
              searchObj.data.datetime.queryRangeRestrictionInHour
            "
            @on:date-change="updateDateTime"
            @on:timezone-change="updateTimezone"
            :disable="disable"
          />
        </div>
        <div class="search-time float-left q-mr-xs">
          <div class="flex">
            <auto-refresh-interval
              class="q-mr-xs q-px-none logs-auto-refresh-interval"
              v-model="searchObj.meta.refreshInterval"
              :trigger="true"
              :min-refresh-interval="
                store.state?.zoConfig?.min_auto_refresh_interval ?? 0
              "
              @update:model-value="onRefreshIntervalUpdate"
              @trigger="$emit('onAutoIntervalTrigger')"
            />
            <q-btn-group
              class="no-outline q-pa-none no-border q-mr-xs"
              v-if="
                config.isEnterprise == 'true' &&
                Object.keys(store.state.regionInfo).length > 0 &&
                store.state.zoConfig.super_cluster_enabled
              "
            >
              <q-btn-dropdown
                data-test="logs-search-bar-region-btn"
                class="region-dropdown-btn q-px-xs"
                :title="t('search.regionTitle')"
                label="Region"
              >
                <q-input
                  ref="reginFilterRef"
                  filled
                  flat
                  dense
                  v-model="regionFilter"
                  :label="t('search.regionFilterMsg')"
                >
                  <template v-slot:append>
                    <q-icon
                      v-if="regionFilter !== ''"
                      name="clear"
                      class="cursor-pointer"
                      @click="resetRegionFilter"
                    />
                  </template>
                </q-input>
                <q-tree
                  class="col-12 col-sm-6"
                  :nodes="store.state.regionInfo"
                  node-key="label"
                  :filter="regionFilter"
                  :filter-method="regionFilterMethod"
                  tick-strategy="leaf"
                  v-model:ticked="searchObj.meta.clusters"
                />
              </q-btn-dropdown>
            </q-btn-group>
            <div v-if="searchObj.meta.logsVisualizeToggle === 'visualize'">
              <q-btn
                v-if="
                  config.isEnterprise == 'true' &&
                  visualizeSearchRequestTraceIds.length
                "
                data-test="logs-search-bar-visualize-cancel-btn"
                dense
                flat
                :title="t('search.cancel')"
                class="q-pa-none search-button cancel-search-button"
                @click="cancelVisualizeQueries"
                >{{ t("search.cancel") }}</q-btn
              >
              <q-btn
                v-else
                data-test="logs-search-bar-visualize-refresh-btn"
                dense
                flat
                :title="t('search.runQuery')"
                class="q-pa-none search-button"
                @click="handleRunQueryFn"
                :disable="disable"
                >{{ t("search.runQuery") }}</q-btn
              >
            </div>
            <div v-else>
              <q-btn
                v-if="
                  config.isEnterprise == 'true' &&
                  !!searchObj.data.searchRequestTraceIds.length &&
                  (searchObj.loading == true ||
                    searchObj.loadingHistogram == true)
                "
                data-test="logs-search-bar-refresh-btn"
                data-cy="search-bar-refresh-button"
                dense
                flat
                :title="t('search.cancel')"
                class="q-pa-none search-button cancel-search-button"
                @click="cancelQuery"
                >{{ t("search.cancel") }}</q-btn
              >
              <q-btn
                v-else
                data-test="logs-search-bar-refresh-btn"
                data-cy="search-bar-refresh-button"
                dense
                flat
                :title="t('search.runQuery')"
                class="q-pa-none search-button"
                @click="handleRunQueryFn"
                :disable="
                  searchObj.loading == true ||
                  searchObj.loadingHistogram == true
                "
                >{{ t("search.runQuery") }}</q-btn
              >
            </div>
          </div>
        </div>
      </div>
    </div>

    <div class="row query-editor-container" v-show="searchObj.meta.showQuery">
      <div
        class="col"
        style="border-top: 1px solid #dbdbdb; height: 100%"
        :class="{ 'expand-on-focus': isFocused }"
        :style="backgroundColorStyle"
      >
        <q-splitter
          class="logs-search-splitter"
          no-scroll
          v-model="searchObj.config.fnSplitterModel"
          :limits="searchObj.config.fnSplitterLimit"
          style="width: 100%; height: 100%"
        >
          <template #before>
            <query-editor
              data-test="logs-search-bar-query-editor"
              editor-id="logsQueryEditor"
              ref="queryEditorRef"
              class="monaco-editor"
              :style="editorWidthToggleFunction"
              v-model:query="searchObj.data.query"
              :keywords="autoCompleteKeywords"
              :suggestions="autoCompleteSuggestions"
              @keydown.ctrl.enter="handleRunQueryFn"
              @update:query="updateQueryValue"
              @run-query="handleRunQueryFn"
              :class="
                searchObj.data.editorValue == '' &&
                searchObj.meta.queryEditorPlaceholderFlag
                  ? 'empty-query'
                  : ''
              "
              @focus="searchObj.meta.queryEditorPlaceholderFlag = false"
              @blur="searchObj.meta.queryEditorPlaceholderFlag = true"
            />
          </template>
          <template #after>
            <div
              data-test="logs-vrl-function-editor"
              v-show="searchObj.meta.toggleFunction"
              style="width: 100%; height: 100%"
            >
              <query-editor
                data-test="logs-vrl-function-editor"
                ref="fnEditorRef"
                editor-id="fnEditor"
                class="monaco-editor"
                v-model:query="searchObj.data.tempFunctionContent"
                :class="
                  searchObj.data.tempFunctionContent == '' &&
                  searchObj.meta.functionEditorPlaceholderFlag
                    ? 'empty-function'
                    : ''
                "
                @keydown.ctrl.enter="handleRunQueryFn"
                language="vrl"
                @focus="searchObj.meta.functionEditorPlaceholderFlag = false"
                @blur="searchObj.meta.functionEditorPlaceholderFlag = true"
              />
            </div>
          </template>
        </q-splitter>
      </div>
      <q-btn
        data-test="logs-query-editor-full_screen-btn"
        :icon="isFocused ? 'fullscreen_exit' : 'fullscreen'"
        :title="isFocused ? 'Collapse' : 'Expand'"
        dense
        size="10px"
        round
        color="primary"
        @click="isFocused = !isFocused"
        style="position: absolute; top: 42px; right: 10px; z-index: 20"
      ></q-btn>
    </div>

    <q-dialog ref="confirmDialog" v-model="confirmDialogVisible">
      <q-card>
        <q-card-section>
          {{ confirmMessage }}
        </q-card-section>

        <q-card-actions align="right">
          <q-btn
            data-test="logs-search-bar-confirm-dialog-cancel-btn"
            :label="t('confirmDialog.cancel')"
            color="primary"
            @click="cancelConfirmDialog"
          />
          <q-btn
            data-test="logs-search-bar-confirm-dialog-ok-btn"
            :label="t('confirmDialog.ok')"
            color="positive"
            @click="confirmDialogOK"
          />
        </q-card-actions>
      </q-card>
    </q-dialog>
    <q-dialog
      ref="confirmSavedViewDialog"
      v-model="confirmSavedViewDialogVisible"
    >
      <q-card>
        <q-card-section>
          {{ confirmMessageSavedView }}
        </q-card-section>

        <q-card-actions align="right">
          <q-btn
            data-test="logs-search-bar-confirm-dialog-cancel-btn"
            :label="t('confirmDialog.cancel')"
            color="primary"
            @click="cancelConfirmDialog"
          />
          <q-btn
            data-test="logs-search-bar-confirm-dialog-ok-btn"
            :label="t('confirmDialog.ok')"
            color="positive"
            @click="confirmDialogOK"
          />
        </q-card-actions>
      </q-card>
    </q-dialog>
    <q-dialog v-model="customDownloadDialog">
      <q-card>
        <q-card-section>
          {{ t("search.customDownloadMessage") }}
        </q-card-section>

        <q-card-section>
          <q-input
            type="number"
            data-test="custom-download-initial-number-input"
            v-model="downloadCustomInitialNumber"
            :label="t('search.initialNumber')"
            default-value="1"
            color="input-border"
            bg-color="input-bg"
            class="showLabelOnTop"
            stack-label
            outlined
            filled
            dense
            tabindex="0"
            min="1"
          />
          <q-select
            data-test="custom-download-range-select"
            v-model="downloadCustomRange"
            :options="downloadCustomRangeOptions"
            :label="t('search.range')"
            color="input-border"
            bg-color="input-bg"
            class="q-py-sm showLabelOnTop"
            stack-label
            outlined
            filled
            dense
          />
        </q-card-section>

        <q-card-actions align="right">
          <q-btn
            unelevated
            no-caps
            class="q-mr-sm text-bold"
            data-test="logs-search-bar-confirm-dialog-cancel-btn"
            :label="t('confirmDialog.cancel')"
            color="secondary"
            v-close-popup
          />
          <q-btn
            unelevated
            no-caps
            class="q-mr-sm text-bold"
            data-test="logs-search-bar-confirm-dialog-ok-btn"
            :label="t('search.btnDownload')"
            color="primary"
            @click="downloadRangeData"
          />
        </q-card-actions>
      </q-card>
    </q-dialog>
    <q-dialog v-model="store.state.savedViewDialog">
      <q-card style="width: 700px; max-width: 80vw">
        <q-card-section>
          <div class="text-h6">{{ t("search.savedViewsLabel") }}</div>
        </q-card-section>

        <q-card-section class="q-pt-none">
          <div v-if="isSavedViewAction == 'create'">
            <q-input
              data-test="add-alert-name-input"
              v-model="savedViewName"
              :label="t('search.savedViewName')"
              color="input-border"
              bg-color="input-bg"
              class="showLabelOnTop"
              stack-label
              outlined
              filled
              dense
              :rules="[
                (val) => !!val.trim() || 'This field is required',
                (val) =>
                  /^[-A-Za-z0-9 /@/_]+$/.test(val) ||
                  'Input must be alphanumeric',
              ]"
              tabindex="0"
            />
          </div>
          <div v-else>
            <q-select
              data-test="saved-view-name-select"
              v-model="savedViewSelectedName"
              :options="searchObj.data.savedViews"
              option-label="view_name"
              option-value="view_id"
              :label="t('search.savedViewName')"
              :popup-content-style="{ textTransform: 'capitalize' }"
              color="input-border"
              bg-color="input-bg"
              class="q-py-sm showLabelOnTop"
              stack-label
              outlined
              filled
              dense
              :rules="[(val: any) => !!val || 'Field is required!']"
            />
          </div>
        </q-card-section>

        <q-card-actions align="right" class="bg-white text-teal">
          <q-btn
            data-test="saved-view-dialog-cancel-btn"
            unelevated
            no-caps
            class="q-mr-sm text-bold"
            :label="t('confirmDialog.cancel')"
            color="secondary"
            v-close-popup
          />
          <q-btn
            data-test="saved-view-dialog-save-btn"
            v-if="!saveViewLoader"
            unelevated
            no-caps
            :label="t('common.save')"
            color="primary"
            class="text-bold"
            @click="handleSavedView"
          />
          <q-btn
            data-test="saved-view-dialog-loading-btn"
            v-if="saveViewLoader"
            unelevated
            no-caps
            :label="t('confirmDialog.loading')"
            color="primary"
            class="text-bold"
          />
        </q-card-actions>
      </q-card>
    </q-dialog>
    <q-dialog v-model="store.state.savedFunctionDialog">
      <q-card style="width: 700px; max-width: 80vw">
        <q-card-section>
          <div class="text-h6">{{ t("search.functionPlaceholder") }}</div>
        </q-card-section>

        <q-card-section class="q-pt-none">
          <span>Update</span>
          <q-toggle
            data-test="saved-function-action-toggle"
            v-bind:disable="functionOptions.length == 0"
            name="saved_function_action"
            v-model="isSavedFunctionAction"
            true-value="create"
            false-value="update"
            label=""
            @change="savedFunctionName = ''"
          />
          <span>Create</span>
          <div v-if="isSavedFunctionAction == 'create'">
            <q-input
              data-test="saved-function-name-input"
              v-model="savedFunctionName"
              :label="t('search.saveFunctionName')"
              color="input-border"
              bg-color="input-bg"
              class="showLabelOnTop"
              stack-label
              outlined
              filled
              dense
              :rules="[
                (val) => !!val.trim() || 'This field is required',
                (val) =>
                  /^[-A-Za-z0-9/_]+$/.test(val) || 'Input must be alphanumeric',
              ]"
              tabindex="0"
            />
          </div>
          <div v-else>
            <q-select
              data-test="saved-function-name-select"
              v-model="savedFunctionSelectedName"
              :options="functionOptions"
              option-label="name"
              option-value="name"
              :label="t('search.saveFunctionName')"
              placeholder="Select Function Name"
              :popup-content-style="{ textTransform: 'capitalize' }"
              color="input-border"
              bg-color="input-bg"
              class="q-py-sm showLabelOnTop"
              stack-label
              outlined
              filled
              dense
              :rules="[(val: any) => !!val || 'Field is required!']"
            />
          </div>
        </q-card-section>

        <q-card-actions align="right" class="bg-white text-teal">
          <q-btn
            data-test="saved-function-dialog-cancel-btn"
            unelevated
            no-caps
            class="q-mr-sm text-bold"
            :label="t('confirmDialog.cancel')"
            color="secondary"
            v-close-popup
          />
          <q-btn
            data-test="saved-view-dialog-save-btn"
            v-if="!saveFunctionLoader"
            unelevated
            no-caps
            :label="t('confirmDialog.ok')"
            color="primary"
            class="text-bold"
            @click="saveFunction"
          />
          <q-btn
            data-test="saved-function-dialog-loading-btn"
            v-if="saveFunctionLoader"
            unelevated
            no-caps
            :label="t('confirmDialog.loading')"
            color="primary"
            class="text-bold"
          />
        </q-card-actions>
      </q-card>
    </q-dialog>
    <ConfirmDialog
      title="Delete Saved View"
      message="Are you sure you want to delete saved view?"
      @update:ok="confirmDeleteSavedViews"
      @update:cancel="confirmDelete = false"
      v-model="confirmDelete"
    />
    <ConfirmDialog
      title="Update Saved View"
      message="Are you sure you want to update the saved view? This action will overwrite the existing one."
      @update:ok="confirmUpdateSavedViews"
      @update:cancel="confirmUpdate = false"
      v-model="confirmUpdate"
    />
    <ConfirmDialog
      title="Reset Changes"
      message="Navigating away from visualize will reset your changes. Are you sure you want to proceed?"
      @update:ok="changeLogsVisualizeToggle"
      @update:cancel="confirmLogsVisualizeModeChangeDialog = false"
      v-model="confirmLogsVisualizeModeChangeDialog"
    />
  </div>
</template>

<script lang="ts">
// @ts-nocheck
import {
  defineComponent,
  ref,
  onMounted,
  nextTick,
  watch,
  toRaw,
  onActivated,
  onUnmounted,
  onDeactivated,
  defineAsyncComponent,
  onBeforeMount,
} from "vue";
import { useI18n } from "vue-i18n";
import { useRouter } from "vue-router";
import { useStore } from "vuex";
import { useQuasar, copyToClipboard, is } from "quasar";

import DateTime from "@/components/DateTime.vue";
import useLogs from "@/composables/useLogs";
import SyntaxGuide from "./SyntaxGuide.vue";
import jsTransformService from "@/services/jstransform";
import searchService from "@/services/search";
import shortURLService from "@/services/short_url";

import segment from "@/services/segment_analytics";
import config from "@/aws-exports";

import AutoRefreshInterval from "@/components/AutoRefreshInterval.vue";
import useSqlSuggestions from "@/composables/useSuggestions";
import {
  mergeDeep,
  b64DecodeUnicode,
  getImageURL,
  useLocalInterestingFields,
  useLocalSavedView,
  queryIndexSplit,
  timestampToTimezoneDate,
} from "@/utils/zincutils";
import savedviewsService from "@/services/saved_views";
import ConfirmDialog from "@/components/ConfirmDialog.vue";
import { cloneDeep } from "lodash-es";
import useDashboardPanelData from "@/composables/useDashboardPanel";
import { inject } from "vue";
import QueryEditor from "@/components/QueryEditor.vue";
import useCancelQuery from "@/composables/dashboard/useCancelQuery";
import { computed } from "vue";
import { useLoading } from "@/composables/useLoading";

const defaultValue: any = () => {
  return {
    name: "",
    function: "",
    params: "row",
    transType: "0",
  };
};

export default defineComponent({
  name: "ComponentSearchSearchBar",
  components: {
    DateTime,
    QueryEditor,
    SyntaxGuide,
    AutoRefreshInterval,
    ConfirmDialog,
  },
  emits: [
    "searchdata",
    "onChangeInterval",
    "onChangeTimezone",
    "handleQuickModeChange",
    "handleRunQueryFn",
    "onAutoIntervalTrigger",
    "showSearchHistory",
  ],
  methods: {
    searchData() {
      if (this.searchObj.loading == false) {
        // this.searchObj.runQuery = true;
        this.$emit("searchdata");
      }
    },
    changeFunctionName(value) {
      // alert(value)
      // console.log(value);
    },
    createNewValue(inputValue, doneFn) {
      // Call the doneFn with the new value
      doneFn(inputValue);
    },
    updateSelectedValue() {
      // Update the selected value with the newly created value
      if (
        this.functionModel &&
        !this.functionOptions.includes(this.functionModel)
      ) {
        this.functionOptions.push(this.functionModel);
      }
    },
    handleDeleteSavedView(item: any) {
      this.savedViewDropdownModel = false;
      this.deleteViewID = item.view_id;
      this.confirmDelete = true;
    },
    handleUpdateSavedView(item: any) {
      if (this.searchObj.data.stream.selectedStream.length == 0) {
        this.$q.notify({
          type: "negative",
          message: "No stream available to update save view.",
        });
        return;
      }
      this.savedViewDropdownModel = false;
      this.updateViewObj = item;
      this.confirmUpdate = true;
    },
    confirmDeleteSavedViews() {
      this.deleteSavedViews();
    },
    toggleCustomDownloadDialog() {
      this.customDownloadDialog = true;
    },
    confirmUpdateSavedViews() {
      this.updateSavedViews(
        this.updateViewObj.view_id,
        this.updateViewObj.view_name,
      );
      return;
    },
    downloadRangeData() {
      let initNumber = parseInt(this.downloadCustomInitialNumber);
      if (initNumber < 0) {
        this.$q.notify({
          message: "Initial number must be positive number.",
          color: "negative",
          position: "bottom",
          timeout: 2000,
        });
        return;
      }
      // const queryReq = this.buildSearch();
      this.searchObj.data.customDownloadQueryObj.query.from = initNumber;
      this.searchObj.data.customDownloadQueryObj.query.size =
        this.downloadCustomRange;
      searchService
        .search(
          {
            org_identifier: this.searchObj.organizationIdentifier,
            query: this.searchObj.data.customDownloadQueryObj,
            page_type: this.searchObj.data.stream.streamType,
          },
          "UI",
        )
        .then((res) => {
          this.customDownloadDialog = false;
          if (res.data.hits.length > 0) {
            this.downloadLogs(res.data.hits);
          } else {
            this.$q.notify({
              message: "No data found to download.",
              color: "positive",
              position: "top",
              timeout: 2000,
            });
          }
        })
        .catch((err) => {
          this.$q.notify({
            message: err.message,
            color: "negative",
            position: "top",
            timeout: 2000,
          });
        });
    },
  },
  props: {
    fieldValues: {
      type: Object,
      default: () => ({}),
    },
  },
  setup(props, { emit }) {
    const router = useRouter();
    const { t } = useI18n();
    const $q = useQuasar();
    const store = useStore();
    const rowsPerPage = ref(10);
    const regionFilter = ref();
    const regionFilterRef = ref(null);

    const {
      searchObj,
      refreshData,
      handleRunQuery,
      updatedLocalLogFilterField,
      getSavedViews,
      getQueryData,
      getStreams,
      updateUrlQueryParams,
      generateURLQuery,
      buildSearch,
      resetStreamData,
      loadStreamLists,
      fnParsedSQL,
      fnUnparsedSQL,
      onStreamChange,
      moveItemsToTop,
      validateFilterForMultiStream,
      extractFields,
      cancelQuery,
      setSelectedStreams,
    } = useLogs();
    const queryEditorRef = ref(null);

    const formData: any = ref(defaultValue());
    const functionOptions = ref(searchObj.data.transforms);

    const functionModel: string = ref(null);
    const fnEditorRef: any = ref(null);

    const isSavedFunctionAction: string = ref("create");
    const savedFunctionName: string = ref("");
    const savedFunctionSelectedName: string = ref("");
    const saveFunctionLoader = ref(false);

    const isFocused = ref(false);

    // confirm dialog for logs visualization toggle
    const confirmLogsVisualizeModeChangeDialog = ref(false);

    const confirmDialogVisible: boolean = ref(false);
    const confirmSavedViewDialogVisible: boolean = ref(false);
    let confirmCallback;
    let streamName = "";

    let parser: any;
    const dateTimeRef = ref(null);
    const saveViewLoader = ref(false);
    const favoriteViews = ref([]);

    const localSavedViews = ref([]);
    let savedViews = useLocalSavedView();
    if (savedViews.value != null) {
      const favoriteValues = [];
      Object.values(savedViews.value).forEach((view) => {
        if (view.org_id === store.state.selectedOrganization.identifier) {
          favoriteViews.value.push(view.view_id);
          favoriteValues.push(view);
        }
      });

      localSavedViews.value.push(...favoriteValues);
    }

    const {
      autoCompleteData,
      autoCompleteKeywords,
      autoCompleteSuggestions,
      getSuggestions,
      updateFieldKeywords,
      updateFunctionKeywords,
    } = useSqlSuggestions();

    const refreshTimeChange = (item) => {
      searchObj.meta.refreshInterval = Number(item.value);
    };

    const isSavedViewAction = ref("create");
    const savedViewName = ref("");
    const savedViewSelectedName = ref("");
    const confirmDelete = ref(false);
    const deleteViewID = ref("");
    const savedViewDropdownModel = ref(false);
<<<<<<< HEAD
    const searchTerm = ref(""); 
    const filteredFunctionOptions = computed(() => {
      if (!searchTerm.value) return functionOptions.value;
      return functionOptions.value.filter((item) =>
        item.name.toLowerCase().includes(searchTerm.value.toLowerCase())
      );
    });
=======
    const confirmUpdate = ref(false);
    const updateViewObj = ref({});
>>>>>>> c4ca98af

    watch(
      () => searchObj.data.stream.selectedStreamFields,
      (fields) => {
        if (fields != undefined && fields.length) updateFieldKeywords(fields);
      },
      { immediate: true, deep: true },
    );
    watch(
      () => searchObj.data.stream.functions,
      (funs) => {
        if (funs.length) updateFunctionKeywords(funs);
      },
      { immediate: true, deep: true },
    );

    onBeforeMount(async () => {
      await importSqlParser();
    });

    const importSqlParser = async () => {
      const useSqlParser: any = await import("@/composables/useParser");
      const { sqlParser }: any = useSqlParser.default();
      parser = await sqlParser();
    };

    const updateAutoComplete = (value) => {
      autoCompleteData.value.query = value;
      autoCompleteData.value.cursorIndex =
        queryEditorRef?.value?.getCursorIndex();
      autoCompleteData.value.fieldValues = props.fieldValues;
      autoCompleteData.value.popup.open =
        queryEditorRef?.value?.triggerAutoComplete;
      getSuggestions();
    };

    const getColumnNames = (parsedSQL: any) => {
      const columnData = parsedSQL?.columns;
      let columnNames = [];
      for (const item of columnData) {
        if (item.expr.type === "column_ref") {
          columnNames.push(item.expr.column?.expr?.value);
        } else if (item.expr.type === "aggr_func") {
          if (item.expr.args?.expr?.hasOwnProperty("column")) {
            columnNames.push(item.expr.args?.expr?.column?.value);
          } else if (item.expr.args?.expr?.value) {
            columnNames.push(item.expr.args?.expr?.value);
          }
        } else if (item.expr.type === "function") {
          item.expr.args.value.map((val) => {
            if (val.type === "column_ref") {
              columnNames.push(val.column?.expr?.value);
            }
          });
        }
      }

      if (parsedSQL?._next) {
        columnNames = getColumnNames(parsedSQL._next);
      }
      return columnNames;
    };

    const updateQueryValue = (value: string) => {
      searchObj.data.editorValue = value;
      if (searchObj.meta.quickMode === true) {
        const parsedSQL = fnParsedSQL();
        if (
          searchObj.meta.sqlMode === true &&
          Object.hasOwn(parsedSQL, "from")
        ) {
          setSelectedStreams(value);
          // onStreamChange(value);
        }
        if (parsedSQL != undefined && parsedSQL?.columns?.length > 0) {
          const columnNames = getColumnNames(parsedSQL);

          searchObj.data.stream.interestingFieldList = [];
          for (const col of columnNames) {
            if (
              !searchObj.data.stream.interestingFieldList.includes(col) &&
              col != "*"
            ) {
              // searchObj.data.stream.interestingFieldList.push(col);
              const localInterestingFields: any = useLocalInterestingFields();
              let localFields: any = {};
              if (localInterestingFields.value != null) {
                localFields = localInterestingFields.value;
              }
              for (const stream of searchObj.data.stream.selectedStreamFields) {
                if (
                  stream.name == col &&
                  !searchObj.data.stream.interestingFieldList.includes(col)
                ) {
                  searchObj.data.stream.interestingFieldList.push(col);
                  localFields[
                    searchObj.organizationIdentifier +
                      "_" +
                      searchObj.data.stream.selectedStream[0]
                  ] = searchObj.data.stream.interestingFieldList;
                }
              }
              useLocalInterestingFields(localFields);
            }
          }

          for (const item of searchObj.data.stream.selectedStreamFields) {
            if (
              searchObj.data.stream.interestingFieldList.includes(item.name)
            ) {
              item.isInterestingField = true;
            } else {
              item.isInterestingField = false;
            }
          }
        }
      }

      if (value != "" && searchObj.meta.sqlMode === true) {
        const parsedSQL = fnParsedSQL();
        if (
          Object.hasOwn(parsedSQL, "from") ||
          Object.hasOwn(parsedSQL, "select")
        ) {
          setSelectedStreams(value);
          // onStreamChange(value);
        }
      }

      updateAutoComplete(value);
      try {
        if (searchObj.meta.sqlMode === true) {
          searchObj.data.parsedQuery = parser.astify(value);
          if (searchObj.data.parsedQuery?.from?.length > 0) {
            const tableName: string =
              searchObj.data.parsedQuery.from[0].table ||
              searchObj.data.parsedQuery.from[0].expr?.ast?.from?.[0]?.table;
            if (
              !searchObj.data.stream.selectedStream.includes(tableName) &&
              tableName !== streamName
            ) {
              let streamFound = false;
              searchObj.data.stream.selectedStream = [];

              streamName = tableName;
              searchObj.data.streamResults.list.forEach((stream) => {
                if (stream.name == streamName) {
                  streamFound = true;
                  let itemObj = {
                    label: stream.name,
                    value: stream.name,
                  };

                  // searchObj.data.stream.selectedStream = itemObj;
                  searchObj.data.stream.selectedStream.push(itemObj.value);
                  onStreamChange(searchObj.data.query);
                }
              });
              if (streamFound == false) {
                // searchObj.data.stream.selectedStream = { label: "", value: "" };
                searchObj.data.stream.selectedStream = [];
                searchObj.data.stream.selectedStreamFields = [];
                $q.notify({
                  message: "Stream not found",
                  color: "negative",
                  position: "top",
                  timeout: 2000,
                });
              }
            }
          }
        }
      } catch (e) {
        console.log(e, "Logs: Error while updating query value");
      }
    };
    const handleEscKey = (event: KeyboardEvent) => {
      if (event.key === "Escape") {
        isFocused.value = false;
      }
    };

    const updateDateTime = async (value: object) => {
      if (
        value.valueType == "absolute" &&
        searchObj.data.stream.selectedStream.length > 0 &&
        searchObj.data.datetime.queryRangeRestrictionInHour > 0 &&
        value.hasOwnProperty("selectedDate") &&
        value.hasOwnProperty("selectedTime") &&
        value.selectedDate.hasOwnProperty("from") &&
        value.selectedTime.hasOwnProperty("startTime")
      ) {
        // Convert hours to microseconds
        let newStartTime =
          parseInt(value.endTime) -
          searchObj.data.datetime.queryRangeRestrictionInHour *
            60 *
            60 *
            1000000;

        if (parseInt(newStartTime) > parseInt(value.startTime)) {
          value.startTime = newStartTime;

          value.selectedDate.from = timestampToTimezoneDate(
            value.startTime / 1000,
            store.state.timezone,
            "yyyy/MM/DD",
          );
          value.selectedTime.startTime = timestampToTimezoneDate(
            value.startTime / 1000,
            store.state.timezone,
            "HH:mm",
          );

          dateTimeRef.value.setAbsoluteTime(value.startTime, value.endTime);
          dateTimeRef.value.setDateType("absolute");
        }
      }
      searchObj.data.datetime = {
        startTime: value.startTime,
        endTime: value.endTime,
        relativeTimePeriod: value.relativeTimePeriod
          ? value.relativeTimePeriod
          : searchObj.data.datetime.relativeTimePeriod,
        type: value.relativeTimePeriod ? "relative" : "absolute",
        selectedDate: value?.selectedDate,
        selectedTime: value?.selectedTime,
        queryRangeRestrictionMsg:
          searchObj.data.datetime?.queryRangeRestrictionMsg || "",
        queryRangeRestrictionInHour:
          searchObj.data.datetime?.queryRangeRestrictionInHour || 0,
      };

      await nextTick();
      await nextTick();
      await nextTick();
      await nextTick();

      if (
        searchObj.loading == false &&
        store.state.zoConfig.query_on_stream_selection == false
      ) {
        searchObj.loading = true;
        searchObj.runQuery = true;
      }

      if (config.isCloud == "true" && value.userChangedValue) {
        segment.track("Button Click", {
          button: "Date Change",
          tab: value.tab,
          value: value,
          //user_org: this.store.state.selectedOrganization.identifier,
          //user_id: this.store.state.userInfo.email,
          stream_name: searchObj.data.stream.selectedStream.join(","),
          page: "Search Logs",
        });
      }

      if (
        value.valueType === "relative" &&
        store.state.zoConfig.query_on_stream_selection == false
      ) {
        emit("searchdata");
      }
    };

    const updateTimezone = () => {
      if (store.state.zoConfig.query_on_stream_selection == false) {
        emit("onChangeTimezone");
      }
    };

    const updateQuery = () => {
      if (queryEditorRef.value?.setValue)
        queryEditorRef.value.setValue(searchObj.data.query);
    };

    const jsonToCsv = (jsonData) => {
      const replacer = (key, value) => (value === null ? "" : value);
      const header = Object.keys(jsonData[0]);
      let csv = header.join(",") + "\r\n";

      for (let i = 0; i < jsonData.length; i++) {
        const row = header
          .map((fieldName) => JSON.stringify(jsonData[i][fieldName], replacer))
          .join(",");
        csv += row + "\r\n";
      }

      return csv;
    };

    const downloadLogs = (data) => {
      const filename = "logs-data.csv";
      const dataobj = jsonToCsv(data);
      const file = new File([dataobj], filename, {
        type: "text/csv",
      });
      const url = URL.createObjectURL(file);
      const link = document.createElement("a");
      link.href = url;
      link.download = filename;
      document.body.appendChild(link);
      link.click();
      document.body.removeChild(link);
      URL.revokeObjectURL(url);
    };

    onMounted(async () => {
      if (
        router.currentRoute.value.query.functionContent ||
        searchObj.data.tempFunctionContent
      ) {
        searchObj.meta.toggleFunction = true;
        const fnContent = router.currentRoute.value.query.functionContent
          ? b64DecodeUnicode(router.currentRoute.value.query.functionContent)
          : searchObj.data.tempFunctionContent;
        fnEditorRef?.value?.setValue(fnContent);
        fnEditorRef?.value?.resetEditorLayout();
        searchObj.config.fnSplitterModel = 60;
      }
      window.addEventListener("keydown", handleEscKey);
    });

    onUnmounted(() => {
      window.removeEventListener("click", () => {
        fnEditorRef?.value?.resetEditorLayout();
      });
      window.removeEventListener("keydown", handleEscKey);
    });

    onActivated(() => {
      updateQuery();

      if (
        router.currentRoute.value.query.functionContent ||
        searchObj.data.tempFunctionContent
      ) {
        searchObj.meta.toggleFunction = true;
        const fnContent = router.currentRoute.value.query.functionContent
          ? b64DecodeUnicode(router.currentRoute.value.query.functionContent)
          : searchObj.data.tempFunctionContent;
        fnEditorRef?.value?.setValue(fnContent);
        fnEditorRef?.value?.resetEditorLayout();
        searchObj.config.fnSplitterModel = 60;
        window.removeEventListener("click", () => {
          fnEditorRef?.value?.resetEditorLayout();
        });
      }
      fnEditorRef?.value?.resetEditorLayout();
    });

    onDeactivated(() => {
      window.removeEventListener("click", () => {
        fnEditorRef?.value?.resetEditorLayout();
      });
    });

    const saveFunction = () => {
      saveFunctionLoader.value = true;
      let callTransform: Promise<{ data: any }>;
      const content = searchObj.data.tempFunctionContent;
      let fnName = "";
      if (isSavedFunctionAction.value == "create") {
        fnName = savedFunctionName.value;
      } else {
        fnName = savedFunctionSelectedName.value.name;
      }

      if (content.trim() == "") {
        $q.notify({
          type: "warning",
          message:
            "The function field must contain a value and cannot be left empty.",
        });
        saveFunctionLoader.value = false;
        return;
      }

      const pattern = /^[a-zA-Z][a-zA-Z0-9_]*$/;
      if (!pattern.test(fnName)) {
        $q.notify({
          type: "negative",
          message: "Function name is not valid.",
        });
        saveFunctionLoader.value = false;
        return;
      }

      formData.value.params = "row";
      formData.value.function = content;
      formData.value.transType = 0;
      formData.value.name = fnName;
      searchObj.data.tempFunctionContent = content;

      // const result = functionOptions.value.find((obj) => obj.name === fnName);
      if (isSavedFunctionAction.value == "create") {
        callTransform = jsTransformService.create(
          store.state.selectedOrganization.identifier,
          formData.value,
        );

        callTransform
          .then((res: { data: any }) => {
            $q.notify({
              type: "positive",
              message: res.data.message,
            });

            functionModel.value = {
              name: formData.value.name,
              function: formData.value.function,
            };
            functionOptions.value.push({
              name: formData.value.name,
              function: formData.value.function,
              transType: 0,
              params: "row",
            });
            store.dispatch("setSavedFunctionDialog", false);
            isSavedFunctionAction.value = "create";
            savedFunctionName.value = "";
            saveFunctionLoader.value = false;
            savedFunctionSelectedName.value = "";
          })
          .catch((err) => {
            saveFunctionLoader.value = false;
            $q.notify({
              type: "negative",
              message:
                JSON.stringify(err.response.data["message"]) ||
                "Function creation failed",
              timeout: 5000,
            });
          });
      } else {
        saveFunctionLoader.value = false;
        showConfirmDialog(() => {
          saveFunctionLoader.value = true;
          callTransform = jsTransformService.update(
            store.state.selectedOrganization.identifier,
            formData.value,
          );

          callTransform
            .then((res: { data: any }) => {
              $q.notify({
                type: "positive",
                message: "Function updated successfully.",
              });

              const transformIndex = searchObj.data.transforms.findIndex(
                (obj) => obj.name === formData.value.name,
              );
              if (transformIndex !== -1) {
                searchObj.data.transforms[transformIndex].name =
                  formData.value.name;
                searchObj.data.transforms[transformIndex].function =
                  formData.value.function;
              }

              functionOptions.value = searchObj.data.transforms;
              store.dispatch("setSavedFunctionDialog", false);
              isSavedFunctionAction.value = "create";
              savedFunctionName.value = "";
              saveFunctionLoader.value = false;
              savedFunctionSelectedName.value = "";
            })
            .catch((err) => {
              saveFunctionLoader.value = false;
              $q.notify({
                type: "negative",
                message:
                  JSON.stringify(err.response.data["message"]) ||
                  "Function updation failed",
                timeout: 5000,
              });
            });
        });
      }
    };

    const resetFunctionContent = () => {
      fnEditorRef.value.setValue("");
      store.dispatch("setSavedFunctionDialog", false);
      isSavedFunctionAction.value = "create";
      savedFunctionName.value = "";
      saveFunctionLoader.value = false;
      savedFunctionSelectedName.value = "";
    };

    const resetEditorLayout = () => {
      setTimeout(() => {
        queryEditorRef?.value?.resetEditorLayout();
        fnEditorRef?.value?.resetEditorLayout();
      }, 100);
    };

    const populateFunctionImplementation = (fnValue, flag = false) => {
      if (flag) {
        $q.notify({
          type: "positive",
          message: `${fnValue.name} function applied successfully.`,
          timeout: 3000,
        });
      }
      searchObj.meta.toggleFunction = true;
      searchObj.config.fnSplitterModel = 60;
      fnEditorRef.value.setValue(fnValue.function);
      searchObj.data.tempFunctionName = fnValue.name;
      searchObj.data.tempFunctionContent = fnValue.function;
    };

    const fnSavedFunctionDialog = () => {
      const content = searchObj.data.tempFunctionContent;
      if (content == "") {
        $q.notify({
          type: "negative",
          message: "No function definition found.",
        });
        return;
      }
      store.dispatch("setSavedFunctionDialog", true);
      isSavedFunctionAction.value = "create";
      savedFunctionName.value = "";
      saveFunctionLoader.value = false;
      savedFunctionSelectedName.value = "";
    };

    const showConfirmDialog = (callback) => {
      confirmDialogVisible.value = true;
      confirmCallback = callback;
    };

    const showSavedViewConfirmDialog = (callback) => {
      confirmSavedViewDialogVisible.value = true;
      confirmCallback = callback;
    };

    const cancelConfirmDialog = () => {
      confirmSavedViewDialogVisible.value = false;
      confirmDialogVisible.value = false;
      confirmCallback = null;
    };

    const confirmDialogOK = () => {
      if (confirmCallback) {
        confirmCallback();
      }
      confirmDialogVisible.value = false;
      confirmCallback = null;
    };

    const filterFn = (val, update) => {
      update(() => {
        if (val === "") {
          functionOptions.value = searchObj.data.transforms;
        } else {
          const needle = val.toLowerCase();
          functionOptions.value = searchObj.data.transforms.filter(
            (v) => v.name?.toLowerCase().indexOf(needle) > -1,
          );
        }
      });
    };

    const onRefreshIntervalUpdate = () => {
      emit("onChangeInterval");
    };

    const fnSavedView = () => {
      if (searchObj.data.stream.selectedStream.length == 0) {
        $q.notify({
          type: "negative",
          message: "No stream available to save view.",
        });
        return;
      }
      store.dispatch("setSavedViewDialog", true);
      isSavedViewAction.value = "create";
      savedViewName.value = "";
      saveViewLoader.value = false;
      savedViewSelectedName.value = "";
      savedViewDropdownModel.value = false;
    };

    const applySavedView = (item) => {
      searchObj.shouldIgnoreWatcher = true;
      searchObj.meta.sqlMode = false;
      savedviewsService
        .getViewDetail(
          store.state.selectedOrganization.identifier,
          item.view_id,
        )
        .then(async (res) => {
          if (res.status == 200) {
            store.dispatch("setSavedViewFlag", true);
            const extractedObj = res.data.data;

            // Resetting columns as its not required in searchObj
            // As we reassign columns from selectedFields and search results
            extractedObj.data.resultGrid.columns = [];

            // As in saved view, we observed field getting duplicated in selectedFields
            // So, we are removing duplicates before applying saved view
            if (extractedObj.data.stream.selectedFields?.length) {
              extractedObj.data.stream.selectedFields = [
                ...new Set(extractedObj.data.stream.selectedFields),
              ];
            }

            if (extractedObj.data?.timezone) {
              store.dispatch("setTimezone", extractedObj.data.timezone);
            }

            if (!extractedObj.data.stream.hasOwnProperty("streamType")) {
              extractedObj.data.stream.streamType = "logs";
            }

            delete searchObj.data.queryResults.aggs;

            if (
              searchObj.data.stream.streamType ==
              extractedObj.data.stream.streamType
            ) {
              // if (
              //   extractedObj.data.stream.selectedStream.value !=
              //   searchObj.data.stream.selectedStream.value
              // ) {
              //   extractedObj.data.stream.streamLists =
              //     searchObj.data.stream.streamLists;
              // }
              // ----- Here we are explicitly handling stream change for multistream -----
              let selectedStreams = [];
              const streamValues = searchObj.data.stream.streamLists.map(
                (item) => item.value,
              );
              if (typeof extractedObj.data.stream.selectedStream == "object") {
                if (
                  extractedObj.data.stream.selectedStream.hasOwnProperty(
                    "value",
                  )
                ) {
                  selectedStreams.push(
                    extractedObj.data.stream.selectedStream.value,
                  );
                } else {
                  selectedStreams.push(
                    ...extractedObj.data.stream.selectedStream,
                  );
                }
              } else {
                selectedStreams.push(extractedObj.data.stream.selectedStream);
              }
              const streamNotExist = selectedStreams.filter(
                (stream_str) => !streamValues.includes(stream_str),
              );
              if (streamNotExist.length > 0) {
                let errMsg = t("search.streamNotExist").replace(
                  "[STREAM_NAME]",
                  streamNotExist,
                );
                throw new Error(errMsg);
                return;
              }
              // extractedObj.data.stream.selectedStream = [];
              // extractedObj.data.stream.selectedStream = selectedStreams;
              delete extractedObj.data.stream.streamLists;
              delete extractedObj.data.stream.selectedStream;
              delete searchObj.data.stream.selectedStream;
              delete searchObj.meta.regions;
              if (extractedObj.meta.hasOwnProperty("regions")) {
                searchObj.meta["regions"] = extractedObj.meta.regions;
              } else {
                searchObj.meta["regions"] = [];
              }
              delete searchObj.data.queryResults.aggs;
              delete searchObj.data.stream.interestingFieldList;
              searchObj.data.stream.selectedStream = [];
              extractedObj.data.transforms = searchObj.data.transforms;
              extractedObj.data.stream.functions =
                searchObj.data.stream.functions;
              extractedObj.data.histogram = {
                xData: [],
                yData: [],
                chartParams: {},
              };
              extractedObj.data.savedViews = searchObj.data.savedViews;
              extractedObj.data.queryResults = [];
              extractedObj.meta.scrollInfo = {};
              searchObj.value = mergeDeep(searchObj, extractedObj);
              searchObj.shouldIgnoreWatcher = true;
              // await nextTick();
              if (extractedObj.data.tempFunctionContent != "") {
                populateFunctionImplementation(
                  {
                    name: "",
                    function: searchObj.data.tempFunctionContent,
                  },
                  false,
                );
                searchObj.data.tempFunctionContent =
                  extractedObj.data.tempFunctionContent;
                searchObj.meta.functionEditorPlaceholderFlag = false;
              } else {
                populateFunctionImplementation(
                  {
                    name: "",
                    function: "",
                  },
                  false,
                );
                searchObj.data.tempFunctionContent = "";
                searchObj.meta.functionEditorPlaceholderFlag = true;
              }
              dateTimeRef.value.setSavedDate(searchObj.data.datetime);
              if (searchObj.meta.refreshInterval != "0") {
                onRefreshIntervalUpdate();
              } else {
                clearInterval(store.state.refreshIntervalID);
              }
              searchObj.data.stream.selectedStream.push(...selectedStreams);
              await updatedLocalLogFilterField();
              await getStreams("logs", true);
            } else {
              // ----- Here we are explicitly handling stream change -----
              resetStreamData();
              searchObj.data.stream.streamType =
                extractedObj.data.stream.streamType;

              delete searchObj.meta.regions;
              if (extractedObj.meta.hasOwnProperty("regions")) {
                searchObj.meta["regions"] = extractedObj.meta.regions;
              } else {
                searchObj.meta["regions"] = [];
              }
              // Here copying selected stream object, as in loadStreamLists() we are setting selected stream object to empty object
              // After loading stream list, we are setting selected stream object to copied object
              // const selectedStream = cloneDeep(
              //   extractedObj.data.stream.selectedStream
              // );
              let selectedStreams = [];
              if (typeof extractedObj.data.stream.selectedStream == "object") {
                if (
                  extractedObj.data.stream.selectedStream.hasOwnProperty(
                    "value",
                  )
                ) {
                  selectedStreams.push(
                    extractedObj.data.stream.selectedStream.value,
                  );
                } else {
                  selectedStreams.push(
                    ...extractedObj.data.stream.selectedStream,
                  );
                }
              } else {
                selectedStreams.push(extractedObj.data.stream.selectedStream);
              }

              extractedObj.data.transforms = searchObj.data.transforms;
              extractedObj.data.histogram = {
                xData: [],
                yData: [],
                chartParams: {},
              };
              extractedObj.data.savedViews = searchObj.data.savedViews;
              extractedObj.data.queryResults = [];
              extractedObj.meta.scrollInfo = {};
              delete searchObj.data.queryResults.aggs;

              searchObj.value = mergeDeep(searchObj, extractedObj);
              searchObj.data.streamResults = {};

              const streamData = await getStreams(
                searchObj.data.stream.streamType,
                true,
              );
              searchObj.data.streamResults = streamData;
              await loadStreamLists();
              searchObj.data.stream.selectedStream = [selectedStreams];
              // searchObj.value = mergeDeep(searchObj, extractedObj);

              const streamValues = searchObj.data.stream.streamLists.map(
                (item) => item.value,
              );
              const streamNotExist = selectedStreams.filter(
                (stream_str) => !streamValues.includes(stream_str),
              );
              if (streamNotExist.length > 0) {
                let errMsg = t("search.streamNotExist").replace(
                  "[STREAM_NAME]",
                  streamNotExist,
                );
                throw new Error(errMsg);
                return;
              }
              // await nextTick();
              if (extractedObj.data.tempFunctionContent != "") {
                populateFunctionImplementation(
                  {
                    name: "",
                    function: searchObj.data.tempFunctionContent,
                  },
                  false,
                );
                searchObj.data.tempFunctionContent =
                  extractedObj.data.tempFunctionContent;
                searchObj.meta.functionEditorPlaceholderFlag = false;
              } else {
                populateFunctionImplementation(
                  {
                    name: "",
                    function: "",
                  },
                  false,
                );
                searchObj.data.tempFunctionContent = "";
                searchObj.meta.functionEditorPlaceholderFlag = true;
              }
              dateTimeRef.value.setSavedDate(searchObj.data.datetime);
              if (searchObj.meta.refreshInterval != "0") {
                onRefreshIntervalUpdate();
              } else {
                clearInterval(store.state.refreshIntervalID);
              }
              await updatedLocalLogFilterField();
            }
            $q.notify({
              message: `${item.view_name} view applied successfully.`,
              color: "positive",
              position: "bottom",
              timeout: 1000,
            });
            setTimeout(async () => {
              try {
                searchObj.loading = true;
                searchObj.meta.refreshHistogram = true;
                await extractFields();
                await getQueryData();
                store.dispatch("setSavedViewFlag", false);
                updateUrlQueryParams();
                searchObj.shouldIgnoreWatcher = false;
              } catch (e) {
                searchObj.shouldIgnoreWatcher = false;
                console.log(e);
              }
            }, 1000);

            if (
              extractedObj.data.resultGrid.colOrder &&
              extractedObj.data.resultGrid.colOrder.hasOwnProperty(
                searchObj.data.stream.selectedStream,
              )
            ) {
              searchObj.data.stream.selectedFields =
                extractedObj.data.resultGrid.colOrder[
                  searchObj.data.stream.selectedStream
                ];
            } else {
              searchObj.data.stream.selectedFields =
                extractedObj.data.stream.selectedFields;
            }

            if (
              extractedObj.data.resultGrid.colSizes &&
              extractedObj.data.resultGrid.colSizes.hasOwnProperty(
                searchObj.data.stream.selectedStream,
              )
            ) {
              searchObj.data.resultGrid.colSizes[
                searchObj.data.stream.selectedStream
              ] =
                extractedObj.data.resultGrid.colSizes[
                  searchObj.data.stream.selectedStream
                ];
            }

            // } else {
            //   searchObj.value = mergeDeep(searchObj, extractedObj);
            //   await nextTick();
            //   updatedLocalLogFilterField();
            //   handleRunQuery();
            // }
          } else {
            searchObj.shouldIgnoreWatcher = false;
            store.dispatch("setSavedViewFlag", false);
            $q.notify({
              message: err.message || `Error while applying saved view.`,
              color: "negative",
              position: "bottom",
              timeout: 3000,
            });
          }
        })
        .catch((err) => {
          searchObj.shouldIgnoreWatcher = false;
          store.dispatch("setSavedViewFlag", false);
          $q.notify({
            message: `Error while applying saved view.`,
            color: "negative",
            position: "bottom",
            timeout: 1000,
          });
          console.log(err);
        });
      // const extractedObj = JSON.parse(b64DecodeUnicode(item.data));
      // searchObj.value = mergeDeep(searchObj, extractedObj);
      // await nextTick();
      // updatedLocalLogFilterField();
      // handleRunQuery();
    };

    const handleSavedView = () => {
      if (isSavedViewAction.value == "create") {
        if (
          savedViewName.value == "" ||
          /^[A-Za-z0-9 \-\_]+$/.test(savedViewName.value) == false
        ) {
          $q.notify({
            message: `Please provide valid view name.`,
            color: "negative",
            position: "bottom",
            timeout: 1000,
          });
        } else {
          saveViewLoader.value = true;
          createSavedViews(savedViewName.value);
        }
      }
      //  else {
      //   if (savedViewSelectedName.value.view_id) {
      //     saveViewLoader.value = false;
      //     showSavedViewConfirmDialog(() => {
      //       saveViewLoader.value = true;
      //       updateSavedViews(
      //         savedViewSelectedName.value.view_id,
      //         savedViewSelectedName.value.view_name,
      //       );
      //     });
      //   } else {
      //     $q.notify({
      //       message: `Please select saved view to update.`,
      //       color: "negative",
      //       position: "bottom",
      //       timeout: 1000,
      //     });
      //   }
      // }
    };

    const deleteSavedViews = async () => {
      try {
        savedviewsService
          .delete(
            store.state.selectedOrganization.identifier,
            deleteViewID.value,
          )
          .then((res) => {
            if (res.status == 200) {
              $q.notify({
                message: `View deleted successfully.`,
                color: "positive",
                position: "bottom",
                timeout: 1000,
              });
              getSavedViews();
            } else {
              $q.notify({
                message: `Error while deleting saved view. ${res.data.error_detail}`,
                color: "negative",
                position: "bottom",
                timeout: 1000,
              });
            }
          })
          .catch((err) => {
            $q.notify({
              message: `Error while deleting saved view.`,
              color: "negative",
              position: "bottom",
              timeout: 1000,
            });
            console.log(err);
          });
      } catch (e: any) {
        console.log("Error while getting saved views", e);
      }
    };

    const getSearchObj = () => {
      try {
        delete searchObj.meta.scrollInfo;
        delete searchObj?.value;
        let savedSearchObj = toRaw(searchObj);
        savedSearchObj = JSON.parse(JSON.stringify(savedSearchObj));

        delete savedSearchObj.data.queryResults;
        delete savedSearchObj.data.histogram;
        delete savedSearchObj.data.sortedQueryResults;
        delete savedSearchObj.data.stream.streamLists;
        delete savedSearchObj.data.stream.functions;
        delete savedSearchObj.data.streamResults;
        delete savedSearchObj.data.savedViews;
        delete savedSearchObj.data.transforms;

        savedSearchObj.data.timezone = store.state.timezone;
        delete savedSearchObj.value;

        return savedSearchObj;
        // return b64EncodeUnicode(JSON.stringify(savedSearchObj));
      } catch (e) {
        console.log("Error while encoding search obj", e);
      }
    };

    const createSavedViews = (viewName: string) => {
      try {
        if (viewName.trim() == "") {
          $q.notify({
            message: `Please provide valid view name.`,
            color: "negative",
            position: "bottom",
            timeout: 1000,
          });
          saveViewLoader.value = false;
          return;
        }

        const viewObj: any = {
          data: getSearchObj(),
          view_name: viewName,
        };

        savedviewsService
          .post(store.state.selectedOrganization.identifier, viewObj)
          .then((res) => {
            if (res.status == 200) {
              store.dispatch("setSavedViewDialog", false);
              if (searchObj.data.hasOwnProperty("savedViews") == false) {
                searchObj.data.savedViews = [];
              }
              searchObj.data.savedViews.push({
                org_id: res.data.org_id,
                payload: viewObj.data,
                view_id: res.data.view_id,
                view_name: viewName,
              });
              $q.notify({
                message: `View created successfully.`,
                color: "positive",
                position: "bottom",
                timeout: 1000,
              });
              getSavedViews();
              isSavedViewAction.value = "create";
              savedViewName.value = "";
              saveViewLoader.value = false;
            } else {
              saveViewLoader.value = false;
              $q.notify({
                message: `Error while creating saved view. ${res.data.error_detail}`,
                color: "negative",
                position: "bottom",
                timeout: 1000,
              });
            }
          })
          .catch((err) => {
            saveViewLoader.value = false;
            $q.notify({
              message: `Error while creating saved view.`,
              color: "negative",
              position: "bottom",
              timeout: 1000,
            });
            console.log(err);
          });
      } catch (e: any) {
        isSavedViewAction.value = "create";
        savedViewName.value = "";
        saveViewLoader.value = false;
        $q.notify({
          message: `Error while saving view: ${e}`,
          color: "negative",
          position: "bottom",
          timeout: 1000,
        });
        console.log("Error while saving view", e);
      }
    };

    const updateSavedViews = (viewID: string, viewName: string) => {
      try {
        const viewObj: any = {
          data: getSearchObj(),
          view_name: viewName,
        };

        const dismiss = $q.notify({
          message: "Updating saved view...",
          position: "bottom",
          timeout: 0,
        });

        savedviewsService
          .put(store.state.selectedOrganization.identifier, viewID, viewObj)
          .then((res) => {
            dismiss();
            if (res.status == 200) {
              store.dispatch("setSavedViewDialog", false);
              //update the payload and view_name in savedViews object based on id
              searchObj.data.savedViews.forEach(
                (item: { view_id: string }, index: string | number) => {
                  if (item.view_id == viewID) {
                    searchObj.data.savedViews[index].payload = viewObj.data;
                    searchObj.data.savedViews[index].view_name = viewName;
                  }
                },
              );

              $q.notify({
                message: `View updated successfully.`,
                color: "positive",
                position: "bottom",
                timeout: 1000,
              });
              isSavedViewAction.value = "create";
              savedViewSelectedName.value = "";
              saveViewLoader.value = false;
              confirmSavedViewDialogVisible.value = false;
            } else {
              saveViewLoader.value = false;
              $q.notify({
                message: `Error while updating saved view. ${res.data.error_detail}`,
                color: "negative",
                position: "bottom",
                timeout: 1000,
              });
            }
          })
          .catch((err) => {
            dismiss();
            saveViewLoader.value = false;
            $q.notify({
              message: `Error while updating saved view.`,
              color: "negative",
              position: "bottom",
              timeout: 1000,
            });
            console.log(err);
          });
      } catch (e: any) {
        isSavedViewAction.value = "create";
        savedViewSelectedName.value = "";
        saveViewLoader.value = false;
        $q.notify({
          message: `Error while saving view: ${e}`,
          color: "negative",
          position: "bottom",
          timeout: 1000,
        });
        console.log("Error while saving view", e);
      }
    };

    const shareLink = useLoading(async () => {
      const queryObj = generateURLQuery(true);
      const queryString = Object.entries(queryObj)
        .map(
          ([key, value]) =>
            `${encodeURIComponent(key)}=${encodeURIComponent(value)}`,
        )
        .join("&");

      let shareURL = window.location.origin + window.location.pathname;

      if (queryString != "") {
        shareURL += "?" + queryString;
      }

      await shortURLService
        .create(store.state.selectedOrganization.identifier, shareURL)
        .then((res: any) => {
          if (res.status == 200) {
            shareURL = res.data.short_url;
            copyToClipboard(shareURL)
              .then(() => {
                $q.notify({
                  type: "positive",
                  message: "Link Copied Successfully!",
                  timeout: 5000,
                });
              })
              .catch(() => {
                $q.notify({
                  type: "negative",
                  message: "Error while copy link.",
                  timeout: 5000,
                });
              });
          }
        })
        .catch(() => {
          $q.notify({
            type: "negative",
            message: "Error while shortening link.",
            timeout: 5000,
          });
        });
    });
    const showSearchHistoryfn = () => {
      emit("showSearchHistory");
    };

    const QUERY_TEMPLATE = 'SELECT [FIELD_LIST] FROM "[STREAM_NAME]"';

    function getFieldList(
      stream,
      streamFields,
      interestingFields,
      isQuickMode,
    ) {
      searchObj.data.streamResults.list.forEach((item) => {
        if (
          item.name == stream &&
          Object.hasOwn(item, "schema") &&
          item.schema.length > 0
        ) {
          streamFields = item.schema;
        }
      });
      return streamFields
        .filter((item) => interestingFields.includes(item.name))
        .map((item) => item.name);
    }

    function buildStreamQuery(stream, fieldList, isQuickMode) {
      return QUERY_TEMPLATE.replace("[STREAM_NAME]", stream).replace(
        "[FIELD_LIST]",
        fieldList.length > 0 && isQuickMode ? fieldList.join(",") : "*",
      );
    }

    const resetFilters = () => {
      if (searchObj.meta.sqlMode == true) {
        const parsedSQL = fnParsedSQL();
        if (Object.hasOwn(parsedSQL, "from") && parsedSQL.from.length > 0) {
          if (Object.hasOwn(parsedSQL, "where") && parsedSQL.where != "") {
            parsedSQL.where = null;
          }

          if (Object.hasOwn(parsedSQL, "limit") && parsedSQL.limit != "") {
            parsedSQL.limit = null;
          }

          if (Object.hasOwn(parsedSQL, "_next") && parsedSQL._next != "") {
            parsedSQL._next.where = null;
            parsedSQL._next.limit = null;
          }

          searchObj.data.query = fnUnparsedSQL(parsedSQL);
          searchObj.data.query = searchObj.data.query.replaceAll("`", '"');
          searchObj.data.editorValue = searchObj.data.query;
        } else {
          // Handle both single and multiple stream scenarios
          const queries = searchObj.data.stream.selectedStream
            .map((stream) => {
              // Destructure for better readability
              const { selectedStreamFields, interestingFieldList } =
                searchObj.data.stream;
              const { quickMode } = searchObj.meta;

              // Generate the field list for the current stream
              const fieldList = getFieldList(
                stream,
                selectedStreamFields,
                interestingFieldList,
                quickMode,
              );

              // Ensure fieldList is valid before building the query
              if (!fieldList || fieldList.length === 0) {
                console.warn(`No fields available for stream: ${stream}`);
                return null;
              }

              // Build and return the query for the current stream
              return buildStreamQuery(stream, fieldList, quickMode);
            })
            .filter(Boolean);

          searchObj.data.query = queries.join(" UNION ");
          searchObj.data.editorValue = searchObj.data.query;
        }
      } else {
        searchObj.data.query = "";
        searchObj.data.editorValue = "";
      }

      queryEditorRef.value?.setValue(searchObj.data.query);
      if (store.state.zoConfig.query_on_stream_selection == false) {
        handleRunQueryFn();
      }
    };

    const customDownloadDialog = ref(false);
    const downloadCustomInitialNumber = ref(1);
    const downloadCustomRange = ref(100);
    const downloadCustomRangeOptions = ref([100, 500, 1000, 5000, 10000]);

    const loadSavedView = () => {
      if (searchObj.data.savedViews.length == 0) {
        getSavedViews();
      }
    };

    const handleFavoriteSavedView = (row: any, flag: boolean) => {
      let localSavedView: any = {};
      let savedViews = useLocalSavedView();

      if (savedViews.value != null) {
        localSavedView = savedViews.value;
      }

      Object.keys(localSavedView).forEach((item, key) => {
        if (item == row.view_id) {
          if (flag) {
            delete localSavedView[item];
            useLocalSavedView(localSavedView);
            const index = favoriteViews.value.indexOf(row.view_id);
            if (index > -1) {
              favoriteViews.value.splice(index, 1);
            }

            let favoriteViewsList = localSavedViews.value;
            if (favoriteViewsList.length > 0) {
              favoriteViewsList = favoriteViewsList.filter(
                (item) => item.view_id != row.view_id,
              );
              // for (const [key, item] of favoriteViewsList.entries()) {
              //   console.log(item, key);
              //   if (item.view_id == row.view_id) {
              //     delete favoriteViewsList[key];
              //   }
              // }
              console.log(favoriteViewsList);
              localSavedViews.value = favoriteViewsList;
            }
          }
        }
      });

      if (!flag) {
        if (favoriteViews.value.length >= 10) {
          $q.notify({
            message: "You can only save 10 views.",
            color: "info",
            position: "bottom",
            timeout: 2000,
          });
          return;
        }
        localSavedView[row.view_id] = JSON.parse(JSON.stringify(row));
        favoriteViews.value.push(row.view_id);
        localSavedViews.value.push(row);

        // moveItemsToTop(localSavedView, favoriteViews.value);

        useLocalSavedView(localSavedView);
        $q.notify({
          message: "View added to favorites.",
          color: "positive",
          position: "bottom",
          timeout: 2000,
        });
      } else {
        // alert(favoriteViews.value.length)
        // moveItemsToTop(localSavedView, favoriteViews.value);
        $q.notify({
          message: "View removed from favorites.",
          color: "positive",
          position: "bottom",
          timeout: 2000,
        });
      }
    };

    const filterSavedViewFn = (rows: any, terms: any) => {
      var filtered = [];
      if (terms != "") {
        terms = terms.toLowerCase();
        for (var i = 0; i < rows.length; i++) {
          if (rows[i]["view_name"].toLowerCase().includes(terms)) {
            filtered.push(rows[i]);
          }
        }
      }
      return filtered;
    };

    const regionFilterMethod = (node, filter) => {
      const filt = filter.toLowerCase();
      return node.label && node.label.toLowerCase().indexOf(filt) > -1;
    };
    const resetRegionFilter = () => {
      regionFilter.value = "";
    };

    const handleRegionsSelection = (item, isSelected) => {
      if (isSelected) {
        const index = searchObj.meta.regions.indexOf(item);
        if (index > -1) {
          searchObj.meta.regions.splice(index, 1);
        }
      } else {
        searchObj.meta.regions.push(item);
      }
    };

    const handleQuickMode = () => {
      emit("handleQuickModeChange");
    };

    const handleRunQueryFn = () => {
      if (searchObj.meta.logsVisualizeToggle == "visualize") {
        emit("handleRunQueryFn");
      } else {
        handleRunQuery();
      }
    };

    const onLogsVisualizeToggleUpdate = (value: any) => {
      // confirm with user on toggle from visualize to logs
      if (
        value == "logs" &&
        searchObj.meta.logsVisualizeToggle == "visualize"
      ) {
        confirmLogsVisualizeModeChangeDialog.value = true;
      } else {
        searchObj.meta.logsVisualizeToggle = value;
      }
    };

    const dashboardPanelDataPageKey = inject(
      "dashboardPanelDataPageKey",
      "logs",
    );
    const { dashboardPanelData, resetDashboardPanelData } =
      useDashboardPanelData(dashboardPanelDataPageKey);

    const isVisualizeToggleDisabled = computed(() => {
      return searchObj.data.stream.selectedStream.length > 1;
    });

    const changeLogsVisualizeToggle = () => {
      // change logs visualize toggle
      searchObj.meta.logsVisualizeToggle = "logs";
      confirmLogsVisualizeModeChangeDialog.value = false;

      // store dashboardPanelData meta object
      const dashboardPanelDataMetaObj = dashboardPanelData.meta;

      // reset old dashboardPanelData
      resetDashboardPanelData();

      // assign, old dashboardPanelData meta object
      dashboardPanelData.meta = dashboardPanelDataMetaObj;
    };

    // [START] cancel running queries

    const variablesAndPanelsDataLoadingState =
      inject("variablesAndPanelsDataLoadingState", {}) || {};

    const visualizeSearchRequestTraceIds = computed(() => {
      const searchIds = Object.values(
        variablesAndPanelsDataLoadingState?.searchRequestTraceIds,
      ).filter((item: any) => item.length > 0);

      return searchIds.flat() as string[];
    });
    const backgroundColorStyle = computed(() => {
      const isDarkMode = store.state.theme === "dark";
      return {
        backgroundColor:
          searchObj.meta.toggleFunction && isFocused.value
            ? isDarkMode
              ? "#575A5A"
              : "#E0E0E0" // Dark mode: grey, Light mode: yellow (or any color)
            : "",
        borderBottom:
          searchObj.meta.toggleFunction && isFocused.value
            ? isDarkMode
              ? "2px solid #575A5A "
              : "2px solid #E0E0E0"
            : "none",
      };
    });
    const editorWidthToggleFunction = computed(() => {
      const isDarkMode = store.state.theme === "dark";

      if (!searchObj.meta.toggleFunction && isFocused.value) {
        return {
          width: `calc(100 - ${searchObj.config.fnSplitterModel})%`,
          borderBottom: isDarkMode ? "2px solid #575A5A" : "2px solid #E0E0E0",
        };
      } else {
        return {
          width: "100%",
          borderBottom: "none",
        };
      }
    });
    const { traceIdRef, cancelQuery: cancelVisualizeQuery } = useCancelQuery();

    const cancelVisualizeQueries = () => {
      traceIdRef.value = visualizeSearchRequestTraceIds.value;
      cancelVisualizeQuery();
    };

    const disable = ref(false);

    watch(variablesAndPanelsDataLoadingState, () => {
      const panelsValues = Object.values(
        variablesAndPanelsDataLoadingState?.panels,
      );
      disable.value = panelsValues.some((item: any) => item === true);
    });
    const iconRight = computed(() => {
      return (
        "img:" +
        getImageURL(
          store.state.theme === "dark"
            ? "images/common/function_dark.svg"
            : "images/common/function.svg",
        )
      );
    });
    const functionToggleIcon = computed(() => {
      return (
        "img:" +
        getImageURL(
          searchObj.meta.toggleFunction
            ? "images/common/function_dark.svg"
            : "images/common/function.svg",
        )
      );
    });

    // [END] cancel running queries

    return {
      $q,
      t,
      store,
      router,
      fnEditorRef,
      searchObj,
      queryEditorRef,
      confirmDialogVisible,
      confirmCallback,
      refreshTimes: searchObj.config.refreshTimes,
      refreshTimeChange,
      updateQueryValue,
      updateDateTime,
      showConfirmDialog,
      showSavedViewConfirmDialog,
      cancelConfirmDialog,
      confirmDialogOK,
      updateQuery,
      downloadLogs,
      saveFunction,
      resetFunctionContent,
      resetEditorLayout,
      populateFunctionImplementation,
      functionModel,
      functionOptions,
      filterFn,
      refreshData,
      handleRunQuery,
      handleRunQueryFn,
      autoCompleteKeywords,
      autoCompleteSuggestions,
      onRefreshIntervalUpdate,
      updateTimezone,
      dateTimeRef,
      fnSavedView,
      applySavedView,
      isSavedViewAction,
      savedViewName,
      savedViewSelectedName,
      handleSavedView,
      deleteSavedViews,
      deleteViewID,
      confirmDelete,
      saveViewLoader,
      savedViewDropdownModel,
      fnSavedFunctionDialog,
      isSavedFunctionAction,
      savedFunctionName,
      savedFunctionSelectedName,
      saveFunctionLoader,
      shareLink,
      showSearchHistoryfn,
      getImageURL,
      resetFilters,
      customDownloadDialog,
      downloadCustomInitialNumber,
      downloadCustomRange,
      downloadCustomRangeOptions,
      buildSearch,
      confirmSavedViewDialogVisible,
      rowsPerPage,
      handleFavoriteSavedView,
      favoriteViews,
      localSavedViews,
      loadSavedView,
      filterSavedViewFn,
      config,
      handleRegionsSelection,
      handleQuickMode,
      regionFilterMethod,
      regionFilterRef,
      regionFilter,
      resetRegionFilter,
      validateFilterForMultiStream,
      cancelQuery,
      confirmLogsVisualizeModeChangeDialog,
      changeLogsVisualizeToggle,
      isVisualizeToggleDisabled,
      onLogsVisualizeToggleUpdate,
      visualizeSearchRequestTraceIds,
      disable,
      cancelVisualizeQueries,
      isFocused,
      backgroundColorStyle,
      editorWidthToggleFunction,
      fnParsedSQL,
      iconRight,
      functionToggleIcon,
<<<<<<< HEAD
      searchTerm,
      filteredFunctionOptions,

=======
      confirmUpdate,
      updateViewObj,
      updateSavedViews,
>>>>>>> c4ca98af
    };
  },
  computed: {
    addSearchTerm() {
      return this.searchObj.data.stream.addToFilter;
    },
    toggleFunction() {
      return this.searchObj.meta.toggleFunction;
    },
    confirmMessage() {
      return "Are you sure you want to update the function?";
    },
    confirmMessageSavedView() {
      return "Are you sure you want to update the saved view?";
    },
    resetFunction() {
      return this.searchObj.data.tempFunctionName;
    },
    resetFunctionDefinition() {
      return this.searchObj.data.tempFunctionContent;
    },
  },
  watch: {
    addSearchTerm() {
      if (this.searchObj.data.stream.addToFilter != "") {
        let currentQuery = this.searchObj.data.query.split("|");
        if (currentQuery.length > 1) {
          if (currentQuery[1].trim() != "") {
            currentQuery[1] += " and " + filter;
          } else {
            currentQuery[1] = filter;
          }
          this.searchObj.data.query = currentQuery.join("| ");
          this.searchObj.data.editorValue = this.searchObj.data.query;
        } else {
          let unionType: string = "";
          if (
            currentQuery[0]
              .replace("union all", "UNION ALL")
              .includes("UNION ALL")
          ) {
            unionType = "UNION ALL";
          } else if (
            currentQuery[0].replace("union", "UNION").includes("UNION")
          ) {
            unionType = "UNION";
          }

          // Use regular expression to match "UNION" or "UNION ALL" (case insensitive)
          const unionRegex = /\bUNION ALL\b|\bUNION\b/i;

          // Split the string by "UNION" or "UNION ALL" if they are present
          const queries = currentQuery[0].split(unionRegex);

          // Iterate over each part
          queries.forEach((query, index) => {
            let filter = this.searchObj.data.stream.addToFilter;

            const isFilterValueNull = filter.split(/=|!=/)[1] === "'null'";

            if (isFilterValueNull) {
              filter = filter
                .replace(/=|!=/, (match) => {
                  return match === "=" ? " is " : " is not ";
                })
                .replace(/'null'/, "null");
            }

            if (this.searchObj.meta.sqlMode == true) {
              if (
                unionType == "" &&
                this.searchObj.data.stream.selectedStream.length > 1
              ) {
                const parsedSQL = this.fnParsedSQL();
                const streamPrefix: string =
                  parsedSQL.from[0].as != null
                    ? parsedSQL.from[0].as
                    : parsedSQL.from[0].table;
                filter = `"${streamPrefix}".${filter}`;
              }

              // if query contains order by clause or limit clause then add where clause before that
              // if query contains where clause then add filter after that with and operator and keep order by or limit after that
              // if query does not contain where clause then add where clause before filter
              if (query.toLowerCase().includes("where")) {
                if (query.toLowerCase().includes("order by")) {
                  const [beforeOrderBy, afterOrderBy] = queryIndexSplit(
                    query,
                    "order by",
                  );
                  query =
                    beforeOrderBy.trim() +
                    " AND " +
                    filter +
                    " order by" +
                    afterOrderBy;
                } else if (query.toLowerCase().includes("limit")) {
                  const [beforeLimit, afterLimit] = queryIndexSplit(
                    query,
                    "limit",
                  );
                  query =
                    beforeLimit.trim() +
                    " AND " +
                    filter +
                    " limit" +
                    afterLimit;
                } else {
                  query = query + " AND " + filter;
                }
              } else {
                if (query.toLowerCase().includes("order by")) {
                  const [beforeOrderBy, afterOrderBy] = queryIndexSplit(
                    query,
                    "order by",
                  );
                  query =
                    beforeOrderBy.trim() +
                    " where " +
                    filter +
                    " order by" +
                    afterOrderBy;
                } else if (query.toLowerCase().includes("limit")) {
                  const [beforeLimit, afterLimit] = queryIndexSplit(
                    query,
                    "limit",
                  );
                  query =
                    beforeLimit.trim() +
                    " where " +
                    filter +
                    " limit" +
                    afterLimit;
                } else {
                  query = query + " where " + filter;
                }
              }
              currentQuery[0] = query;
            } else {
              currentQuery[0].length == 0
                ? (currentQuery[0] = filter)
                : (currentQuery[0] += " and " + filter);
            }

            // this.searchObj.data.query = currentQuery[0];
            queries[index] = currentQuery[0];
          });

          if (unionType == "") {
            this.searchObj.data.query = queries.join("");
          } else {
            this.searchObj.data.query = queries.join(` ${unionType} `);
          }
          this.searchObj.data.editorValue = this.searchObj.data.query;
          this.searchObj.data.stream.addToFilter = "";
          if (this.queryEditorRef?.setValue)
            this.queryEditorRef.setValue(this.searchObj.data.query);
        }
      }
    },
    toggleFunction(newVal) {
      if (newVal == false) {
        this.searchObj.config.fnSplitterModel = 99.5;
        this.resetFunctionContent();
      } else {
        this.searchObj.config.fnSplitterModel = 60;
      }
      this.resetEditorLayout();
    },
    resetFunction(newVal) {
      if (newVal == "" && store.state.savedViewFlag == false) {
        this.resetFunctionContent();
      }
    },
    resetFunctionDefinition(newVal) {
      if (newVal == "") this.resetFunctionContent();
    },
  },
});
</script>

<style lang="scss">
.logs-search-bar-component {
  padding-bottom: 1px;
  height: 100%;
  overflow: visible;

  .reset-filters {
    width: 32px;
    height: 32px;

    .q-icon {
      margin-right: 0;
    }
  }

  #logsQueryEditor,
  #fnEditor {
    height: 100% !important;
  }
  #fnEditor {
    width: 100%;
    border-radius: 5px;
    border: 0px solid #dbdbdb;
    overflow: hidden;
  }

  .q-field--standard .q-field__control:before,
  .q-field--standard .q-field__control:focus:before,
  .q-field--standard .q-field__control:hover:before {
    border: 0px !important;
    border-color: none;
    transition: none;
  }

  .row:nth-child(2) {
    height: 100%; /* or any other height you want to set */
  }

  .empty-query .monaco-editor-background {
    background-image: url("../../assets/images/common/query-editor.png");
    background-repeat: no-repeat;
    background-size: 115px;
  }

  .empty-function .monaco-editor-background {
    background-image: url("../../assets/images/common/vrl-function.png");
    background-repeat: no-repeat;
    background-size: 170px;
  }

  .function-dropdown {
    width: 205px;
    padding-bottom: 0px;
    border: 1px solid #dbdbdb;
    border-radius: 5px;
    cursor: pointer;

    .q-field__input {
      cursor: pointer;
      font-weight: 600;
      font-size: 12px;
    }
    .q-field__native,
    .q-field__control {
      min-height: 29px;
      height: 29px;
      padding: 0px 0px 0px 4px;
    }

    .q-field__marginal {
      height: 30px;
    }
  }

  .q-toggle__inner {
    font-size: 30px;
  }

  .q-toggle__label {
    font-size: 12px;
  }

  .casesensitive-btn {
    padding: 8px;
    margin-left: -6px;
    background-color: #d5d5d5;
    border-radius: 0px 3px 3px 0px;
  }

  .search-field .q-field {
    &__control {
      border-radius: 3px 0px 0px 3px !important;
    }

    &__native {
      font-weight: 600;
    }
  }

  .search-time {
    // width: 120px;
    .q-btn-group {
      border-radius: 3px;

      .q-btn {
        min-height: auto;
      }
    }
  }

  .search-dropdown {
    padding: 0px;

    .block {
      color: $dark-page;
      font-weight: 600;
      font-size: 12px;
    }

    .q-btn-dropdown__arrow-container {
      color: $light-text2;
    }
  }

  .refresh-rate-dropdown-container {
    width: 220px;

    * .q-btn {
      font-size: 12px !important;
      padding-left: 8px;
      padding-right: 8px;
    }
  }

  .flex-start {
    justify-content: flex-start;
    align-items: flex-start;
    display: flex;
  }

  .resultsOverChart {
    margin-bottom: 0.75rem;
    font-size: 0.875rem;
    color: $dark-page;
    font-weight: 700;
  }

  .ddlWrapper {
    position: relative;
    z-index: 10;

    .listWrapper {
      box-shadow: 0px 3px 15px rgba(0, 0, 0, 0.1);
      transition: height 0.25s ease;
      height: calc(100vh - 146px);
      background-color: white;
      position: absolute;
      top: 2.75rem;
      width: 100%;
      left: 0;

      &:empty {
        height: 0;
      }

      &,
      .q-list {
        border-radius: 3px;
      }
    }
  }

  .fields_autocomplete {
    max-height: 250px;
  }

  .search-button {
    min-width: 77px;
    line-height: 29px;
    font-weight: bold;
    text-transform: initial;
    font-size: 11px;
    color: white;

    .q-btn__content {
      background: $secondary;
      border-radius: 3px 3px 3px 3px;
      padding: 0px 5px;

      .q-icon {
        font-size: 15px;
        color: #ffffff;
      }
    }
  }

  .cancel-search-button {
    .q-btn__content {
      background: $negative !important;
    }
  }

  .download-logs-btn {
    height: 30px;
  }

  .query-editor-container {
    height: calc(100% - 35px) !important;
  }

  .logs-auto-refresh-interval {
    .q-btn {
      min-height: 30px;
      max-height: 30px;
      padding: 0 4px;
    }
  }

  .saved-views-dropdown {
    border-radius: 4px;
    button {
      padding: 4px 5px;
    }
  }

  .savedview-dropdown {
    width: 215px;
    display: inline-block;
    border: 1px solid #dbdbdb;

    .q-field__input {
      cursor: pointer;
      font-weight: 600;
      font-size: 12px;
    }
    .q-field__native,
    .q-field__control {
      min-height: 29px !important;
      height: 29px;
      padding: 0px 0px 0px 4px;
    }

    .q-field__marginal {
      height: 30px;
    }
  }

  .saved-view-item {
    padding: 2px 4px !important;
  }

  .body--dark {
    .btn-function {
      filter: brightness(100);
    }
  }

  .q-pagination__middle > .q-btn {
    min-width: 30px !important;
    max-width: 30px !important;
  }

  .q-item {
    padding: 0px !important;
  }

  .q-focus-helper:hover {
    background: transparent !important;
  }

  .favorite-label {
    line-height: 24px !important;
    font-weight: bold !important;
  }

  .region-dropdown-btn {
    text-transform: capitalize;
    font-weight: 600;
    font-size: 12px;
    padding-left: 8px;
    height: 30px;
    padding-top: 3px;

    .q-btn-dropdown__arrow {
      margin-left: 0px !important;
    }
  }

  .download-logs-btn {
    .q-btn-dropdown__arrow {
      margin-left: 0px !important;
    }
  }

  .region-dropdown-list {
    min-width: 150px;

    .q-item__section {
      display: inline-block;
    }

    .q-item__label {
      margin-left: 20px;
      text-transform: capitalize;
      margin-top: 2px;
    }
  }
}
.saved-view-table {
  td {
    padding: 0;
    height: 25px !important;
    min-height: 25px !important;
  }

  .q-table__control {
    margin: 0px !important;
    width: 100% !important;
    text-align: right;
  }

  .q-table__bottom {
    padding: 0px !important;
    min-height: 35px;

    .q-table__control {
      padding: 0px 10px !important;
    }
  }

  .q-table__top {
    padding: 0px !important;
    margin: 0px !important;
    left: 0px;
    width: 100%;

    .q-table__separator {
      display: none;
    }

    .q-table__control {
      padding: 0px !important;
    }
  }

  .q-field--filled .q-field__control {
    padding: 0px 5px !important;
  }

  .saved-view-item {
    padding: 4px 5px 4px 10px !important;
  }

  .q-item__section--main ~ .q-item__section--side {
    padding-left: 5px !important;
  }
}

.logs-visualize-toggle {
  .button-group {
    border: 1px solid gray !important;
    border-radius: 9px;
  }

  .button {
    display: block;
    cursor: pointer;
    background-color: #f0eaea;
    border: none;
    font-size: 12px;
    padding: 6px 4px;
  }

  .button-left {
    border-top-left-radius: 4px;
    border-bottom-left-radius: 4px;
    color: black;
  }

  .button-right {
    border-top-right-radius: 4px;
    border-bottom-right-radius: 4px;
    color: black;
  }
  .selected {
    background-color: var(--q-primary) !important;
    color: white;
  }
}
</style>
<style scoped>
.expand-on-focus {
  height: calc(100vh - 200px) !important;
  z-index: 20 !important;
}
</style><|MERGE_RESOLUTION|>--- conflicted
+++ resolved
@@ -1230,7 +1230,6 @@
     const confirmDelete = ref(false);
     const deleteViewID = ref("");
     const savedViewDropdownModel = ref(false);
-<<<<<<< HEAD
     const searchTerm = ref(""); 
     const filteredFunctionOptions = computed(() => {
       if (!searchTerm.value) return functionOptions.value;
@@ -1238,10 +1237,8 @@
         item.name.toLowerCase().includes(searchTerm.value.toLowerCase())
       );
     });
-=======
     const confirmUpdate = ref(false);
     const updateViewObj = ref({});
->>>>>>> c4ca98af
 
     watch(
       () => searchObj.data.stream.selectedStreamFields,
@@ -2883,15 +2880,11 @@
       fnParsedSQL,
       iconRight,
       functionToggleIcon,
-<<<<<<< HEAD
       searchTerm,
       filteredFunctionOptions,
-
-=======
       confirmUpdate,
       updateViewObj,
       updateSavedViews,
->>>>>>> c4ca98af
     };
   },
   computed: {
