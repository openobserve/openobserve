--- conflicted
+++ resolved
@@ -901,7 +901,6 @@
               style="width: 100%; height: 100%"
             >
               <template v-if="showFunctionEditor">
-<<<<<<< HEAD
                 <code-query-editor
                   v-if="router.currentRoute.value.name === 'logs'"
                   data-test="logs-vrl-function-editor"
@@ -909,34 +908,6 @@
                   editor-id="fnEditor"
                   class="monaco-editor"
                   v-model:query="searchObj.data.tempFunctionContent"
-=======
-                <div class="tw-relative tw-h-full tw-w-full">
-                  <query-editor
-                    data-test="logs-vrl-function-editor"
-                    ref="fnEditorRef"
-                    editor-id="fnEditor"
-                    class="monaco-editor"
-                    v-model:query="searchObj.data.tempFunctionContent"
-                    :class="
-                      searchObj.data.tempFunctionContent == '' &&
-                      searchObj.meta.functionEditorPlaceholderFlag
-                        ? 'empty-function'
-                        : ''
-                    "
-                    :readOnly="
-                      searchObj.meta.logsVisualizeToggle === 'visualize'
-                    "
-                    @keydown="handleKeyDown"
-                    language="vrl"
-                    @focus="
-                      searchObj.meta.functionEditorPlaceholderFlag = false
-                    "
-                    @blur="searchObj.meta.functionEditorPlaceholderFlag = true"
-                  />
-                </div>
-                <div
-                  v-if="searchObj.meta.logsVisualizeToggle === 'visualize'"
->>>>>>> 7c72f804
                   :class="
                     store.state.theme == 'dark'
                       ? 'tw-bg-white tw-bg-opacity-10'
@@ -3824,14 +3795,11 @@
       customRangeIcon,
       createScheduledSearchIcon,
       listScheduledSearchIcon,
-<<<<<<< HEAD
       toggleHistogram,
-=======
       downloadCustomFileName,
       downloadCustomFileType,
       downloadCustomFileTypeOptions,
       showDownloadMenu,
->>>>>>> 7c72f804
     };
   },
   computed: {
