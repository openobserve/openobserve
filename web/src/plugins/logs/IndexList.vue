--- conflicted
+++ resolved
@@ -1401,15 +1401,9 @@
     };
 
     const handleSearchError = (request: any, err: any) => {
-<<<<<<< HEAD
-      if (fieldValues.value[request.queryReq.field]) {
+      if (fieldValues.value[request.queryReq?.field]) {
         fieldValues.value[request.queryReq.field].isLoading = false;
         fieldValues.value[request.queryReq.field].errMsg =
-=======
-      if (fieldValues.value[request.queryReq?.fields[0]]) {
-        fieldValues.value[request.queryReq.fields[0]].isLoading = false;
-        fieldValues.value[request.queryReq.fields[0]].errMsg =
->>>>>>> 9eb21cee
           "Failed to fetch field values";
       }
 
@@ -1417,9 +1411,8 @@
     };
 
     const handleSearchResponse = (payload: any, response: any) => {
-<<<<<<< HEAD
       if (response.type === "cancel_response") {
-        removeTraceId(payload.queryReq.field, response.content.trace_id);
+        removeTraceId(payload.queryReq?.field, response.content.trace_id);
         return;
       }
 
@@ -1427,19 +1420,8 @@
         return;
       }
 
-      const fieldName = payload.queryReq.field;
-      const streamName = payload.queryReq.stream_name;
-=======
-      const fieldName = payload?.queryReq?.fields[0];
-      const streamName = payload?.queryReq?.stream_name;
-
-      try {
-        // We don't need to handle search_response_metadata
-        if (response.type === "cancel_response") {
-          removeTraceId(payload.queryReq.fields[0], response.content.trace_id);
-          return;
-        }
->>>>>>> 9eb21cee
+      const fieldName = payload.queryReq?.field;
+      const streamName = payload.queryReq?.stream_name;
 
         if (response.type !== "search_response_hits") {
           return;
