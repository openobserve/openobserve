--- conflicted
+++ resolved
@@ -117,11 +117,8 @@
                 size="20px"
                 class="float-right q-mt-xs"
               ></q-icon>
-<<<<<<< HEAD
-=======
             </q-td>
           </q-tr>
->>>>>>> f0bab91f
           <q-tr
             :props="props"
             v-else
