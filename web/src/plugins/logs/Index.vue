--- conflicted
+++ resolved
@@ -2480,37 +2480,10 @@
         ) {
           this.searchObj.meta.histogramDirtyFlag = false;
 
-<<<<<<< HEAD
-          // this.handleRunQuery();
-          this.searchObj.loadingHistogram = true;
-
           // Generate histogram skeleton before making request
           await this.generateHistogramSkeleton();
 
-          if (this.searchObj.communicationMethod === "streaming") {
-            const payload = this.buildWebSocketPayload(
-              this.searchObj.data.histogramQuery,
-              false,
-              "histogram",
-              {
-                isHistogramOnly: this.searchObj.meta.histogramDirtyFlag,
-                is_ui_histogram: true,
-              },
-            );
-            const requestId = this.initializeSearchConnection(payload);
-
-            if (requestId) {
-              this.addTraceId(payload.traceId);
-            }
-
-            return;
-          }
-=======
-          // Generate histogram skeleton before making request
-          await this.generateHistogramSkeleton();
-
           this.getHistogramData(this.searchObj.data.histogramQuery);
->>>>>>> 90fc293e
         }
       }
 
