<!-- Copyright 2023 OpenObserve Inc.

This program is free software: you can redistribute it and/or modify
it under the terms of the GNU Affero General Public License as published by
the Free Software Foundation, either version 3 of the License, or
(at your option) any later version.

This program is distributed in the hope that it will be useful
but WITHOUT ANY WARRANTY; without even the implied warranty of
MERCHANTABILITY or FITNESS FOR A PARTICULAR PURPOSE.  See the
GNU Affero General Public License for more details.

You should have received a copy of the GNU Affero General Public License
along with this program.  If not, see <http://www.gnu.org/licenses/>.
-->

<!-- eslint-disable vue/attribute-hyphenation -->
<!-- eslint-disable vue/v-on-event-hyphenation -->
<template>
  <q-page class="logPage q-my-xs" id="logPage">
    <div v-show="!showSearchHistory && !showSearchScheduler" id="secondLevel" class="full-height">
      <q-splitter
        class="logs-horizontal-splitter full-height"
        v-model="splitterModel"
        horizontal
      >
        <template v-slot:before>
          <search-bar
            data-test="logs-search-bar"
            ref="searchBarRef"
            :fieldValues="fieldValues"
            :key="searchObj.data.transforms.length || -1"
            @searchdata="searchData"
            @onChangeInterval="onChangeInterval"
            @onChangeTimezone="refreshTimezone"
            @handleQuickModeChange="handleQuickModeChange"
            @handleRunQueryFn="handleRunQueryFn"
            @on-auto-interval-trigger="onAutoIntervalTrigger"
            @showSearchHistory="showSearchHistoryfn"
          />
        </template>
        <template v-slot:after>
          <div
            id="thirdLevel"
            class="row scroll relative-position thirdlevel full-height overflow-hidden logsPageMainSection"
            style="width: 100%"
            v-show="searchObj.meta.logsVisualizeToggle == 'logs'"
          >
            <!-- Note: Splitter max-height to be dynamically calculated with JS -->
            <q-splitter
              v-model="searchObj.config.splitterModel"
              :limits="searchObj.config.splitterLimit"
              style="width: 100%"
              class="full-height"
              @update:model-value="onSplitterUpdate"
            >
              <template #before>
                <div class="relative-position full-height">
                  <index-list
                    v-if="searchObj.meta.showFields"
                    data-test="logs-search-index-list"
                    :key="
                      searchObj.data.stream.selectedStream.join(',') ||
                      'default'
                    "
                    class="full-height"
                    @setInterestingFieldInSQLQuery="
                      setInterestingFieldInSQLQuery
                    "
                  />
                  <q-btn
                    data-test="logs-search-field-list-collapse-btn"
                    :icon="
                      searchObj.meta.showFields
                        ? 'chevron_left'
                        : 'chevron_right'
                    "
                    :title="
                      searchObj.meta.showFields
                        ? 'Collapse Fields'
                        : 'Open Fields'
                    "
                    dense
                    size="20px"
                    round
                    class="q-mr-xs field-list-collapse-btn"
                    color="primary"
                    :style="{
                      right: searchObj.meta.showFields ? '-20px' : '-24px',
                    }"
                    @click="collapseFieldList"
                  ></q-btn>
                </div>
              </template>
              <template #after>
                <div
                  v-if="
                    searchObj.data.filterErrMsg !== '' &&
                    searchObj.loading == false
                  "
                  class="q-mt-lg"
                >
                  <h5 class="text-center">
                    <q-icon name="warning" color="warning" size="10rem" /><br />
                    <div
                      data-test="logs-search-filter-error-message"
                      v-html="searchObj.data.filterErrMsg"
                    ></div>
                  </h5>
                </div>
                <div
                  v-else-if="
                    searchObj.data.errorMsg !== '' && searchObj.loading == false
                  "
                  class="q-ma-lg"
                >
                  <h5 class="text-center q-ma-none">
                    <div
                      data-test="logs-search-result-not-found-text"
                      v-if="
                        searchObj.data.errorCode == 0 &&
                        searchObj.data.errorMsg == ''
                      "
                    >
                      Result not found.
                      <q-btn
                        v-if="
                          searchObj.data.errorMsg != '' ||
                          searchObj?.data?.functionError != ''
                        "
                        @click="toggleErrorDetails"
                        size="sm"
                        data-test="logs-page-result-error-details-btn-result-not-found"
                        >{{ t("search.functionErrorBtnLabel") }}</q-btn
                      >
                    </div>
                    <div data-test="logs-search-error-message" v-else>
                      Error occurred while retrieving search events.
                      <q-btn
                        v-if="
                          searchObj.data.errorMsg != '' ||
                          searchObj?.data?.functionError != ''
                        "
                        @click="toggleErrorDetails"
                        size="sm"
                        data-test="logs-page-result-error-details-btn"
                        >{{ t("search.histogramErrorBtnLabel") }}</q-btn
                      >
                    </div>
                    <div
                      data-test="logs-search-error-20003"
                      v-if="parseInt(searchObj.data.errorCode) == 20003"
                    >
                      <q-btn
                        no-caps
                        unelevated
                        size="sm"
                        bg-secondary
                        class="no-border bg-secondary text-white"
                        :to="
                          '/streams?dialog=' +
                          searchObj.data.stream.selectedStream.label
                        "
                        >Click here</q-btn
                      >
                      to configure a full text search field to the stream.
                    </div>
                    <q-item-label>{{
                      searchObj.data.additionalErrorMsg
                    }}</q-item-label>
                  </h5>
                </div>
                <div
                  v-else-if="
                    searchObj.data.stream.selectedStream.length == 0 &&
                    searchObj.loading == false
                  "
                  class="row q-mt-lg"
                >
                  <h6
                    data-test="logs-search-no-stream-selected-text"
                    class="text-center col-10 q-mx-none"
                  >
                    <q-icon name="info" color="primary" size="md" /> Select a
                    stream and press 'Run query' to continue. Additionally, you
                    can apply additional filters and adjust the date range to
                    enhance search.
                  </h6>
                </div>
                <div
                  v-else-if="
                    (!searchObj.data.stream.selectedStreamFields ||
                      searchObj.data.stream.selectedStreamFields.length == 0) &&
                    searchObj.loading == false
                  "
                  class="row q-mt-lg"
                >
                  <h6
                    data-test="logs-search-no-stream-selected-text"
                    class="text-center col-10 q-mx-none"
                  >
                    <q-icon name="info" color="primary" size="md" /> No field
                    found in selected stream.
                  </h6>
                </div>
                <div
                  v-else-if="
                    searchObj.data.queryResults.hasOwnProperty('hits') &&
                    searchObj.data.queryResults.hits.length == 0 &&
                    searchObj.loading == false &&
                    searchObj.meta.searchApplied == true
                  "
                  class="row q-mt-lg"
                >
                  <h6
                    data-test="logs-search-error-message"
                    class="text-center q-ma-none col-10"
                  >
                    <q-icon name="info" color="primary" size="md" />
                    {{ t("search.noRecordFound") }}
                    <q-btn
                      v-if="
                        searchObj.data.errorMsg != '' ||
                        searchObj?.data?.functionError != ''
                      "
                      @click="toggleErrorDetails"
                      size="sm"
                      data-test="logs-page-result-error-details-btn-norecord"
                      >{{ t("search.functionErrorBtnLabel") }}</q-btn
                    ><br />
                  </h6>
                </div>
                <div
                  v-else-if="
                    searchObj.data.queryResults.hasOwnProperty('hits') &&
                    searchObj.data.queryResults.hits.length == 0 &&
                    searchObj.loading == false &&
                    searchObj.meta.searchApplied == false
                  "
                  class="row q-mt-lg"
                >
                  <h6
                    data-test="logs-search-error-message"
                    class="text-center q-ma-none col-10"
                  >
                    <q-icon name="info" color="primary" size="md" />
                    {{ t("search.applySearch") }}
                  </h6>
                </div>
                <div
                  v-else
                  data-test="logs-search-search-result"
                  class="full-height search-result-container"
                >
                  <search-result
                    ref="searchResultRef"
                    :expandedLogs="expandedLogs"
                    @update:datetime="setHistogramDate"
                    @update:scroll="getMoreData"
                    @update:recordsPerPage="getMoreDataRecordsPerPage"
                    @expandlog="toggleExpandLog"
                  />
                </div>
                <div class="text-center col-10 q-ma-none">
                  <h5>
                    <span v-if="disableMoreErrorDetails">
                      <SanitizedHtmlRenderer
                        data-test="logs-search-detail-error-message"
                        :htmlContent="
                          searchObj?.data?.errorMsg +
                          '<h6 style=\'font-size: 14px; margin: 0;\'>' +
                          searchObj?.data?.errorDetail +
                          '</h6>'
                        "
                      />
                      <SanitizedHtmlRenderer
                        data-test="logs-search-detail-function-error-message"
                        :htmlContent="searchObj?.data?.functionError"
                      />
                    </span>
                  </h5>
                </div>
              </template>
            </q-splitter>
          </div>
          <div
            v-show="searchObj.meta.logsVisualizeToggle == 'visualize'"
            :style="`height: calc(100vh - ${splitterModel}vh - 40px);`"
          >
            <VisualizeLogsQuery
              :visualizeChartData="visualizeChartData"
              :errorData="visualizeErrorData"
            ></VisualizeLogsQuery>
          </div>
        </template>
      </q-splitter>
    </div>
    <div v-show="showSearchHistory">
      <search-history
        v-if="store.state.zoConfig.usage_enabled"
        ref="searchHistoryRef"
        @closeSearchHistory="closeSearchHistoryfn"
        :isClicked="showSearchHistory"
      />
      <div v-else-if="showSearchHistory && !store.state.zoConfig.usage_enabled " style="height: 200px">
        <div style="height: 80vh" class="text-center q-pa-md flex flex-center">
          <div>
            <div>
              <q-icon
                name="history"
                size="100px"
                color="gray"
                class="q-mb-md"
                style="opacity: 0.1"
              />
            </div>
            <div class="text-h4" style="opacity: 0.8">
              Search history is not enabled.
            </div>
            <div
              style="opacity: 0.8"
              class="q-mt-sm flex items-center justify-center"
            >
              <q-icon
                name="info"
                class="q-mr-xs"
                size="20px"
                style="opacity: 0.5"
              />
              <span class="text-h6 text-center">
                Set ZO_USAGE_REPORTING_ENABLED to true to enable usage
                reporting.</span
              >
            </div>

            <q-btn
              class="q-mt-xl"
              color="secondary"
              unelevated
              :label="t('search.redirect_to_logs_page')"
              no-caps
              @click="redirectBackToLogs"
            />
          </div>
        </div>
      </div>
     
    </div>
    <div v-show="showSearchScheduler">
        <SearchSchedulersList
        ref="searchSchedulerRef"
        @closeSearchHistory="closeSearchSchedulerFn"
        :isClicked="showSearchScheduler"
         />
      </div>

  </q-page>
</template>

<script lang="ts">
// TODO: Remove ts-ignore from the code
// @ts-nocheck
import {
  defineComponent,
  ref,
  onActivated,
  computed,
  nextTick,
  onBeforeMount,
  watch,
  defineAsyncComponent,
  provide,
  onMounted,
} from "vue";
import { useQuasar } from "quasar";
import { useStore } from "vuex";
import { useRouter } from "vue-router";
import { useI18n } from "vue-i18n";

import segment from "@/services/segment_analytics";
import config from "@/aws-exports";
import {
  verifyOrganizationStatus,
  useLocalInterestingFields,
} from "@/utils/zincutils";
import MainLayoutCloudMixin from "@/enterprise/mixins/mainLayout.mixin";
import SanitizedHtmlRenderer from "@/components/SanitizedHtmlRenderer.vue";
import useLogs from "@/composables/useLogs";
import VisualizeLogsQuery from "@/plugins/logs/VisualizeLogsQuery.vue";
import useDashboardPanelData from "@/composables/useDashboardPanel";
import { reactive } from "vue";
import { getConsumableRelativeTime } from "@/utils/date";
import { cloneDeep } from "lodash-es";
import { buildSqlQuery, getFieldsFromQuery } from "@/utils/query/sqlUtils";
import useNotifications from "@/composables/useNotifications";
import SearchBar from "@/plugins/logs/SearchBar.vue";
import SearchHistory from "@/plugins/logs/SearchHistory.vue";
import SearchSchedulersList from "@/plugins/logs/SearchSchedulersList.vue";
import { type ActivationState, PageType } from "@/ts/interfaces/logs.ts";
import { isWebSocketEnabled } from "@/utils/zincutils";

export default defineComponent({
  name: "PageSearch",
  components: {
    SearchBar,
    SearchSchedulersList,
    IndexList: defineAsyncComponent(
      () => import("@/plugins/logs/IndexList.vue"),
    ),
    SearchResult: defineAsyncComponent(
      () => import("@/plugins/logs/SearchResult.vue"),
    ),
    ConfirmDialog: defineAsyncComponent(
      () => import("@/components/ConfirmDialog.vue"),
    ),
    SanitizedHtmlRenderer,
    VisualizeLogsQuery,
    SearchHistory,
  },
  mixins: [MainLayoutCloudMixin],
  methods: {
    setHistogramDate(date: any) {
      this.searchBarRef.dateTimeRef.setCustomDate("absolute", date);
    },
    searchData() {
      if (this.searchObj.loading == false) {
        this.searchObj.loading = true;
        this.searchObj.runQuery = true;
      }

      if (config.isCloud == "true") {
        segment.track("Button Click", {
          button: "Search Data",
          user_org: this.store.state.selectedOrganization.identifier,
          user_id: this.store.state.userInfo.email,
          stream_name: this.searchObj.data.stream.selectedStream.join(","),
          show_query: this.searchObj.meta.showQuery,
          show_histogram: this.searchObj.meta.showHistogram,
          sqlMode: this.searchObj.meta.sqlMode,
          showFields: this.searchObj.meta.showFields,
          page: "Search Logs",
        });
      }
    },
    async getMoreDataRecordsPerPage() {
      if (this.searchObj.meta.refreshInterval == 0) {
        // this.searchObj.data.resultGrid.currentPage =
        //   ((this.searchObj.data.queryResults?.hits?.length || 0) +
        //     ((this.searchObj.data.queryResults?.hits?.length || 0) + 150)) /
        //     150 -
        //   1;
        // this.searchObj.data.resultGrid.currentPage =
        //   this.searchObj.data.resultGrid.currentPage + 1;
        this.searchObj.loading = true;

        // As page count request was getting fired on changing date records per page instead of histogram,
        // so added this condition to avoid that
        this.searchObj.meta.refreshHistogram = true;
        this.searchObj.data.queryResults.aggs = null;
        if (this.searchObj.meta.jobId == "") {
          await this.getQueryData(false);
          this.refreshHistogramChart();
        }
        else{
          await this.getJobData(false);
        }


        if (config.isCloud == "true") {
          segment.track("Button Click", {
            button: "Get More Data",
            user_org: this.store.state.selectedOrganization.identifier,
            user_id: this.store.state.userInfo.email,
            stream_name: this.searchObj.data.stream.selectedStream.join(","),
            page: "Search Logs",
          });
        }
      }
    },
    async getMoreData() {
      if (this.searchObj.meta.refreshInterval == 0) {
        // this.searchObj.data.resultGrid.currentPage =
        //   ((this.searchObj.data.queryResults?.hits?.length || 0) +
        //     ((this.searchObj.data.queryResults?.hits?.length || 0) + 150)) /
        //     150 -
        //   1;
        // this.searchObj.data.resultGrid.currentPage =
        //   this.searchObj.data.resultGrid.currentPage + 1;
        this.searchObj.loading = true;
        if(this.searchObj.meta.jobId == ""){
          await this.getQueryData(true);
          this.refreshHistogramChart();

        }
        else{
          await this.getJobData(false);
        }

        if (config.isCloud == "true") {
          segment.track("Button Click", {
            button: "Get More Data",
            user_org: this.store.state.selectedOrganization.identifier,
            user_id: this.store.state.userInfo.email,
            stream_name: this.searchObj.data.stream.selectedStream.join(","),
            page: "Search Logs",
          });
        }
      }
    },
    async getLessData() {
      if (
        this.searchObj.meta.sqlMode == false &&
        this.searchObj.meta.refreshInterval == 0 &&
        this.searchObj.data.queryResults.total >
          this.searchObj.data.queryResults.from &&
        this.searchObj.data.queryResults.total >
          this.searchObj.data.queryResults.size &&
        this.searchObj.data.queryResults.total >
          this.searchObj.data.queryResults.size +
            this.searchObj.data.queryResults.from
      ) {
        // this.searchObj.data.resultGrid.currentPage =
        //   ((this.searchObj.data.queryResults?.hits?.length || 0) +
        //     ((this.searchObj.data.queryResults?.hits?.length || 0) + 150)) /
        //     150 -
        //   1;
        this.searchObj.data.resultGrid.currentPage =
          this.searchObj.data.resultGrid.currentPage - 1;

        await this.getQueryData(true);
        this.refreshHistogramChart();

        if (config.isCloud == "true") {
          segment.track("Button Click", {
            button: "Get Less Data",
            user_org: this.store.state.selectedOrganization.identifier,
            user_id: this.store.state.userInfo.email,
            stream_name: this.searchObj.data.stream.selectedStream.join(","),
            page: "Search Logs",
          });
        }
      }
    },
    toggleErrorDetails() {
      this.disableMoreErrorDetails = !this.disableMoreErrorDetails;
    },
  },
  setup() {
    const { t } = useI18n();
    const store = useStore();
    const router = useRouter();
    const $q = useQuasar();
    const disableMoreErrorDetails: boolean = ref(false);
    const searchHistoryRef = ref(null);
    let {
      searchObj,
      getQueryData,
      getJobData,
      fieldValues,
      updateGridColumns,
      refreshData,
      updateUrlQueryParams,
      loadLogsData,
      updateStreams,
      loadJobData,
      restoreUrlQueryParams,
      handleRunQuery,
      generateHistogramData,
      resetSearchObj,
      resetStreamData,
      getHistogramQueryData,
      generateHistogramSkeleton,
      fnParsedSQL,
      getRegionInfo,
      getStreamList,
      getFunctions,
      extractFields,
      resetHistogramWithError,
      isLimitQuery,
<<<<<<< HEAD
=======
      enableRefreshInterval,
>>>>>>> 9dc3e35b
      buildWebSocketPayload,
      initializeWebSocketConnection,
      addRequestId,
    } = useLogs();
    const searchResultRef = ref(null);
    const searchBarRef = ref(null);
    const showSearchHistory = ref(false);
    const showSearchScheduler = ref(false);
    const showJobScheduler = ref(false);
    let parser: any;

    const isLogsMounted = ref(false);

    const expandedLogs = ref([]);
    const splitterModel = ref(10);

    const { showErrorNotification } = useNotifications();

    provide("dashboardPanelDataPageKey", "logs");
    const visualizeChartData = ref({});
    const {
      dashboardPanelData,
      validatePanel,
      generateLabelFromName,
      resetDashboardPanelData,
    } = useDashboardPanelData("logs");
    const visualizeErrorData: any = reactive({
      errors: [],
    });

    // function restoreUrlQueryParams() {
    //   const queryParams = router.currentRoute.value.query;
    //   if (!queryParams.stream) {
    //     return;
    //   }
    //   const date = {
    //     startTime: queryParams.from,
    //     endTime: queryParams.to,
    //     relativeTimePeriod: queryParams.period || null,
    //     type: queryParams.period ? "relative" : "absolute",
    //   };
    //   if (date) {
    //     searchObj.data.datetime = date;
    //   }
    //   if (queryParams.query) {
    //     searchObj.meta.sqlMode = queryParams.sql_mode == "true" ? true : false;
    //     searchObj.data.editorValue = b64DecodeUnicode(queryParams.query);
    //     searchObj.data.query = b64DecodeUnicode(queryParams.query);
    //   }
    //   if (queryParams.refresh) {
    //     searchObj.meta.refreshInterval = queryParams.refresh;
    //   }
    // }

    // async function loadPageData() {
    //   try {
    //     loadLogsData();
    //   } catch (e) {
    //     searchObj.loading = false;
    //     console.log(e);
    //   }
    // }
    // onUnmounted(() => {
    // resetSearchObj();
    // resetStreamData();
    // });

    onBeforeMount(() => {
      handleBeforeMount();
    });

    onMounted(() => {
      if (
        router.currentRoute.value.query.hasOwnProperty("action") &&
        router.currentRoute.value.query.action == "history"
      ) {
        showSearchHistory.value = true;
      }
      if (
        router.currentRoute.value.query.hasOwnProperty("action") &&
        router.currentRoute.value.query.action == "search_scheduler"
      ) {
        if(config.isEnterprise == 'true'){
          showSearchScheduler.value = true;
        }
        else{
          router.back();
        }
      }
    });

    onActivated(() => {
      if (isLogsMounted.value) handleActivation();
    });

    /**
     * As we are redirecting stream explorer to logs page, we need to check if the user has changed the stream type from stream explorer to logs.
     * This watcher is used to check if the user has changed the stream type from stream explorer to logs.
     * This gets triggered when stream explorer is active and user clicks on logs icon from left menu sidebar. Then we need to redirect the user to logs page again.
     */

    watch(
      () => router.currentRoute.value.query.type,

      (type, prev) => {
        if (
          searchObj.shouldIgnoreWatcher == false &&
          router.currentRoute.value.name === "logs" &&
          prev === "stream_explorer" &&
          !type
        ) {
          searchObj.meta.pageType = "logs";
          loadLogsData();
        }
      },
    );
    watch(
      () => router.currentRoute.value.query,
      () => {
        if (!router.currentRoute.value.query.hasOwnProperty("action")) {
          showSearchHistory.value = false;
          showSearchScheduler.value = false;
        }
        if (
          router.currentRoute.value.query.hasOwnProperty("action") &&
          router.currentRoute.value.query.action == "history"
        ) {
          showSearchHistory.value = true;
        }
        if (
          router.currentRoute.value.query.hasOwnProperty("action") &&
          router.currentRoute.value.query.action == "search_scheduler"
        ) {
          if(config.isEnterprise == 'true'){
            showSearchScheduler.value = true;
          }
          else{
          router.back();
        }
        }
      },
      // (action) => {
      //   if (action === "history") {
      //     showSearchHistory.value = true;
      //   }
      // }
    );
    watch(
      () => router.currentRoute.value.query.type,
      async (type) => {
        if (type == "search_history_re_apply") {
          searchObj.meta.jobId = "";

          searchObj.organizationIdetifier =
            router.currentRoute.value.query.org_identifier;
          searchObj.data.stream.selectedStream.value =
            router.currentRoute.value.query.stream;
          searchObj.data.stream.streamType =
            router.currentRoute.value.query.stream_type;
          resetSearchObj();

          // As when redirecting from search history to logs page, date type was getting set as absolute, so forcefully keeping it relative.
          searchBarRef.value.dateTimeRef.setRelativeTime(
            router.currentRoute.value.query.period,
          );
          searchObj.data.datetime.type = "relative";

          searchObj.data.queryResults.hits = [];
          searchObj.meta.searchApplied = false;
          resetStreamData();
          restoreUrlQueryParams();
          // loadLogsData();
          //instead of loadLogsData so I have used all the functions that are used in that and removed getQuerydata from the list
          //of functions of loadLogsData to stop run query whenever this gets redirecited
          await getStreamList();
          // await getSavedViews();
          await getFunctions();
          await extractFields();
          refreshData();
        }
      },
    );
    watch(
      () => router.currentRoute.value.query.type,
      async (type) => {
        if (type == "search_scheduler") {
          searchObj.organizationIdetifier =
            router.currentRoute.value.query.org_identifier;
          searchObj.data.stream.selectedStream.value =
            router.currentRoute.value.query.stream;
          searchObj.data.stream.streamType =
            router.currentRoute.value.query.stream_type;
          resetSearchObj();

          // As when redirecting from search history to logs page, date type was getting set as absolute, so forcefully keeping it relative.
          searchBarRef.value.dateTimeRef.setAbsoluteTime(
            router.currentRoute.value.query.from,
            router.currentRoute.value.query.to,
          );
          searchObj.data.datetime.type = "absolute";
          searchObj.meta.searchApplied = false;
          resetStreamData();
          await restoreUrlQueryParams();
          await loadLogsData();
        }
      },
    );

    const importSqlParser = async () => {
      const useSqlParser: any = await import("@/composables/useParser");
      const { sqlParser }: any = useSqlParser.default();
      parser = await sqlParser();
    };

    const runQueryFn = async () => {
      // searchObj.data.resultGrid.currentPage = 0;
      // searchObj.runQuery = false;
      try {
        await getQueryData();
        refreshHistogramChart();
        showJobScheduler.value = true;

      } catch (e) {
        console.log(e);
      }
    };

    // Main method for handling before mount logic
    async function handleBeforeMount() {
      if (isLogsTab()) {
        await setupLogsTab();
      } else {
        await importSqlParser();
      }
    }

    // Helper function to check if the current tab is "logs"
    function isLogsTab() {
      return searchObj.meta.logsVisualizeToggle === "logs";
    }

    // Setup logic for the logs tab
    async function setupLogsTab() {
      try {
        searchObj.organizationIdentifier =
          store.state.selectedOrganization.identifier;

        searchObj.meta.pageType = "logs";
        searchObj.meta.refreshHistogram = true;
        searchObj.loading = true;

        resetSearchObj();

        resetStreamData();

        restoreUrlQueryParams();

        await importSqlParser();

        if (isEnterpriseClusterEnabled()) {
          await getRegionInfo();
        }

        loadLogsData();

        if (isCloudEnvironment()) {
          setupCloudSpecificThreshold();
        }

        searchObj.meta.quickMode = isQuickModeEnabled();

        isLogsMounted.value = true;
      } catch (error) {
        console.error("Failed to setup logs tab:", error);
        searchObj.loading = false;
      }
    }

    // Helper function to check if the environment is enterprise and super cluster is enabled
    function isEnterpriseClusterEnabled() {
      return (
        config.isEnterprise === "true" &&
        store.state.zoConfig.super_cluster_enabled
      );
    }

    // Helper function to check if the environment is cloud
    function isCloudEnvironment() {
      return config.isCloud === "true";
    }

    // Setup cloud-specific organization threshold
    function setupCloudSpecificThreshold() {
      MainLayoutCloudMixin.setup().getOrganizationThreshold(store);
    }

    // Helper function to check if quick mode is enabled
    function isQuickModeEnabled() {
      return store.state.zoConfig.quick_mode_enabled;
    }

    const handleActivation = async () => {
      try {
        const queryParams: any = router.currentRoute.value.query;

        const activationState: ActivationState = {
          isSearchTab: searchObj.meta.logsVisualizeToggle === PageType.LOGS,
          isStreamExplorer: queryParams.type === PageType.STREAM_EXPLORER,
          isTraceExplorer: queryParams.type === PageType.TRACE_EXPLORER,
          isStreamChanged:
            queryParams.stream_type !== searchObj.data.stream.streamType ||
            queryParams.stream !==
              searchObj.data.stream.selectedStream.join(","),
        };

        if (activationState.isSearchTab) {
          await handleSearchTab(queryParams, activationState);
        } else {
          handleVisualizeTab();
        }
      } catch (err) {
        searchObj.loading = false;
        console.error("Activation handling failed:", {
          error: err,
          route: router.currentRoute.value.path,
          queryParams: router.currentRoute.value.query,
        });
      }
    };

    // Helper function for handling search tab logic
    const handleSearchTab = (queryParams, activationState: ActivationState) => {
      try {
        searchObj.meta.refreshHistogram = true;

        if (activationState.isTraceExplorer) {
          handleTraceExplorer(queryParams);
          return;
        }

        if (
          activationState.isStreamChanged &&
          activationState.isStreamExplorer &&
          !searchObj.loading
        ) {
          handleStreamExplorer();
          return;
        }

        if (isOrganizationChanged() && !searchObj.loading) {
          handleOrganizationChange();
        } else if (!searchObj.loading) {
          updateStreams();
        }

        refreshHistogramChart();
      } catch (err) {
        searchObj.loading = false;
        console.error("Failed to handle search tab:", err);
      }
    };

    // Helper function for handling the trace explorer
    function handleTraceExplorer(queryParams) {
      searchObj.organizationIdentifier = queryParams.org_identifier;
      searchObj.data.stream.selectedStream.value = queryParams.stream;
      searchObj.data.stream.streamType = queryParams.stream_type;
      resetSearchObj();
      resetStreamData();
      restoreUrlQueryParams();
      loadLogsData();
    }

    // Helper function for handling the stream explorer
    function handleStreamExplorer() {
      resetSearchObj();
      resetStreamData();
      restoreUrlQueryParams();
      loadLogsData();
    }

    // Helper function for organization change
    function handleOrganizationChange() {
      searchObj.loading = true;
      loadLogsData();
    }

    // Check if the selected organization has changed
    function isOrganizationChanged() {
      return (
        searchObj.organizationIdentifier !==
        store.state.selectedOrganization.identifier
      );
    }

    // Helper function for handling the visualize tab
    function handleVisualizeTab() {
      handleRunQueryFn();
    }

    const refreshTimezone = () => {
      updateGridColumns();
      generateHistogramData();
      refreshHistogramChart();
    };

    const refreshHistogramChart = () => {
      nextTick(() => {
        if (
          searchObj.meta.showHistogram &&
          searchResultRef.value?.reDrawChart
        ) {
          searchResultRef.value.reDrawChart();
        }
      });
    };

    const setQuery = (sqlMode: boolean) => {
      if (!searchBarRef.value) {
        console.error("searchBarRef is null");
        return;
      }

      try {
        if (sqlMode) {
          let selectFields = "";
          let whereClause = "";
          let currentQuery = searchObj.data.query;

          const hasSelect =
            currentQuery != "" &&
            (currentQuery.toLowerCase() === "select" ||
              currentQuery.toLowerCase().indexOf("select ") == 0);
          //check if user try to applied saved views in which sql mode is enabled.
          if (currentQuery.indexOf("SELECT") >= 0) {
            return;
          }

          // Parse the query and check if it is valid
          // It should have one column and one table

          // const hasSelect =
          //   currentQuery.toLowerCase() === "select" ||
          //   currentQuery.toLowerCase().indexOf("select ") == 0;
          if (!hasSelect) {
            if (currentQuery != "") {
              currentQuery = currentQuery.split("|");
              if (currentQuery.length > 1) {
                selectFields = "," + currentQuery[0].trim();
                if (currentQuery[1].trim() != "") {
                  whereClause = "WHERE " + currentQuery[1].trim();
                }
              } else if (currentQuery[0].trim() != "") {
                if (currentQuery[0].trim() != "") {
                  whereClause = "WHERE " + currentQuery[0].trim();
                }
              }
            }

            searchObj.data.query = "";
            const streams = searchObj.data.stream.selectedStream;

            streams.forEach((stream: string, index: number) => {
              // Add UNION for all but the first SELECT statement
              if (index > 0) {
                searchObj.data.query += " UNION ";
              }
              searchObj.data.query += `SELECT [FIELD_LIST]${selectFields} FROM "${stream}" ${whereClause}`;
            });

            if (searchObj.data.stream.selectedStreamFields.length == 0) {
              const streamData: any = getStream(
                searchObj.data.stream.selectedStream[0],
                searchObj.data.stream.streamType || "logs",
                true,
              );
              searchObj.data.stream.selectedStreamFields = streamData.schema;
            }

            const streamFieldNames: any =
              searchObj.data.stream.selectedStreamFields.map(
                (item: any) => item.name,
              );

            for (
              let i = searchObj.data.stream.interestingFieldList.length - 1;
              i >= 0;
              i--
            ) {
              const fieldName = searchObj.data.stream.interestingFieldList[i];
              if (!streamFieldNames.includes(fieldName)) {
                searchObj.data.stream.interestingFieldList.splice(i, 1);
              }
            }

            if (
              searchObj.data.stream.interestingFieldList.length > 0 &&
              searchObj.meta.quickMode
            ) {
              searchObj.data.query = searchObj.data.query.replace(
                /\[FIELD_LIST\]/g,
                searchObj.data.stream.interestingFieldList.join(","),
              );
            } else {
              searchObj.data.query = searchObj.data.query.replace(
                /\[FIELD_LIST\]/g,
                "*",
              );
            }
          }

          searchObj.data.editorValue = searchObj.data.query;

          searchBarRef.value.updateQuery();

          searchObj.data.parsedQuery = parser.astify(searchObj.data.query);
        } else {
          searchObj.data.query = "";
          searchBarRef.value.updateQuery();
        }
      } catch (e) {
        console.log("Logs : Error in setQuery");
      }
    };

    const collapseFieldList = () => {
      if (searchObj.meta.showFields) searchObj.meta.showFields = false;
      else searchObj.meta.showFields = true;
    };

    const areStreamsPresent = computed(() => {
      return !!searchObj.data.stream.streamLists.length;
    });

    const toggleExpandLog = (index: number) => {
      if (expandedLogs.value.includes(index))
        expandedLogs.value = expandedLogs.value.filter((item) => item != index);
      else expandedLogs.value.push(index);
    };

    const onSplitterUpdate = () => {
      window.dispatchEvent(new Event("resize"));
    };

    const onChangeInterval = () => {
      if (
        searchObj.meta.refreshInterval > 0 &&
        !enableRefreshInterval(searchObj.meta.refreshInterval)
      ) {
        searchObj.meta.refreshInterval = 0;
      }

      updateUrlQueryParams();
      refreshData();
    };

    const onAutoIntervalTrigger = () => {
      // handle event for visualization page only
      if (searchObj.meta.logsVisualizeToggle == "visualize") {
        handleRunQueryFn();
      }
    };
    const showSearchHistoryfn = () => {
      router.push({
        name: "logs",
        query: {
          action: "history",
          org_identifier: store.state.selectedOrganization.identifier,
          type: "search_history",
        },
      });
      showSearchHistory.value = true;
    };

    const redirectBackToLogs = () => {
      router.push({
        name: "logs",
        query: {
          org_identifier: store.state.selectedOrganization.identifier,
        },
      });
    };

    function removeFieldByName(data, fieldName) {
      return data.filter((item: any) => {
        if (item.expr) {
          if (
            (item.expr.type === "column_ref" &&
              (item.expr?.column?.expr?.value === fieldName ||
                item.expr.column === fieldName)) ||
            (item.expr.type === "aggr_func" &&
              item.expr?.args?.expr?.column?.value === fieldName)
          ) {
            return false;
          }
        }
        return true;
      });
    }

    const setInterestingFieldInSQLQuery = (
      field: any,
      isFieldExistInSQL: boolean,
    ) => {
      //implement setQuery function using node-sql-parser
      //isFieldExistInSQL is used to check if the field is already present in the query or not.
      let parsedSQL = fnParsedSQL();
      parsedSQL = processInterestingFiledInSQLQuery(
        parsedSQL,
        field,
        isFieldExistInSQL,
      );

      // Modify the query based on stream name
      const streamName = searchObj.data.stream.selectedStream[0].replace(
        /[.*+?^${}()|[\]\\]/g,
        "\\$&",
      );
      const newQuery = parser
        .sqlify(parsedSQL)
        .replace(/`/g, "")
        .replace(
          new RegExp(`\\b${streamName}\\b`, "g"),
          `"${searchObj.data.stream.selectedStream[0]}"`,
        );

      searchObj.data.query = newQuery;
      searchObj.data.editorValue = newQuery;
      searchBarRef.value.updateQuery();
      searchObj.data.parsedQuery = parser.astify(searchObj.data.query);
    };

    const processInterestingFiledInSQLQuery = (
      parsedSQL,
      field,
      isFieldExistInSQL,
    ) => {
      let fieldPrefix = "";
      if (parsedSQL) {
        if (isFieldExistInSQL) {
          // Remove the field from the query
          if (parsedSQL.columns && parsedSQL.columns.length > 0) {
            let filteredData = removeFieldByName(parsedSQL.columns, field.name);

            const index = searchObj.data.stream.interestingFieldList.indexOf(
              field.name,
            );
            if (index > -1) {
              searchObj.data.stream.interestingFieldList.splice(index, 1);
            }
            parsedSQL.columns = filteredData;
          }
        } else {
          if (searchObj.data.stream.selectedStream.length > 1) {
            if (parsedSQL && parsedSQL.from.length > 1) {
              fieldPrefix = parsedSQL.from[0].as
                ? `${parsedSQL.from[0].as}.`
                : `${parsedSQL.from[0].table}.`;
            }
          }
          // Add the field in the query
          if (parsedSQL.columns && parsedSQL.columns.length > 0) {
            // Iterate and remove the * from the query
            parsedSQL.columns = removeFieldByName(parsedSQL.columns, "*");
          }

          // check is required for union query where both streams interesting fields goes into single array
          // but it should be added if field exist in the strem schema
          searchObj.data.streamResults.list.forEach((stream) => {
            if (stream.name === parsedSQL.from[0].table) {
              stream.schema.forEach((stream_field) => {
                if (field.name === stream_field.name) {
                  parsedSQL.columns.push({
                    expr: {
                      type: "column_ref",
                      column: fieldPrefix + field.name,
                    },
                    type: "expr",
                  });
                }
              });
            }
          });
        }

        // Add '*' if no columns are left
        if (parsedSQL.columns && parsedSQL.columns.length === 0) {
          parsedSQL.columns.push({
            expr: {
              type: "column_ref",
              column: fieldPrefix + "*",
            },
            type: "expr",
          });
        }
      }

      // Recursively process _next if it exists
      if (parsedSQL._next) {
        parsedSQL._next = processInterestingFiledInSQLQuery(
          parsedSQL._next,
          field,
          isFieldExistInSQL,
        );
      }

      return parsedSQL;
    };

    const handleQuickModeChange = () => {
      if (searchObj.meta.quickMode == true) {
        let field_list: string = "*";
        if (searchObj.data.stream.interestingFieldList.length > 0) {
          field_list = searchObj.data.stream.interestingFieldList.join(",");
        }
        if (searchObj.meta.sqlMode == true) {
          searchObj.data.query = searchObj.data.query.replace(
            /SELECT\s+(.*?)\s+FROM/gi,
            (match, fields) => {
              return `SELECT ${field_list} FROM`;
            },
          );
          setQuery(searchObj.meta.quickMode);
          updateUrlQueryParams();
        }
      }
    };

    //validate the data
    const isValid = (onlyChart = false, isFieldsValidationRequired = true) => {
      const errors = visualizeErrorData.errors;
      errors.splice(0);
      const dashboardData = dashboardPanelData;

      // check if name of panel is there
      if (!onlyChart) {
        if (
          dashboardData.data.title == null ||
          dashboardData.data.title.trim() == ""
        ) {
          errors.push("Name of Panel is required");
        }
      }

      // will push errors in errors array
      validatePanel(errors, isFieldsValidationRequired);

      if (errors.length) {
        showErrorNotification(
          "There are some errors, please fix them and try again",
        );
        return false;
      }
      return true;
    };

    watch(
      () => [
        searchObj.data.tempFunctionContent,
        searchObj.meta.logsVisualizeToggle,
      ],
      () => {
        if (
          searchObj.meta.logsVisualizeToggle == "visualize" &&
          searchObj.meta.toggleFunction &&
          searchObj.data.tempFunctionContent
        ) {
          dashboardPanelData.data.queries[
            dashboardPanelData.layout.currentQueryIndex
          ].vrlFunctionQuery = searchObj.data.tempFunctionContent;
        } else {
          dashboardPanelData.data.queries[
            dashboardPanelData.layout.currentQueryIndex
          ].vrlFunctionQuery = "";
        }
      },
    );

    const setFieldsAndConditions = async () => {
      let logsQuery = searchObj.data.query ?? "";

      // if sql mode is off, then need to make query
      if (searchObj.meta.sqlMode == false) {
        logsQuery = buildSqlQuery(
          searchObj.data.stream.selectedStream[0],
          searchObj.meta.quickMode
            ? searchObj.data.stream.interestingFieldList
            : [],
          logsQuery,
        );
      }

      const { fields, filters, streamName } = await getFieldsFromQuery(
        logsQuery ?? "",
        store.state.zoConfig.timestamp_column ?? "_timestamp",
      );

      // if fields length is 0, then add default fields
      if (fields.length == 0) {
        const timeField = store.state.zoConfig.timestamp_column ?? "_timestamp";
        // Add histogram(_timestamp) and count(_timestamp) to the fields array
        fields.push(
          {
            column: timeField,
            alias: "x_axis_1",
            aggregationFunction: "histogram",
          },
          {
            column: timeField,
            alias: "y_axis_1",
            aggregationFunction: "count",
          },
        );
      }

      // set stream type and stream name
      if (streamName && streamName != "undefined") {
        dashboardPanelData.data.queries[0].fields.stream_type =
          searchObj.data.stream.streamType ?? "logs";
        dashboardPanelData.data.queries[0].fields.stream = streamName;
      }

      // set fields
      fields.forEach((field) => {
        field.alias = field.alias ?? field.column;
        field.label = generateLabelFromName(field.column);

        // if fields doesnt have aggregation functions, then add it in the x axis fields
        if (
          field.aggregationFunction === null ||
          field.aggregationFunction == "histogram"
        ) {
          dashboardPanelData.data.queries[0].fields.x.push(field);
        } else {
          dashboardPanelData.data.queries[0].fields.y.push(field);
        }
      });

      // if x axis fields length is 2, then add 2nd x axis field to breakdown fields
      if (dashboardPanelData.data.queries[0].fields.x.length == 2) {
        dashboardPanelData.data.queries[0].fields.breakdown.push(
          dashboardPanelData.data.queries[0].fields.x[1],
        );
        // remove 2nd x axis field from x axis fields
        dashboardPanelData.data.queries[0].fields.x.splice(1, 1);
      }
      // if x axis fields length is greater than 2, then select chart type as table
      else if (dashboardPanelData.data.queries[0].fields.x.length > 2) {
        dashboardPanelData.data.type = "table";
      }

      // set filters
      dashboardPanelData.data.queries[0].fields.filter = filters;
    };
    const closeSearchHistoryfn = () => {
      router.back();
      showSearchHistory.value = false;
      refreshHistogramChart();
    };
    const closeSearchSchedulerFn = () => {
      router.back();
      showSearchScheduler.value = false;
    };

    // watch for changes in the visualize toggle
    // if it is in visualize mode, then set the query and stream name in the dashboard panel
    watch(
      () => [searchObj.meta.logsVisualizeToggle],
      async () => {
        // emit resize event
        // this will rerender/call resize method of already rendered chart to resize
        window.dispatchEvent(new Event("resize"));

        if (searchObj.meta.logsVisualizeToggle == "visualize") {
          // reset old rendered chart
          visualizeChartData.value = {};

          // set fields and conditions
          await setFieldsAndConditions();

          // run query
          handleRunQueryFn();
        }
      },
    );

    watch(
      () => dashboardPanelData.data.type,
      async () => {
        // await nextTick();
        visualizeChartData.value = JSON.parse(
          JSON.stringify(dashboardPanelData.data),
        );
      },
    );

    watch(
      () => splitterModel.value,
      () => {
        // rerender chart
        window.dispatchEvent(new Event("resize"));
      },
    );

    watch(
      () => [
        searchObj.data.datetime.type,
        searchObj.data.datetime,
        searchObj.data.datetime.relativeTimePeriod,
      ],
      async () => {
        const dateTime =
          searchObj.data.datetime.type === "relative"
            ? getConsumableRelativeTime(
                searchObj.data.datetime.relativeTimePeriod,
              )
            : cloneDeep(searchObj.data.datetime);

        dashboardPanelData.meta.dateTime = {
          start_time: new Date(dateTime.startTime),
          end_time: new Date(dateTime.endTime),
        };
      },
      { deep: true },
    );

    const handleRunQueryFn = () => {
      if (searchObj.meta.logsVisualizeToggle == "visualize") {
        if (!isValid(true, true)) {
          // return;
        }

        // refresh the date time
        searchBarRef.value &&
          searchBarRef.value.dateTimeRef &&
          searchBarRef.value.dateTimeRef.refresh();

        visualizeChartData.value = JSON.parse(
          JSON.stringify(dashboardPanelData.data),
        );
      }
    };

    const handleChartApiError = (errorMessage: any) => {
      const errorList = visualizeErrorData.errors;
      errorList.splice(0);
      errorList.push(errorMessage);
    };

    // [START] cancel running queries

    //reactive object for loading state of variablesData and panels
    const variablesAndPanelsDataLoadingState = reactive({
      variablesData: {},
      panels: {},
      searchRequestTraceIds: {},
    });

    // provide variablesAndPanelsDataLoadingState to share data between components
    provide(
      "variablesAndPanelsDataLoadingState",
      variablesAndPanelsDataLoadingState,
    );

    // [END] cancel running queries

    return {
      t,
      store,
      router,
      parser,
      searchObj,
      searchBarRef,
      splitterModel,
      // loadPageData,
      getQueryData,
      getJobData,
      searchResultRef,
      runQueryFn,
      refreshData,
      setQuery,
      verifyOrganizationStatus,
      collapseFieldList,
      areStreamsPresent,
      toggleExpandLog,
      expandedLogs,
      fieldValues,
      onSplitterUpdate,
      updateGridColumns,
      updateUrlQueryParams,
      refreshHistogramChart,
      onChangeInterval,
      onAutoIntervalTrigger,
      showSearchHistory,
      showSearchHistoryfn,
      redirectBackToLogs,
      handleRunQuery,
      refreshTimezone,
      resetSearchObj,
      resetStreamData,
      getHistogramQueryData,
      generateHistogramSkeleton,
      setInterestingFieldInSQLQuery,
      handleQuickModeChange,
      handleRunQueryFn,
      visualizeChartData,
      handleChartApiError,
      visualizeErrorData,
      disableMoreErrorDetails,
      closeSearchHistoryfn,
      resetHistogramWithError,
      fnParsedSQL,
      isLimitQuery,
      buildWebSocketPayload,
      initializeWebSocketConnection,
      addRequestId,
      isWebSocketEnabled,
<<<<<<< HEAD
=======
      showJobScheduler,
      showSearchScheduler,
      closeSearchSchedulerFn,
>>>>>>> 9dc3e35b
    };
  },
  computed: {
    showFields() {
      return this.searchObj.meta.showFields;
    },
    showHistogram() {
      return this.searchObj.meta.showHistogram;
    },
    showQuery() {
      return this.searchObj.meta.showQuery;
    },
    moveSplitter() {
      return this.searchObj.config.splitterModel;
    },
    // changeStream() {
    //   return this.searchObj.data.stream.selectedStream;
    // },
    changeRelativeDate() {
      return (
        this.searchObj.data.datetime.relative.value +
        this.searchObj.data.datetime.relative.period.value
      );
    },
    updateSelectedColumns() {
      return this.searchObj.data.stream.selectedFields.length;
    },
    runQuery() {
      return this.searchObj.runQuery;
    },
    changeRefreshInterval() {
      return this.searchObj.meta.refreshInterval;
    },
    fullSQLMode() {
      return this.searchObj.meta.sqlMode;
    },
    refreshHistogram() {
      return this.searchObj.meta.histogramDirtyFlag;
    },
    redrawHistogram() {
      return (
        this.searchObj.data.histogram.hasOwnProperty("xData") &&
        this.searchObj.data.histogram.xData.length
      );
    },
  },
  watch: {
    showFields() {
      if (
        this.searchObj.meta.showHistogram == true &&
        this.searchObj.meta.sqlMode == false
      ) {
        setTimeout(() => {
          if (this.searchResultRef) this.searchResultRef.reDrawChart();
        }, 100);
      }
      if (this.searchObj.config.splitterModel > 0) {
        this.searchObj.config.lastSplitterPosition =
          this.searchObj.config.splitterModel;
      }

      this.searchObj.config.splitterModel = this.searchObj.meta.showFields
        ? this.searchObj.config.lastSplitterPosition
        : 0;
    },
    async showHistogram() {
      let parsedSQL = null;

      if (this.searchObj.meta.sqlMode) parsedSQL = this.fnParsedSQL();

      if (
        this.searchObj.meta.showHistogram &&
        !this.searchObj.shouldIgnoreWatcher
      ) {
        this.searchObj.data.queryResults.aggs = [];

        if (this.searchObj.meta.sqlMode && this.isLimitQuery(parsedSQL)) {
          this.resetHistogramWithError(
            "Histogram is not available for limit queries.",
          );
        } else if (this.searchObj.data.stream.selectedStream.length > 1) {
          this.resetHistogramWithError(
            "Histogram is not available for multi stream search.",
          );
        } else if (
          this.searchObj.meta.histogramDirtyFlag == true &&
          this.searchObj.meta.jobId == ""
        ) {
          this.searchObj.meta.histogramDirtyFlag = false;

          // this.handleRunQuery();
          this.searchObj.loadingHistogram = true;

          const shouldUseWebSocket = this.isWebSocketEnabled();

          // Generate histogram skeleton before making request
          await this.generateHistogramSkeleton();

          if (shouldUseWebSocket) {
            // Use WebSocket for histogram data
            const payload = this.buildWebSocketPayload(
              this.searchObj.data.histogramQuery,
              false,
              "histogram",
              {
                isHistogramOnly: this.searchObj.meta.histogramDirtyFlag,
              },
            );
            const requestId = this.initializeWebSocketConnection(payload);

            if (requestId) {
              this.addRequestId(requestId, payload.traceId);
            }

            return;
          }

          this.getHistogramQueryData(this.searchObj.data.histogramQuery)
            .then((res: any) => {
              this.refreshTimezone();
              this.searchResultRef.reDrawChart();
            })
            .catch((err: any) => {
              console.log(err, "err in updating chart");
            })
            .finally(() => {
              this.searchObj.loadingHistogram = false;
            });

          setTimeout(() => {
            if (this.searchResultRef) this.searchResultRef.reDrawChart();
          }, 100);
        }
      }

      this.updateUrlQueryParams();
    },
    moveSplitter() {
      if (this.searchObj.meta.showFields == false) {
        this.searchObj.meta.showFields =
          this.searchObj.config.splitterModel > 0;
      }
    },
    // changeStream: {
    //   handler(stream, streamOld) {
    //     if (
    //       this.searchObj.data.stream.selectedStream.hasOwnProperty("value") &&
    //       this.searchObj.data.stream.selectedStream.value != ""
    //     ) {
    //       this.searchObj.data.tempFunctionContent = "";
    //       this.searchBarRef.resetFunctionContent();
    //       if (streamOld.value) this.searchObj.data.query = "";
    //       if (streamOld.value) this.setQuery(this.searchObj.meta.sqlMode);
    //       this.searchObj.loading = true;
    //       // setTimeout(() => {
    //       //   this.runQueryFn();
    //       // }, 500);
    //     }
    //   },
    //   immediate: false,
    // },
    updateSelectedColumns() {
      this.searchObj.meta.resultGrid.manualRemoveFields = true;
      setTimeout(() => {
        this.updateGridColumns();
      }, 50);
    },
    runQuery() {
      if (this.store.state.savedViewFlag == true) return;
      if (this.searchObj.runQuery == true) {
        this.runQueryFn();
      }
    },
    async fullSQLMode(newVal) {
      if (newVal) {
        await nextTick();
        this.setQuery(newVal);
        this.updateUrlQueryParams();
      } else {
        this.searchObj.meta.sqlMode = false;
        this.searchObj.data.query = "";
        this.searchObj.data.editorValue = "";
        if (
          this.searchObj.loading == false &&
          this.searchObj.shouldIgnoreWatcher == false &&
          this.store.state.zoConfig.query_on_stream_selection == false
        ) {
          this.searchObj.loading = true;
          this.getQueryData();
        }
      }
      // this.searchResultRef.reDrawChart();
    },
    refreshHistogram() {
      if (
        this.searchObj.meta.histogramDirtyFlag == true &&
        this.searchObj.meta.showHistogram == true
      ) {
        this.searchObj.meta.histogramDirtyFlag = false;
        this.handleRunQuery();
        this.refreshHistogramChart();
      }
    },
    redrawHistogram() {
      this.refreshHistogramChart();
    },
  },
});
</script>

<style lang="scss">
.logPage {
  height: calc(100vh - $navbarHeight);
  min-height: calc(100vh - $navbarHeight) !important;

  .index-menu .field_list .field_overlay .field_label,
  .q-field__native,
  .q-field__input,
  .q-table tbody td {
    font-size: 12px !important;
  }

  .q-splitter__after {
    overflow: hidden;
  }

  .q-item__label span {
    /* text-transform: capitalize; */
  }

  .index-table :hover::-webkit-scrollbar,
  #searchGridComponent:hover::-webkit-scrollbar {
    height: 13px;
    width: 13px;
  }

  .index-table ::-webkit-scrollbar-track,
  #searchGridComponent::-webkit-scrollbar-track {
    -webkit-box-shadow: inset 0 0 6px rgba(0, 0, 0, 0.3);
    border-radius: 10px;
  }

  .index-table ::-webkit-scrollbar-thumb,
  #searchGridComponent::-webkit-scrollbar-thumb {
    border-radius: 10px;
    -webkit-box-shadow: inset 0 0 6px rgba(0, 0, 0, 0.5);
  }

  .q-table__top {
    padding: 0px !important;
  }

  .q-table__control {
    width: 100%;
  }

  .logsPageMainSection > .q-field__control-container {
    padding-top: 0px !important;
  }

  .logs-horizontal-splitter {
    border: 1px solid var(--q-color-grey-3);
    .q-splitter__panel {
      z-index: auto !important;
    }
    .q-splitter__before {
      overflow: visible !important;
    }
  }

  .thirdlevel {
    .field-list-collapse-btn {
      z-index: 11;
      position: absolute;
      top: 5px;
      font-size: 12px !important;
    }
  }

  .search-result-container {
    position: relative;
    width: 100%;
  }
}
</style><|MERGE_RESOLUTION|>--- conflicted
+++ resolved
@@ -577,10 +577,7 @@
       extractFields,
       resetHistogramWithError,
       isLimitQuery,
-<<<<<<< HEAD
-=======
       enableRefreshInterval,
->>>>>>> 9dc3e35b
       buildWebSocketPayload,
       initializeWebSocketConnection,
       addRequestId,
@@ -1598,12 +1595,9 @@
       initializeWebSocketConnection,
       addRequestId,
       isWebSocketEnabled,
-<<<<<<< HEAD
-=======
       showJobScheduler,
       showSearchScheduler,
       closeSearchSchedulerFn,
->>>>>>> 9dc3e35b
     };
   },
   computed: {
