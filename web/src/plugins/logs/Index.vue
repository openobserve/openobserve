<!-- Copyright 2023 Zinc Labs Inc.

This program is free software: you can redistribute it and/or modify
it under the terms of the GNU Affero General Public License as published by
the Free Software Foundation, either version 3 of the License, or
(at your option) any later version.

This program is distributed in the hope that it will be useful
but WITHOUT ANY WARRANTY; without even the implied warranty of
MERCHANTABILITY or FITNESS FOR A PARTICULAR PURPOSE.  See the
GNU Affero General Public License for more details.

You should have received a copy of the GNU Affero General Public License
along with this program.  If not, see <http://www.gnu.org/licenses/>.
-->

<!-- eslint-disable vue/attribute-hyphenation -->
<!-- eslint-disable vue/v-on-event-hyphenation -->
<template>
  <q-page class="logPage q-my-xs" id="logPage">
    <div id="secondLevel" class="full-height">
      <q-splitter
        class="logs-horizontal-splitter full-height"
        v-model="splitterModel"
        horizontal
      >
        <template v-slot:before>
          <search-bar
            data-test="logs-search-bar"
            ref="searchBarRef"
            :fieldValues="fieldValues"
            :key="searchObj.data.transforms.length || -1"
            @searchdata="searchData"
            @onChangeInterval="onChangeInterval"
            @onChangeTimezone="refreshTimezone"
            @handleQuickModeChange="handleQuickModeChange"
            @handleRunQueryFn="handleRunQueryFn"
            @on-auto-interval-trigger="onAutoIntervalTrigger"
          />
        </template>
        <template v-slot:after>
          <div
            id="thirdLevel"
            class="row scroll relative-position thirdlevel full-height overflow-hidden logsPageMainSection"
            style="width: 100%"
            v-show="searchObj.meta.logsVisualizeToggle == 'logs'"
          >
            <!-- Note: Splitter max-height to be dynamically calculated with JS -->
            <q-splitter
              v-model="searchObj.config.splitterModel"
              :limits="searchObj.config.splitterLimit"
              style="width: 100%"
              class="full-height"
              @update:model-value="onSplitterUpdate"
            >
              <template #before>
                <div class="relative-position full-height">
                  <index-list
                    v-if="searchObj.meta.showFields"
                    data-test="logs-search-index-list"
                    :key="
                      searchObj.data.stream.selectedStream.join(',') ||
                      'default'
                    "
                    class="full-height"
                    @setInterestingFieldInSQLQuery="
                      setInterestingFieldInSQLQuery
                    "
                  />
                  <q-btn
                    data-test="logs-search-field-list-collapse-btn"
                    :icon="
                      searchObj.meta.showFields
                        ? 'chevron_left'
                        : 'chevron_right'
                    "
                    :title="
                      searchObj.meta.showFields
                        ? 'Collapse Fields'
                        : 'Open Fields'
                    "
                    dense
                    size="20px"
                    round
                    class="q-mr-xs field-list-collapse-btn"
                    color="primary"
                    :style="{
                      right: searchObj.meta.showFields ? '-20px' : '-24px',
                    }"
                    @click="collapseFieldList"
                  ></q-btn>
                </div>
              </template>
              <template #after>
                <div
                  v-if="
                    searchObj.data.filterErrMsg !== '' &&
                    searchObj.loading == false
                  "
                  class="q-mt-lg"
                >
                  <h5 class="text-center">
                    <q-icon name="warning" color="warning" size="10rem" /><br />
                    <div
                      data-test="logs-search-filter-error-message"
                      v-html="searchObj.data.filterErrMsg"
                    ></div>
                  </h5>
                </div>
                <div
                  v-else-if="
                    searchObj.data.errorMsg !== '' && searchObj.loading == false
                  "
                  class="q-ma-lg"
                >
                  <h5 class="text-center q-ma-none">
                    <div
                      data-test="logs-search-result-not-found-text"
                      v-if="
                        searchObj.data.errorCode == 0 &&
                        searchObj.data.errorMsg == ''
                      "
                    >
                      Result not found.
                    </div>
                    <div data-test="logs-search-error-message" v-else>
                      Error occurred while retrieving search events.
                      <q-btn
                        v-if="searchObj.data.errorMsg != ''"
                        @click="toggleErrorDetails"
                        size="sm"
                        data-test="logs-page-result-error-details-btn"
                        >{{ t("search.histogramErrorBtnLabel") }}</q-btn
                      >
                    </div>
                    <div
                      data-test="logs-search-error-20003"
                      v-if="parseInt(searchObj.data.errorCode) == 20003"
                    >
                      <q-btn
                        no-caps
                        unelevated
                        size="sm"
                        bg-secondary
                        class="no-border bg-secondary text-white"
                        :to="
                          '/streams?dialog=' +
                          searchObj.data.stream.selectedStream.label
                        "
                        >Click here</q-btn
                      >
                      to configure a full text search field to the stream.
                    </div>
                    <q-item-label>{{
                      searchObj.data.additionalErrorMsg
                    }}</q-item-label>
                  </h5>
                </div>
                <div
                  v-else-if="
                    searchObj.data.stream.selectedStream.length == 0 &&
                    searchObj.loading == false
                  "
                  class="row q-mt-lg"
                >
                  <h6
                    data-test="logs-search-no-stream-selected-text"
                    class="text-center col-10 q-mx-none"
                  >
                    <q-icon name="info" color="primary" size="md" /> Select a
                    stream and press 'Run query' to continue. Additionally, you
                    can apply additional filters and adjust the date range to
                    enhance search.
                  </h6>
                </div>
                <div
                  v-else-if="
                    searchObj.data.queryResults.hasOwnProperty('hits') &&
                    searchObj.data.queryResults.hits.length == 0 &&
                    searchObj.loading == false &&
                    searchObj.meta.searchApplied == true
                  "
                  class="row q-mt-lg"
                >
                  <h6
                    data-test="logs-search-error-message"
                    class="text-center q-ma-none col-10"
                  >
                    <q-icon name="info" color="primary" size="md" />
                    {{ t("search.noRecordFound") }}
                    <q-btn
                      v-if="searchObj.data.errorMsg != ''"
                      @click="toggleErrorDetails"
                      size="sm"
                      data-test="logs-page-result-error-details-btn"
                      >{{ t("search.histogramErrorBtnLabel") }}</q-btn
                    ><br />
                  </h6>
                </div>
                <div
                  v-else-if="
                    searchObj.data.queryResults.hasOwnProperty('hits') &&
                    searchObj.data.queryResults.hits.length == 0 &&
                    searchObj.loading == false &&
                    searchObj.meta.searchApplied == false
                  "
                  class="row q-mt-lg"
                >
                  <h6
                    data-test="logs-search-error-message"
                    class="text-center q-ma-none col-10"
                  >
                    <q-icon name="info" color="primary" size="md" />
                    {{ t("search.applySearch") }}
                  </h6>
                </div>
                <div
                  v-else
                  data-test="logs-search-search-result"
                  class="full-height search-result-container"
                >
                  <search-result
                    ref="searchResultRef"
                    :expandedLogs="expandedLogs"
                    @update:datetime="setHistogramDate"
                    @update:scroll="getMoreData"
                    @update:recordsPerPage="getMoreDataRecordsPerPage"
                    @expandlog="toggleExpandLog"
                  />
                </div>
                <div class="text-center col-10 q-ma-none">
                  <h5>
                    <span v-if="disableMoreErrorDetails">
                      <SanitizedHtmlRenderer
                        data-test="logs-search-detail-error-message"
                        :htmlContent="searchObj.data.errorMsg"
                      />
                    </span>
                  </h5>
                </div>
              </template>
            </q-splitter>
          </div>
          <div
            v-show="searchObj.meta.logsVisualizeToggle == 'visualize'"
            :style="`height: calc(100vh - ${splitterModel}vh - 40px);`"
          >
            <VisualizeLogsQuery
              :visualizeChartData="visualizeChartData"
              :errorData="visualizeErrorData"
              @update:stream-list="streamListUpdated"
            ></VisualizeLogsQuery>
          </div>
        </template>
      </q-splitter>
    </div>
  </q-page>
</template>

<script lang="ts">
// @ts-nocheck
import {
  defineComponent,
  ref,
  onActivated,
  computed,
  nextTick,
  onBeforeMount,
  watch,
  defineAsyncComponent,
  provide,
} from "vue";
import { useQuasar } from "quasar";
import { useStore } from "vuex";
import { useRouter } from "vue-router";
import { useI18n } from "vue-i18n";

import segment from "@/services/segment_analytics";
import config from "@/aws-exports";
import { verifyOrganizationStatus } from "@/utils/zincutils";
import MainLayoutCloudMixin from "@/enterprise/mixins/mainLayout.mixin";
import SanitizedHtmlRenderer from "@/components/SanitizedHtmlRenderer.vue";
import useLogs from "@/composables/useLogs";
import VisualizeLogsQuery from "@/plugins/logs/VisualizeLogsQuery.vue";
import useDashboardPanelData from "@/composables/useDashboardPanel";
import { reactive } from "vue";
import { getConsumableRelativeTime } from "@/utils/date";
import { cloneDeep } from "lodash-es";
import {
  buildSqlQuery,
  getFieldsFromQuery,
  getValidConditionObj,
} from "@/utils/query/sqlUtils";
import useNotifications from "@/composables/useNotifications";

export default defineComponent({
  name: "PageSearch",
  components: {
    SearchBar: defineAsyncComponent(
      () => import("@/plugins/logs/SearchBar.vue"),
    ),
    IndexList: defineAsyncComponent(
      () => import("@/plugins/logs/IndexList.vue"),
    ),
    SearchResult: defineAsyncComponent(
      () => import("@/plugins/logs/SearchResult.vue"),
    ),
    SanitizedHtmlRenderer,
    VisualizeLogsQuery,
  },
  mixins: [MainLayoutCloudMixin],
  methods: {
    setHistogramDate(date: any) {
      this.searchBarRef.dateTimeRef.setCustomDate("absolute", date);
    },
    searchData() {
      if (this.searchObj.loading == false) {
        this.searchObj.loading = true;
        this.searchObj.runQuery = true;
      }

      if (config.isCloud == "true") {
        segment.track("Button Click", {
          button: "Search Data",
          user_org: this.store.state.selectedOrganization.identifier,
          user_id: this.store.state.userInfo.email,
          stream_name: this.searchObj.data.stream.selectedStream.join(","),
          show_query: this.searchObj.meta.showQuery,
          show_histogram: this.searchObj.meta.showHistogram,
          sqlMode: this.searchObj.meta.sqlMode,
          showFields: this.searchObj.meta.showFields,
          page: "Search Logs",
        });
      }
    },
    async getMoreDataRecordsPerPage() {
      if (this.searchObj.meta.refreshInterval == 0) {
        // this.searchObj.data.resultGrid.currentPage =
        //   ((this.searchObj.data.queryResults?.hits?.length || 0) +
        //     ((this.searchObj.data.queryResults?.hits?.length || 0) + 150)) /
        //     150 -
        //   1;
        // this.searchObj.data.resultGrid.currentPage =
        //   this.searchObj.data.resultGrid.currentPage + 1;
        this.searchObj.loading = true;

        // As page count request was getting fired on chaning date records per page instead of histogram,
        // so added this condition to avoid that
        this.searchObj.meta.refreshHistogram = true;

        await this.getQueryData(false);
        this.refreshHistogramChart();

        if (config.isCloud == "true") {
          segment.track("Button Click", {
            button: "Get More Data",
            user_org: this.store.state.selectedOrganization.identifier,
            user_id: this.store.state.userInfo.email,
            stream_name: this.searchObj.data.stream.selectedStream.join(","),
            page: "Search Logs",
          });
        }
      }
    },
    async getMoreData() {
      if (this.searchObj.meta.refreshInterval == 0) {
        // this.searchObj.data.resultGrid.currentPage =
        //   ((this.searchObj.data.queryResults?.hits?.length || 0) +
        //     ((this.searchObj.data.queryResults?.hits?.length || 0) + 150)) /
        //     150 -
        //   1;
        // this.searchObj.data.resultGrid.currentPage =
        //   this.searchObj.data.resultGrid.currentPage + 1;
        this.searchObj.loading = true;
        await this.getQueryData(true);
        this.refreshHistogramChart();

        if (config.isCloud == "true") {
          segment.track("Button Click", {
            button: "Get More Data",
            user_org: this.store.state.selectedOrganization.identifier,
            user_id: this.store.state.userInfo.email,
            stream_name: this.searchObj.data.stream.selectedStream.join(","),
            page: "Search Logs",
          });
        }
      }
    },
    async getLessData() {
      if (
        this.searchObj.meta.sqlMode == false &&
        this.searchObj.meta.refreshInterval == 0 &&
        this.searchObj.data.queryResults.total >
          this.searchObj.data.queryResults.from &&
        this.searchObj.data.queryResults.total >
          this.searchObj.data.queryResults.size &&
        this.searchObj.data.queryResults.total >
          this.searchObj.data.queryResults.size +
            this.searchObj.data.queryResults.from
      ) {
        // this.searchObj.data.resultGrid.currentPage =
        //   ((this.searchObj.data.queryResults?.hits?.length || 0) +
        //     ((this.searchObj.data.queryResults?.hits?.length || 0) + 150)) /
        //     150 -
        //   1;
        this.searchObj.data.resultGrid.currentPage =
          this.searchObj.data.resultGrid.currentPage - 1;

        await this.getQueryData(true);
        this.refreshHistogramChart();

        if (config.isCloud == "true") {
          segment.track("Button Click", {
            button: "Get Less Data",
            user_org: this.store.state.selectedOrganization.identifier,
            user_id: this.store.state.userInfo.email,
            stream_name: this.searchObj.data.stream.selectedStream.join(","),
            page: "Search Logs",
          });
        }
      }
    },
    toggleErrorDetails() {
      this.disableMoreErrorDetails = !this.disableMoreErrorDetails;
    },
  },
  setup() {
    const { t } = useI18n();
    const store = useStore();
    const router = useRouter();
    const $q = useQuasar();
    const disableMoreErrorDetails: boolean = ref(false);
    let {
      searchObj,
      getQueryData,
      fieldValues,
      updateGridColumns,
      refreshData,
      updateUrlQueryParams,
      loadLogsData,
      updateStreams,
      restoreUrlQueryParams,
      handleRunQuery,
      generateHistogramData,
      resetSearchObj,
      resetStreamData,
      getHistogramQueryData,
      fnParsedSQL,
      addOrderByToQuery,
      getRegionInfo,
    } = useLogs();
    const searchResultRef = ref(null);
    const searchBarRef = ref(null);
    let parser: any;
    const expandedLogs = ref({});
    const splitterModel = ref(10);

    // flag to know if it is the first time visualize
    let firstTimeVisualizeFlag = false;

    const { showErrorNotification } = useNotifications();

    provide("dashboardPanelDataPageKey", "logs");
    const visualizeChartData = ref({});
    const {
      dashboardPanelData,
      validatePanel,
      generateLabelFromName,
      resetDashboardPanelData,
    } = useDashboardPanelData("logs");
    const visualizeErrorData: any = reactive({
      errors: [],
    });

    // function restoreUrlQueryParams() {
    //   const queryParams = router.currentRoute.value.query;
    //   if (!queryParams.stream) {
    //     return;
    //   }
    //   const date = {
    //     startTime: queryParams.from,
    //     endTime: queryParams.to,
    //     relativeTimePeriod: queryParams.period || null,
    //     type: queryParams.period ? "relative" : "absolute",
    //   };
    //   if (date) {
    //     searchObj.data.datetime = date;
    //   }
    //   if (queryParams.query) {
    //     searchObj.meta.sqlMode = queryParams.sql_mode == "true" ? true : false;
    //     searchObj.data.editorValue = b64DecodeUnicode(queryParams.query);
    //     searchObj.data.query = b64DecodeUnicode(queryParams.query);
    //   }
    //   if (queryParams.refresh) {
    //     searchObj.meta.refreshInterval = queryParams.refresh;
    //   }
    // }

    // async function loadPageData() {
    //   try {
    //     loadLogsData();
    //   } catch (e) {
    //     searchObj.loading = false;
    //     console.log(e);
    //   }
    // }
    // onUnmounted(() => {
    // resetSearchObj();
    // resetStreamData();
    // });

    onActivated(async () => {
      // if search tab
      if (searchObj.meta.logsVisualizeToggle == "logs") {
        const queryParams: any = router.currentRoute.value.query;
        searchObj.meta.refreshHistogram = true;

        const isStreamChanged =
          queryParams.stream_type !== searchObj.data.stream.streamType ||
          queryParams.stream !== searchObj.data.stream.selectedStream.join(",");

        if (queryParams.type === "trace_explorer") {
          searchObj.organizationIdetifier = queryParams.org_identifier;
          searchObj.data.stream.selectedStream.value = queryParams.stream;
          searchObj.data.stream.streamType = queryParams.stream_type;
          resetSearchObj();
          resetStreamData();
          restoreUrlQueryParams();
          loadLogsData();

          return;
        }

        if (
          isStreamChanged &&
          queryParams.type === "stream_explorer" &&
          searchObj.loading == false
        ) {
          resetSearchObj();
          resetStreamData();
          restoreUrlQueryParams();
          loadLogsData();
          return;
        }

        if (
          searchObj.organizationIdetifier !=
            store.state.selectedOrganization.identifier &&
          searchObj.loading == false
        ) {
          searchObj.loading = true;
          loadLogsData();
        } else if (!searchObj.loading) updateStreams();

        refreshHistogramChart();
      } else {
        // visualize tab
        handleRunQueryFn();
      }
    });

    onBeforeMount(async () => {
      await importSqlParser();
      if (searchObj.meta.logsVisualizeToggle == "logs") {
        // searchObj.loading = true;
        searchObj.meta.pageType = "logs";
        searchObj.meta.refreshHistogram = true;
        if (
          config.isEnterprise == "true" &&
          store.state.zoConfig.super_cluster_enabled
        ) {
          await getRegionInfo();
        }

        searchObj.organizationIdetifier =
          store.state.selectedOrganization.identifier;
        restoreUrlQueryParams();
        if (searchObj.loading == false) {
          resetSearchObj();
          resetStreamData();
          restoreUrlQueryParams();
          searchObj.loading = true;
          loadLogsData();
        }
        if (config.isCloud == "true") {
          MainLayoutCloudMixin.setup().getOrganizationThreshold(store);
        }
        searchObj.meta.quickMode = store.state.zoConfig.quick_mode_enabled;
      }
    });

    /**
     * As we are redirecting stream explorer to logs page, we need to check if the user has changed the stream type from stream explorer to logs.
     * This watcher is used to check if the user has changed the stream type from stream explorer to logs.
     * This gets triggered when stream explorer is active and user clicks on logs icon from left menu sidebar. Then we need to redirect the user to logs page again.
     */
    watch(
      () => router.currentRoute.value.query.type,
      (type, prev) => {
        if (
          searchObj.shouldIgnoreWatcher == false &&
          router.currentRoute.value.name === "logs" &&
          prev === "stream_explorer" &&
          !type
        ) {
          searchObj.meta.pageType = "logs";
          loadLogsData();
        }
      },
    );

    const importSqlParser = async () => {
      const useSqlParser: any = await import("@/composables/useParser");
      const { sqlParser }: any = useSqlParser.default();
      parser = await sqlParser();
    };

    const runQueryFn = async () => {
      // searchObj.data.resultGrid.currentPage = 0;
      // searchObj.runQuery = false;
      // expandedLogs.value = {};
      try {
        await getQueryData();
        refreshHistogramChart();
      } catch (e) {
        console.log(e);
      }
    };

    const refreshTimezone = () => {
      updateGridColumns();
      generateHistogramData();
      refreshHistogramChart();
    };

    const refreshHistogramChart = () => {
      nextTick(() => {
        if (
          searchObj.meta.showHistogram &&
          searchResultRef.value?.reDrawChart
        ) {
          searchResultRef.value.reDrawChart();
        }
      });
    };

    const setQuery = (sqlMode: boolean) => {
      if (!searchBarRef.value) {
        console.error("searchBarRef is null");
        return;
      }

      try {
        if (sqlMode) {
          let selectFields = "";
          let whereClause = "";
          let currentQuery = searchObj.data.query;

          const hasSelect =
            currentQuery != "" &&
            (currentQuery.toLowerCase() === "select" ||
              currentQuery.toLowerCase().indexOf("select ") == 0);
          //check if user try to applied saved views in which sql mode is enabled.
          if (currentQuery.indexOf("SELECT") >= 0) {
            return;
          }

          // Parse the query and check if it is valid
          // It should have one column and one table

          // const hasSelect =
          //   currentQuery.toLowerCase() === "select" ||
          //   currentQuery.toLowerCase().indexOf("select ") == 0;

          if (!hasSelect) {
            if (currentQuery != "") {
              currentQuery = currentQuery.split("|");
              if (currentQuery.length > 1) {
                selectFields = "," + currentQuery[0].trim();
                if (currentQuery[1].trim() != "") {
                  whereClause = "WHERE " + currentQuery[1].trim();
                }
              } else if (currentQuery[0].trim() != "") {
                if (currentQuery[0].trim() != "") {
                  whereClause = "WHERE " + currentQuery[0].trim();
                }
              }
            }

            searchObj.data.query =
              `SELECT [FIELD_LIST]${selectFields} FROM "` +
              searchObj.data.stream.selectedStream.join(",") +
              `" ` +
              whereClause;

            if (searchObj.data.stream.selectedStreamFields.length == 0) {
              const streamData: any = getStream(
                searchObj.data.stream.selectedStream[0],
                searchObj.data.stream.streamType || "logs",
                true,
              );
              searchObj.data.stream.selectedStreamFields = streamData.schema;
            }

            const streamFieldNames: any =
              searchObj.data.stream.selectedStreamFields.map(
                (item: any) => item.name,
              );

            for (
              let i = searchObj.data.stream.interestingFieldList.length - 1;
              i >= 0;
              i--
            ) {
              const fieldName = searchObj.data.stream.interestingFieldList[i];
              if (!streamFieldNames.includes(fieldName)) {
                searchObj.data.stream.interestingFieldList.splice(i, 1);
              }
            }

            if (
              searchObj.data.stream.interestingFieldList.length > 0 &&
              searchObj.meta.quickMode
            ) {
              searchObj.data.query = searchObj.data.query.replace(
                "[FIELD_LIST]",
                searchObj.data.stream.interestingFieldList.join(","),
              );
            } else {
              searchObj.data.query = searchObj.data.query.replace(
                "[FIELD_LIST]",
                "*",
              );
            }
          }

          searchObj.data.query = addOrderByToQuery(
            searchObj.data.query,
            store.state.zoConfig.timestamp_column,
            "DESC",
            searchObj.data.stream.selectedStream.join(","),
          );

          searchObj.data.editorValue = searchObj.data.query;

          searchBarRef.value.udpateQuery();

          searchObj.data.parsedQuery = parser.astify(searchObj.data.query);
        } else {
          searchObj.data.query = "";
          searchBarRef.value.udpateQuery();
        }
      } catch (e) {
        console.log("Logs : Error in setQuery");
      }
    };

    const collapseFieldList = () => {
      if (searchObj.meta.showFields) searchObj.meta.showFields = false;
      else searchObj.meta.showFields = true;
    };

    const areStreamsPresent = computed(() => {
      return !!searchObj.data.stream.streamLists.length;
    });

    const toggleExpandLog = async (index: number) => {
      if (expandedLogs.value[index.toString()])
        delete expandedLogs.value[index.toString()];
      else expandedLogs.value[index.toString()] = true;
    };

    const onSplitterUpdate = () => {
      window.dispatchEvent(new Event("resize"));
    };

    const onChangeInterval = () => {
      updateUrlQueryParams();
      refreshData();
    };

    const onAutoIntervalTrigger = () => {
      // handle event for visualization page only
      if (searchObj.meta.logsVisualizeToggle == "visualize") {
        handleRunQueryFn();
      }
    };

    function removeFieldByName(data, fieldName) {
      return data.filter((item: any) => {
        if (item.expr) {
          if (item.expr.column === fieldName) {
            return false;
          }
          if (
            item.expr.type === "aggr_func" &&
            item.expr.args.expr.column === fieldName
          ) {
            return false;
          }
        }
        return true;
      });
    }

    const setInterestingFieldInSQLQuery = (
      field: any,
      isFieldExistInSQL: boolean,
    ) => {
      //implement setQuery function using node-sql-parser
      //isFieldExistInSQL is used to check if the field is already present in the query or not.
      const parsedSQL = fnParsedSQL();
      if (parsedSQL) {
        if (isFieldExistInSQL) {
          //remove the field from the query
          if (parsedSQL.columns.length > 0) {
            let filteredData = removeFieldByName(parsedSQL.columns, field.name);

            const index = searchObj.data.stream.interestingFieldList.indexOf(
              field.name,
            );
            if (index > -1) {
              searchObj.data.stream.interestingFieldList.splice(index, 1);
              field.isInterestingField = false;
            }
            parsedSQL.columns = filteredData;
          }
        } else {
          //add the field in the query
          if (parsedSQL.columns.length > 0) {
            // iterate and remove the * from the query
            parsedSQL.columns = removeFieldByName(parsedSQL.columns, "*");
          }

          parsedSQL.columns.push({
            expr: {
              type: "column_ref",
              column: field.name,
            },
          });
        }

        if (parsedSQL.columns.length == 0) {
          parsedSQL.columns.push({
            expr: {
              type: "column_ref",
              column: "*",
            },
          });
        }

        const newQuery = parser
          .sqlify(parsedSQL)
          .replace(/`/g, "")
          .replace(
            searchObj.data.stream.selectedStream[0],
            `"${searchObj.data.stream.selectedStream[0]}"`,
          );
        searchObj.data.query = newQuery;
        searchObj.data.editorValue = newQuery;

        searchBarRef.value.udpateQuery();

        searchObj.data.parsedQuery = parser.astify(searchObj.data.query);
      }
    };

    const handleQuickModeChange = () => {
      if (searchObj.meta.quickMode == true) {
        let field_list: string = "*";
        if (searchObj.data.stream.interestingFieldList.length > 0) {
          field_list = searchObj.data.stream.interestingFieldList.join(",");
        }
        if (searchObj.meta.sqlMode == true) {
          searchObj.data.query = searchObj.data.query.replace(
            /SELECT\s+(.*?)\s+FROM/i,
            (match, fields) => {
              return `SELECT ${field_list} FROM`;
            },
          );
          setQuery(searchObj.meta.quickMode);
          updateUrlQueryParams();
        }
      }
    };

    //validate the data
    const isValid = (onlyChart = false) => {
      const errors = visualizeErrorData.errors;
      errors.splice(0);
      const dashboardData = dashboardPanelData;

      // check if name of panel is there
      if (!onlyChart) {
        if (
          dashboardData.data.title == null ||
          dashboardData.data.title.trim() == ""
        ) {
          errors.push("Name of Panel is required");
        }
      }

      // will push errors in errors array
      validatePanel(errors);

      if (errors.length) {
        showErrorNotification(
          "There are some errors, please fix them and try again",
        );
        return false;
      }
      return true;
    };

    watch(
      () => [
        searchObj.data.tempFunctionContent,
        searchObj.meta.logsVisualizeToggle,
      ],
      () => {
        if (
          searchObj.meta.logsVisualizeToggle == "visualize" &&
          searchObj.meta.toggleFunction &&
          searchObj.data.tempFunctionContent
        ) {
          dashboardPanelData.data.queries[
            dashboardPanelData.layout.currentQueryIndex
          ].vrlFunctionQuery = searchObj.data.tempFunctionContent;
        } else {
          dashboardPanelData.data.queries[
            dashboardPanelData.layout.currentQueryIndex
          ].vrlFunctionQuery = "";
        }
      },
    );

    const setFieldsAndConditions = async () => {
      let logsQuery = searchObj.data.query ?? "";

      // if sql mode is off, then need to make query
      if (searchObj.meta.sqlMode == false) {
        logsQuery = buildSqlQuery(
          searchObj.data.stream.selectedStream[0],
          searchObj.meta.quickMode
            ? searchObj.data.stream.interestingFieldList
            : [],
          logsQuery,
        );
      }

      const { fields, conditions, streamName } = await getFieldsFromQuery(
        logsQuery ?? "",
        store.state.zoConfig.timestamp_column ?? "_timestamp",
      );

      // set stream type and stream name
      if (streamName && streamName != "undefined") {
        // set firstTimeVisualizeFlag as true
        firstTimeVisualizeFlag = true;

        dashboardPanelData.data.queries[0].fields.stream_type =
          searchObj.data.stream.streamType ?? "logs";
        dashboardPanelData.data.queries[0].fields.stream = streamName;
      }

      // set fields
      fields.forEach((field) => {
        field.alias = field.alias ?? field.column;
        field.label = generateLabelFromName(field.column);

        // if fields doesnt have aggregation functions, then add it in the x axis fields
        if (
          field.aggregationFunction === null ||
          field.aggregationFunction == "histogram"
        ) {
          dashboardPanelData.data.queries[0].fields.x.push(field);
        } else {
          dashboardPanelData.data.queries[0].fields.y.push(field);
        }
      });

      // if x axis fields length is 2, then add 2nd x axis field to breakdown fields
      if (dashboardPanelData.data.queries[0].fields.x.length == 2) {
        dashboardPanelData.data.queries[0].fields.breakdown.push(
          dashboardPanelData.data.queries[0].fields.x[1],
        );
        // remove 2nd x axis field from x axis fields
        dashboardPanelData.data.queries[0].fields.x.splice(1, 1);
      }
      // if x axis fields length is greater than 2, then select chart type as table
      else if (dashboardPanelData.data.queries[0].fields.x.length > 2) {
        dashboardPanelData.data.type = "table";
      }

      // set conditions
      conditions.forEach((condition) => {
        condition.operator = condition.operator.toLowerCase();

        // get valid condition object
        condition = getValidConditionObj(condition);

        dashboardPanelData.data.queries[0].fields.filter.push(condition);
      });
    };

    // watch for changes in the visualize toggle
    // if it is in visualize mode, then set the query and stream name in the dashboard panel
    watch(
      () => [searchObj.meta.logsVisualizeToggle],
      async () => {
        // emit resize event
        // this will rerender/call resize method of already rendered chart to resize
        window.dispatchEvent(new Event("resize"));

        if (searchObj.meta.logsVisualizeToggle == "visualize") {
          // reset old rendered chart
          visualizeChartData.value = {};

          // set fields and conditions
          await setFieldsAndConditions();
        }
      },
    );

    watch(
      () => dashboardPanelData.data.type,
      async () => {
        // await nextTick();
        visualizeChartData.value = JSON.parse(
          JSON.stringify(dashboardPanelData.data),
        );
      },
    );

    watch(
      () => splitterModel.value,
      () => {
        // rerender chart
        window.dispatchEvent(new Event("resize"));
      },
    );

    watch(
      () => [
        searchObj.data.datetime.type,
        searchObj.data.datetime,
        searchObj.data.datetime.relativeTimePeriod,
      ],
      async () => {
        const dateTime =
          searchObj.data.datetime.type === "relative"
            ? getConsumableRelativeTime(
                searchObj.data.datetime.relativeTimePeriod,
              )
            : cloneDeep(searchObj.data.datetime);

        dashboardPanelData.meta.dateTime = {
          start_time: new Date(dateTime.startTime),
          end_time: new Date(dateTime.endTime),
        };
      },
      { deep: true },
    );

    const handleRunQueryFn = () => {
      if (searchObj.meta.logsVisualizeToggle == "visualize") {
        if (!isValid(true)) {
          return;
        }

        // refresh the date time
        searchBarRef.value &&
          searchBarRef.value.dateTimeRef &&
          searchBarRef.value.dateTimeRef.refresh();

        visualizeChartData.value = JSON.parse(
          JSON.stringify(dashboardPanelData.data),
        );
      }
    };

    const handleChartApiError = (errorMessage: any) => {
      const errorList = visualizeErrorData.errors;
      errorList.splice(0);
      errorList.push(errorMessage);
    };

    const streamListUpdated = () => {
      if (
        searchObj.meta.logsVisualizeToggle == "visualize" &&
        firstTimeVisualizeFlag
      ) {
        firstTimeVisualizeFlag = false;
        // run query
        handleRunQueryFn();
      }
    };

    return {
      t,
      store,
      router,
      parser,
      searchObj,
      searchBarRef,
      splitterModel,
      // loadPageData,
      getQueryData,
      searchResultRef,
      runQueryFn,
      refreshData,
      setQuery,
      verifyOrganizationStatus,
      collapseFieldList,
      areStreamsPresent,
      toggleExpandLog,
      expandedLogs,
      fieldValues,
      onSplitterUpdate,
      updateGridColumns,
      updateUrlQueryParams,
      refreshHistogramChart,
      onChangeInterval,
      onAutoIntervalTrigger,
      handleRunQuery,
      refreshTimezone,
      resetSearchObj,
      resetStreamData,
      getHistogramQueryData,
      setInterestingFieldInSQLQuery,
      handleQuickModeChange,
      handleRunQueryFn,
      visualizeChartData,
      handleChartApiError,
      visualizeErrorData,
      streamListUpdated,
      disableMoreErrorDetails,
    };
  },
  computed: {
    showFields() {
      return this.searchObj.meta.showFields;
    },
    showHistogram() {
      return this.searchObj.meta.showHistogram;
    },
    showQuery() {
      return this.searchObj.meta.showQuery;
    },
    moveSplitter() {
      return this.searchObj.config.splitterModel;
    },
    // changeStream() {
    //   return this.searchObj.data.stream.selectedStream;
    // },
    changeRelativeDate() {
      return (
        this.searchObj.data.datetime.relative.value +
        this.searchObj.data.datetime.relative.period.value
      );
    },
    updateSelectedColumns() {
      return this.searchObj.data.stream.selectedFields.length;
    },
    runQuery() {
      return this.searchObj.runQuery;
    },
    changeRefreshInterval() {
      return this.searchObj.meta.refreshInterval;
    },
    fullSQLMode() {
      return this.searchObj.meta.sqlMode;
    },
    refreshHistogram() {
      return this.searchObj.meta.histogramDirtyFlag;
    },
    redrawHistogram() {
      return (
        this.searchObj.data.histogram.hasOwnProperty("xData") &&
        this.searchObj.data.histogram.xData.length
      );
    },
  },
  watch: {
    showFields() {
      if (
        this.searchObj.meta.showHistogram == true &&
        this.searchObj.meta.sqlMode == false
      ) {
        setTimeout(() => {
          if (this.searchResultRef) this.searchResultRef.reDrawChart();
        }, 100);
      }
      if (this.searchObj.config.splitterModel > 0) {
        this.searchObj.config.lastSplitterPosition =
          this.searchObj.config.splitterModel;
      }

      this.searchObj.config.splitterModel = this.searchObj.meta.showFields
        ? this.searchObj.config.lastSplitterPosition
        : 0;
    },
    showHistogram() {

      if (
        this.searchObj.meta.showHistogram &&
        !this.searchObj.shouldIgnoreWatcher
      ) {
        setTimeout(() => {
          if (this.searchResultRef) this.searchResultRef.reDrawChart();
        }, 100);

        if (this.searchObj.meta.histogramDirtyFlag == true) {
          this.searchObj.meta.histogramDirtyFlag = false;
          // this.handleRunQuery();
          this.searchObj.loadingHistogram = true;

          this.getHistogramQueryData(this.searchObj.data.histogramQuery).then(
            (res: any) => {
<<<<<<< HEAD

                 this.refreshTimezone();
                 this.searchResultRef.reDrawChart();

            }          
            ).catch((err: any) => {
            console.log(err,"err in updating chart");
          }).finally(() => {
            this.searchObj.loadingHistogram = false;

          })
=======
              this.searchResultRef.reDrawChart();
            },
          );
>>>>>>> 9a3b86da
        }
      }

      this.updateUrlQueryParams();
    },
    moveSplitter() {
      if (this.searchObj.meta.showFields == false) {
        this.searchObj.meta.showFields =
          this.searchObj.config.splitterModel > 0;
      }
    },
    // changeStream: {
    //   handler(stream, streamOld) {
    //     if (
    //       this.searchObj.data.stream.selectedStream.hasOwnProperty("value") &&
    //       this.searchObj.data.stream.selectedStream.value != ""
    //     ) {
    //       this.searchObj.data.tempFunctionContent = "";
    //       this.searchBarRef.resetFunctionContent();
    //       if (streamOld.value) this.searchObj.data.query = "";
    //       if (streamOld.value) this.setQuery(this.searchObj.meta.sqlMode);
    //       this.searchObj.loading = true;
    //       // setTimeout(() => {
    //       //   this.runQueryFn();
    //       // }, 500);
    //     }
    //   },
    //   immediate: false,
    // },
    updateSelectedColumns() {
      this.searchObj.meta.resultGrid.manualRemoveFields = true;
      setTimeout(() => {
        this.updateGridColumns();
      }, 50);
    },
    runQuery() {
      if (this.store.state.savedViewFlag == true) return;
      if (this.searchObj.runQuery == true) {
        this.runQueryFn();
      }
    },
    async fullSQLMode(newVal) {
      if (newVal) {
        await nextTick();
        this.setQuery(newVal);
        this.updateUrlQueryParams();
      } else {
        this.searchObj.meta.sqlMode = false;
        this.searchObj.data.query = "";
        this.searchObj.data.editorValue = "";
        if (
          this.searchObj.loading == false &&
          this.searchObj.shouldIgnoreWatcher == false &&
          this.store.state.zoConfig.query_on_stream_selection == false
        ) {
          this.searchObj.loading = true;
          this.getQueryData();
        }
      }
      // this.searchResultRef.reDrawChart();
    },
    refreshHistogram() {
      if (
        this.searchObj.meta.histogramDirtyFlag == true &&
        this.searchObj.meta.showHistogram == true
      ) {
        this.searchObj.meta.histogramDirtyFlag = false;
        this.handleRunQuery();
        this.refreshHistogramChart();
      }
    },
    redrawHistogram() {
      this.refreshHistogramChart();
    },
  },
});
</script>

<style lang="scss">
$navbarHeight: 64px;

.logPage {
  height: calc(100vh - $navbarHeight);
  min-height: calc(100vh - $navbarHeight) !important;

  .index-menu .field_list .field_overlay .field_label,
  .q-field__native,
  .q-field__input,
  .q-table tbody td {
    font-size: 12px !important;
  }

  .q-splitter__after {
    overflow: hidden;
  }

  .q-item__label span {
    /* text-transform: capitalize; */
  }

  .index-table :hover::-webkit-scrollbar,
  #searchGridComponent:hover::-webkit-scrollbar {
    height: 13px;
    width: 13px;
  }

  .index-table ::-webkit-scrollbar-track,
  #searchGridComponent::-webkit-scrollbar-track {
    -webkit-box-shadow: inset 0 0 6px rgba(0, 0, 0, 0.3);
    border-radius: 10px;
  }

  .index-table ::-webkit-scrollbar-thumb,
  #searchGridComponent::-webkit-scrollbar-thumb {
    border-radius: 10px;
    -webkit-box-shadow: inset 0 0 6px rgba(0, 0, 0, 0.5);
  }

  .q-table__top {
    padding: 0px !important;
  }

  .q-table__control {
    width: 100%;
  }

  .logsPageMainSection > .q-field__control-container {
    padding-top: 0px !important;
  }

  .logs-horizontal-splitter {
    border: 1px solid var(--q-color-grey-3);
    .q-splitter__panel {
      z-index: auto !important;
    }
    .q-splitter__before {
      overflow: visible !important;
    }
  }

  .thirdlevel {
    .field-list-collapse-btn {
      z-index: 9;
      position: absolute;
      top: 5px;
      font-size: 12px !important;
    }
  }

  .search-result-container {
    position: relative;
    width: 100%;
  }
}
</style><|MERGE_RESOLUTION|>--- conflicted
+++ resolved
@@ -1217,8 +1217,6 @@
 
           this.getHistogramQueryData(this.searchObj.data.histogramQuery).then(
             (res: any) => {
-<<<<<<< HEAD
-
                  this.refreshTimezone();
                  this.searchResultRef.reDrawChart();
 
@@ -1229,11 +1227,6 @@
             this.searchObj.loadingHistogram = false;
 
           })
-=======
-              this.searchResultRef.reDrawChart();
-            },
-          );
->>>>>>> 9a3b86da
         }
       }
 
