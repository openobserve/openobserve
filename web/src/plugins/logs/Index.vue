--- conflicted
+++ resolved
@@ -586,15 +586,12 @@
       clearSearchObj,
       setCommunicationMethod,
       cancelQuery,
-<<<<<<< HEAD
+      processHttpHistogramResults,
       buildSearch,
       loadVisualizeData,
       getVisualizationConfig,
       encodeVisualizationConfig,
       decodeVisualizationConfig,
-=======
-      processHttpHistogramResults,
->>>>>>> e46f6d5b
     } = useLogs();
     const searchResultRef = ref(null);
     const searchBarRef = ref(null);
@@ -2179,17 +2176,12 @@
       sendToAiChat,
       processInterestingFiledInSQLQuery,
       removeFieldByName,
-<<<<<<< HEAD
       dashboardPanelData,
+      processHttpHistogramResults,
       searchResponseForVisualization,
       shouldUseHistogramQuery,
       processHttpHistogramResults,
       clearSchemaCache,
-=======
-      setFieldsAndConditions,
-      dashboardPanelData,
-      processHttpHistogramResults
->>>>>>> e46f6d5b
     };
   },
   computed: {
