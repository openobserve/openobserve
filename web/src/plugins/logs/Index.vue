<!-- Copyright 2023 OpenObserve Inc.

This program is free software: you can redistribute it and/or modify
it under the terms of the GNU Affero General Public License as published by
the Free Software Foundation, either version 3 of the License, or
(at your option) any later version.

This program is distributed in the hope that it will be useful
but WITHOUT ANY WARRANTY; without even the implied warranty of
MERCHANTABILITY or FITNESS FOR A PARTICULAR PURPOSE.  See the
GNU Affero General Public License for more details.

You should have received a copy of the GNU Affero General Public License
along with this program.  If not, see <http://www.gnu.org/licenses/>.
-->

<!-- eslint-disable vue/attribute-hyphenation -->
<!-- eslint-disable vue/v-on-event-hyphenation -->
<template>
  <q-page class="logPage q-my-xs" id="logPage">
    <div
      v-show="!showSearchHistory && !showSearchScheduler"
      id="secondLevel"
      class="full-height"
    >
      <q-splitter
        class="logs-horizontal-splitter full-height"
        v-model="splitterModel"
        horizontal
      >
        <template v-slot:before>
          <search-bar
            data-test="logs-search-bar"
            ref="searchBarRef"
            :fieldValues="fieldValues"
            :key="searchObj.data.transforms.length || -1"
            @searchdata="searchData"
            @onChangeInterval="onChangeInterval"
            @onChangeTimezone="refreshTimezone"
            @handleQuickModeChange="handleQuickModeChange"
            @handleRunQueryFn="handleRunQueryFn"
            @on-auto-interval-trigger="onAutoIntervalTrigger"
            @showSearchHistory="showSearchHistoryfn"
          />
        </template>
        <template v-slot:after>
          <div
            id="thirdLevel"
            class="row scroll relative-position thirdlevel full-height overflow-hidden logsPageMainSection"
            style="width: 100%"
            v-show="searchObj.meta.logsVisualizeToggle == 'logs'"
          >
            <!-- Note: Splitter max-height to be dynamically calculated with JS -->
            <q-splitter
              v-model="searchObj.config.splitterModel"
              :limits="searchObj.config.splitterLimit"
              style="width: 100%"
              class="full-height"
              @update:model-value="onSplitterUpdate"
            >
              <template #before>
                <div class="relative-position full-height">
                  <index-list
                    v-if="searchObj.meta.showFields"
                    data-test="logs-search-index-list"
                    class="full-height"
                    @setInterestingFieldInSQLQuery="
                      setInterestingFieldInSQLQuery
                    "
                  />
                  <q-btn
                    data-test="logs-search-field-list-collapse-btn"
                    :icon="
                      searchObj.meta.showFields
                        ? 'chevron_left'
                        : 'chevron_right'
                    "
                    :title="
                      searchObj.meta.showFields
                        ? 'Collapse Fields'
                        : 'Open Fields'
                    "
                    dense
                    size="20px"
                    round
                    class="q-mr-xs field-list-collapse-btn"
                    color="primary"
                    :style="{
                      right: searchObj.meta.showFields ? '-20px' : '-24px',
                    }"
                    @click="collapseFieldList"
                  ></q-btn>
                </div>
              </template>
              <template #after>
                <div
                  v-if="
                    searchObj.data.filterErrMsg !== '' &&
                    searchObj.loading == false
                  "
                  class="q-mt-lg"
                >
                  <h5 class="text-center">
                    <q-icon name="warning" color="warning" size="10rem" /><br />
                    <div
                      data-test="logs-search-filter-error-message"
                      v-html="searchObj.data.filterErrMsg"
                    ></div>
                  </h5>
                </div>
                <div
                  v-else-if="
                    searchObj.data.errorMsg !== '' && searchObj.loading == false
                  "
                  class="q-ma-lg"
                >
                  <h5 class="text-center q-ma-none">
                    <div
                      data-test="logs-search-result-not-found-text"
                      v-if="
                        searchObj.data.errorCode == 0 &&
                        searchObj.data.errorMsg == ''
                      "
                    >
                      Result not found.
                      <q-btn
                        v-if="
                          searchObj.data.errorMsg != '' ||
                          searchObj?.data?.functionError != ''
                        "
                        @click="toggleErrorDetails"
                        size="sm"
                        data-test="logs-page-result-error-details-btn-result-not-found"
                        >{{ t("search.functionErrorBtnLabel") }}</q-btn
                      >
                    </div>
                    <div data-test="logs-search-error-message" v-else>
                      Error occurred while retrieving search events.
                      <q-btn
                        v-if="
                          searchObj.data.errorMsg != '' ||
                          searchObj?.data?.functionError != ''
                        "
                        @click="toggleErrorDetails"
                        size="sm"
                        data-test="logs-page-result-error-details-btn"
                        >{{ t("search.histogramErrorBtnLabel") }}</q-btn
                      >
                    </div>
                    <div
                      data-test="logs-search-error-20003"
                      v-if="parseInt(searchObj.data.errorCode) == 20003"
                    >
                      <q-btn
                        no-caps
                        unelevated
                        size="sm"
                        bg-secondary
                        class="no-border bg-secondary text-white"
                        :to="
                          '/streams?dialog=' +
                          searchObj.data.stream.selectedStream.label
                        "
                        >Click here</q-btn
                      >
                      to configure a full text search field to the stream.
                    </div>
                    <q-item-label>{{
                      searchObj.data.additionalErrorMsg
                    }}</q-item-label>
                  </h5>
                </div>
                <div
                  v-else-if="
                    searchObj.data.stream.selectedStream.length == 0 &&
                    searchObj.loading == false
                  "
                  class="row q-mt-lg"
                >
                  <h6
                    data-test="logs-search-no-stream-selected-text"
                    class="text-center col-10 q-mx-none"
                  >
                    <q-icon name="info" color="primary" size="md" /> Select a
                    stream and press 'Run query' to continue. Additionally, you
                    can apply additional filters and adjust the date range to
                    enhance search.
                  </h6>
                </div>
                <div
                  v-else-if="
                    searchObj.data.queryResults.hasOwnProperty('hits') &&
                    searchObj.data.queryResults.hits.length == 0 &&
                    searchObj.loading == false &&
                    searchObj.meta.searchApplied == true
                  "
                  class="row q-mt-lg"
                >
                  <h6
                    data-test="logs-search-error-message"
                    class="text-center q-ma-none col-10"
                  >
                    <q-icon name="info" color="primary" size="md" />
                    {{ t("search.noRecordFound") }}
                    <q-btn
                      v-if="
                        searchObj.data.errorMsg != '' ||
                        searchObj?.data?.functionError != ''
                      "
                      @click="toggleErrorDetails"
                      size="sm"
                      data-test="logs-page-result-error-details-btn-norecord"
                      >{{ t("search.functionErrorBtnLabel") }}</q-btn
                    ><br />
                  </h6>
                </div>
                <div
                  v-else-if="
                    searchObj.data.queryResults.hasOwnProperty('hits') &&
                    searchObj.data.queryResults.hits.length == 0 &&
                    searchObj.loading == false &&
                    searchObj.meta.searchApplied == false
                  "
                  class="row q-mt-lg"
                >
                  <h6
                    data-test="logs-search-error-message"
                    class="text-center q-ma-none col-10"
                  >
                    <q-icon name="info" color="primary" size="md" />
                    {{ t("search.applySearch") }}
                  </h6>
                </div>
                <div
                  v-else
                  data-test="logs-search-search-result"
                  class="full-height search-result-container"
                >
                  <search-result
                    ref="searchResultRef"
                    :expandedLogs="expandedLogs"
                    @update:datetime="setHistogramDate"
                    @update:scroll="getMoreData"
                    @update:recordsPerPage="getMoreDataRecordsPerPage"
                    @expandlog="toggleExpandLog"
                    @send-to-ai-chat="sendToAiChat"
                  />
                </div>
                <div class="text-center col-10 q-ma-none">
                  <h5>
                    <span v-if="disableMoreErrorDetails">
                      <SanitizedHtmlRenderer
                        data-test="logs-search-detail-error-message"
                        :htmlContent="
                          searchObj?.data?.errorMsg +
                          '<h6 style=\'font-size: 14px; margin: 0;\'>' +
                          searchObj?.data?.errorDetail +
                          '</h6>'
                        "
                      />
                      <SanitizedHtmlRenderer
                        data-test="logs-search-detail-function-error-message"
                        :htmlContent="searchObj?.data?.functionError"
                      />
                    </span>
                  </h5>
                </div>
              </template>
            </q-splitter>
          </div>
          <div
            v-show="searchObj.meta.logsVisualizeToggle == 'visualize'"
            :style="`height: calc(100vh - ${splitterModel}vh - 40px);`"
          >
            <VisualizeLogsQuery
              :visualizeChartData="visualizeChartData"
              :errorData="visualizeErrorData"
            ></VisualizeLogsQuery>
          </div>
        </template>
      </q-splitter>
    </div>
    <div v-show="showSearchHistory">
      <search-history
        v-if="store.state.zoConfig.usage_enabled"
        ref="searchHistoryRef"
        @closeSearchHistory="closeSearchHistoryfn"
        :isClicked="showSearchHistory"
      />
      <div
        v-else-if="showSearchHistory && !store.state.zoConfig.usage_enabled"
        style="height: 200px"
      >
        <div style="height: 80vh" class="text-center q-pa-md flex flex-center">
          <div>
            <div>
              <q-icon
                name="history"
                size="100px"
                color="gray"
                class="q-mb-md"
                style="opacity: 0.1"
              />
            </div>
            <div class="text-h4" style="opacity: 0.8">
              Search history is not enabled.
            </div>
            <div
              style="opacity: 0.8"
              class="q-mt-sm flex items-center justify-center"
            >
              <q-icon
                name="info"
                class="q-mr-xs"
                size="20px"
                style="opacity: 0.5"
              />
              <span class="text-h6 text-center">
                Set ZO_USAGE_REPORTING_ENABLED to true to enable usage
                reporting.</span
              >
            </div>

            <q-btn
              class="q-mt-xl"
              color="secondary"
              unelevated
              :label="t('search.redirect_to_logs_page')"
              no-caps
              @click="redirectBackToLogs"
            />
          </div>
        </div>
      </div>
    </div>
    <div v-show="showSearchScheduler">
      <SearchSchedulersList
        ref="searchSchedulerRef"
        @closeSearchHistory="closeSearchSchedulerFn"
        :isClicked="showSearchScheduler"
      />
    </div>
  </q-page>
</template>

<script lang="ts">
// TODO: Remove ts-ignore from the code
// @ts-nocheck
import {
  defineComponent,
  ref,
  onActivated,
  onDeactivated,
  computed,
  nextTick,
  onBeforeMount,
  watch,
  defineAsyncComponent,
  provide,
  onMounted,
  onBeforeUnmount,
} from "vue";
import { useQuasar } from "quasar";
import { useStore } from "vuex";
import { useRouter } from "vue-router";
import { useI18n } from "vue-i18n";

import segment from "@/services/segment_analytics";
import config from "@/aws-exports";
import {
  verifyOrganizationStatus,
  useLocalInterestingFields,
} from "@/utils/zincutils";
import MainLayoutCloudMixin from "@/enterprise/mixins/mainLayout.mixin";
import SanitizedHtmlRenderer from "@/components/SanitizedHtmlRenderer.vue";
import useLogs from "@/composables/useLogs";
import VisualizeLogsQuery from "@/plugins/logs/VisualizeLogsQuery.vue";
import useDashboardPanelData from "@/composables/useDashboardPanel";
import { reactive } from "vue";
import { getConsumableRelativeTime } from "@/utils/date";
import { cloneDeep } from "lodash-es";
import { buildSqlQuery, getFieldsFromQuery } from "@/utils/query/sqlUtils";
import useNotifications from "@/composables/useNotifications";
import SearchBar from "@/plugins/logs/SearchBar.vue";
import SearchHistory from "@/plugins/logs/SearchHistory.vue";
import SearchSchedulersList from "@/plugins/logs/SearchSchedulersList.vue";
import { type ActivationState, PageType } from "@/ts/interfaces/logs.ts";
import { isWebSocketEnabled, isStreamingEnabled } from "@/utils/zincutils";
import useAiChat from "@/composables/useAiChat";

export default defineComponent({
  name: "PageSearch",
  components: {
    SearchBar,
    SearchSchedulersList,
    IndexList: defineAsyncComponent(
      () => import("@/plugins/logs/IndexList.vue"),
    ),
    SearchResult: defineAsyncComponent(
      () => import("@/plugins/logs/SearchResult.vue"),
    ),
    ConfirmDialog: defineAsyncComponent(
      () => import("@/components/ConfirmDialog.vue"),
    ),
    SanitizedHtmlRenderer,
    VisualizeLogsQuery,
    SearchHistory,
  },
  mixins: [MainLayoutCloudMixin],
  emits: ["sendToAiChat"],
  methods: {
    setHistogramDate(date: any) {
      this.searchBarRef.dateTimeRef.setCustomDate("absolute", date);
    },
    searchData() {
      if (this.searchObj.loading == false) {
        this.searchObj.loading = true;
        this.searchObj.runQuery = true;
      }

      if (config.isCloud == "true") {
        segment.track("Button Click", {
          button: "Search Data",
          user_org: this.store.state.selectedOrganization.identifier,
          user_id: this.store.state.userInfo.email,
          stream_name: this.searchObj.data.stream.selectedStream.join(","),
          show_query: this.searchObj.meta.showQuery,
          show_histogram: this.searchObj.meta.showHistogram,
          sqlMode: this.searchObj.meta.sqlMode,
          showFields: this.searchObj.meta.showFields,
          page: "Search Logs",
        });
      }
    },
    async getMoreDataRecordsPerPage() {
      if (this.searchObj.meta.refreshInterval == 0) {
        // this.searchObj.data.resultGrid.currentPage =
        //   ((this.searchObj.data.queryResults?.hits?.length || 0) +
        //     ((this.searchObj.data.queryResults?.hits?.length || 0) + 150)) /
        //     150 -
        //   1;
        // this.searchObj.data.resultGrid.currentPage =
        //   this.searchObj.data.resultGrid.currentPage + 1;
        this.searchObj.loading = true;

        // As page count request was getting fired on changing date records per page instead of histogram,
        // so added this condition to avoid that
        this.searchObj.meta.refreshHistogram = true;
        this.searchObj.data.queryResults.aggs = null;
        if (this.searchObj.meta.jobId == "") {
          await this.getQueryData(false);
          this.refreshHistogramChart();
        } else {
          await this.getJobData(false);
        }

        if (config.isCloud == "true") {
          segment.track("Button Click", {
            button: "Get More Data",
            user_org: this.store.state.selectedOrganization.identifier,
            user_id: this.store.state.userInfo.email,
            stream_name: this.searchObj.data.stream.selectedStream.join(","),
            page: "Search Logs",
          });
        }
      }
    },
    async getMoreData() {
      if (this.searchObj.meta.refreshInterval == 0) {
        // this.searchObj.data.resultGrid.currentPage =
        //   ((this.searchObj.data.queryResults?.hits?.length || 0) +
        //     ((this.searchObj.data.queryResults?.hits?.length || 0) + 150)) /
        //     150 -
        //   1;
        // this.searchObj.data.resultGrid.currentPage =
        //   this.searchObj.data.resultGrid.currentPage + 1;
        this.searchObj.loading = true;
        if (this.searchObj.meta.jobId == "") {
          await this.getQueryData(true);
          this.refreshHistogramChart();
        } else {
          await this.getJobData(false);
        }

        if (config.isCloud == "true") {
          segment.track("Button Click", {
            button: "Get More Data",
            user_org: this.store.state.selectedOrganization.identifier,
            user_id: this.store.state.userInfo.email,
            stream_name: this.searchObj.data.stream.selectedStream.join(","),
            page: "Search Logs",
          });
        }
      }
    },
    async getLessData() {
      if (
        this.searchObj.meta.sqlMode == false &&
        this.searchObj.meta.refreshInterval == 0 &&
        this.searchObj.data.queryResults.total >
          this.searchObj.data.queryResults.from &&
        this.searchObj.data.queryResults.total >
          this.searchObj.data.queryResults.size &&
        this.searchObj.data.queryResults.total >
          this.searchObj.data.queryResults.size +
            this.searchObj.data.queryResults.from
      ) {
        // this.searchObj.data.resultGrid.currentPage =
        //   ((this.searchObj.data.queryResults?.hits?.length || 0) +
        //     ((this.searchObj.data.queryResults?.hits?.length || 0) + 150)) /
        //     150 -
        //   1;
        this.searchObj.data.resultGrid.currentPage =
          this.searchObj.data.resultGrid.currentPage - 1;

        await this.getQueryData(true);
        this.refreshHistogramChart();

        if (config.isCloud == "true") {
          segment.track("Button Click", {
            button: "Get Less Data",
            user_org: this.store.state.selectedOrganization.identifier,
            user_id: this.store.state.userInfo.email,
            stream_name: this.searchObj.data.stream.selectedStream.join(","),
            page: "Search Logs",
          });
        }
      }
    },
    toggleErrorDetails() {
      this.disableMoreErrorDetails = !this.disableMoreErrorDetails;
    },
  },
  setup(props: any, { emit }: any) {
    const { t } = useI18n();
    const store = useStore();
    const router = useRouter();
    const $q = useQuasar();
    const disableMoreErrorDetails: boolean = ref(false);
    const searchHistoryRef = ref(null);
    let {
      searchObj,
      getQueryData,
      getJobData,
      fieldValues,
      updateGridColumns,
      refreshData,
      updateUrlQueryParams,
      loadLogsData,
      updateStreams,
      loadJobData,
      restoreUrlQueryParams,
      handleRunQuery,
      generateHistogramData,
      resetSearchObj,
      resetStreamData,
      getHistogramQueryData,
      generateHistogramSkeleton,
      fnParsedSQL,
      getRegionInfo,
      getStreamList,
      getFunctions,
      extractFields,
      resetHistogramWithError,
      isLimitQuery,
      enableRefreshInterval,
      buildWebSocketPayload,
      initializeSearchConnection,
      addTraceId,
      sendCancelSearchMessage,
      isDistinctQuery,
      isWithQuery,
      getStream,
      fnUnparsedSQL,
      initialLogsState,
      clearSearchObj,
      setCommunicationMethod,
    } = useLogs();
    const searchResultRef = ref(null);
    const searchBarRef = ref(null);
    const showSearchHistory = ref(false);
    const showSearchScheduler = ref(false);
    const showJobScheduler = ref(false);

    const isLogsMounted = ref(false);

    const expandedLogs = ref([]);
    const splitterModel = ref(10);

    const { showErrorNotification } = useNotifications();

    provide("dashboardPanelDataPageKey", "logs");
    const visualizeChartData = ref({});
    const {
      dashboardPanelData,
      validatePanel,
      generateLabelFromName,
      resetDashboardPanelData,
    } = useDashboardPanelData("logs");
    const visualizeErrorData: any = reactive({
      errors: [],
    });

    const { registerAiChatHandler, removeAiChatHandler } = useAiChat();

    // function restoreUrlQueryParams() {
    //   const queryParams = router.currentRoute.value.query;
    //   if (!queryParams.stream) {
    //     return;
    //   }
    //   const date = {
    //     startTime: queryParams.from,
    //     endTime: queryParams.to,
    //     relativeTimePeriod: queryParams.period || null,
    //     type: queryParams.period ? "relative" : "absolute",
    //   };
    //   if (date) {
    //     searchObj.data.datetime = date;
    //   }
    //   if (queryParams.query) {
    //     searchObj.meta.sqlMode = queryParams.sql_mode == "true" ? true : false;
    //     searchObj.data.editorValue = b64DecodeUnicode(queryParams.query);
    //     searchObj.data.query = b64DecodeUnicode(queryParams.query);
    //   }
    //   if (queryParams.refresh) {
    //     searchObj.meta.refreshInterval = queryParams.refresh;
    //   }
    // }

    // async function loadPageData() {
    //   try {
    //     loadLogsData();
    //   } catch (e) {
    //     searchObj.loading = false;
    //     console.log(e);
    //   }
    // }
    // onUnmounted(() => {
    // resetSearchObj();
    // resetStreamData();
    // });

    onBeforeMount(() => {
      handleBeforeMount();
    });

    onMounted(() => {
      if (
        router.currentRoute.value.query.hasOwnProperty("action") &&
        router.currentRoute.value.query.action == "history"
      ) {
        showSearchHistory.value = true;
      }
      if (
        router.currentRoute.value.query.hasOwnProperty("action") &&
        router.currentRoute.value.query.action == "search_scheduler"
      ) {
        if (config.isEnterprise == "true") {
          showSearchScheduler.value = true;
        } else {
          router.back();
        }
      }

      registerAiContextHandler();
    });

    onBeforeUnmount(async () => {
      // Cancel all the search queries
      if (store.state.refreshIntervalID)
        clearInterval(store.state.refreshIntervalID);

      cancelOnGoingSearchQueries();
      removeAiContextHandler();

      try {
        if (searchObj)
          await store.dispatch(
            "logs/setLogs",
            JSON.parse(JSON.stringify(searchObj)),
          );
      } catch (error) {
        console.error("Failed to set logs:", error.message);
      }

      clearSearchObj();
      searchBarRef.value = null;
      searchResultRef.value = null;
    });

    onActivated(() => {
      if (isLogsMounted.value) handleActivation();
    });

    /**
     * As we are redirecting stream explorer to logs page, we need to check if the user has changed the stream type from stream explorer to logs.
     * This watcher is used to check if the user has changed the stream type from stream explorer to logs.
     * This gets triggered when stream explorer is active and user clicks on logs icon from left menu sidebar. Then we need to redirect the user to logs page again.
     */

    watch(
      () => router.currentRoute.value.query.type,

      (type, prev) => {
        if (
          searchObj.shouldIgnoreWatcher == false &&
          router.currentRoute.value.name === "logs" &&
          prev === "stream_explorer" &&
          !type
        ) {
          searchObj.meta.pageType = "logs";
          loadLogsData();
        }
      },
    );
    watch(
      () => router.currentRoute.value.query,
      () => {
        if (!router.currentRoute.value.query.hasOwnProperty("action")) {
          showSearchHistory.value = false;
          showSearchScheduler.value = false;
        }
        if (
          router.currentRoute.value.query.hasOwnProperty("action") &&
          router.currentRoute.value.query.action == "history"
        ) {
          showSearchHistory.value = true;
        }
        if (
          router.currentRoute.value.query.hasOwnProperty("action") &&
          router.currentRoute.value.query.action == "search_scheduler"
        ) {
          if (config.isEnterprise == "true") {
            showSearchScheduler.value = true;
          } else {
            router.back();
          }
        }
      },
      // (action) => {
      //   if (action === "history") {
      //     showSearchHistory.value = true;
      //   }
      // }
    );
    watch(
      () => router.currentRoute.value.query.type,
      async (type) => {
        if (type == "search_history_re_apply") {
          searchObj.meta.jobId = "";

          searchObj.organizationIdetifier =
            router.currentRoute.value.query.org_identifier;
          searchObj.data.stream.selectedStream.value =
            router.currentRoute.value.query.stream;
          searchObj.data.stream.streamType =
            router.currentRoute.value.query.stream_type;
          resetSearchObj();

          // As when redirecting from search history to logs page, date type was getting set as absolute, so forcefully keeping it relative.
          searchBarRef.value.dateTimeRef.setRelativeTime(
            router.currentRoute.value.query.period,
          );
          searchObj.data.datetime.type = "relative";

          searchObj.data.queryResults.hits = [];
          searchObj.meta.searchApplied = false;
          resetStreamData();
          restoreUrlQueryParams();
          // loadLogsData();
          //instead of loadLogsData so I have used all the functions that are used in that and removed getQuerydata from the list
          //of functions of loadLogsData to stop run query whenever this gets redirecited
          await getStreamList();
          // await getSavedViews();
          await getFunctions();
          await extractFields();
          refreshData();
        }
      },
    );
    watch(
      () => router.currentRoute.value.query.type,
      async (type) => {
        if (type == "search_scheduler") {
          searchObj.organizationIdetifier =
            router.currentRoute.value.query.org_identifier;
          searchObj.data.stream.selectedStream.value =
            router.currentRoute.value.query.stream;
          searchObj.data.stream.streamType =
            router.currentRoute.value.query.stream_type;
          resetSearchObj();

          // As when redirecting from search history to logs page, date type was getting set as absolute, so forcefully keeping it relative.
          searchBarRef.value.dateTimeRef.setAbsoluteTime(
            router.currentRoute.value.query.from,
            router.currentRoute.value.query.to,
          );
          searchObj.data.datetime.type = "absolute";
          searchObj.meta.searchApplied = false;
          resetStreamData();
          await restoreUrlQueryParams();
          await loadLogsData();
        }
      },
    );

    const runQueryFn = async () => {
      // searchObj.data.resultGrid.currentPage = 0;
      // searchObj.runQuery = false;
      try {
        await getQueryData();
        refreshHistogramChart();
        showJobScheduler.value = true;
      } catch (e) {
        console.log(e);
      }
    };

    // Main method for handling before mount logic
    async function handleBeforeMount() {
      if (isLogsTab()) {
        await setupLogsTab();
      } else {
        handleVisualizeTab();
      }
    }

    // Helper function to check if the current tab is "logs"
    function isLogsTab() {
      return searchObj.meta.logsVisualizeToggle === "logs";
    }

    const isRouteChanged = () => {
      if (
        !Object.hasOwn(router.currentRoute.value.query, "stream") ||
        !Object.hasOwn(router.currentRoute.value.query, "org_identifier")
      ) {
        return;
      }

      if (
        Object.hasOwn(router.currentRoute.value.query, "stream") &&
        Object.hasOwn(router.currentRoute.value.query, "org_identifier") &&
        store.state.logs.logs.data != undefined &&
        Object.hasOwn(store.state.logs.logs.data, "stream") &&
        Object.hasOwn(store.state.logs.logs, "organizationIdentifier") &&
        (!store.state.logs.logs.data.stream.selectedStream.includes(
          router.currentRoute.value.query.stream,
        ) ||
          router.currentRoute.value.query.org_identifier !==
            store.state.logs.logs.organizationIdentifier)
      ) {
        store.dispatch("logs/setIsInitialized", false);
      }
      return;
    };

    // Setup logic for the logs tab
    async function setupLogsTab() {
      try {
        isRouteChanged();
        if (!store.state.logs.isInitialized) {
          searchObj.organizationIdentifier =
            store.state.selectedOrganization.identifier;

          searchObj.meta.pageType = "logs";
          searchObj.meta.refreshHistogram = true;
          searchObj.loading = true;

          resetSearchObj();

          resetStreamData();

          searchObj.meta.quickMode = isQuickModeEnabled();

          searchObj.meta.showHistogram = isHistogramEnabled();

          restoreUrlQueryParams();

          if (isEnterpriseClusterEnabled()) {
            await getRegionInfo();
          }

          loadLogsData();

          store.dispatch("logs/setIsInitialized", true);
        } else {
          await initialLogsState();
        }

<<<<<<< HEAD
        searchObj.meta.quickMode = isQuickModeEnabled();
        searchObj.meta.showHistogram = isHistogramEnabled();
=======
        if (isCloudEnvironment()) {
          setupCloudSpecificThreshold();
        }
>>>>>>> 3247fdb2

        isLogsMounted.value = true;
      } catch (error) {
        console.error("Failed to setup logs tab:", error);
        searchObj.loading = false;
      }
    }

    // Helper function to check if the environment is enterprise and super cluster is enabled
    function isEnterpriseClusterEnabled() {
      return (
        config.isEnterprise === "true" &&
        store.state.zoConfig.super_cluster_enabled
      );
    }

    // Helper function to check if the environment is cloud
    function isCloudEnvironment() {
      return config.isCloud === "true";
    }

    // Helper function to check if quick mode is enabled
    function isQuickModeEnabled() {
      return store.state.zoConfig.quick_mode_enabled;
    }

    // Helper function to check if histogram is enabled
    function isHistogramEnabled() {
      return store.state.zoConfig.histogram_enabled;
    }

    const handleActivation = async () => {
      try {
        const queryParams: any = router.currentRoute.value.query;

        const activationState: ActivationState = {
          isSearchTab: searchObj.meta.logsVisualizeToggle === PageType.LOGS,
          isStreamExplorer: queryParams.type === PageType.STREAM_EXPLORER,
          isTraceExplorer: queryParams.type === PageType.TRACE_EXPLORER,
          isStreamChanged:
            queryParams.stream_type !== searchObj.data.stream.streamType ||
            queryParams.stream !==
              searchObj.data.stream.selectedStream.join(","),
        };

        if (activationState.isSearchTab) {
          await handleSearchTab(queryParams, activationState);
        } else {
          handleVisualizeTab();
        }
      } catch (err) {
        searchObj.loading = false;
        console.error("Activation handling failed:", {
          error: err,
          route: router.currentRoute.value.path,
          queryParams: router.currentRoute.value.query,
        });
      }
    };

    // Helper function for handling search tab logic
    const handleSearchTab = (queryParams, activationState: ActivationState) => {
      try {
        searchObj.meta.refreshHistogram = true;

        if (activationState.isTraceExplorer) {
          handleTraceExplorer(queryParams);
          return;
        }

        if (
          activationState.isStreamChanged &&
          activationState.isStreamExplorer &&
          !searchObj.loading
        ) {
          handleStreamExplorer();
          return;
        }

        if (isOrganizationChanged() && !searchObj.loading) {
          handleOrganizationChange();
        } else if (!searchObj.loading) {
          updateStreams();
        }

        refreshHistogramChart();
      } catch (err) {
        searchObj.loading = false;
        console.error("Failed to handle search tab:", err);
      }
    };

    // Helper function for handling the trace explorer
    function handleTraceExplorer(queryParams) {
      searchObj.organizationIdentifier = queryParams.org_identifier;
      searchObj.data.stream.selectedStream.value = queryParams.stream;
      searchObj.data.stream.streamType = queryParams.stream_type;
      resetSearchObj();
      resetStreamData();
      restoreUrlQueryParams();
      loadLogsData();
    }

    // Helper function for handling the stream explorer
    function handleStreamExplorer() {
      resetSearchObj();
      resetStreamData();
      restoreUrlQueryParams();
      loadLogsData();
    }

    // Helper function for organization change
    function handleOrganizationChange() {
      searchObj.loading = true;
      loadLogsData();
    }

    // Check if the selected organization has changed
    function isOrganizationChanged() {
      return (
        searchObj.organizationIdentifier !==
        store.state.selectedOrganization.identifier
      );
    }

    // Helper function for handling the visualize tab
    function handleVisualizeTab() {
      handleRunQueryFn();
    }

    const refreshTimezone = () => {
      updateGridColumns();
      generateHistogramData();
      refreshHistogramChart();
    };

    const refreshHistogramChart = () => {
      nextTick(() => {
        if (
          searchObj.meta.showHistogram &&
          searchResultRef.value?.reDrawChart
        ) {
          searchResultRef.value.reDrawChart();
        }
      });
    };

    const setQuery = (sqlMode: boolean) => {
      if (!searchBarRef.value) {
        console.error("searchBarRef is null");
        return;
      }

      try {
        if (sqlMode) {
          let selectFields = "";
          let whereClause = "";
          let currentQuery = searchObj.data.query;

          const hasSelect =
            currentQuery != "" &&
            (currentQuery.toLowerCase() === "select" ||
              currentQuery.toLowerCase().indexOf("select ") == 0);
          //check if user try to applied saved views in which sql mode is enabled.
          if (currentQuery.indexOf("SELECT") >= 0) {
            return;
          }

          // Parse the query and check if it is valid
          // It should have one column and one table

          // const hasSelect =
          //   currentQuery.toLowerCase() === "select" ||
          //   currentQuery.toLowerCase().indexOf("select ") == 0;
          if (!hasSelect) {
            if (currentQuery != "") {
              currentQuery = currentQuery.split("|");
              if (currentQuery.length > 1) {
                selectFields = "," + currentQuery[0].trim();
                if (currentQuery[1].trim() != "") {
                  whereClause = "WHERE " + currentQuery[1].trim();
                }
              } else if (currentQuery[0].trim() != "") {
                if (currentQuery[0].trim() != "") {
                  whereClause = "WHERE " + currentQuery[0].trim();
                }
              }
            }

            searchObj.data.query = "";
            const streams = searchObj.data.stream.selectedStream;

            streams.forEach((stream: string, index: number) => {
              // Add UNION for all but the first SELECT statement
              if (index > 0) {
                searchObj.data.query += " UNION ";
              }
              searchObj.data.query += `SELECT [FIELD_LIST]${selectFields} FROM "${stream}" ${whereClause}`;
            });

            if (
              !searchObj.data.stream?.selectedStreamFields?.length &&
              searchObj.data?.stream?.selectedStream?.[0]
            ) {
              const streamData: any = getStream(
                searchObj.data.stream.selectedStream[0],
                searchObj.data.stream.streamType || "logs",
                true,
              );
              if (streamData.schema)
                searchObj.data.stream.selectedStreamFields = streamData.schema;
            }

            if (searchObj.data.stream?.selectedStreamFields?.length > 0) {
              const streamFieldNames: any =
                searchObj.data.stream.selectedStreamFields.map(
                  (item: any) => item.name,
                );

              for (
                let i = searchObj.data.stream.interestingFieldList.length - 1;
                i >= 0;
                i--
              ) {
                const fieldName = searchObj.data.stream.interestingFieldList[i];
                if (!streamFieldNames.includes(fieldName)) {
                  searchObj.data.stream.interestingFieldList.splice(i, 1);
                }
              }

              if (
                searchObj.data.stream.interestingFieldList.length > 0 &&
                searchObj.meta.quickMode
              ) {
                searchObj.data.query = searchObj.data.query.replace(
                  /\[FIELD_LIST\]/g,
                  searchObj.data.stream.interestingFieldList.join(","),
                );
              } else {
                searchObj.data.query = searchObj.data.query.replace(
                  /\[FIELD_LIST\]/g,
                  "*",
                );
              }
            }
          }

          searchObj.data.editorValue = searchObj.data.query;

          searchBarRef.value.updateQuery();
        } else {
          searchObj.data.query = "";
          searchBarRef.value.updateQuery();
        }
      } catch (e) {
        console.log("Logs : Error in setQuery ", e);
      }
    };

    const collapseFieldList = () => {
      if (searchObj.meta.showFields) searchObj.meta.showFields = false;
      else searchObj.meta.showFields = true;
    };

    const areStreamsPresent = computed(() => {
      return !!searchObj.data.stream.streamLists.length;
    });

    const toggleExpandLog = (index: number) => {
      if (expandedLogs.value.includes(index))
        expandedLogs.value = expandedLogs.value.filter((item) => item != index);
      else expandedLogs.value.push(index);
    };

    const onSplitterUpdate = () => {
      window.dispatchEvent(new Event("resize"));
    };

    const onChangeInterval = () => {
      if (
        searchObj.meta.refreshInterval > 0 &&
        !enableRefreshInterval(searchObj.meta.refreshInterval)
      ) {
        searchObj.meta.refreshInterval = 0;
      }

      updateUrlQueryParams();
      refreshData();
    };

    const onAutoIntervalTrigger = () => {
      // handle event for visualization page only
      if (searchObj.meta.logsVisualizeToggle == "visualize") {
        handleRunQueryFn();
      }
    };
    const showSearchHistoryfn = () => {
      router.push({
        name: "logs",
        query: {
          action: "history",
          org_identifier: store.state.selectedOrganization.identifier,
          type: "search_history",
        },
      });
      showSearchHistory.value = true;
    };

    const redirectBackToLogs = () => {
      router.push({
        name: "logs",
        query: {
          org_identifier: store.state.selectedOrganization.identifier,
        },
      });
    };

    function removeFieldByName(data, fieldName) {
      return data.filter((item: any) => {
        if (item.expr) {
          if (
            (item.expr.type === "column_ref" &&
              (item.expr?.column?.expr?.value === fieldName ||
                item.expr.column === fieldName)) ||
            (item.expr.type === "aggr_func" &&
              item.expr?.args?.expr?.column?.value === fieldName)
          ) {
            return false;
          }
        }
        return true;
      });
    }

    const setInterestingFieldInSQLQuery = (
      field: any,
      isFieldExistInSQL: boolean,
    ) => {
      //implement setQuery function using node-sql-parser
      //isFieldExistInSQL is used to check if the field is already present in the query or not.
      let parsedSQL = fnParsedSQL();
      parsedSQL = processInterestingFiledInSQLQuery(
        parsedSQL,
        field,
        isFieldExistInSQL,
      );

      // Modify the query based on stream name
      const streamName = searchObj.data.stream.selectedStream[0].replace(
        /[.*+?^${}()|[\]\\]/g,
        "\\$&",
      );
      const newQuery = fnUnparsedSQL(parsedSQL)
        .replace(/`/g, "")
        .replace(
          new RegExp(`\\b${streamName}\\b`, "g"),
          `"${searchObj.data.stream.selectedStream[0]}"`,
        );

      searchObj.data.query = newQuery;
      searchObj.data.editorValue = newQuery;
      searchBarRef.value.updateQuery();
    };

    const processInterestingFiledInSQLQuery = (
      parsedSQL,
      field,
      isFieldExistInSQL,
    ) => {
      let fieldPrefix = "";
      if (parsedSQL) {
        if (isFieldExistInSQL) {
          // Remove the field from the query
          if (parsedSQL.columns && parsedSQL.columns.length > 0) {
            let filteredData = removeFieldByName(parsedSQL.columns, field.name);

            const index = searchObj.data.stream.interestingFieldList.indexOf(
              field.name,
            );
            if (index > -1) {
              searchObj.data.stream.interestingFieldList.splice(index, 1);
            }
            parsedSQL.columns = filteredData;
          }
        } else {
          if (searchObj.data.stream.selectedStream.length > 1) {
            if (parsedSQL && parsedSQL.from.length > 1) {
              fieldPrefix = parsedSQL.from[0].as
                ? `${parsedSQL.from[0].as}.`
                : `${parsedSQL.from[0].table}.`;
            }
          }
          // Add the field in the query
          if (parsedSQL.columns && parsedSQL.columns.length > 0) {
            // Iterate and remove the * from the query
            parsedSQL.columns = removeFieldByName(parsedSQL.columns, "*");
          }

          // check is required for union query where both streams interesting fields goes into single array
          // but it should be added if field exist in the strem schema
          searchObj.data.streamResults.list.forEach((stream) => {
            if (stream.name === parsedSQL?.from?.[0]?.table) {
              stream.schema.forEach((stream_field) => {
                if (field.name === stream_field.name) {
                  parsedSQL.columns.push({
                    expr: {
                      type: "column_ref",
                      column: fieldPrefix + field.name,
                    },
                    type: "expr",
                  });
                }
              });
            }
          });
        }

        // Add '*' if no columns are left
        if (parsedSQL.columns && parsedSQL.columns.length === 0) {
          parsedSQL.columns.push({
            expr: {
              type: "column_ref",
              column: fieldPrefix + "*",
            },
            type: "expr",
          });
        }
      }

      // Recursively process _next if it exists
      if (parsedSQL._next) {
        parsedSQL._next = processInterestingFiledInSQLQuery(
          parsedSQL._next,
          field,
          isFieldExistInSQL,
        );
      }

      return parsedSQL;
    };

    const handleQuickModeChange = () => {
      if (searchObj.meta.quickMode == true) {
        let field_list: string = "*";
        if (searchObj.data.stream.interestingFieldList.length > 0) {
          field_list = searchObj.data.stream.interestingFieldList.join(",");
        }
        if (searchObj.meta.sqlMode == true) {
          searchObj.data.query = searchObj.data.query.replace(
            /SELECT\s+(.*?)\s+FROM/gi,
            (match, fields) => {
              return `SELECT ${field_list} FROM`;
            },
          );
          setQuery(searchObj.meta.quickMode);
          updateUrlQueryParams();
        }
      }
    };

    //validate the data
    const isValid = (onlyChart = false, isFieldsValidationRequired = true) => {
      const errors = visualizeErrorData.errors;
      errors.splice(0);
      const dashboardData = dashboardPanelData;

      // check if name of panel is there
      if (!onlyChart) {
        if (
          dashboardData.data.title == null ||
          dashboardData.data.title.trim() == ""
        ) {
          errors.push("Name of Panel is required");
        }
      }

      // will push errors in errors array
      validatePanel(errors, isFieldsValidationRequired);

      if (errors.length) {
        showErrorNotification(
          "There are some errors, please fix them and try again",
        );
        return false;
      }
      return true;
    };

    watch(
      () => [
        searchObj?.data?.tempFunctionContent,
        searchObj?.meta?.logsVisualizeToggle,
      ],
      () => {
        if (
          searchObj.meta.logsVisualizeToggle == "visualize" &&
          searchObj.data.transformType === "function" &&
          searchObj.data.tempFunctionContent
        ) {
          dashboardPanelData.data.queries[
            dashboardPanelData.layout.currentQueryIndex
          ].vrlFunctionQuery = searchObj.data.tempFunctionContent;
        } else {
          dashboardPanelData.data.queries[
            dashboardPanelData.layout.currentQueryIndex
          ].vrlFunctionQuery = "";
        }
      },
    );

    const setFieldsAndConditions = async () => {
      let logsQuery = searchObj.data.query ?? "";

      // if sql mode is off, then need to make query
      if (searchObj.meta.sqlMode == false) {
        logsQuery = buildSqlQuery(
          searchObj.data.stream.selectedStream[0],
          searchObj.meta.quickMode
            ? searchObj.data.stream.interestingFieldList
            : [],
          logsQuery,
        );
      }

      const { fields, filters, streamName } = await getFieldsFromQuery(
        logsQuery ?? "",
        store.state.zoConfig.timestamp_column ?? "_timestamp",
      );

      // if fields length is 0, then add default fields
      if (fields.length == 0) {
        const timeField = store.state.zoConfig.timestamp_column ?? "_timestamp";
        // Add histogram(_timestamp) and count(_timestamp) to the fields array
        fields.push(
          {
            column: timeField,
            alias: "x_axis_1",
            aggregationFunction: "histogram",
          },
          {
            column: timeField,
            alias: "y_axis_1",
            aggregationFunction: "count",
          },
        );
      }

      // set stream type and stream name
      if (streamName && streamName != "undefined") {
        dashboardPanelData.data.queries[0].fields.stream_type =
          searchObj.data.stream.streamType ?? "logs";
        dashboardPanelData.data.queries[0].fields.stream = streamName;
      }

      // set fields
      fields.forEach((field) => {
        field.alias = field.alias ?? field.column;
        field.label = generateLabelFromName(field.column);

        // if fields doesnt have aggregation functions, then add it in the x axis fields
        if (
          field.aggregationFunction === null ||
          field.aggregationFunction == "histogram"
        ) {
          dashboardPanelData.data.queries[0].fields.x.push(field);
        } else {
          dashboardPanelData.data.queries[0].fields.y.push(field);
        }
      });

      // if x axis fields length is 2, then add 2nd x axis field to breakdown fields
      if (dashboardPanelData.data.queries[0].fields.x.length == 2) {
        dashboardPanelData.data.queries[0].fields.breakdown.push(
          dashboardPanelData.data.queries[0].fields.x[1],
        );
        // remove 2nd x axis field from x axis fields
        dashboardPanelData.data.queries[0].fields.x.splice(1, 1);
      }
      // if x axis fields length is greater than 2, then select chart type as table
      else if (dashboardPanelData.data.queries[0].fields.x.length > 2) {
        dashboardPanelData.data.type = "table";
      }

      // set filters
      dashboardPanelData.data.queries[0].fields.filter = filters;
    };
    const closeSearchHistoryfn = () => {
      router.back();
      showSearchHistory.value = false;
      refreshHistogramChart();
    };
    const closeSearchSchedulerFn = () => {
      router.back();
      showSearchScheduler.value = false;
    };

    // watch for changes in the visualize toggle
    // if it is in visualize mode, then set the query and stream name in the dashboard panel
    watch(
      () => [searchObj?.meta?.logsVisualizeToggle],
      async () => {
        // emit resize event
        // this will rerender/call resize method of already rendered chart to resize
        window.dispatchEvent(new Event("resize"));

        if (searchObj.meta.logsVisualizeToggle == "visualize") {
          // reset old rendered chart
          visualizeChartData.value = {};

          // set fields and conditions
          await setFieldsAndConditions();

          // run query
          handleRunQueryFn();
        }
      },
    );

    watch(
      () => dashboardPanelData.data.type,
      async () => {
        // await nextTick();
        visualizeChartData.value = JSON.parse(
          JSON.stringify(dashboardPanelData.data),
        );
      },
    );

    watch(
      () => splitterModel.value,
      () => {
        // rerender chart
        window.dispatchEvent(new Event("resize"));
      },
    );

    watch(
      () => [
        searchObj.data.datetime.type,
        searchObj.data.datetime,
        searchObj.data.datetime.relativeTimePeriod,
      ],
      async () => {
        const dateTime =
          searchObj.data.datetime.type === "relative"
            ? getConsumableRelativeTime(
                searchObj.data.datetime.relativeTimePeriod,
              )
            : cloneDeep(searchObj.data.datetime);

        dashboardPanelData.meta.dateTime = {
          start_time: new Date(dateTime.startTime),
          end_time: new Date(dateTime.endTime),
        };
      },
      { deep: true },
    );

    const handleRunQueryFn = () => {
      if (searchObj.meta.logsVisualizeToggle == "visualize") {
        if (!isValid(true, true)) {
          // return;
        }

        // refresh the date time
        searchBarRef.value &&
          searchBarRef.value.dateTimeRef &&
          searchBarRef.value.dateTimeRef.refresh();

        visualizeChartData.value = JSON.parse(
          JSON.stringify(dashboardPanelData.data),
        );
      }
    };

    const handleChartApiError = (errorMessage: any) => {
      const errorList = visualizeErrorData.errors;
      errorList.splice(0);
      errorList.push(errorMessage);
    };

    // [START] cancel running queries

    //reactive object for loading state of variablesData and panels
    const variablesAndPanelsDataLoadingState = reactive({
      variablesData: {},
      panels: {},
      searchRequestTraceIds: {},
    });

    // provide variablesAndPanelsDataLoadingState to share data between components
    provide(
      "variablesAndPanelsDataLoadingState",
      variablesAndPanelsDataLoadingState,
    );

    // [END] cancel running queries

    const cancelOnGoingSearchQueries = () => {
      sendCancelSearchMessage(searchObj.data.searchWebSocketTraceIds);
    };

    // [START] O2 AI Context Handler

    const registerAiContextHandler = () => {
      registerAiChatHandler(getContext);
    };

    const getContext = async () => {
      return new Promise(async (resolve, reject) => {
        try {
          const isLogsPage = router.currentRoute.value.name === "logs";

          const isStreamSelectedInLogsPage =
            searchObj.meta.logsVisualizeToggle === "logs" &&
            searchObj.data.stream.selectedStream.length;

          const isStreamSelectedInDashboardPage =
            searchObj.meta.logsVisualizeToggle === "visualize" &&
            dashboardPanelData.data.queries[
              dashboardPanelData.layout.currentQueryIndex
            ].fields.stream;

          if (
            !isLogsPage ||
            !(isStreamSelectedInLogsPage || isStreamSelectedInDashboardPage)
          ) {
            resolve("");
            return;
          }

          const payload = {};

          const streams =
            searchObj.meta.logsVisualizeToggle === "logs"
              ? searchObj.data.stream.selectedStream
              : [
                  dashboardPanelData.data.queries[
                    dashboardPanelData.layout.currentQueryIndex
                  ].fields.stream,
                ];

          const streamType =
            searchObj.meta.logsVisualizeToggle === "logs"
              ? searchObj.data.stream.streamType
              : dashboardPanelData.data.queries[
                  dashboardPanelData.layout.currentQueryIndex
                ].fields.stream_type;

          if (!streamType || !streams?.length) {
            resolve("");
            return;
          }

          for (let i = 0; i < streams.length; i++) {
            const schema = await getStream(streams[i], streamType, true);

            payload["stream_name_" + (i + 1)] = streams[i];
            payload["schema_" + (i + 1)] =
              schema.uds_schema || schema.schema || [];
          }

          resolve(payload);
        } catch (error) {
          console.error("Error in getContext for logs page", error);
          resolve("");
        }
      });
    };

    const removeAiContextHandler = () => {
      removeAiChatHandler();
    };

    // [END] O2 AI Context Handler

    const sendToAiChat = (value: any) => {
      emit("sendToAiChat", value);
    };

    return {
      t,
      store,
      router,
      searchObj,
      searchBarRef,
      splitterModel,
      // loadPageData,
      getQueryData,
      getJobData,
      searchResultRef,
      runQueryFn,
      refreshData,
      setQuery,
      verifyOrganizationStatus,
      collapseFieldList,
      areStreamsPresent,
      toggleExpandLog,
      expandedLogs,
      fieldValues,
      onSplitterUpdate,
      updateGridColumns,
      updateUrlQueryParams,
      refreshHistogramChart,
      onChangeInterval,
      onAutoIntervalTrigger,
      showSearchHistory,
      showSearchHistoryfn,
      redirectBackToLogs,
      handleRunQuery,
      refreshTimezone,
      resetSearchObj,
      resetStreamData,
      getHistogramQueryData,
      generateHistogramSkeleton,
      setInterestingFieldInSQLQuery,
      handleQuickModeChange,
      handleRunQueryFn,
      visualizeChartData,
      handleChartApiError,
      visualizeErrorData,
      disableMoreErrorDetails,
      closeSearchHistoryfn,
      resetHistogramWithError,
      fnParsedSQL,
      isLimitQuery,
      buildWebSocketPayload,
      initializeSearchConnection,
      addTraceId,
      isWebSocketEnabled,
      showJobScheduler,
      showSearchScheduler,
      closeSearchSchedulerFn,
      isDistinctQuery,
      isWithQuery,
      isStreamingEnabled,
      setCommunicationMethod,
      sendToAiChat,
    };
  },
  computed: {
    showFields() {
      return this.searchObj.meta.showFields;
    },
    showHistogram() {
      return this.searchObj.meta.showHistogram;
    },
    showQuery() {
      return this.searchObj.meta.showQuery;
    },
    moveSplitter() {
      return this.searchObj.config.splitterModel;
    },
    // changeStream() {
    //   return this.searchObj.data.stream.selectedStream;
    // },
    changeRelativeDate() {
      return (
        this.searchObj.data.datetime.relative.value +
        this.searchObj.data.datetime.relative.period.value
      );
    },
    updateSelectedColumns() {
      return this.searchObj.data.stream.selectedFields.length;
    },
    runQuery() {
      return this.searchObj.runQuery;
    },
    changeRefreshInterval() {
      return this.searchObj.meta.refreshInterval;
    },
    fullSQLMode() {
      return this.searchObj.meta.sqlMode;
    },
    refreshHistogram() {
      return this.searchObj.meta.histogramDirtyFlag;
    },
    redrawHistogram() {
      return (
        this.searchObj.data.histogram.hasOwnProperty("xData") &&
        this.searchObj.data.histogram.xData.length
      );
    },
  },
  watch: {
    showFields() {
      if (
        this.searchObj.meta.showHistogram == true &&
        this.searchObj.meta.sqlMode == false
      ) {
        setTimeout(() => {
          if (this.searchResultRef) this.searchResultRef.reDrawChart();
        }, 100);
      }
      if (this.searchObj.config.splitterModel > 0) {
        this.searchObj.config.lastSplitterPosition =
          this.searchObj.config.splitterModel;
      }

      this.searchObj.config.splitterModel = this.searchObj.meta.showFields
        ? this.searchObj.config.lastSplitterPosition
        : 0;
    },
    async showHistogram(newVal, oldVal) {
      if (
        newVal == true &&
        oldVal == false &&
        this.searchObj.meta?.histogramDirtyFlag == true &&
        this.searchObj.data.queryResults?.hits?.length > 0
      ) {
        this.searchObj.meta.resetPlotChart = true;
        this.searchObj.data.queryResults.aggs = [];
      }

      let parsedSQL = null;

      if (this.searchObj.meta.sqlMode) parsedSQL = this.fnParsedSQL();

      if (
        this.searchObj.meta?.showHistogram &&
        !this.searchObj?.shouldIgnoreWatcher
      ) {
        this.searchObj.data.queryResults.aggs = [];

        if (this.searchObj.meta.sqlMode && this.isLimitQuery(parsedSQL)) {
          this.resetHistogramWithError(
            "Histogram unavailable for CTEs, DISTINCT and LIMIT queries.",
            -1,
          );
          this.searchObj.meta.histogramDirtyFlag = false;
        } else if (
          this.searchObj.meta.sqlMode &&
          (this.isDistinctQuery(parsedSQL) || this.isWithQuery(parsedSQL))
        ) {
          this.resetHistogramWithError(
            "Histogram unavailable for CTEs, DISTINCT and LIMIT queries.",
            -1,
          );
          this.searchObj.meta.histogramDirtyFlag = false;
        } else if (this.searchObj.data.stream.selectedStream.length > 1) {
          this.resetHistogramWithError(
            "Histogram is not available for multi stream search.",
          );
        } else if (
          this.searchObj.meta.histogramDirtyFlag == true &&
          this.searchObj.meta.jobId == ""
        ) {
          this.searchObj.meta.histogramDirtyFlag = false;

          // this.handleRunQuery();
          this.searchObj.loadingHistogram = true;

          this.setCommunicationMethod();

          // Generate histogram skeleton before making request
          await this.generateHistogramSkeleton();

          if (
            this.searchObj.communicationMethod === "ws" ||
            this.searchObj.communicationMethod === "streaming"
          ) {
            // Use WebSocket for histogram data
            const payload = this.buildWebSocketPayload(
              this.searchObj.data.histogramQuery,
              false,
              "histogram",
              {
                isHistogramOnly: this.searchObj.meta.histogramDirtyFlag,
              },
            );
            const requestId = this.initializeSearchConnection(payload);

            if (requestId) {
              this.addTraceId(payload.traceId);
            }

            return;
          }

          this.getHistogramQueryData(this.searchObj.data.histogramQuery)
            .then((res: any) => {
              this.refreshTimezone();
              this.searchResultRef.reDrawChart();
            })
            .catch((err: any) => {
              console.log(err, "err in updating chart");
            })
            .finally(() => {
              this.searchObj.loadingHistogram = false;
            });

          setTimeout(() => {
            if (this.searchResultRef) this.searchResultRef.reDrawChart();
          }, 100);
        }
      }

      this.updateUrlQueryParams();
    },
    moveSplitter() {
      if (this.searchObj.meta.showFields == false) {
        this.searchObj.meta.showFields =
          this.searchObj.config.splitterModel > 0;
      }
    },
    // changeStream: {
    //   handler(stream, streamOld) {
    //     if (
    //       this.searchObj.data.stream.selectedStream.hasOwnProperty("value") &&
    //       this.searchObj.data.stream.selectedStream.value != ""
    //     ) {
    //       this.searchObj.data.tempFunctionContent = "";
    //       this.searchBarRef.resetFunctionContent();
    //       if (streamOld.value) this.searchObj.data.query = "";
    //       if (streamOld.value) this.setQuery(this.searchObj.meta.sqlMode);
    //       this.searchObj.loading = true;
    //       // setTimeout(() => {
    //       //   this.runQueryFn();
    //       // }, 500);
    //     }
    //   },
    //   immediate: false,
    // },
    updateSelectedColumns() {
      this.searchObj.meta.resultGrid.manualRemoveFields = true;
      setTimeout(() => {
        this.updateGridColumns();
      }, 50);
    },
    runQuery() {
      if (this.store.state.savedViewFlag == true) return;
      if (this.searchObj.runQuery == true) {
        this.runQueryFn();
      }
    },
    async fullSQLMode(newVal) {
      if (newVal) {
        await nextTick();
        if (this.searchObj.meta.sqlModeManualTrigger) {
          this.searchObj.meta.sqlModeManualTrigger = false;
        } else {
          this.setQuery(newVal);
          this.updateUrlQueryParams();
        }
      } else {
        this.searchObj.meta.sqlMode = false;
        this.searchObj.data.query = "";
        this.searchObj.data.editorValue = "";
        if (
          this.searchObj.loading == false &&
          this.searchObj.shouldIgnoreWatcher == false &&
          this.store.state.zoConfig.query_on_stream_selection == false
        ) {
          this.searchObj.loading = true;
          this.getQueryData();
        }
      }
      // this.searchResultRef.reDrawChart();
    },
    refreshHistogram() {
      if (
        this.searchObj.meta.histogramDirtyFlag == true &&
        this.searchObj.meta.showHistogram == true
      ) {
        this.searchObj.meta.histogramDirtyFlag = false;
        this.handleRunQuery();
        this.refreshHistogramChart();
      }
    },
    redrawHistogram() {
      this.refreshHistogramChart();
    },
  },
}) as any;
</script>

<style lang="scss">
.logPage {
  height: calc(100vh - $navbarHeight);
  min-height: calc(100vh - $navbarHeight) !important;

  .index-menu .field_list .field_overlay .field_label,
  .q-field__native,
  .q-field__input,
  .q-table tbody td {
    font-size: 12px !important;
  }

  .q-splitter__after {
    overflow: hidden;
  }

  .q-item__label span {
    /* text-transform: capitalize; */
  }

  .index-table :hover::-webkit-scrollbar,
  #searchGridComponent:hover::-webkit-scrollbar {
    height: 13px;
    width: 13px;
  }

  .index-table ::-webkit-scrollbar-track,
  #searchGridComponent::-webkit-scrollbar-track {
    -webkit-box-shadow: inset 0 0 6px rgba(0, 0, 0, 0.3);
    border-radius: 10px;
  }

  .index-table ::-webkit-scrollbar-thumb,
  #searchGridComponent::-webkit-scrollbar-thumb {
    border-radius: 10px;
    -webkit-box-shadow: inset 0 0 6px rgba(0, 0, 0, 0.5);
  }

  .q-table__top {
    padding: 0px !important;
  }

  .q-table__control {
    width: 100%;
  }

  .logsPageMainSection > .q-field__control-container {
    padding-top: 0px !important;
  }

  .logs-horizontal-splitter {
    border: 1px solid var(--q-color-grey-3);
    .q-splitter__panel {
      z-index: auto !important;
    }
    .q-splitter__before {
      overflow: visible !important;
    }
  }

  .thirdlevel {
    .field-list-collapse-btn {
      z-index: 11;
      position: absolute;
      top: 5px;
      font-size: 12px !important;
    }
  }

  .search-result-container {
    position: relative;
    width: 100%;
  }
}
</style><|MERGE_RESOLUTION|>--- conflicted
+++ resolved
@@ -888,14 +888,9 @@
           await initialLogsState();
         }
 
-<<<<<<< HEAD
-        searchObj.meta.quickMode = isQuickModeEnabled();
-        searchObj.meta.showHistogram = isHistogramEnabled();
-=======
         if (isCloudEnvironment()) {
           setupCloudSpecificThreshold();
         }
->>>>>>> 3247fdb2
 
         isLogsMounted.value = true;
       } catch (error) {
