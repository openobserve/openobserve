<template>
  <div>
    <div class="q-pb-xs flex justify-start q-px-md copy-log-btn">
      <app-tabs
        class="logs-json-preview-tabs q-mr-sm"
        style="border: 1px solid #8a8a8a; border-radius: 4px; overflow: hidden"
        data-test="logs-json-preview-tabs"
        :tabs="filteredTabs"
        v-model:active-tab="activeTab"
        @update:active-tab="handleTabChange"
      />

      <q-btn
        :label="t('common.copyToClipboard')"
        dense
        size="sm"
        no-caps
        class="q-px-sm copy-log-btn q-mr-sm"
        icon="content_copy"
        @click="copyLogToClipboard"
      />
      <div
        v-if="
          showViewTraceBtn && (tracesStreams.length || isTracesStreamsLoading)
        "
        class="o2-input flex items-center logs-trace-selector"
      >
        <q-select
          data-test="log-search-index-list-select-stream"
          v-model="searchObj.meta.selectedTraceStream"
          :options="filteredTracesStreamOptions"
          input-debounce="0"
          filled
          size="xs"
          borderless
          dense
          fill-input
          behavior="menu"
          :title="searchObj.meta.selectedTraceStream"
          :loading="isTracesStreamsLoading"
        >
          <template #no-option>
            <div class="o2-input log-stream-search-input">
              <q-input
                data-test="alert-list-search-input"
                v-model="streamSearchValue"
                borderless
                filled
                debounce="500"
                autofocus
                dense
                size="xs"
                @update:model-value="filterStreamFn"
                class="q-ml-auto q-mb-xs no-border q-pa-xs"
                :placeholder="t('search.searchStream')"
              >
                <template #prepend>
                  <q-icon name="search" class="cursor-pointer" />
                </template>
              </q-input>
            </div>
            <q-item>
              <q-item-section> {{ t("search.noResult") }}</q-item-section>
            </q-item>
          </template>
          <template #before-options>
            <div class="o2-input log-stream-search-input">
              <q-input
                data-test="alert-list-search-input"
                v-model="streamSearchValue"
                borderless
                debounce="500"
                filled
                dense
                size="xs"
                autofocus
                @update:model-value="filterStreamFn"
                class="q-ml-auto q-mb-xs no-border q-pa-xs"
                :placeholder="t('search.searchStream')"
              >
                <template #prepend>
                  <q-icon name="search" class="cursor-pointer" />
                </template>
              </q-input>
            </div>
          </template>
        </q-select>
        <q-btn
          data-test="trace-view-logs-btn"
          v-close-popup="true"
          class="text-bold traces-view-logs-btn q-px-sm view-trace-btn"
          :label="t('search.viewTrace')"
          padding="sm sm"
          size="xs"
          no-caps
          dense
          :icon="outlinedAccountTree"
          @click="redirectToTraces"
        />
      </div>
    </div>
    <div v-show="activeTab === 'unflattened'" class="q-pl-md">
      <q-spinner-hourglass v-if="loading" size="lg" color="primary" />
      <div v-if="!loading">
        <code-query-editor
          v-model:query="unflattendData"
          ref="queryEditorRef"
          :editor-id="`logs-json-preview-unflattened-json-editor-${previewId}`"
          class="monaco-editor"
          :class="mode"
          language="json"
        />
      </div>
    </div>
    <div v-show="activeTab !== 'unflattened'" class="q-pl-md">
      {
      <div
        class="log_json_content"
        v-for="(key, index) in Object.keys(value)"
        :key="key"
      >
        <q-btn-dropdown
          data-test="log-details-include-exclude-field-btn"
          size="0.5rem"
          flat
          outlined
          filled
          dense
          class="q-ml-sm pointer"
          :name="'img:' + getImageURL('images/common/add_icon.svg')"
          aria-label="Add icon"
        >
          <q-list>
            <q-item
              clickable
              v-close-popup
              v-if="
                searchObj.data.stream.selectedStreamFields.some((item: any) =>
                  item.name === key ? item.isSchemaField : '',
                ) && multiStreamFields.includes(key)
              "
              @click.stop="addSearchTerm(key, value[key], 'include')"
              data-test="log-details-include-field-btn"
            >
              <q-item-section>
                <q-item-label><q-btn
                    title="Add to search query"
                    size="6px"
                    round
                    class="q-mr-sm pointer"
                  >
                    <q-icon color="currentColor">
                      <EqualIcon></EqualIcon>
                    </q-icon> </q-btn
                  >{{ t("common.includeSearchTerm") }}</q-item-label
                >
              </q-item-section>
            </q-item>

            <q-item
              clickable
              v-close-popup
              v-if="
                searchObj.data.stream.selectedStreamFields.some((item: any) =>
                  item.name === key ? item.isSchemaField : '',
                ) && multiStreamFields.includes(key)
              "
              @click.stop="addSearchTerm(key, value[key], 'exclude')"
              data-test="log-details-exclude-field-btn"
            >
              <q-item-section>
                <q-item-label
                  ><q-btn
                    title="Add to search query"
                    size="6px"
                    round
                    class="q-mr-sm pointer"
                  >
                    <q-icon color="currentColor">
                      <NotEqualIcon></NotEqualIcon>
                    </q-icon> </q-btn
                  >{{ t("common.excludeSearchTerm") }}</q-item-label
                >
              </q-item-section>
            </q-item>
            <q-item clickable v-close-popup @click.stop="addFieldToTable(key)" data-test="log-details-add-field-btn">
              <q-item-section>
                <q-item-label><q-btn
                    title="Add field to table"
                    icon="visibility"
                    size="6px"
                    round
                    class="q-mr-sm pointer"
                  ></q-btn
                  >{{ addOrRemoveLabel(key) }}</q-item-label
                >
              </q-item-section>
            </q-item>
            <q-item  clickable v-close-popup v-if="config.isEnterprise == 'true' && store.state.zoConfig.ai_enabled">
              <q-item-section>
                <q-item-label
                  data-test="send-to-ai-chat-btn"
                  @click.stop="sendToAiChat(JSON.stringify({
                    [key]: value[key],
                  }))"
                  v-close-popup
                  ><q-btn
                    title="Send to AI Chat"
                    size="6px"
                    round
                    class="q-mr-sm pointer"
                  >
                  <q-img height="14px" width="14px" :src="getBtnLogo" />
                  </q-btn
                  >Send to AI Chat</q-item-label
                >
              </q-item-section>
            </q-item>
            <q-item v-if="config.isEnterprise == 'true'" clickable v-close-popup>
              <q-item-section>
                <q-item-label
                  data-test="redirect-to-regex-pattern-btn"
                  @click.stop="createRegexPatternFromLogs(key,value[key])"
                  v-close-popup
                  ><q-btn
                    title="Add field to table"
                    size="6px"
                    round
                    class="q-mr-sm pointer"
                  >
                  <q-img height="14px" width="14px" :src="regexIcon" />
                  </q-btn
                  >{{t('regex_patterns.create_regex_pattern_field')}}</q-item-label
                >
              </q-item-section>
            </q-item>
          </q-list>
        </q-btn-dropdown>

        <span class="q-pl-xs" :data-test="`log-expand-detail-key-${key}`">
          <span
            :class="store.state.theme === 'dark' ? 'text-red-5' : 'text-red-10'"
            :data-test="`log-expand-detail-key-${key}-text`"
            >{{ key }}:</span
          ><span class="q-pl-xs" :data-test="`log-expand-detail-value-${key}`"
            ><template v-if="index < Object.keys(value).length - 1"
              >{{ value[key] }},</template
            >
            <template v-else>
              {{ value[key] }}
            </template>
          </span>
        </span>
      </div>
      }
      <div
        v-if="showMenu"
        class="context-menu shadow-lg rounded-sm"
        :style="{ position: 'fixed', top: `${menuY}px`, left: `${menuX}px`, zIndex: 9999 }"
        :class="store.state.theme === 'dark' ? 'context-menu-dark' : 'context-menu-light'"
      >
        <div class="context-menu-item" @click="copySelectedText">
          <q-icon name="content_copy" size="xs" class="q-mr-sm" />
          Copy
        </div>
        <div class="context-menu-item" @click="handleCreateRegex">
          <q-img 
            :src="regexIconForContextMenu" 
            class="q-mr-sm" 
            style="width: 14px; height: 14px;"
          />
          Create regex pattern
        </div>
      </div>

    </div>
    <q-dialog v-if="config.isEnterprise == 'true'" v-model="typeOfRegexPattern">
      <q-card style="width: 700px; max-width: 80vw">
        <q-card-section>
          <div class="text-h6">What is the type of regex pattern you want to create?</div>
        </q-card-section>

        <q-card-section class="q-pt-none">
          <div>
            <q-input
              type="text"
              data-test="regex-pattern-type-input"
              v-model="regexPatternType"
              color="input-border"
              label="Type of regex pattern (e.g. email, phone number, etc.)"
              bg-color="input-bg"
              class="showLabelOnTop"
              stack-label
              outlined
              filled
              dense
            />
          </div>
        </q-card-section>

        <q-card-actions align="right">
          <q-btn
            data-test="search-scheduler-max-records-cancel-btn"
            unelevated
            no-caps
            class="q-mr-sm text-bold"
            :label="t('confirmDialog.cancel')"
            v-close-popup
          />
          <q-btn
            data-test="search-scheduler-max-records-submit-btn"
            unelevated
            no-caps
            :label="t('confirmDialog.ok')"
            color="secondary"
            class="text-bold"
            @click="confirmRegexPatternType"
            v-close-popup
          />
        </q-card-actions>
      </q-card>
    </q-dialog>

  </div>
  
</template>

<script lang="ts">
import { ref, onBeforeMount, computed, nextTick, onMounted, watch, onUnmounted } from "vue";
import { getImageURL, getUUID } from "@/utils/zincutils";
import { useStore } from "vuex";
import EqualIcon from "@/components/icons/EqualIcon.vue";
import NotEqualIcon from "@/components/icons/NotEqualIcon.vue";
import { useI18n } from "vue-i18n";
import useLogs from "../../composables/useLogs";
import { outlinedAccountTree } from "@quasar/extras/material-icons-outlined";
import { useRouter } from "vue-router";
import useStreams from "@/composables/useStreams";
import AppTabs from "@/components/common/AppTabs.vue";
import searchService from "@/services/search";
import { generateTraceContext } from "@/utils/zincutils";
import { defineAsyncComponent } from "vue";
import { useQuasar } from "quasar";
import config from "@/aws-exports";

export default {
  name: "JsonPreview",
  props: {
    value: {
      type: Object,
      required: true,
      default: () => ({}),
    },
    showCopyButton: {
      type: Boolean,
      default: true,
    },
    mode: {
      type: String,
      default: "sidebar",
    },
    streamName: {
      type: String,
      default: "",
      required: false,
    },
  },
  components: {
    NotEqualIcon,
    EqualIcon,
    AppTabs,
    CodeQueryEditor: defineAsyncComponent(
      () => import("@/components/CodeQueryEditor.vue"),
    ),
  },
  emits: ["copy", "addSearchTerm", "addFieldToTable", "view-trace", "sendToAiChat","closeTable"],
  setup(props: any, { emit }: any) {
    const { t } = useI18n();
    const store = useStore();
    const activeTab = ref("flattened");

    const streamSearchValue = ref<string>("");

    const { getStreams } = useStreams();

    const filteredTracesStreamOptions = ref([]);

    const router = useRouter();

    const tracesStreams = ref([]);

    const queryEditorRef = ref<any>();

    const isTracesStreamsLoading = ref(false);

    const typeOfRegexPattern = ref(false);
    const regexPatternType = ref('');

    const previewId = ref("");
    const schemaToBeSearch = ref({});

    const $q = useQuasar();
    const unflattendData: any = ref("");
    const loading = ref(false);

    const showMenu = ref(false);
    const menuX = ref(0);
    const menuY = ref(0);
    const selectedText = ref('');

    const tabs = [
      {
        value: "flattened",
        label: t("search.flattened"),
      },
      {
        value: "unflattened",
        label: t("search.original"),
      },
    ];

    const copyLogToClipboard = () => {
      emit(
        "copy",
        activeTab.value === "unflattened"
          ? JSON.parse(unflattendData.value)
          : props.value,
      );
    };
    const addSearchTerm = (
      field: string,
      field_value: string | number | boolean,
      action: string,
    ) => {
      emit("addSearchTerm", field, field_value, action);
    };
    const addFieldToTable = (value: string) => {
      emit("addFieldToTable", value);
    };
    const { searchObj, searchAggData } = useLogs();
    let multiStreamFields: any = ref([]);

    const showViewTraceBtn = ref(false);

    const getTracesStreams = async () => {
      isTracesStreamsLoading.value = true;
      try {
        getStreams("traces", false)
          .then((res: any) => {
            tracesStreams.value = res.list.map((option: any) => option.name);
            filteredTracesStreamOptions.value = JSON.parse(
              JSON.stringify(tracesStreams.value),
            );

            if (!searchObj.meta.selectedTraceStream.length)
              searchObj.meta.selectedTraceStream = tracesStreams.value[0];
          })
          .catch(() => Promise.reject())
          .finally(() => {
            isTracesStreamsLoading.value = false;
          });
      } catch (err: any) {
        isTracesStreamsLoading.value = false;
        console.error("Failed to get traces streams", err);
      }
    };

    const setViewTraceBtn = () => {
      showViewTraceBtn.value =
        !store.state.hiddenMenus.has("traces") && // Check if traces menu is hidden
        props.value[
          store.state.organizationData?.organizationSettings
            ?.trace_id_field_name
        ];

      if (showViewTraceBtn.value && !filteredTracesStreamOptions.value.length)
        getTracesStreams();
    };

    onBeforeMount(() => {
      searchObj.data.stream.selectedStreamFields.forEach((item: any) => {
        if (
          item.streams?.length == searchObj.data.stream.selectedStream.length
        ) {
          multiStreamFields.value.push(item.name);
        }
      });
      setViewTraceBtn();

      previewId.value = getUUID();
    });


    onMounted(() => {
      // Handler for closing menu on outside click
      //because when user clicks on the log content with right click, the context menu is shown and when user clicks outside the log content, the context menu is closed
      const handleOutsideClick = (e: MouseEvent) => {
        if (!(e.target as HTMLElement).closest('.q-btn')) {
          showMenu.value = false;
        }
      };
      //this is used to show the context menu when user right clicks on the log content
      // Handler for context menu using event delegation
      const handleContextMenu = (e: MouseEvent) => {
        // Only handle right clicks on the log content area
        const target = e.target as HTMLElement;
        if (target.closest('.log_json_content')) {
          e.preventDefault();
          e.stopPropagation();

          const selection = window.getSelection()?.toString().trim() || '';
          selectedText.value = selection;

          // Get window width
          const windowWidth = window.innerWidth;
          // Context menu width (from CSS) plus some padding
          const menuWidth = 220;
          // Calculate if menu would overflow
          const wouldOverflow = e.clientX + menuWidth > windowWidth;

          // Position menu to the left if it would overflow, otherwise to the right
          menuX.value = wouldOverflow ? e.clientX - menuWidth - 5 : e.clientX + 15;
          menuY.value = e.clientY + 15;

          showMenu.value = true;
        }
      };

      // Add event listeners
      if(config.isEnterprise == 'true'){
        window.addEventListener('click', handleOutsideClick);
        window.addEventListener('contextmenu', handleContextMenu);
      }

      // Cleanup
      //this is used to remove the event listeners when the component is unmounted 
      //it is used to avoid memory leaks
      onUnmounted(() => {
        if(config.isEnterprise == 'true'){
          window.removeEventListener('click', handleOutsideClick);
          window.removeEventListener('contextmenu', handleContextMenu);
        }
      });
    });


    const getOriginalData = async () => {
      setViewTraceBtn();

      if (
        !props.value._o2_id ||
        searchAggData.hasAggregation ||
        searchObj.data.stream.selectedStream.length > 1
      ) {
        return;
      }
      // Check if data exists in searchObj cache
      const cacheKey = `${props.value._o2_id}_${props.value._timestamp}`;
      if (searchObj.data.originalDataCache[cacheKey]) {
        unflattendData.value = searchObj.data.originalDataCache[cacheKey];
        return;
      }

      loading.value = true;

      try {
        const { traceparent, traceId } = generateTraceContext();

        const res = await searchService.search(
          {
            org_identifier: searchObj.organizationIdentifier,
            query: {
              query: {
                start_time: props.value._timestamp - 10 * 60 * 1000,
                sql: `SELECT _original FROM "${props.streamName ? props.streamName : searchObj.data.stream.selectedStream}" where _o2_id = ${props.value._o2_id} and _timestamp = ${props.value._timestamp}`,
                end_time: props.value._timestamp + 10 * 60 * 1000,
                size: 1,
                from: 0,
                quick_mode: false,
              },
            },
            page_type: searchObj.data.stream.streamType,
            traceparent,
          },
          "ui",
        );
        const formattedData = JSON.stringify(
          JSON.parse(res.data.hits[0]._original),
          null,
          2,
        );
        unflattendData.value = formattedData;
        //store the data in cache of searchObj
        searchObj.data.originalDataCache[cacheKey] = formattedData;
      } catch (err: any) {
        loading.value = false;
        $q.notify({
          message:
            err.response?.data?.message || "Failed to get the Original data",
          color: "negative",
          position: "bottom",
          timeout: 1500,
        });
      } finally {
        loading.value = false;
      }
    };

    watch(activeTab, async () => {
      if (activeTab.value === "unflattened") {
        unflattendData.value = "";
        await getOriginalData();
      }
    });

    const filterStreamFn = (val: any = "") => {
      filteredTracesStreamOptions.value = tracesStreams.value.filter(
        (stream: any) => {
          return stream.toLowerCase().indexOf(val.toLowerCase()) > -1;
        },
      );
    };

    const redirectToTraces = () => {
      emit("view-trace");
    };

    const handleTabChange = async () => {
      if (activeTab.value === "unflattened") {
        await nextTick();
        if (!loading.value) {
          queryEditorRef.value.formatDocument();
        }
      }
    };

    const filteredTabs = computed(() => {
      return tabs.filter((tab) => {
        if (
          props.value._o2_id == undefined ||
          searchAggData.hasAggregation ||
          searchObj.data.stream.selectedStream.length > 1
        ) {
          return false;
        }
        return true;
      });
    });
    const addOrRemoveLabel = (key: string) => {
      if (searchObj.data.stream.selectedFields.includes(key)) {
        return t("common.removeFieldFromTable");
      }
      return t("common.addFieldToTable");
    };

    const sendToAiChat = (value: string) => {
      emit("closeTable");
      emit("sendToAiChat", value);
    };

    const getBtnLogo = computed(() => {
      return store.state.theme === 'dark'
        ? getImageURL('images/common/ai_icon_dark.svg')
        : getImageURL('images/common/ai_icon.svg')
    })
      const regexIcon = computed(()=>{
        return getImageURL(store.state.theme == 'dark' ? 'images/regex_pattern/regex_icon_dark.svg' : 'images/regex_pattern/regex_icon_light.svg')
      })
      const regexIconForContextMenu = computed(()=>{
        return getImageURL(store.state.theme == 'dark' ? 'images/regex_pattern/regex_icon_dark.svg' : 'images/regex_pattern/regex_icon_light.svg')
      })

    const createRegexPatternFromLogs = (key: string, value: string) => {
      emit("closeTable");
      const promptToBeAdded = `Create a regex pattern for ${key} field that contains the following value: "${value}" from the ${searchObj.data.stream.selectedStream[0]} stream`

      router.push({
        path: '/settings/regex_patterns',
        query: {
          org_identifier: store.state.selectedOrganization.identifier,
          from: 'logs'
        },
      })
      store.state.organizationData.regexPatternPrompt = promptToBeAdded;
      store.state.organizationData.regexPatternTestValue = value;
      emit("sendToAiChat", promptToBeAdded);


    }

    const handleCreateRegex = () => {
      showMenu.value = false;
      typeOfRegexPattern.value = true;
    };

    const confirmRegexPatternType = () => {
      typeOfRegexPattern.value = false;
      emit("closeTable");
      // inputMessage.value = `Create a regex pattern for ${store.state.organizationData.customRegexPatternFromLogs.key} field that contains the following value: "${store.state.organizationData.customRegexPatternFromLogs.value}" which should be a type of ${store.state.organizationData.customRegexPatternFromLogs.type} from the ${store.state.organizationData.customRegexPatternFromLogs.stream} stream`;

      const PromptToBeAdded =  `Create a regex pattern for the following value: "${selectedText.value}" which should be a type of ${regexPatternType.value} from the ${searchObj.data.stream.selectedStream[0]} stream`

      store.state.organizationData.regexPatternPrompt = PromptToBeAdded;
      store.state.organizationData.regexPatternTestValue = selectedText.value;
      router.push({
        path: '/settings/regex_patterns',
        query: {
          org_identifier: store.state.selectedOrganization.identifier,
          from: 'logs'
        },
      })
    emit("sendToAiChat", PromptToBeAdded);

    }



    const copySelectedText = () => {
      if (selectedText.value) {
        navigator.clipboard.writeText(selectedText.value).then(() => {
          showMenu.value = false;
          $q.notify({
            message: 'Text copied to clipboard',
            color: 'positive',
            position: 'bottom',
            timeout: 1500
          });
        }).catch(() => {
          $q.notify({
            message: 'Failed to copy text',
            color: 'negative',
            position: 'bottom',
            timeout: 1500
          });
        });
      }
    };

    return {
      t,
      copyLogToClipboard,
      getImageURL,
      addSearchTerm,
      addFieldToTable,
      outlinedAccountTree,
      store,
      searchObj,
      multiStreamFields,
      redirectToTraces,
      filteredTracesStreamOptions,
      filterStreamFn,
      streamSearchValue,
      activeTab,
      showViewTraceBtn,
      queryEditorRef,
      previewId,
      loading,
      unflattendData,
      schemaToBeSearch,
      filteredTabs,
      handleTabChange,
      isTracesStreamsLoading,
      tracesStreams,
      setViewTraceBtn,
      getOriginalData,
      addOrRemoveLabel,
      sendToAiChat,
      getBtnLogo,
<<<<<<< HEAD
      regexIcon,
      createRegexPatternFromLogs,
      showMenu,
      menuX,
      menuY,
      selectedText,
      handleCreateRegex,
      copySelectedText,
      regexIconForContextMenu,
      typeOfRegexPattern,
      regexPatternType,
      confirmRegexPatternType,
=======
>>>>>>> bfdd8fd7
      config
    };
  },
};
</script>

<style lang="scss" scoped>
.monaco-editor {
  --vscode-focusBorder: #515151 !important;
}
.log_json_content {
  white-space: pre-wrap;
  font-family: monospace;
  font-size: 12px;
}
.monaco-editor {
  width: calc(100% - 16px) !important;
  height: calc(100vh - 250px) !important;

  &.expanded {
    height: 300px !important;
    max-width: 1024px !important;
  }
}
</style>

<style lang="scss">
.logs-trace-selector {
  .q-select {
    .q-field__control {
      min-height: 30px !important;
      height: 30px !important;
      padding: 0px 8px !important;
      width: 220px !important;

      .q-field,
      .q-field__native {
        span {
          display: inline-block;
          width: 180px;
          white-space: nowrap;
          overflow: hidden;
          text-overflow: ellipsis;
          text-align: left;
          font-weight: 400;
        }
      }

      .q-field__append {
        height: 27px !important;
      }
    }
  }

  .q-btn {
    height: 30px !important;
    padding: 2px 8px !important;
    margin-left: -1px;

    .q-btn__content {
      span {
        font-size: 11px;
        font-weight: 400;
      }
    }
  }
}

.logs-json-preview-tabs {
  height: fit-content;
  .rum-tab {
    width: fit-content !important;
    padding: 2px 12px !important;
    border: none !important;
    font-size: 12px !important;

    &.active {
      background: #5960b2;
      color: #ffffff !important;
    }
  }
}

.context-menu {
  min-width: 200px;
  padding: 4px 0;
  font-size: 13px;

  .context-menu-item {
    padding: 6px 12px;
    display: flex;
    align-items: center;
    cursor: pointer;
    transition: background-color 0.2s;
  }
}


.context-menu-dark {
  background-color: #1a1a1a;
  border: 1px solid #4a5568;
  .context-menu-item {
    color: #e2e8f0;
    &:hover {
      background-color: #4a5568;
    }
  }
}
.context-menu-light {
  background-color: #ffffff;
  border: 1px solid #e2e8f0;
  .context-menu-item {
    &:hover {
      background-color: #f3f4f6;
    }
  }
}
</style><|MERGE_RESOLUTION|>--- conflicted
+++ resolved
@@ -766,7 +766,7 @@
       addOrRemoveLabel,
       sendToAiChat,
       getBtnLogo,
-<<<<<<< HEAD
+      config,
       regexIcon,
       createRegexPatternFromLogs,
       showMenu,
@@ -779,9 +779,6 @@
       typeOfRegexPattern,
       regexPatternType,
       confirmRegexPatternType,
-=======
->>>>>>> bfdd8fd7
-      config
     };
   },
 };
