--- conflicted
+++ resolved
@@ -196,16 +196,6 @@
                 >
               </q-item-section>
             </q-item>
-<<<<<<< HEAD
-            <q-item v-if="config.isEnterprise == 'true'" clickable v-close-popup>
-              <q-item-section>
-                <q-item-label
-                  data-test="redirect-to-regex-pattern-btn"
-                  @click.stop="createRegexPatternFromLogs(key,value[key])"
-                  v-close-popup
-                  ><q-btn
-                    title="Add field to table"
-=======
             <q-item  clickable v-close-popup>
               <q-item-section>
                 <q-item-label
@@ -216,20 +206,31 @@
                   v-close-popup
                   ><q-btn
                     title="Send to AI Chat"
->>>>>>> b5dde147
                     size="6px"
                     round
                     class="q-mr-sm pointer"
                   >
-<<<<<<< HEAD
+                  <q-img height="14px" width="14px" :src="getBtnLogo" />
+                  </q-btn
+                  >Send to AI Chat</q-item-label
+                >
+              </q-item-section>
+            </q-item>
+            <q-item v-if="config.isEnterprise == 'true'" clickable v-close-popup>
+              <q-item-section>
+                <q-item-label
+                  data-test="redirect-to-regex-pattern-btn"
+                  @click.stop="createRegexPatternFromLogs(key,value[key])"
+                  v-close-popup
+                  ><q-btn
+                    title="Add field to table"
+                    size="6px"
+                    round
+                    class="q-mr-sm pointer"
+                  >
                   <q-img height="14px" width="14px" :src="regexIcon" />
                   </q-btn
                   >{{t('regex_patterns.create_regex_pattern_field')}}</q-item-label
-=======
-                  <q-img height="14px" width="14px" :src="getBtnLogo" />
-                  </q-btn
-                  >Send to AI Chat</q-item-label
->>>>>>> b5dde147
                 >
               </q-item-section>
             </q-item>
@@ -652,6 +653,17 @@
       }
       return t("common.addFieldToTable");
     };
+
+    const sendToAiChat = (key: string, value: string) => {
+      emit("closeTable");
+      emit("sendToAiChat", key, value);
+    };
+
+    const getBtnLogo = computed(() => {
+      return store.state.theme === 'dark'
+        ? getImageURL('images/common/ai_icon_dark.svg')
+        : getImageURL('images/common/ai_icon.svg')
+    })
       const regexIcon = computed(()=>{
         return getImageURL(store.state.theme == 'dark' ? 'images/regex_pattern/regex_icon_dark.svg' : 'images/regex_pattern/regex_icon_light.svg')
       })
@@ -724,17 +736,6 @@
         });
       }
     };
-
-    const sendToAiChat = (key: string, value: string) => {
-      emit("closeTable");
-      emit("sendToAiChat", key, value);
-    };
-
-    const getBtnLogo = computed(() => {
-      return store.state.theme === 'dark'
-        ? getImageURL('images/common/ai_icon_dark.svg')
-        : getImageURL('images/common/ai_icon.svg')
-    })
 
     return {
       t,
@@ -764,7 +765,8 @@
       setViewTraceBtn,
       getOriginalData,
       addOrRemoveLabel,
-<<<<<<< HEAD
+      sendToAiChat,
+      getBtnLogo,
       regexIcon,
       createRegexPatternFromLogs,
       showMenu,
@@ -778,10 +780,6 @@
       regexPatternType,
       confirmRegexPatternType,
       config
-=======
-      sendToAiChat,
-      getBtnLogo
->>>>>>> b5dde147
     };
   },
 };
