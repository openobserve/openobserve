--- conflicted
+++ resolved
@@ -327,13 +327,8 @@
 import searchService from "@/services/search";
 import { generateTraceContext } from "@/utils/zincutils";
 import { defineAsyncComponent } from "vue";
-<<<<<<< HEAD
-import { is, useQuasar } from "quasar";
-import { load } from "rudder-sdk-js";
+import { useQuasar } from "quasar";
 import config from "@/aws-exports";
-=======
-import { useQuasar } from "quasar";
->>>>>>> f88fcb63
 
 export default {
   name: "JsonPreview",
