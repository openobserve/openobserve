--- conflicted
+++ resolved
@@ -1169,12 +1169,9 @@
             orgSettings?.data?.data?.enable_websocket_search ?? false,
           enable_streaming_search:
             orgSettings?.data?.data?.enable_streaming_search ?? false,
-<<<<<<< HEAD
-          free_trial_expiry: orgSettings?.data?.data?.free_trial_expiry ?? "",
-=======
           aggregation_cache_enabled:
             orgSettings?.data?.data?.aggregation_cache_enabled ?? false,
->>>>>>> 143f9b44
+          free_trial_expiry: orgSettings?.data?.data?.free_trial_expiry ?? "",
         });
 
         if(orgSettings?.data?.data?.free_trial_expiry != null && orgSettings?.data?.data?.free_trial_expiry != "") {
