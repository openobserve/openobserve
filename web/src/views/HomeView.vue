--- conflicted
+++ resolved
@@ -21,13 +21,9 @@
          <div>
           <TrialPeriod></TrialPeriod>
          </div>
-<<<<<<< HEAD
           <LicensePeriod @update-license="goToLicensePage"></LicensePeriod>
-        <div class="streams-container q-px-lg q-py-md "
-=======
         <div class="streams-container"
->>>>>>> fd17f6ff
-        :class="store.state.theme === 'dark' ? 'dark-stream-container' : 'light-stream-container'"
+        :class="store.state.theme === 'dark' ? 'dark-stream-container q-px-lg q-py-md' : 'light-stream-container q-px-lg q-py-md'"
         role="region"
         aria-label="Streams overview section"
          >
@@ -418,14 +414,11 @@
 import pipelines from "@/services/pipelines";
 import CustomChartRenderer from "@/components/dashboards/panels/CustomChartRenderer.vue";
 import TrialPeriod from "@/enterprise/components/billings/TrialPeriod.vue";
-<<<<<<< HEAD
 import LicensePeriod from "@/enterprise/components/billings/LicensePeriod.vue";
 import { useRouter } from "vue-router";
-=======
 import HomeViewSkeleton from "@/components/shared/HomeViewSkeleton.vue";
 import store from "@/test/unit/helpers/store";
 import { outlinedWindow } from "@quasar/extras/material-icons-outlined";
->>>>>>> fd17f6ff
 
 export default defineComponent({
   name: "PageHome",
@@ -755,17 +748,14 @@
     return getImageURL('images/home/pipeline.svg');
   });
 
-<<<<<<< HEAD
   const goToLicensePage = () => {
     router.push({ name: 'license' });
   };
-=======
   const getForwardIcon = computed(() => {
     const icon = store.state.theme === 'dark' ? 'images/home/forward_dark.svg' : 'images/home/forward_light.svg';
     return getImageURL(icon);
   });
 
->>>>>>> fd17f6ff
   const formatEventCount = (num: number): string => {
   if (num < 100000) return num.toString();
 
@@ -830,12 +820,9 @@
       isLoadingSummary,
       pipelinesIcon,
       alertsIcon,
-<<<<<<< HEAD
       goToLicensePage,
-      formatEventCount
-=======
+      formatEventCount,
       getForwardIcon,
-      formatEventCount,
       animatedStreamsCount,
       animatedEventsCount,
       formattedAnimatedEventsCount,
@@ -852,7 +839,6 @@
       animatedScheduledPipelines,
       animatedRtPipelines,
       outlinedWindow
->>>>>>> fd17f6ff
     };
   },
   computed: {
@@ -871,11 +857,8 @@
   components: {
     CustomChartRenderer,
     TrialPeriod,
-<<<<<<< HEAD
     LicensePeriod,
-=======
     HomeViewSkeleton,
->>>>>>> fd17f6ff
   },
 });
 </script>
