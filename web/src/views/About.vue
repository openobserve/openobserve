<!-- Copyright 2023 OpenObserve Inc.

This program is free software: you can redistribute it and/or modify
it under the terms of the GNU Affero General Public License as published by
the Free Software Foundation, either version 3 of the License, or
(at your option) any later version.

This program is distributed in the hope that it will be useful
but WITHOUT ANY WARRANTY; without even the implied warranty of
MERCHANTABILITY or FITNESS FOR A PARTICULAR PURPOSE.  See the
GNU Affero General Public License for more details.

You should have received a copy of the GNU Affero General Public License
along with this program.  If not, see <http://www.gnu.org/licenses/>.
-->

<template>
  <q-page class="tw-w-full tw-h-full tw-px-[0.625rem] tw-pb-[0.625rem] aboutPage q-pt-xs">
    <div class="card-container tw-h-[calc(100vh-50px)] tw-overflow-auto">
      <div class="q-px-sm q-py-sm tw-h-full">
        <!-- Hero Section -->
        <div class="hero-section">
          <div class="tw-flex tw-flex-col md:tw-flex-row tw-items-center tw-justify-between tw-gap-8">
            <div class="tw-flex-1">
              <img
                :src="
                  store.state.theme == 'dark'
                    ? getImageURL('images/common/openobserve_latest_dark_2.svg')
                    : getImageURL('images/common/openobserve_latest_light_2.svg')
                "
                class="logo"
                width="220"
              />
              <p class="tagline tw-mt-4">{{ t("about.logoMsg") }}</p>
              <div class="tw-flex tw-gap-3 tw-mt-6">
                <div class="version-badge" :class="store.state.theme === 'dark' ? 'version-badge-dark' : 'version-badge-light'">
                  <span>{{ store.state.zoConfig.version }}</span>
                </div>
                <div class="build-badge tw-capitalize" :class="store.state.theme === 'dark' ? 'build-badge-dark' : 'build-badge-light'">
                  <q-icon name="workspaces" size="20px" />
                  <span>{{ store.state.zoConfig.build_type }}</span>
                </div>
              </div>
            </div>
            <div class="stats-grid">
              <div class="stat-card stat-card-commit" :class="store.state.theme === 'dark' ? 'stat-card-commit-dark' : 'stat-card-commit-light'">
                <q-icon name="code" size="32px" class="stat-icon" />
                <div class="stat-label">Commit</div>
                <div class="stat-value tw-font-mono">{{ store.state.zoConfig.commit_hash }}</div>
              </div>
              <div class="stat-card stat-card-built" :class="store.state.theme === 'dark' ? 'stat-card-built-dark' : 'stat-card-built-light'">
                <q-icon name="event" size="32px" class="stat-icon" />
                <div class="stat-label">Built</div>
                <div class="stat-value">{{ formatDate(store.state.zoConfig.build_date) }}</div>
              </div>
            </div>
          </div>
        </div>

        <!-- Features Grid -->
        <div class="tw-grid tw-grid-cols-1 md:tw-grid-cols-2 tw-gap-4">
          <!-- Open Source Libraries -->
          <div class=" feature-card">
            <div class="tw-mb-4">
              <div class="tw-flex tw-items-center tw-gap-3 tw-mb-3">
                <div class="icon-wrapper" :class="store.state.theme === 'dark' ? 'icon-wrapper-dark' : 'icon-wrapper-light'">
                  <q-icon name="code" size="24px" />
                </div>
                <h3 class="feature-title">Open Source Libraries</h3>
              </div>
              <p class="feature-text">
                Built on the shoulders of giants. OpenObserve depends on many amazing open source libraries.
              </p>
            </div>
            <div class="tw-flex tw-flex-wrap tw-gap-2">
              <a
                href="https://github.com/openobserve/openobserve/blob/main/Cargo.toml"
                target="_blank"
                class="link-badge"
              >
                <q-icon name="settings" size="16px" class="tw-mr-1" />
                Cargo.toml
              </a>
              <a
                href="https://github.com/openobserve/openobserve/blob/main/web/package.json"
                target="_blank"
                class="link-badge"
              >
              <q-icon name="backpack" class="tw-mr-1" />
                package.json
              </a>
              <a href="https://npmjs.com" target="_blank" class="link-badge">
                <q-icon name="javascript" size="16px" class="tw-mr-1" />
                npmjs.com
              </a>
              <a href="https://crates.io" target="_blank" class="link-badge">
                <q-icon name="inventory_2" size="16px" class="tw-mr-1" />
                crates.io
              </a>
            </div>
          </div>

          <!-- License Info -->
          <div
            v-if="store.state.zoConfig.build_type == 'opensource' || (store.state.zoConfig.build_type == 'enterprise' && config.isCloud == 'false')"
            class=" feature-card license-feature"
          >
            <div class="tw-mb-4">
              <div class="tw-flex tw-items-center tw-gap-3 tw-mb-3">
                <div class="icon-wrapper" :class="store.state.theme === 'dark' ? 'icon-wrapper-dark' : 'icon-wrapper-light'">
                  <q-icon name="shield" size="24px" />
                </div>
                <h3 class="feature-title">License Information</h3>
              </div>
              <p v-if="store.state.zoConfig.build_type == 'opensource'" class="feature-text">
                You are using the <strong>open source version</strong> under the
                <a
                  href="https://github.com/openobserve/openobserve/blob/main/LICENSE"
                  target="_blank"
                  class="inline-link"
                >GNU Affero General Public License (AGPL)</a>.
              </p>
              <p v-if="store.state.zoConfig.build_type == 'enterprise' && config.isCloud == 'false'" class="feature-text">
                You are using the <strong>Enterprise version</strong> governed by the
                <a
                  href="https://openobserve.ai/enterprise-license/"
                  target="_blank"
                  class="inline-link"
                >enterprise license agreement</a>.
              </p>
            </div>
            <div class="tw-mt-4 tw-p-3 tw-rounded tw-bg-opacity-10" :class="store.state.theme === 'dark' ? 'tw-bg-blue-400' : 'tw-bg-blue-500'">
              <p class="tw-text-sm tw-mb-0">
                <q-icon name="info" size="16px" class="tw-mr-1" />
                By using OpenObserve, you agree to comply with the applicable license terms.
              </p>
            </div>
          </div>

          <!-- Community Card (if no license card) -->
          <div
            v-else
            class=" feature-card"
          >
            <div class="tw-mb-4" style="min-height: 120px;">
              <div class="tw-flex tw-items-center tw-gap-3 tw-mb-3">
                <div class="icon-wrapper" :class="store.state.theme === 'dark' ? 'icon-wrapper-dark' : 'icon-wrapper-light'">
                  <q-icon name="groups" size="24px" />
                </div>
                <h3 class="feature-title">Community</h3>
              </div>
              <p class="feature-text">
                Join our vibrant community of developers and users building the future of observability.
              </p>
            </div>
            <div class="tw-flex tw-flex-wrap tw-gap-2">
              <a href="https://github.com/openobserve/openobserve" target="_blank" class="link-badge">
                <q-icon name="code" size="16px" class="tw-mr-1" />
                GitHub
              </a>
              <a href="https://openobserve.ai" target="_blank" class="link-badge">
                <q-icon name="language" size="16px" class="tw-mr-1" />
                Website
              </a>
            </div>
          </div>
        </div>

<<<<<<< HEAD
        <!-- Enterprise License Details Section -->
        <div v-if="config.isEnterprise == 'true'" class="tw-mt-4">
          <div class="feature-card">
            <div class="tw-flex tw-items-center tw-justify-between tw-mb-4">
              <div class="tw-flex tw-items-center tw-gap-3">
                <div class="icon-wrapper" :class="store.state.theme === 'dark' ? 'icon-wrapper-dark' : 'icon-wrapper-light'">
                  <q-icon name="workspace_premium" size="24px" />
                </div>
                <h3 class="feature-title">Enterprise License Details</h3>
              </div>
              <q-btn
                no-caps
                label="Manage License"
                @click="navigateToLicense"
                size="sm"
                class="o2-primary-button"
              />
            </div>

            <div v-if="loadingLicense" class="tw-text-center tw-py-8">
              <q-spinner size="40px" color="primary" />
              <div class="tw-mt-3 tw-text-sm tw-opacity-70">Loading license information...</div>
            </div>

            <div v-else-if="!licenseData || !licenseData.license" class="tw-py-4">
              <div class="tw-flex tw-items-start tw-gap-3 tw-p-4 tw-rounded tw-bg-opacity-10" :class="store.state.theme === 'dark' ? 'tw-bg-yellow-400' : 'tw-bg-yellow-500'">
                <q-icon name="warning" size="24px" class="tw-text-yellow-500" />
                <div>
                  <div class="tw-font-semibold tw-mb-1">No License Installed</div>
                  <p class="tw-text-sm tw-mb-2 tw-opacity-80">
                    No enterprise license is currently installed. Contact your administrator or request a new license.
                  </p>
                  <div v-if="licenseData && licenseData.installation_id" class="tw-text-xs tw-opacity-70 tw-mb-2">
                    Installation ID: <code class="tw-px-2 tw-py-1 tw-rounded tw-bg-black tw-bg-opacity-10">{{ licenseData.installation_id }}</code>
                  </div>
                  <q-btn
                    color="primary"
                    no-caps
                    label="Get License"
                    @click="navigateToLicense"
                    size="sm"
                    unelevated
                  />
                </div>
              </div>
            </div>

            <div v-else>
              <div class="tw-grid tw-grid-cols-1 md:tw-grid-cols-2 tw-gap-4">
                <div>
                  <q-markup-table flat bordered dense class="compact-table">
                    <tbody>
                      <tr>
                        <td class="tw-font-semibold">License ID</td>
                        <td>{{ licenseData.license.license_id }}</td>
                      </tr>
                      <tr>
                        <td class="tw-font-semibold">Status</td>
                        <td>
                          <q-badge :color="licenseData.license.active ? 'green' : 'red'">
                            {{ licenseData.license.active ? 'Active' : 'Inactive' }}
                          </q-badge>
                        </td>
                      </tr>
                      <tr>
                        <td class="tw-font-semibold">Created At</td>
                        <td>{{ formatLicenseDate(licenseData.license.created_at) }}</td>
                      </tr>
                      <tr>
                        <td class="tw-font-semibold">Expires At</td>
                        <td>{{ formatLicenseDate(licenseData.license.expires_at) }}</td>
                      </tr>
                    </tbody>
                  </q-markup-table>
                </div>

                <div>
                  <q-markup-table flat bordered dense class="compact-table">
                    <thead>
                      <tr>
                        <th colspan="2" class="tw-text-center tw-font-semibold">Usage Limits</th>
                      </tr>
                    </thead>
                    <tbody>
                      <tr>
                        <td class="tw-font-semibold">Ingestion Type</td>
                        <td>{{ licenseData.license.limits?.Ingestion?.typ || 'PerDayCount' }}</td>
                      </tr>
                      <tr>
                        <td class="tw-font-semibold">Ingestion Limit</td>
                        <td>{{ licenseData.license.limits?.Ingestion?.value ? `${licenseData.license.limits.Ingestion.value} GB / day` : '100 GB / day' }}</td>
                      </tr>
                      <tr v-if="licenseData.ingestion_used !== undefined">
                        <td class="tw-font-semibold">Today's Usage</td>
                        <td>
                          <span :class="licenseData.ingestion_used > 90 ? 'tw-text-red-500 tw-font-bold' : licenseData.ingestion_used > 70 ? 'tw-text-orange-500' : ''">
                            {{ licenseData.ingestion_used }}%
                          </span>
                        </td>
                      </tr>
                    </tbody>
                  </q-markup-table>
                </div>
              </div>
            </div>
          </div>
=======
        <!-- Feature Comparison Table -->
        <div class="tw-mt-6 tw-mb-[20px]" v-if="config.isCloud === 'false'">
          <FeatureComparisonTable />
>>>>>>> 7d40316a
        </div>
      </div>
    </div>
  </q-page>
</template>

<script lang="ts">
import { defineComponent, ref, onMounted } from "vue";
import { useStore } from "vuex";
import { getImageURL } from "../utils/zincutils";
import { useI18n } from "vue-i18n";
import { useRouter } from "vue-router";
import config from "@/aws-exports";
<<<<<<< HEAD
import licenseServer from "@/services/license_server";
=======
import FeatureComparisonTable from "@/components/about/FeatureComparisonTable.vue";
>>>>>>> 7d40316a

export default defineComponent({
  name: "PageAbout",
  components: {
    FeatureComparisonTable,
  },
  setup() {
    const store = useStore();
    const router = useRouter();
    const pageData = ref("Page Data");
    const { t } = useI18n();
    const licenseData = ref<any>(null);
    const loadingLicense = ref(false);

    const formatDate = (dateString: string) => {
      const date = new Date(dateString);
      return date.toLocaleDateString('en-US', {
        year: 'numeric',
        month: 'short',
        day: 'numeric'
      });
    };

    const formatLicenseDate = (timestamp: number) => {
      return new Date(timestamp / 1000).toLocaleDateString('en-US', {
        year: 'numeric',
        month: 'short',
        day: 'numeric'
      });
    };

    const loadLicenseData = async () => {
      try {
        loadingLicense.value = true;
        const response = await licenseServer.get_license();
        licenseData.value = response.data;
      } catch (error) {
        console.error("Error loading license data:", error);
        licenseData.value = null;
      } finally {
        loadingLicense.value = false;
      }
    };

    const navigateToLicense = () => {
      // Get meta org identifier
      const metaOrgIdentifier = store.state.zoConfig.meta_org;

      // Find the meta org from the organizations list
      const metaOrg = store.state.organizations?.find(
        (org: any) => org.identifier === metaOrgIdentifier
      );

      if (metaOrg) {
        // Create the org option object so that it will be used to switch to meta org
        const metaOrgOption = {
          label: metaOrg.name,
          id: metaOrg.id,
          identifier: metaOrg.identifier,
          user_email: store.state.userInfo.email,
          ingest_threshold: metaOrg.ingest_threshold,
          search_threshold: metaOrg.search_threshold,
        };

        // Set the selected organization using dispatch
        store.dispatch("setSelectedOrganization", metaOrgOption);

        // Navigate to license page with the meta org identifier
        router.push({
          name: 'license',
          query: { org_identifier: metaOrgIdentifier }
        });
      } else {
        // Fallback: just navigate to license page with meta org identifier
        router.push({
          name: 'license',
          query: { org_identifier: metaOrgIdentifier }
        });
      }
    };

    onMounted(() => {
      loadLicenseData();
    });

    return {
      t,
      store,
      config,
      pageData,
      getImageURL,
      formatDate,
      licenseData,
      loadingLicense,
      formatLicenseDate,
      navigateToLicense,
    };
  },
});
</script>

<style lang="scss" scoped>
.aboutPage {
  // Hero Section
  .hero-section {
    padding: 0.1rem;
    margin-bottom: 1rem;

    .logo {
      display: block;
    }

    .tagline {
      font-size: 1.25rem;
      font-weight: 500;
      opacity: 0.85;
      margin: 0;
      line-height: 1.6;
    }

    .version-badge,
    .build-badge {
      display: inline-flex;
      align-items: center;
      gap: 0.5rem;
      padding: 0.625rem 1.25rem;
      border-radius: 0.375rem;
      font-weight: 600;
      font-size: 0.9375rem;
      transition: all 0.3s ease;

      &:hover {
        transform: translateY(-2px);
      }
    }

    .version-badge-dark {
      background: rgba(76, 175, 80, 0.2);
      color: #81C784;
      border: 1px solid rgba(76, 175, 80, 0.3);
    }

    .version-badge-light {
      background: rgba(76, 175, 80, 0.12);
      color: #2E7D32;
      border: 1px solid rgba(76, 175, 80, 0.25);
    }

    .build-badge-dark {
      background: rgba(33, 150, 243, 0.2);
      color: #64B5F6;
      border: 1px solid rgba(33, 150, 243, 0.3);
    }

    .build-badge-light {
      background: rgba(33, 150, 243, 0.12);
      color: #1565C0;
      border: 1px solid rgba(33, 150, 243, 0.25);
    }

    .stats-grid {
      display: grid;
      grid-template-columns: repeat(2, 1fr);
      gap: 1rem;

      .stat-card {
        padding: 1.75rem;
        text-align: center;
        transition: all 0.3s ease;
        position: relative;
        overflow: hidden;
        border-radius: 0.375rem;
        border: 1.5px solid;

        &:hover {
          transform: translateY(-4px);
        }

        .stat-icon {
          margin-bottom: 1rem;
        }

        .stat-label {
          font-size: 0.6875rem;
          text-transform: uppercase;
          letter-spacing: 1px;
          font-weight: 700;
          margin-bottom: 0.5rem;
          opacity: 0.9;
        }

        .stat-value {
          font-size: 1.125rem;
          font-weight: 600;
          letter-spacing: -0.01em;
        }
      }

      .stat-card-commit-dark {
        background: linear-gradient(135deg, rgba(156, 39, 176, 0.15) 0%, rgba(123, 31, 162, 0.1) 100%);
        border-color: rgba(156, 39, 176, 0.3);
        color: #CE93D8;

        .stat-icon {
          color: #BA68C8;
        }
      }

      .stat-card-commit-light {
        background: linear-gradient(135deg, rgba(156, 39, 176, 0.08) 0%, rgba(123, 31, 162, 0.05) 100%);
        border-color: rgba(156, 39, 176, 0.25);
        color: #6A1B9A;

        .stat-icon {
          color: #8E24AA;
        }
      }

      .stat-card-built-dark {
        background: linear-gradient(135deg, rgba(255, 152, 0, 0.15) 0%, rgba(251, 140, 0, 0.1) 100%);
        border-color: rgba(255, 152, 0, 0.3);
        color: #FFB74D;

        .stat-icon {
          color: #FFA726;
        }
      }

      .stat-card-built-light {
        background: linear-gradient(135deg, rgba(255, 152, 0, 0.08) 0%, rgba(251, 140, 0, 0.05) 100%);
        border-color: rgba(255, 152, 0, 0.25);
        color: #E65100;

        .stat-icon {
          color: #F57C00;
        }
      }
    }
  }

  // Feature Cards
  .feature-card1 {
    padding: 2rem;
    transition: all 0.3s ease;
    position: relative;
    border: 1px solid;
    border-radius: 0.375rem;

    &:hover {
      transform: translateY(-3px);
      box-shadow: 0 12px 28px rgba(0, 0, 0, 0.12);
    }
    border: 0.0625rem solid var(--o2-border-color);
  }


  .feature-card {
    .icon-wrapper {
      width: 56px;
      height: 56px;
      border-radius: 0.375rem;
      display: flex;
      align-items: center;
      justify-content: center;
      transition: all 0.3s ease;
    }

    .icon-wrapper-dark {
      background: rgba(33, 150, 243, 0.18);
      color: #64B5F6;
    }

    .icon-wrapper-light {
      background: rgba(33, 150, 243, 0.12);
      color: #1565C0;
    }

    .feature-title {
      font-size: 1.375rem;
      font-weight: 600;
      margin: 0;
      letter-spacing: -0.02em;
    }

    .feature-text {
      font-size: 0.9375rem;
      line-height: 1.8;
      opacity: 0.8;
      margin-bottom: 0;
    }

    .link-badge {
      display: inline-flex;
      align-items: center;
      padding: 0.625rem 1.125rem;
      border-radius: 0.375rem;
      background: rgba(33, 150, 243, 0.08);
      color: var(--q-primary);
      text-decoration: none;
      font-size: 0.875rem;
      font-weight: 600;
      transition: all 0.25s ease;
      border: 1.5px solid rgba(33, 150, 243, 0.2);

      &:hover {
        background: rgba(33, 150, 243, 0.15);
        border-color: rgba(33, 150, 243, 0.35);
        transform: translateY(-2px);
        box-shadow: 0 4px 12px rgba(33, 150, 243, 0.15);
      }
    }

    .external-link {
      display: inline-flex;
      align-items: center;
      color: var(--q-primary);
      text-decoration: none;
      font-size: 0.875rem;
      opacity: 0.8;
      transition: all 0.2s ease;

      &:hover {
        opacity: 1;
        text-decoration: underline;
      }
    }

    .inline-link {
      color: var(--q-primary);
      text-decoration: none;
      font-weight: 600;
      border-bottom: 1px solid transparent;
      transition: all 0.2s ease;

      &:hover {
        border-bottom-color: var(--q-primary);
      }
    }
  }

  // Compact table styles
  .compact-table {
    td, th {
      padding: 8px 12px !important;
      line-height: 1.2;
    }
  }

  // Responsive
  @media (max-width: 768px) {
    .hero-section {
      padding: 1.5rem;

      .stats-grid {
        grid-template-columns: 1fr;
        width: 100%;
      }
    }

    .feature-card {
      padding: 1.5rem;
    }
  }
}
</style><|MERGE_RESOLUTION|>--- conflicted
+++ resolved
@@ -166,7 +166,6 @@
           </div>
         </div>
 
-<<<<<<< HEAD
         <!-- Enterprise License Details Section -->
         <div v-if="config.isEnterprise == 'true'" class="tw-mt-4">
           <div class="feature-card">
@@ -273,11 +272,10 @@
               </div>
             </div>
           </div>
-=======
+        </div>
         <!-- Feature Comparison Table -->
         <div class="tw-mt-6 tw-mb-[20px]" v-if="config.isCloud === 'false'">
           <FeatureComparisonTable />
->>>>>>> 7d40316a
         </div>
       </div>
     </div>
@@ -291,11 +289,8 @@
 import { useI18n } from "vue-i18n";
 import { useRouter } from "vue-router";
 import config from "@/aws-exports";
-<<<<<<< HEAD
 import licenseServer from "@/services/license_server";
-=======
 import FeatureComparisonTable from "@/components/about/FeatureComparisonTable.vue";
->>>>>>> 7d40316a
 
 export default defineComponent({
   name: "PageAbout",
