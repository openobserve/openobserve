<!-- Copyright 2023 OpenObserve Inc.

This program is free software: you can redistribute it and/or modify
it under the terms of the GNU Affero General Public License as published by
the Free Software Foundation, either version 3 of the License, or
(at your option) any later version.

This program is distributed in the hope that it will be useful
but WITHOUT ANY WARRANTY; without even the implied warranty of
MERCHANTABILITY or FITNESS FOR A PARTICULAR PURPOSE.  See the
GNU Affero General Public License for more details.

You should have received a copy of the GNU Affero General Public License
along with this program.  If not, see <http://www.gnu.org/licenses/>.
-->

<!-- eslint-disable vue/v-on-event-hyphenation -->
<!-- eslint-disable vue/attribute-hyphenation -->
<template>
  <q-page :key="store.state.selectedOrganization.identifier">
    <div
      ref="fullscreenDiv"
      :class="`${isFullscreen ? 'fullscreen' : ''}  ${
        store.state.theme === 'light' ? 'bg-white' : 'dark-mode'
      }`"
    >
      <div
        :class="`${
          store.state.theme === 'light' ? 'bg-white' : 'dark-mode'
        } stickyHeader ${
          isFullscreen || store.state.printMode === true
            ? 'fullscreenHeader'
            : ''
        }`"
      >
        <div
          class="tw-flex justify-between items-center q-pa-xs tw-w-full tw-min-w-0"
        >
          <div class="tw-flex tw-flex-1 tw-overflow-hidden">
            <q-btn
              v-if="!isFullscreen"
              no-caps
              @click="goBackToDashboardList"
              padding="xs"
              outline
              icon="arrow_back_ios_new"
              data-test="dashboard-back-btn"
              class="hideOnPrintMode"
            />
            <span
              class="q-table__title folder-name tw-px-2 tw-cursor-pointer tw-transition-all tw-rounded-sm tw-ml-2"
              @click="goBackToDashboardList"
              >{{ folderNameFromFolderId }}
            </span>
            <q-spinner-dots
              v-if="!store.state.organizationData.folders.length"
              color="primary"
              size="2em"
            />
            <q-icon
              class="q-table__title tw-text-gray-400 tw-mt-1"
              name="chevron_right"
            ></q-icon>
            <span
              class="q-table__title q-mx-sm tw-truncate tw-flex-1"
              :title="currentDashboardData.data?.title"
            >
              {{ currentDashboardData.data?.title }}
            </span>
          </div>
          <div class="tw-flex">
            <q-btn
              v-if="!isFullscreen"
              outline
              class="dashboard-icons q-px-sm hideOnPrintMode"
              size="sm"
              no-caps
              icon="add"
              @click="addPanelData"
              data-test="dashboard-panel-add"
            >
              <q-tooltip>{{ t("panel.add") }}</q-tooltip>
            </q-btn>
            <!-- <DateTimePicker 
            class="q-ml-sm"
            ref="refDateTime"
            v-model="selectedDate"
          /> -->
            <!-- for Print Mode -->
            <!-- if time is relative, show start and end time -->
            <!-- format: YYYY/MM/DD HH:mm - YYYY/MM/DD HH:mm (TIMEZONE) -->
            <div
              v-if="
                store.state.printMode === true &&
                currentTimeObj.start_time &&
                currentTimeObj.end_time
              "
              style="padding-top: 5px"
            >
              {{ timeString }} ({{ store.state.timezone }})
            </div>
            <!-- do not show date time picker for print mode -->
            <DateTimePickerDashboard
              v-if="selectedDate"
              v-show="store.state.printMode === false"
              ref="dateTimePicker"
              class="dashboard-icons q-ml-sm"
              size="sm"
              v-model="selectedDate"
              :initialTimezone="initialTimezone"
              :disable="arePanelsLoading"
              @hide="setTimeForVariables"
            />
            <AutoRefreshInterval
              v-model="refreshInterval"
              trigger
              :min-refresh-interval="
                store.state?.zoConfig?.min_auto_refresh_interval || 5
              "
              @trigger="refreshData"
              class="dashboard-icons hideOnPrintMode"
              size="sm"
            />
            <q-btn
              v-if="config.isEnterprise == 'true' && arePanelsLoading"
              outline
              class="dashboard-icons q-px-sm q-ml-sm hideOnPrintMode"
              size="sm"
              no-caps
              icon="cancel"
              @click="cancelQuery"
              data-test="dashboard-cancel-btn"
              color="negative"
            >
              <q-tooltip>{{ t("panel.cancel") }}</q-tooltip>
            </q-btn>
            <q-btn
              v-else
              :outline="isVariablesChanged ? false : true"
              class="dashboard-icons q-px-sm q-ml-sm hideOnPrintMode"
              size="sm"
              no-caps
              icon="refresh"
              @click="refreshData"
              :disable="arePanelsLoading"
              data-test="dashboard-refresh-btn"
              :color="isVariablesChanged ? 'warning' : ''"
              :text-color="store.state.theme == 'dark' ? 'white' : 'dark'"
            >
              <q-tooltip>
                {{
                  isVariablesChanged
                    ? "Refresh to apply latest variable changes"
                    : "Refresh"
                }}
              </q-tooltip>
            </q-btn>

            <ExportDashboard
              v-if="!isFullscreen"
              class="hideOnPrintMode"
              :dashboardId="currentDashboardData.data?.dashboardId"
            />
            <q-btn
              v-if="!isFullscreen"
              outline
              class="dashboard-icons q-px-sm q-ml-sm hideOnPrintMode"
              size="sm"
              no-caps
              icon="share"
              @click="shareLink.execute()"
              :loading="shareLink.isLoading.value"
              data-test="dashboard-share-btn"
              ><q-tooltip>{{ t("dashboard.share") }}</q-tooltip></q-btn
            >
            <q-btn
              v-if="!isFullscreen"
              outline
              class="dashboard-icons q-px-sm q-ml-sm hideOnPrintMode"
              size="sm"
              no-caps
              icon="settings"
              data-test="dashboard-setting-btn"
              @click="openSettingsDialog"
            >
              <q-tooltip>{{ t("dashboard.setting") }}</q-tooltip>
            </q-btn>
            <q-btn
              outline
              class="dashboard-icons q-px-sm q-ml-sm"
              size="sm"
              no-caps
              :icon="store.state.printMode === true ? 'close' : 'print'"
              @click="printDashboard"
              data-test="dashboard-print-btn"
              ><q-tooltip>{{
                store.state.printMode === true
                  ? t("common.close")
                  : t("dashboard.print")
              }}</q-tooltip></q-btn
            >
            <q-btn
              outline
              class="dashboard-icons q-px-sm q-ml-sm hideOnPrintMode"
              size="sm"
              no-caps
              :icon="
                quasar.fullscreen.isActive ? 'fullscreen_exit' : 'fullscreen'
              "
              @click="toggleFullscreen"
              data-test="dashboard-fullscreen-btn"
              ><q-tooltip>{{
                quasar.fullscreen.isActive
                  ? t("dashboard.exitFullscreen")
                  : t("dashboard.fullscreen")
              }}</q-tooltip></q-btn
            >
            <q-btn
              v-if="!isFullscreen"
              outline
              class="dashboard-icons q-px-sm q-ml-sm hideOnPrintMode"
              size="sm"
              no-caps
              :icon="outlinedDescription"
              @click="openScheduledReports"
              data-test="view-dashboard-scheduled-reports"
              ><q-tooltip>
                {{ t("dashboard.scheduledDashboards") }}
              </q-tooltip></q-btn
            >
            <q-btn
              v-if="!isFullscreen"
              outline
              class="dashboard-icons q-px-sm q-ml-sm hideOnPrintMode"
              size="sm"
              no-caps
              icon="code"
              data-test="dashboard-json-edit-btn"
              @click="openJsonEditor"
            >
              <q-tooltip>{{ t("dashboard.editJson") }}</q-tooltip>
            </q-btn>
          </div>
        </div>
        <q-separator></q-separator>
      </div>

      <RenderDashboardCharts
        :key="currentDashboardData.data?.dashboardId"
        v-if="selectedDate"
        ref="renderDashboardChartsRef"
        @variablesData="variablesDataUpdated"
        @refreshedVariablesDataUpdated="refreshedVariablesDataUpdated"
        :initialVariableValues="initialVariableValues"
        :viewOnly="store.state.printMode"
        :dashboardData="currentDashboardData.data"
        :folderId="route.query.folder"
        :reportId="reportId"
        :currentTimeObj="currentTimeObjPerPanel"
<<<<<<< HEAD
        :shouldRefreshWithoutCacheObj="shouldRefreshWithoutCachePerPanel"
=======
        :dashboardName="currentDashboardData.data?.title"
        :folderName="folderNameFromFolderId"
>>>>>>> aff48e3a
        :selectedDateForViewPanel="selectedDate"
        @onDeletePanel="onDeletePanel"
        @onMovePanel="onMovePanel"
        @updated:data-zoom="onDataZoom"
        @refresh="loadDashboard"
        @refreshPanelRequest="refreshPanelRequest"
        @openEditLayout="openLayoutConfig"
        :showTabs="true"
        :forceLoad="store.state.printMode"
        :searchType="searchType"
        @panelsValues="handleEmittedData"
        @searchRequestTraceIds="searchRequestTraceIds"
        :runId="runId"
        @update:runId="updateRunId"
      />

      <q-dialog
        v-model="showDashboardSettingsDialog"
        position="right"
        full-height
        maximized
      >
        <DashboardSettings @refresh="loadDashboard" />
      </q-dialog>

      <q-dialog
        v-model="selectedPanelConfig.show"
        position="right"
        full-height
        maximized
      >
        <PanelLayoutSettings
          :layout="selectedPanelConfig.data.layout"
          @save:layout="savePanelLayout"
        />
      </q-dialog>

      <q-dialog
        v-model="showScheduledReportsDialog"
        position="right"
        full-height
        maximized
      >
        <ScheduledDashboards
          :reports="scheduledReports"
          :loading="isLoadingReports"
          :folderId="folderId"
          :dashboardId="dashboardId"
          :tabId="tabId"
          :tabs="currentDashboardData?.data?.tabs || []"
        />
      </q-dialog>

      <q-dialog
        v-model="showJsonEditorDialog"
        position="right"
        full-height
        maximized
        :persistent="true"
      >
        <DashboardJsonEditor
          :dashboard-data="currentDashboardData.data"
          :save-json-dashboard="saveJsonDashboard"
          @close="showJsonEditorDialog = false"
        />
      </q-dialog>
    </div>
  </q-page>
</template>

<script lang="ts">
// @ts-nocheck
import {
  defineComponent,
  ref,
  watch,
  onActivated,
  nextTick,
  provide,
  defineAsyncComponent,
  reactive,
  onMounted,
  onUnmounted,
  onBeforeMount,
  computed,
} from "vue";
import { useStore } from "vuex";
import { useI18n } from "vue-i18n";
import DateTimePickerDashboard from "@/components/DateTimePickerDashboard.vue";
import { useRouter } from "vue-router";
import {
  getDashboard,
  movePanelToAnotherTab,
  getFoldersList,
} from "../../utils/commons.ts";
import { parseDuration, generateDurationLabel } from "../../utils/date";
import { useRoute } from "vue-router";
import { deletePanel } from "../../utils/commons";
import AutoRefreshInterval from "@/components/AutoRefreshInterval.vue";
import ExportDashboard from "@/components/dashboards/ExportDashboard.vue";
import RenderDashboardCharts from "./RenderDashboardCharts.vue";
import { copyToClipboard, useQuasar } from "quasar";
import useNotifications from "@/composables/useNotifications";
import reports from "@/services/reports";
import destination from "@/services/alert_destination.js";
import { outlinedDescription } from "@quasar/extras/material-icons-outlined";
import config from "@/aws-exports";
import queryService from "../../services/search";
import useCancelQuery from "@/composables/dashboard/useCancelQuery";
import PanelLayoutSettings from "./PanelLayoutSettings.vue";
import { useLoading } from "@/composables/useLoading";
import shortURLService from "@/services/short_url";
import { isEqual } from "lodash-es";
import { panelIdToBeRefreshed } from "@/utils/dashboard/convertCustomChartData";
import { getUUID } from "@/utils/zincutils";

const DashboardJsonEditor = defineAsyncComponent(() => {
  return import("./DashboardJsonEditor.vue");
});

const DashboardSettings = defineAsyncComponent(() => {
  return import("./DashboardSettings.vue");
});

const ScheduledDashboards = defineAsyncComponent(() => {
  return import("./ScheduledDashboards.vue");
});

export default defineComponent({
  name: "ViewDashboard",
  emits: ["onDeletePanel"],
  components: {
    DateTimePickerDashboard,
    AutoRefreshInterval,
    ExportDashboard,
    DashboardSettings,
    RenderDashboardCharts,
    ScheduledDashboards,
    PanelLayoutSettings,
    DashboardJsonEditor,
  },
  setup() {
    const { t } = useI18n();
    const route = useRoute();
    const router = useRouter();
    const store = useStore();
    const quasar = useQuasar();
    const currentDashboardData = reactive({
      data: {},
    });
    const showScheduledReportsDialog = ref(false);
    const {
      showPositiveNotification,
      showErrorNotification,
      showConfictErrorNotificationWithRefreshBtn,
    } = useNotifications();

    let moment: any = () => {};

    const folderNameFromFolderId = computed(() => {
      if (store.state.organizationData.folders.length === 0) {
        return "";
      }
      return (
        store.state.organizationData.folders.find(
          (item: any) => item.folderId === (route.query.folder ?? "default"),
        )?.name ?? "default"
      );
    });

    const importMoment = async () => {
      const momentModule: any = await import("moment-timezone");
      moment = momentModule.default;
    };

    const scheduledReports = ref([]);
    const isLoadingReports = ref(false);

    const dashboardId = computed(() => route.query.dashboard);

    const folderId = computed(() => route.query.folder);

    const tabId = computed(() => route.query.tab);

    const reportId = computed(() => route.query.tab);

    const renderDashboardChartsRef = ref(null);

    // Initialize dashboard run ID management
    const runId = ref(getUUID().replace(/-/g, ""));

    const generateNewDashboardRunId = () => {
      runId.value = getUUID().replace(/-/g, "");
      return runId.value;
    };

    onBeforeMount(async () => {
      await importMoment();
      setTimeString();
    });

    // [START] date picker related variables --------

    /**
     * Retrieves the selected date from the query parameters.
     */
    const getSelectedDateFromQueryParams = (params) => ({
      valueType: params.period
        ? "relative"
        : params.from && params.to
          ? "absolute"
          : "relative",
      startTime: params.from ? params.from : null,
      endTime: params.to ? params.to : null,
      relativeTimePeriod: params.period ? params.period : "15m",
    });

    const setTimeForVariables = () => {
      if (selectedDate.value && dateTimePicker.value) {
        const date = dateTimePicker.value?.getConsumableDateTime();
        const startTime = new Date(date.startTime);
        const endTime = new Date(date.endTime);

        // Update only the variables time object
        currentTimeObjPerPanel.value = {
          ...currentTimeObjPerPanel.value,
          __variables: {
            start_time: startTime,
            end_time: endTime,
          },
        };
      }
    };

    const dateTimePicker = ref(null); // holds a reference to the date time picker

    // holds the date picker v-modal
    const selectedDate = ref(null);

    // holds the current time for the dashboard
    const currentTimeObj = ref({});

    // refresh interval v-model
    const refreshInterval = ref(0);

    // initial timezone, which will come from the route query
    const initialTimezone = ref(route.query.timezone ?? null);

    // search_type for search query
    const searchType = ref(route.query.searchtype ?? null);

    // dispatch setPrintMode, to set print mode
    const setPrint = (printMode: any) => {
      store.dispatch("setPrintMode", printMode);
    };

    const timeString = ref("");

    const printDashboard = () => {
      // set print mode as true
      setPrint(store.state.printMode != true);

      const query = {
        ...route.query,
        print: store.state.printMode,
      };

      // replace query params with print=true
      router.replace({ query });
    };

    // boolean to show/hide settings sidebar
    const showDashboardSettingsDialog = ref(false);

    const selectedPanelConfig = ref({
      data: null,
      show: false,
    });

    // selected tab
    const selectedTabId: any = ref(route.query.tab ?? null);
    // provide it to child components
    provide("selectedTabId", selectedTabId);

    // variables data
    const variablesData = reactive({});
    const refreshedVariablesData = reactive({}); // Flag to track if variables have changed

    const variablesDataUpdated = (data: any) => {
      Object.assign(variablesData, data);
      const variableObj = {};
      data.values?.forEach((variable) => {
        if (variable.type === "dynamic_filters") {
          const filters = (variable.value || []).filter(
            (item: any) => item.name && item.operator && item.value,
          );
          const encodedFilters = filters.map((item: any) => ({
            name: item.name,
            operator: item.operator,
            value: item.value,
          }));
          variableObj[`var-${variable.name}`] = encodeURIComponent(
            JSON.stringify(encodedFilters),
          );
        } else {
          variableObj[`var-${variable.name}`] = variable.value;
        }
      });
      router.replace({
        query: {
          org_identifier: store.state.selectedOrganization.identifier,
          dashboard: route.query.dashboard,
          folder: route.query.folder,
          tab: selectedTabId.value,
          refresh: generateDurationLabel(refreshInterval.value),
          ...getQueryParamsForDuration(selectedDate.value),
          ...variableObj,
          print: store.state.printMode,
          searchtype: route.query.searchtype,
        },
      });
    };

    const refreshedVariablesDataUpdated = (variablesData: any) => {
      Object.assign(refreshedVariablesData, variablesData);
    };
    const isVariablesChanged = computed(() => {
      // Convert both objects to a consistent format for comparison
      const normalizeVariables = (obj) => {
        const normalized = JSON.parse(JSON.stringify(obj));
        // Sort arrays to ensure consistent ordering
        if (normalized.values) {
          normalized.values = normalized.values
            .map((variable) => {
              if (Array.isArray(variable.value)) {
                variable.value.sort((a, b) =>
                  JSON.stringify(a).localeCompare(JSON.stringify(b)),
                );
              }
              return variable;
            })
            .sort((a, b) => a.name.localeCompare(b.name));
        }
        return normalized;
      };

      const normalizedCurrent = normalizeVariables(variablesData);
      const normalizedRefreshed = normalizeVariables(refreshedVariablesData);

      return !isEqual(normalizedCurrent, normalizedRefreshed);
    });
    // ======= [START] default variable values

    const initialVariableValues = { value: {} };
    Object.keys(route.query).forEach((key) => {
      if (key.startsWith("var-")) {
        const newKey = key.slice(4);
        initialVariableValues.value[newKey] = route.query[key];
      }
    });
    // ======= [END] default variable values

    onMounted(async () => {
      await loadDashboard();
      if (!store.state.organizationData.folders.length) {
        await getFoldersList(store);
      }
    });

    const setTimeString = () => {
      if (!moment()) return;
      timeString.value = ` ${moment(
        currentTimeObj.value?.start_time?.getTime() / 1000,
      )
        .tz(store.state.timezone)
        .format("YYYY/MM/DD HH:mm")}
              -
               ${moment(currentTimeObj.value?.end_time?.getTime() / 1000)
                 .tz(store.state.timezone)
                 .format("YYYY/MM/DD HH:mm")}

                  `;
    };

    const loadDashboard = async (onlyIfRequired = false) => {
      // check if drilldown or soft-refresh request
      if (onlyIfRequired) {
        // if current dashboard id and tab is same,  skip loading
        if (
          currentDashboardData?.data?.dashboardId === route.query.dashboard &&
          // check for tab
          selectedTabId.value === route.query.tab
        ) {
          return;
        }
      }
      currentDashboardData.data = await getDashboard(
        store,
        route.query.dashboard,
        (route.query.folder ?? "default"),
      );

      if (
        !currentDashboardData?.data ||
        typeof currentDashboardData.data !== "object" ||
        !Object.keys(currentDashboardData.data).length
      ) {
        goBackToDashboardList();
        return;
      }

      // set selected tab from query params
      const selectedTab = currentDashboardData?.data?.tabs?.find(
        (tab: any) => tab.tabId === route.query.tab,
      );

      selectedTabId.value = selectedTab
        ? selectedTab.tabId
        : currentDashboardData?.data?.tabs?.[0]?.tabId;

      // if variables data is null, set it to empty list
      if (
        !(
          currentDashboardData.data?.variables &&
          currentDashboardData.data?.variables?.list.length
        )
      ) {
        variablesData.isVariablesLoading = false;
        variablesData.values = [];
        refreshedVariablesData.isVariablesLoading = false;
        refreshedVariablesData.values = [];
      }

      // check if route has time related query params
      // if not, take dashboard default time settings
      if (!((route.query.from && route.query.to) || route.query.period)) {
        // if dashboard has relative time settings
        if (
          (currentDashboardData.data?.defaultDatetimeDuration?.type ??
            "relative") === "relative"
        ) {
          selectedDate.value = {
            valueType: "relative",
            relativeTimePeriod:
              currentDashboardData.data?.defaultDatetimeDuration
                ?.relativeTimePeriod ?? "15m",
          };
        } else {
          // else, dashboard will have absolute time settings
          selectedDate.value = {
            valueType: "absolute",
            startTime:
              currentDashboardData.data?.defaultDatetimeDuration?.startTime,
            endTime:
              currentDashboardData.data?.defaultDatetimeDuration?.endTime,
          };
        }
      } else {
        // take route time related query params
        selectedDate.value = getSelectedDateFromQueryParams(route.query);
      }
    };

    // [START] cancel running queries

    const arePanelsLoading = ref(false);

    const handleEmittedData = (allPanelsLoaded) => {
      arePanelsLoading.value = !allPanelsLoaded;
    };

    const { traceIdRef, searchRequestTraceIds, cancelQuery } = useCancelQuery();

    // [END] cancel running queries

    const openSettingsDialog = () => {
      showDashboardSettingsDialog.value = true;
    };

    const openLayoutConfig = (id: string) => {
      selectedPanelConfig.value.show = true;

      const panelData = getPanelFromTab(selectedTabId.value, id);

      if (!panelData) {
        return;
      }

      selectedPanelConfig.value.data = JSON.parse(JSON.stringify(panelData));
    };

    const savePanelLayout = async (layout) => {
      const panel = getPanelFromTab(
        selectedTabId.value,
        selectedPanelConfig.value.data.id,
      );
      if (panel) panel.layout = layout;

      selectedPanelConfig.value.show = false;
      selectedPanelConfig.value.data = null;

      await nextTick();

      window.dispatchEvent(new Event("resize"));

      await renderDashboardChartsRef?.value?.saveDashboardData?.execute?.();
    };

    // when the date changes from the picker, update the current time object for the dashboard
    watch(selectedDate, () => {
      if (selectedDate.value && dateTimePicker.value) {
        const date = dateTimePicker.value?.getConsumableDateTime();

        currentTimeObj.value = {
          start_time: new Date(date.startTime),
          end_time: new Date(date.endTime),
        };

        currentTimeObjPerPanel.value = {
          __global: {
            start_time: new Date(date.startTime),
            end_time: new Date(date.endTime),
          },
        };

        setTimeString();
      }
    });

    const getPanelFromTab = (tabId: string, panelId: string) => {
      const tab = currentDashboardData.data.tabs.find(
        (tab) => tab.tabId === tabId,
      );

      if (!tab || !tab.panels) {
        return null;
      }

      return tab.panels.find((panel) => panel.id === panelId);
    };

    const getQueryParamsForDuration = (data: any) => {
      if (data.relativeTimePeriod) {
        return {
          period: data.relativeTimePeriod,
        };
      } else {
        return {
          from: data.startTime,
          to: data.endTime,
        };
      }
    };

    // [END] date picker related variables

    // back button to render dashboard List page
    const goBackToDashboardList = () => {
      return router.push({
        path: "/dashboards",
        query: {
          folder: (route.query.folder ?? "default"),
        },
      });
    };

    //add panel
    const addPanelData = () => {
      return router.push({
        path: "/dashboards/add_panel",
        query: {
          org_identifier: store.state.selectedOrganization.identifier,
          dashboard: route.query.dashboard,
          folder: (route.query.folder ?? "default"),
          tab: route.query.tab ?? currentDashboardData.data.tabs[0].tabId,
        },
      });
    };

    const refreshData = () => {
      if (!arePanelsLoading.value) {
        // Generate new run ID for whole dashboard refresh
        generateNewDashboardRunId();

        
        // Set shouldRefreshWithoutCache to false for all panels
        const allPanelIds = [];
        currentDashboardData.data.tabs?.forEach((tab: any) => {
          tab.panels?.forEach((panel: any) => {
            allPanelIds.push(panel.id);
            shouldRefreshWithoutCachePerPanel.value[panel.id] = false;
          });
        });

        // Refresh the dashboard
        dateTimePicker.value.refresh();
      }
    };

    const onDataZoom = (event: any) => {
      const selectedDateObj = {
        start: new Date(event.start),
        end: new Date(event.end),
      };
      // Truncate seconds and milliseconds from the dates
      selectedDateObj.start.setMilliseconds(0);
      selectedDateObj.end.setMilliseconds(0);

      // Compare the truncated dates
      if (selectedDateObj.start.getTime() === selectedDateObj.end.getTime()) {
        // Increment the end date by 1 minute
        selectedDateObj.end.setMinutes(selectedDateObj.end.getMinutes() + 1);
      }

      // set it as a absolute time
      dateTimePicker?.value?.setCustomDate("absolute", selectedDateObj);

      // refresh dashboard
      dateTimePicker.value.refresh();
    };

    // ------- work with query params ----------
    onMounted(async () => {
      const params = route.query;

      if (params.refresh) {
        const refreshInSecs = parseDuration(params.refresh);
        if (store.state?.zoConfig?.min_auto_refresh_interval) {
          if (
            refreshInSecs < store.state?.zoConfig?.min_auto_refresh_interval
          ) {
            refreshInterval.value = 0;
          } else {
            refreshInterval.value = refreshInSecs;
          }
        }
      }

      // check if timezone query params exist
      // will be used for initial time zone only, so remove it from query
      if (params.timezone) {
        // get the query params
        const query = {
          ...route.query,
        };

        // remove timezone from query
        delete query.timezone;

        // replace route with query params
        router.replace({
          query,
        });
      }

      // check if print query params exist
      if (params.print !== undefined) {
        // set print mode
        setPrint(params.print == "true" ? true : false);
      } else {
        // set print mode as false which is default in store
        router.replace({
          query: {
            ...route.query,
            print: store.state.printMode,
          },
        });
      }
      // This is removed due to the bug of the new date time component
      // and is now rendered when the setup method is called
      // instead of onActivated
      // if (params.period || (params.to && params.from)) {
      //   selectedDate.value = getSelectedDateFromQueryParams(params);
      // }

      // resize charts if needed
      await nextTick();
      window.dispatchEvent(new Event("resize"));
    });

    // whenever the refreshInterval is changed, update the query params
    watch([refreshInterval, selectedDate, selectedTabId], () => {
      generateNewDashboardRunId();
      router.replace({
        query: {
          ...route.query, // used to keep current variables data as is
          org_identifier: store.state.selectedOrganization.identifier,
          dashboard: route.query.dashboard,
          folder: route.query.folder,
          tab: selectedTabId.value,
          refresh: generateDurationLabel(refreshInterval.value),
          ...getQueryParamsForDuration(selectedDate.value),
          print: store.state.printMode,
          searchtype: route.query.searchtype,
        },
      });
    });

    const onDeletePanel = async (panelId: any) => {
      try {
        await deletePanel(
          store,
          route.query.dashboard,
          panelId,
          (route.query.folder ?? "default"),
          route.query.tab ?? currentDashboardData.data.tabs[0].tabId,
        );
        await loadDashboard();

        showPositiveNotification("Panel deleted successfully", {
          timeout: 2000,
        });
      } catch (error: any) {
        if (error?.response?.status === 409) {
          showConfictErrorNotificationWithRefreshBtn(
            error?.response?.data?.message ??
              error?.message ??
              "Panel deletion failed",
          );
        } else {
          showErrorNotification(error?.message ?? "Panel deletion failed", {
            timeout: 2000,
          });
        }
      }
    };

    // move single panel to another tab
    const onMovePanel = async (panelId: any, newTabId: any) => {
      try {
        await movePanelToAnotherTab(
          store,
          route.query.dashboard,
          panelId,
          (route.query.folder ?? "default"),
          route.query.tab ?? currentDashboardData.data.tabs[0].tabId,
          newTabId,
        );
        await loadDashboard();

        showPositiveNotification("Panel moved successfully!", {
          timeout: 2000,
        });
      } catch (error: any) {
        if (error?.response?.status === 409) {
          showConfictErrorNotificationWithRefreshBtn(
            error?.response?.data?.message ??
              error?.message ??
              "Panel move failed",
          );
        } else {
          showErrorNotification(error?.message ?? "Panel move failed", {
            timeout: 2000,
          });
        }
      }
    };

    const shareLink = useLoading(async () => {
      const urlObj = new URL(window.location.href);
      const urlSearchParams = urlObj?.searchParams;

      // if relative time period, convert to absolute time
      if (urlSearchParams?.has("period")) {
        urlSearchParams.delete("period");
        urlSearchParams.set(
          "from",
          currentTimeObj?.value?.start_time?.getTime(),
        );
        urlSearchParams.set("to", currentTimeObj?.value?.end_time?.getTime());
      }

      try {
        const res = await shortURLService.create(
          store.state.selectedOrganization.identifier,
          urlObj?.href,
        );
        const shortURL = res?.data?.short_url;
        copyToClipboard(shortURL)
          .then(() => {
            showPositiveNotification("Link copied successfully");
          })
          .catch(() => {
            showErrorNotification("Error while copying link");
          });
      } catch (error) {
        showErrorNotification("Error while sharing link");
      }
    });

    // Fullscreen
    const fullscreenDiv = ref(null);
    const isFullscreen = ref(false);

    const toggleFullscreen = () => {
      if (!quasar.fullscreen.isActive) {
        quasar.fullscreen
          .request()
          .then(() => {
            isFullscreen.value = true;
          })
          .catch(() => {
            isFullscreen.value = false;
          });
      } else {
        quasar.fullscreen
          .exit()
          .then(() => {
            isFullscreen.value = false;
          })
          .catch(() => {
            isFullscreen.value = true;
          });
      }
    };

    const onFullscreenChange = () => {
      if (!document.fullscreenElement) {
        isFullscreen.value = false;
      }
    };

    const openScheduledReports = () => {
      if (isLoadingReports.value) return;

      showScheduledReportsDialog.value = true;
      scheduledReports.value = [];
      isLoadingReports.value = true;

      reports
        .list(
          store.state.selectedOrganization.identifier,
          folderId.value,
          dashboardId.value,
        )
        .then((response) => {
          scheduledReports.value = response.data;
        })
        .catch((error) => {
          showErrorNotification(error?.message || "Failed to fetch reports");
          isLoadingReports.value = false;
        })
        .finally(() => {
          isLoadingReports.value = false;
        });
    };

    // Cleanup references
    const cleanupRefs = () => {
      // Clear all component refs to prevent memory leaks
      if (dateTimePicker.value) {
        dateTimePicker.value = null;
      }
      if (renderDashboardChartsRef.value) {
        renderDashboardChartsRef.value = null;
      }
      if (fullscreenDiv.value) {
        fullscreenDiv.value = null;
      }
    };

    onMounted(() => {
      document.addEventListener("fullscreenchange", onFullscreenChange);
    });

    onUnmounted(() => {
      document.removeEventListener("fullscreenchange", onFullscreenChange);
      
      // Clear all refs
      cleanupRefs();
    });

    onMounted(() => {
      isFullscreen.value = false;
    });

    const currentTimeObjPerPanel = ref({});
    const shouldRefreshWithoutCachePerPanel = ref({});

    const refreshPanelRequest = (panelId, shouldRefreshWithoutCache) => {
      // Set the panel ID to be refreshed
      panelIdToBeRefreshed.value = panelId;

      // Store the shouldRefreshWithoutCache value for this panel
      shouldRefreshWithoutCachePerPanel.value = {
        ...shouldRefreshWithoutCachePerPanel.value,
        [panelId]: shouldRefreshWithoutCache || false,
      };

      // when the date changes from the picker, update the current time object for the dashboard
      if (selectedDate.value && dateTimePicker.value) {
        const date = dateTimePicker.value?.getConsumableDateTime();

        currentTimeObjPerPanel.value = {
          ...currentTimeObjPerPanel.value,
          [panelId]: {
            start_time: new Date(date.startTime),
            end_time: new Date(date.endTime),
          },
        };

        setTimeString();
      }
    };

    const updateRunId = (newRunId) => {
      runId.value = newRunId;
    };

    // Add these new refs and methods
    const showJsonEditorDialog = ref(false);

    const openJsonEditor = () => {
      showJsonEditorDialog.value = true;
    };

    const saveJsonDashboard = useLoading(async (updatedJson: any) => {
      try {
        // Update the dashboard data
        currentDashboardData.data = JSON.parse(JSON.stringify(updatedJson));

        // Add a wait time for state update
        await nextTick();

        // Save changes using existing renderDashboardChartsRef
        if (renderDashboardChartsRef?.value?.saveDashboardData?.execute) {
          await renderDashboardChartsRef.value.saveDashboardData.execute();

          // Reload the dashboard to reflect changes
          await loadDashboard();
        } else {
          showErrorNotification(
            "Failed to update dashboard JSON: Save method not available",
          );
        }
      } catch (error) {
        showErrorNotification(
          error?.message || "Failed to save dashboard changes",
        );
      } finally {
        showJsonEditorDialog.value = false;
      }
    });

    return {
      currentDashboardData,
      toggleFullscreen,
      fullscreenDiv,
      isFullscreen,
      goBackToDashboardList,
      addPanelData,
      t,
      getDashboard,
      store,
      route,
      // date variables
      dateTimePicker,
      selectedDate,
      currentTimeObj,
      currentTimeObjPerPanel,
      shouldRefreshWithoutCachePerPanel,
      refreshInterval,
      // ----------------
      refreshData,
      isVariablesChanged,
      refreshedVariablesDataUpdated,
      onDeletePanel,
      variablesData,
      variablesDataUpdated,
      showDashboardSettingsDialog,
      openSettingsDialog,
      loadDashboard,
      refreshPanelRequest,
      updateRunId,
      initialVariableValues,
      getQueryParamsForDuration,
      onDataZoom,
      shareLink,
      selectedTabId,
      onMovePanel,
      printDashboard,
      initialTimezone,
      timeString,
      searchType,
      quasar,
      openScheduledReports,
      showScheduledReportsDialog,
      isLoadingReports,
      scheduledReports,
      dashboardId,
      folderId,
      reportId,
      tabId,
      outlinedDescription,
      searchRequestTraceIds,
      arePanelsLoading,
      cancelQuery,
      traceIdRef,
      handleEmittedData,
      config,
      openLayoutConfig,
      selectedPanelConfig,
      savePanelLayout,
      renderDashboardChartsRef,
      folderNameFromFolderId,
      showJsonEditorDialog,
      openJsonEditor,
      saveJsonDashboard,
      setTimeForVariables,
      runId,
    };
  },
});
</script>

<style lang="scss" scoped>
.printMode {
  .hideOnPrintMode {
    display: none;
  }
}

.q-table {
  &__top {
    border-bottom: 1px solid $border-color;
    justify-content: flex-end;
  }
}

.dark-mode {
  background-color: $dark-page;
}

.bg-white {
  background-color: $white;
}

.stickyHeader {
  position: sticky;
  top: 40px;
  z-index: 1001;
}
.stickyHeader.fullscreenHeader {
  top: 0px;
}

.fullscreen {
  width: 100vw;
  height: 100vh;
  overflow-y: auto; /* Enables scrolling within the div */
  position: fixed;
  top: 0;
  left: 0;
  z-index: 10000; /* Ensure it's on top */
  /* Additional styling as needed */
}

.dashboard-icons {
  height: 30px;
}

.folder-name {
  color: $primary !important;
}

.folder-name:hover {
  background-color: $accent !important;
}
</style><|MERGE_RESOLUTION|>--- conflicted
+++ resolved
@@ -257,12 +257,9 @@
         :folderId="route.query.folder"
         :reportId="reportId"
         :currentTimeObj="currentTimeObjPerPanel"
-<<<<<<< HEAD
-        :shouldRefreshWithoutCacheObj="shouldRefreshWithoutCachePerPanel"
-=======
         :dashboardName="currentDashboardData.data?.title"
         :folderName="folderNameFromFolderId"
->>>>>>> aff48e3a
+        :shouldRefreshWithoutCacheObj="shouldRefreshWithoutCachePerPanel"
         :selectedDateForViewPanel="selectedDate"
         @onDeletePanel="onDeletePanel"
         @onMovePanel="onMovePanel"
