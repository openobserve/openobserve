<!-- Copyright 2023 Zinc Labs Inc.

 Licensed under the Apache License, Version 2.0 (the "License");
 you may not use this file except in compliance with the License.
 You may obtain a copy of the License at

     http:www.apache.org/licenses/LICENSE-2.0

 Unless required by applicable law or agreed to in writing, software
 distributed under the License is distributed on an "AS IS" BASIS,
 WITHOUT WARRANTIES OR CONDITIONS OF ANY KIND, either express or implied.
 See the License for the specific language governing permissions and
 limitations under the License. 
-->

<template>
  <div :style="{ height: 'calc(100vh - 57px)', overflow: 'hidden' }">
    <template v-if="isLoading.length">
      <div
        class="q-pb-lg flex items-center justify-center text-center"
        style="height: calc(100vh - 200px)"
      >
        <div>
          <q-spinner-hourglass
            color="primary"
            size="40px"
            style="margin: 0 auto; display: block"
          />
          <div class="text-center full-width">
            Hold on tight, we're loading RUM data.
          </div>
        </div>
      </div>
    </template>
    <template v-else-if="isRumEnabled || isSessionReplayEnabled">
      <AppTabs
        :show="showTabs"
        :tabs="tabs"
        v-model:active-tab="activeTab"
        @update:active-tab="changeTab"
      />
      <router-view v-slot="{ Component }">
        <template v-if="$route.meta.keepAlive">
          <keep-alive>
            <component
              :is="Component"
              :isRumEnabled="isRumEnabled"
              :isSessionReplayEnabled="isSessionReplayEnabled"
            />
          </keep-alive>
        </template>
        <template v-else>
          <component
            :is="Component"
            :isRumEnabled="isRumEnabled"
            :isSessionReplayEnabled="isSessionReplayEnabled"
          />
        </template>
      </router-view>
    </template>
    <template v-else>
      <div class="q-pa-lg enable-rum">
        <div class="q-pb-lg">
          <div class="text-left text-h6 text-bold q-pb-md">
            {{t("rum.aboutRUMTitle")}}
          </div>
          <div class="text-subtitle1">
            {{t("rum.aboutRUMMessage")}}
          </div>
          <div>
            <div></div>
          </div>
        </div>
        <q-btn
          class="bg-secondary rounded text-white"
          no-caps
          :title="t('rum.getStartedTitle')"
          @click="getStarted"
        >
<<<<<<< HEAD
          {{t("rum.getStartedLabel")}}
          <q-icon name="arrow_forward" size="20px"
class="q-ml-xs" />
=======
          Get Started
          <q-icon name="arrow_forward" size="20px" class="q-ml-xs" />
>>>>>>> 4a716411
        </q-btn>
      </div>
    </template>
  </div>
</template>

<script setup lang="ts">
import AppTabs from "@/components/common/AppTabs.vue";
import streamService from "@/services/stream";
import {
  computed,
  nextTick,
  onActivated,
  onBeforeUnmount,
  onMounted,
  onUnmounted,
  ref,
  watch,
} from "vue";
import { onBeforeRouteUpdate, useRoute, useRouter } from "vue-router";
import { useStore } from "vuex";
import useSession from "@/composables/useSessionReplay";
import useErrorTracking from "@/composables/useErrorTracking";
import usePerformance from "@/composables/rum/usePerformance";

import { b64EncodeUnicode } from "@/utils/zincutils";
import { useI18n } from "vue-i18n";

const route = useRoute();
const router = useRouter();
const store = useStore();
const showTabs = computed(() => {
  const routes = [
    "Sessions",
    "ErrorTracking",
    "RumPerformance",
    "rumPerformanceSummary",
    "rumPerformanceWebVitals",
    "rumPerformanceErrors",
    "rumPerformanceApis",
  ];
  return routes.includes(router.currentRoute.value.name?.toString() || "");
});

const { t } = useI18n();
const isLoading = ref<boolean[]>([]);
const { sessionState } = useSession();
const { errorTrackingState } = useErrorTracking();
const { performanceState } = usePerformance();

const activeTab = ref<string>("performance");
const tabs = [
  {
    label: t("rum.performance"),
    value: "performance",
  },
  {
    label: t("rum.sessions"),
    value: "sessions",
  },
  {
    label: t("rum.errorTracking"),
    value: "error_tracking",
  },
];

const isRumEnabled = ref<boolean>(false);
const isSessionReplayEnabled = ref<boolean>(false);

const routeName = computed(() => router.currentRoute.value.name);

onMounted(async () => {
  isLoading.value.push(true);

  await checkIfRumEnabled();

  isLoading.value.pop();

  if (!isRumEnabled.value && !isSessionReplayEnabled.value) return;

  await getSchema();

  const routeNameMapping: { [key: string]: string } = {
    SessionViewer: "sessions",
    ErrorTracking: "error_tracking",
    RumPerformance: "performance",
    ErrorViewer: "error_tracking",
    Sessions: "sessions",
    rumPerformanceSummary: "performance",
  };

  if (routeNameMapping[routeName.value?.toString() || "placeholder"]) {
    activeTab.value =
      routeNameMapping[
        router.currentRoute.value.name?.toString() || "placeholder"
      ];
  } else {
    activeTab.value = "performance";
  }

  // This is temporary fix, as we have kept sessionViewer keep-alive as false.
  // So on routing to sessionViewer, this hook is called triggered and it routes to Session page again
  const ignoreRoutes = ["SessionViewer", "ErrorViewer"];

  if (!ignoreRoutes.includes(routeName.value as string))
    changeTab(activeTab.value);
});

onActivated(async () => {
  await checkIfRumEnabled();
});

watch(
  () => routeName.value,
  () => updateTabOnRouteChange()
);

const updateTabOnRouteChange = () => {
  const routeNameMapping: { [key: string]: string } = {
    SessionViewer: "sessions",
    ErrorTracking: "error_tracking",
    RumPerformance: "performance",
    Sessions: "sessions",
    rumPerformanceSummary: "performance",
    rumPerformanceWebVitals: "performance",
    rumPerformanceErrors: "performance",
    rumPerformanceApis: "performance",
  };
  const tab =
    routeNameMapping[
      router.currentRoute.value.name?.toString() || "placeholder"
    ];
  if (tab !== activeTab.value && tab !== undefined) {
    activeTab.value = tab;
  }
};

const checkIfRumEnabled = async () => {
  await nextTick();
  return new Promise((resolve) => {
    streamService
      .nameList(store.state.selectedOrganization.identifier, "logs", false)
      .then((response: any) => {
        response.data.list.forEach((stream: any) => {
          if (stream.name === "_rumdata") isRumEnabled.value = true;
          if (stream.name === "_sessionreplay")
            isSessionReplayEnabled.value = true;
        });
        resolve(true);
      })
      .finally(() => {
        resolve(true);
      });
  });
};

const getQueryParams = (dateTime: any, editorValue: string) => {
  const query: any = {};

  if (dateTime.valueType == "relative") {
    query["period"] = dateTime.relativeTimePeriod;
  } else {
    query["from"] = dateTime.startTime;
    query["to"] = dateTime.endTime;
  }

  if (editorValue) query["query"] = b64EncodeUnicode(editorValue);

  query["org_identifier"] = store.state.selectedOrganization.identifier;
  return query;
};

const changeTab = (tab: string) => {
  if (tab === "performance") {
    router.push({
      name: "rumPerformanceSummary",
      query: getQueryParams(performanceState.data.datetime, ""),
    });
    return;
  }

  if (tab === "error_tracking") {
    router.push({
      name: "ErrorTracking",
      query: getQueryParams(
        errorTrackingState.data.datetime,
        errorTrackingState.data.editorValue
      ),
    });
    return;
  }

  if (tab === "sessions") {
    router.push({
      name: "Sessions",
      query: getQueryParams(
        sessionState.data.datetime,
        sessionState.data.editorValue
      ),
    });
    return;
  }
};

const getStarted = () => {
  router.push({
    name: "frontendMonitoring",
    query: { org_identifier: store.state.selectedOrganization.identifier },
  });
};

const getSchema = async () => {
  return new Promise((resolve) => {
    getSessionReplayFields().finally(() => {
      getRumDataFields().finally(() => {
        resolve(true);
      });
    });
  });
};

const getSessionReplayFields = () => {
  isLoading.value.push(true);
  return new Promise((resolve) => {
    streamService
      .schema(
        store.state.selectedOrganization.identifier,
        "_sessionreplay",
        "logs"
      )
      .then((res) => {
        performanceState.data.streams["_sessionreplay"] = {
          schema: {},
          name: "_sessionreplay",
        };
        res.data.schema.forEach((field: any) => {
          performanceState.data.streams["_sessionreplay"]["schema"][
            field.name
          ] = field;
        });
      })
      .finally(() => {
        resolve(true);
        isLoading.value.pop();
      });
  });
};

const getRumDataFields = () => {
  isLoading.value.push(true);
  return new Promise((resolve) => {
    streamService
      .schema(store.state.selectedOrganization.identifier, "_rumdata", "logs")
      .then((res) => {
        performanceState.data.streams["_rumdata"] = {
          schema: {},
          name: "_rumdata",
        };
        res.data.schema.forEach((field: any) => {
          performanceState.data.streams["_rumdata"]["schema"][field.name] =
            field;
        });
      })
      .finally(() => {
        resolve(true);
        isLoading.value.pop();
      });
  });
};
</script>

<style scoped lang="scss">
.rum-tabs {
  .rum-tab {
    border-bottom: 2px solid transparent;
    width: 140px;
  }
  .active {
    border-bottom: 2px solid $primary;
  }
}

.enable-rum {
  max-width: 1024px;
}
</style><|MERGE_RESOLUTION|>--- conflicted
+++ resolved
@@ -77,14 +77,8 @@
           :title="t('rum.getStartedTitle')"
           @click="getStarted"
         >
-<<<<<<< HEAD
           {{t("rum.getStartedLabel")}}
-          <q-icon name="arrow_forward" size="20px"
-class="q-ml-xs" />
-=======
-          Get Started
           <q-icon name="arrow_forward" size="20px" class="q-ml-xs" />
->>>>>>> 4a716411
         </q-btn>
       </div>
     </template>
