import { ref } from "vue";
import useHttpStreaming from "../useStreamingSearch";
import { useStore } from "vuex";
import {
  generateTraceContext,
} from "../../utils/zincutils";

const traceIdMapper = ref<{ [key: string]: string[] }>({});

const useValuesWebSocket = () => {
  const store = useStore();

  const {
    fetchQueryDataWithHttpStream,
    cancelStreamQueryBasedOnRequestId,
  } = useHttpStreaming();

  // Utility functions
  const addTraceId = (field: string, traceId: string) => {
    if (!traceIdMapper.value[field]) {
      traceIdMapper.value[field] = [];
    }
    traceIdMapper.value[field].push(traceId);
  };

  const removeTraceId = (field: string, traceId: string) => {
    if (traceIdMapper.value[field]) {
      traceIdMapper.value[field] = traceIdMapper.value[field].filter(
        (id) => id !== traceId,
      );
    }
  };

  const cancelTraceId = (field: string) => {
    const traceIds = traceIdMapper.value[field];
    if (traceIds && traceIds.length > 0) {
      traceIds.forEach((traceId) => {
        cancelStreamQueryBasedOnRequestId({
          trace_id: traceId,
          org_id: store?.state?.selectedOrganization?.identifier,
        });
      });
      // Clear the trace IDs after cancellation
      traceIdMapper.value[field] = [];
    }
  };

  const handleSearchClose = (
    payload: any,
    response: any,
    variableObject: any,
  ) => {
    const errorCodes = [1001, 1006, 1010, 1011, 1012, 1013];
    if (errorCodes.includes(response.code)) {
      handleSearchError(
        payload,
        {
          content: {
            message: "WebSocket connection terminated unexpectedly",
            trace_id: payload.traceId,
            code: response.code,
            error_details: response.error_details,
          },
          type: "error",
        },
        variableObject,
      );
    }

    removeTraceId(variableObject.name, payload.traceId);
  };

  const handleSearchError = (request: any, err: any, variableObject: any) => {
    removeTraceId(variableObject.name, request.traceId);
  };

  const handleSearchReset = (data: any) => {
    cancelTraceId(data.name);
  };

  const handleSearchResponse = (
    payload: any,
    response: any,
    variableObject: any,
  ) => {
    try {
      if (
        response.content?.results?.hits?.length &&
        (response.type === "search_response" ||
          response.type === "search_response_hits")
      ) {
        const hits = response.content.results.hits;
        const fieldHit = hits.find(
          (field: any) => field.field === variableObject.name,
        );

        if (!fieldHit) {
          return;
        }

        // Process the response
        const newOptions = fieldHit.values
          .map((it: any) => it.zo_sql_key)
          .filter((it: any) => it)
          .map((it: any) => String(it));

        // IMPORTANT: Access the correct dashboardPanelData object
        const dashboardPanelData = variableObject.dashboardPanelData;

        // Initialize filterValue array if it doesn't exist
        if (!dashboardPanelData.meta.filterValue) {
          dashboardPanelData.meta.filterValue = [];
        }

        // Find existing entry for this column and stream
        const existingIndex = dashboardPanelData.meta.filterValue.findIndex(
          (item: any) =>
            item.column === variableObject.name &&
            item.stream === variableObject.stream,
        );

        // Get existing values or initialize empty array
        let existingValues = [];
        if (existingIndex >= 0) {
          existingValues =
            dashboardPanelData.meta.filterValue[existingIndex].value || [];
        }

        // Merge existing values with new values, removing duplicates
        const mergedValues = Array.from(
          new Set([...existingValues, ...newOptions]),
        );

        // Update or add the entry
        if (existingIndex >= 0) {
          // Update existing entry
          dashboardPanelData.meta.filterValue[existingIndex].value =
            mergedValues;
        } else {
          // Add new entry
          dashboardPanelData.meta.filterValue.push({
            column: variableObject.name,
            stream: variableObject.stream,
            value: mergedValues,
          });
        }
      }
    } catch (error) {}
  };

  const initializeStreamingConnection = (
    payload: any,
    variableObject: any,
  ): any => {
    fetchQueryDataWithHttpStream(payload, {
      data: (p: any, r: any) => handleSearchResponse(p, r, variableObject),
      error: (p: any, r: any) => handleSearchError(p, r, variableObject),
      complete: (p: any, r: any) => handleSearchClose(p, r, variableObject),
      reset: handleSearchReset,
    });
  };

  const fetchFieldValues = async (
    queryReq: any,
    dashboardPanelData: any,
    fieldObj: any,
  ) => {
<<<<<<< HEAD
    // Extract name and stream from the parameter
    const name = fieldObj.field;
    const stream = queryReq.stream_name;
    if (isWebSocketEnabled(store.state)) {
      // Use WebSocket
      const wsPayload = {
        queryReq: {
          stream_name: queryReq.stream_name,
          start_time: queryReq.start_time,
          end_time: queryReq.end_time,
          fields: queryReq.fields,
          size: queryReq.size,
          stream_type: queryReq.type,
          use_cache: (window as any).use_cache ?? true,
          no_count: queryReq.no_count,
          sql: "",
        },
        type: "values",
        isPagination: false,
        traceId: generateTraceContext().traceId,
        org_id: store.state.selectedOrganization.identifier,
      };

      const res = initializeWebSocketConnection(wsPayload, {
        name: name,
        stream: stream,
        dashboardPanelData: dashboardPanelData,
      });

      return res;
    } else if (isStreamingEnabled(store.state)) {
      const wsPayload = {
        queryReq: {
          stream_name: queryReq.stream_name,
          start_time: queryReq.start_time,
          end_time: queryReq.end_time,
          fields: queryReq.fields,
          size: queryReq.size,
          stream_type: queryReq.type,
          use_cache: (window as any).use_cache ?? true,
          no_count: queryReq.no_count,
          sql: "",
        },
        type: "values",
        isPagination: false,
        traceId: generateTraceContext().traceId,
        org_id: store.state.selectedOrganization.identifier,
        meta: queryReq,
      };

      const res = initializeWebSocketConnection(wsPayload, {
        name: name,
        stream: stream,
        dashboardPanelData: dashboardPanelData,
      });

      return res;
    } else {
      // Use REST API
      try {
        const response = await StreamService.fieldValues({
          org_identifier: store.state.selectedOrganization.identifier,
          stream_name: queryReq.stream_name,
          start_time: queryReq.start_time,
          end_time: queryReq.end_time,
          fields: queryReq.fields,
          size: queryReq.size,
          type: queryReq.stream_type,
          no_count: queryReq.no_count,
        });
        const find = dashboardPanelData.meta.filterValue.findIndex(
          (it: any) => it.column == name && it.stream == stream,
        );
        if (find >= 0) {
          dashboardPanelData.meta.filterValue.splice(find, 1);
        }

        return dashboardPanelData.meta.filterValue.push({
          column: name,
          stream: stream,
          value: response?.data?.hits?.[0]?.values
            .map((it: any) => it.zo_sql_key)
            .filter((it: any) => it)
            .map((it: any) => String(it)),
        });
      } catch (error) {
        throw error;
      }
    }
=======
    // Use HTTP2/streaming for all dashboard values requests
    const streamingPayload = {
      queryReq: {
        stream_name: queryReq.stream_name,
        start_time: queryReq.start_time,
        end_time: queryReq.end_time,
        fields: queryReq.fields,
        size: queryReq.size,
        stream_type: queryReq.type,
        use_cache: (window as any).use_cache ?? true,
        no_count: queryReq.no_count,
        sql: "",
      },
      type: "values" as const,
      isPagination: false,
      traceId: generateTraceContext().traceId,
      org_id: store.state.selectedOrganization.identifier,
      pageType: queryReq.type || "logs",
      searchType: "dashboards",
      meta: queryReq,
    };

    const res = initializeStreamingConnection(streamingPayload, {
      name: name,
      dashboardPanelData: dashboardPanelData,
    });

    return res;
>>>>>>> a5ea45bd
  };

  return {
    handleSearchClose,
    handleSearchError,
    handleSearchReset,
    handleSearchResponse,
    initializeStreamingConnection,
    addTraceId,
    removeTraceId,
    fetchFieldValues,
    cancelTraceId,
  };
};

export default useValuesWebSocket;<|MERGE_RESOLUTION|>--- conflicted
+++ resolved
@@ -165,97 +165,6 @@
     dashboardPanelData: any,
     fieldObj: any,
   ) => {
-<<<<<<< HEAD
-    // Extract name and stream from the parameter
-    const name = fieldObj.field;
-    const stream = queryReq.stream_name;
-    if (isWebSocketEnabled(store.state)) {
-      // Use WebSocket
-      const wsPayload = {
-        queryReq: {
-          stream_name: queryReq.stream_name,
-          start_time: queryReq.start_time,
-          end_time: queryReq.end_time,
-          fields: queryReq.fields,
-          size: queryReq.size,
-          stream_type: queryReq.type,
-          use_cache: (window as any).use_cache ?? true,
-          no_count: queryReq.no_count,
-          sql: "",
-        },
-        type: "values",
-        isPagination: false,
-        traceId: generateTraceContext().traceId,
-        org_id: store.state.selectedOrganization.identifier,
-      };
-
-      const res = initializeWebSocketConnection(wsPayload, {
-        name: name,
-        stream: stream,
-        dashboardPanelData: dashboardPanelData,
-      });
-
-      return res;
-    } else if (isStreamingEnabled(store.state)) {
-      const wsPayload = {
-        queryReq: {
-          stream_name: queryReq.stream_name,
-          start_time: queryReq.start_time,
-          end_time: queryReq.end_time,
-          fields: queryReq.fields,
-          size: queryReq.size,
-          stream_type: queryReq.type,
-          use_cache: (window as any).use_cache ?? true,
-          no_count: queryReq.no_count,
-          sql: "",
-        },
-        type: "values",
-        isPagination: false,
-        traceId: generateTraceContext().traceId,
-        org_id: store.state.selectedOrganization.identifier,
-        meta: queryReq,
-      };
-
-      const res = initializeWebSocketConnection(wsPayload, {
-        name: name,
-        stream: stream,
-        dashboardPanelData: dashboardPanelData,
-      });
-
-      return res;
-    } else {
-      // Use REST API
-      try {
-        const response = await StreamService.fieldValues({
-          org_identifier: store.state.selectedOrganization.identifier,
-          stream_name: queryReq.stream_name,
-          start_time: queryReq.start_time,
-          end_time: queryReq.end_time,
-          fields: queryReq.fields,
-          size: queryReq.size,
-          type: queryReq.stream_type,
-          no_count: queryReq.no_count,
-        });
-        const find = dashboardPanelData.meta.filterValue.findIndex(
-          (it: any) => it.column == name && it.stream == stream,
-        );
-        if (find >= 0) {
-          dashboardPanelData.meta.filterValue.splice(find, 1);
-        }
-
-        return dashboardPanelData.meta.filterValue.push({
-          column: name,
-          stream: stream,
-          value: response?.data?.hits?.[0]?.values
-            .map((it: any) => it.zo_sql_key)
-            .filter((it: any) => it)
-            .map((it: any) => String(it)),
-        });
-      } catch (error) {
-        throw error;
-      }
-    }
-=======
     // Use HTTP2/streaming for all dashboard values requests
     const streamingPayload = {
       queryReq: {
@@ -284,7 +193,6 @@
     });
 
     return res;
->>>>>>> a5ea45bd
   };
 
   return {
