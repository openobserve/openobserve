--- conflicted
+++ resolved
@@ -72,16 +72,11 @@
   runId?: any,
   tabId?: any,
   tabName?: any,
-<<<<<<< HEAD
   searchResponse?: any,
   is_ui_histogram?: any,
   shouldRefreshWithoutCache?: any,
-=======
-  searchResponse: any,
-  is_ui_histogram: any,
   dashboardName?: any,
   folderName?: any,
->>>>>>> aff48e3a
 ) => {
   const log = (...args: any[]) => {
     // if (true) {
