--- conflicted
+++ resolved
@@ -68,14 +68,11 @@
   dashboardId: any,
   folderId: any,
   reportId: any,
-<<<<<<< HEAD
-  searchResponse: any,
-  is_ui_histogram: any,
-=======
   runId?: any,
   tabId?: any,
   tabName?: any,
->>>>>>> e46f6d5b
+  searchResponse: any,
+  is_ui_histogram: any,
 ) => {
   const log = (...args: any[]) => {
     // if (true) {
@@ -452,10 +449,6 @@
             page_type: pageType,
             traceparent,
             searchType: "dashboards",
-<<<<<<< HEAD
-=======
-
->>>>>>> e46f6d5b
           }),
         abortControllerRef.signal,
       );
@@ -544,15 +537,12 @@
                   traceparent,
                   dashboard_id: dashboardId?.value,
                   folder_id: folderId?.value,
-<<<<<<< HEAD
-                  is_ui_histogram: is_ui_histogram.value,
-=======
                   panel_id: panelSchema.value.id,
                   panel_name: panelSchema.value.title,
                   run_id: runId?.value,
                   tab_id: tabId?.value,
                   tab_name: tabName?.value,
->>>>>>> e46f6d5b
+                  is_ui_histogram: is_ui_histogram.value,
                 },
                 searchType.value ?? "dashboards",
               ),
@@ -1443,15 +1433,12 @@
                           traceparent,
                           dashboard_id: dashboardId?.value,
                           folder_id: folderId?.value,
-<<<<<<< HEAD
-                          is_ui_histogram: is_ui_histogram.value,
-=======
                           panel_id: panelSchema.value.id,
                           panel_name: panelSchema.value.title,
                           run_id: runId?.value,
                           tab_id: tabId?.value,
                           tab_name: tabName?.value,
->>>>>>> e46f6d5b
+                          is_ui_histogram: is_ui_histogram.value,
                         },
                         searchType.value ?? "dashboards",
                       ),
