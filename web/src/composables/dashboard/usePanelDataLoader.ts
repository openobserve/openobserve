// Copyright 2023 OpenObserve Inc.
//
// This program is free software: you can redistribute it and/or modify
// it under the terms of the GNU Affero General Public License as published by
// the Free Software Foundation, either version 3 of the License, or
// (at your option) any later version.
//
// This program is distributed in the hope that it will be useful
// but WITHOUT ANY WARRANTY; without even the implied warranty of
// MERCHANTABILITY or FITNESS FOR A PARTICULAR PURPOSE.  See the
// GNU Affero General Public License for more details.
//
// You should have received a copy of the GNU Affero General Public License
// along with this program.  If not, see <http://www.gnu.org/licenses/>.

import {
  ref,
  watch,
  reactive,
  toRefs,
  onMounted,
  onUnmounted,
  toRaw,
} from "vue";
import queryService from "../../services/search";
import { useStore } from "vuex";
import { addLabelToPromQlQuery } from "@/utils/query/promQLUtils";
import { addLabelsToSQlQuery } from "@/utils/query/sqlUtils";
import { getStreamFromQuery } from "@/utils/query/sqlUtils";
import {
  formatInterval,
  formatRateInterval,
  getTimeInSecondsBasedOnUnit,
} from "@/utils/dashboard/variables/variablesUtils";
import {
  b64EncodeUnicode,
  generateTraceContext,
  isWebSocketEnabled,
  isStreamingEnabled,
  escapeSingleQuotes,
} from "@/utils/zincutils";
import { usePanelCache } from "./usePanelCache";
import { isEqual, omit } from "lodash-es";
import { convertOffsetToSeconds } from "@/utils/dashboard/convertDataIntoUnitValue";
import useSearchWebSocket from "@/composables/useSearchWebSocket";
import { useAnnotations } from "./useAnnotations";
import useHttpStreamingSearch from "../useStreamingSearch";

/**
 * debounce time in milliseconds for panel data loader
 */
const PANEL_DATA_LOADER_DEBOUNCE_TIME = 50;

const adjustTimestampByTimeRangeGap = (
  timestamp: number,
  timeRangeGapSeconds: number,
) => {
  return timestamp - timeRangeGapSeconds * 1000;
};

export const usePanelDataLoader = (
  panelSchema: any,
  selectedTimeObj: any,
  variablesData: any,
  chartPanelRef: any,
  forceLoad: any,
  searchType: any,
  dashboardId: any,
  folderId: any,
  reportId: any,
  searchResponse: any,
  is_ui_histogram: any,
) => {
  const log = (...args: any[]) => {
    // if (true) {
    //   console.log(panelSchema?.value?.title + ": ", ...args);
    // }
  };
  let runCount = 0;

  const store = useStore();

  const {
    fetchQueryDataWithWebSocket,
    sendSearchMessageBasedOnRequestId,
    cancelSearchQueryBasedOnRequestId,
    cleanUpListeners,
  } = useSearchWebSocket();

  const {
    fetchQueryDataWithHttpStream,
    cancelStreamQueryBasedOnRequestId,
    closeStreamWithError,
    closeStream,
    resetAuthToken,
  } = useHttpStreamingSearch();

  const { refreshAnnotations } = useAnnotations(
    store.state.selectedOrganization.identifier,
    dashboardId?.value,
    panelSchema.value.id,
  );

  const getFallbackOrderByCol = () => {
    // from panelSchema, get first x axis field alias
    if (panelSchema?.value?.queries?.[0]?.fields?.x) {
      return panelSchema.value?.queries[0]?.fields?.x?.[0]?.alias ?? null;
    }
    return null;
  };

  /**
   * Calculate cache key for panel
   * @returns cache key
   */
  const getCacheKey = () => ({
    panelSchema: toRaw(panelSchema.value),
    variablesData: JSON.parse(
      JSON.stringify([
        ...(getDependentVariablesData() || []),
        ...(getDynamicVariablesData() || []),
      ]),
    ),
    forceLoad: toRaw(forceLoad.value),
    // searchType: toRaw(searchType.value),
    dashboardId: toRaw(dashboardId?.value),
    folderId: toRaw(folderId?.value),
  });

  const { getPanelCache, savePanelCache } = usePanelCache(
    folderId?.value,
    dashboardId?.value,
    panelSchema.value.id,
  );

  const state = reactive({
    data: [] as any,
    loading: false,
    errorDetail: {
      message: "",
      code: "",
    },
    metadata: {
      queries: [] as any,
    },
    annotations: [] as any,
    resultMetaData: [] as any,
    lastTriggeredAt: null as any,
    isCachedDataDifferWithCurrentTimeRange: false,
    searchRequestTraceIds: <string[]>[],
    isOperationCancelled: false,
    loadingTotal: 0,
    loadingCompleted: 0,
    loadingProgressPercentage: 0,
    isPartialData: false,
  });

  // observer for checking if panel is visible on the screen
  let observer: any = null;

  // is panel currently visible or not
  const isVisible: any = ref(false);

  const saveCurrentStateToCache = async () => {
    await savePanelCache(
      getCacheKey(),
      { ...toRaw(state) },
      {
        start_time: selectedTimeObj?.value?.start_time?.getTime(),
        end_time: selectedTimeObj?.value?.end_time?.getTime(),
      },
    );
  };

  // currently dependent variables data
  let currentDependentVariablesData = variablesData?.value?.values
    ? JSON.parse(
        JSON.stringify(
          variablesData.value?.values
            ?.filter((it: any) => it.type != "dynamic_filters") // ad hoc filters are not considered as dependent filters as they are globally applied
            ?.filter((it: any) => {
              const regexForVariable = new RegExp(
                `.*\\$\\{?${it.name}(?::(csv|pipe|doublequote|singlequote))?}?.*`,
              );

              return panelSchema.value.queries
                ?.map((q: any) => regexForVariable.test(q?.query))
                ?.includes(true);
            }),
        ),
      )
    : [];

  let currentDynamicVariablesData = variablesData?.value?.values
    ? JSON.parse(
        JSON.stringify(
          variablesData.value?.values
            ?.filter((it: any) => it.type === "dynamic_filters")
            ?.map((it: any) => it?.value)
            ?.flat()
            ?.filter((it: any) => it?.operator && it?.name && it?.value),
        ),
      )
    : [];
  // let currentAdHocVariablesData: any = null;

  let abortController = new AbortController();

  // [START] --------- New Functions ------------------------------------------

  // This function acts as a debounce and helps to reduce to continue execution
  // with old values when too many frequent updates are made to schema
  const waitForTimeout = (signal: AbortSignal) => {
    return new Promise<void>((resolve, reject) => {
      // wait for timeout
      // and abort if abort signal received
      const timeoutId = setTimeout(resolve, PANEL_DATA_LOADER_DEBOUNCE_TIME);

      // Listen to the abort signal
      signal.addEventListener("abort", () => {
        clearTimeout(timeoutId);
        reject(new Error("Aborted waiting for loading"));
      });
    });
  };

  // an async function that waits for the panel to become visible
  const waitForThePanelToBecomeVisible = (signal: any) => {
    return new Promise<void>((resolve, reject) => {
      // Immediately resolve if forceLoad is true
      if (forceLoad.value == true) {
        resolve();
        return;
      }
      // Immediately resolve if isVisible is already true
      if (isVisible.value) {
        resolve();
        return;
      }

      // Watch for changes in isVisible
      const stopWatching = watch(isVisible, (newValue) => {
        if (newValue) {
          resolve();
          stopWatching(); // Stop watching once isVisible is true
        }
      });

      // Listen to the abort signal
      signal.addEventListener("abort", () => {
        stopWatching(); // Stop watching on abort
        reject(new Error("Aborted waiting for loading"));
      });
    });
  };

  // an async function that waits for the variables to load
  const waitForTheVariablesToLoad = (signal: any) => {
    return new Promise<void>((resolve, reject) => {
      log("waitForTheVariablesToLoad: entering...");
      // Immediately resolve if variables are already loaded
      if (ifPanelVariablesCompletedLoading()) {
        log("waitForTheVariablesToLoad: variables are already loaded");
        resolve();
        return;
      }

      // Watch for changes in isVisible
      const stopWatching = watch(
        () => variablesData.value?.values,
        () => {
          if (ifPanelVariablesCompletedLoading()) {
            log(
              "waitForTheVariablesToLoad: variables are loaded (inside watch)",
            );
            resolve();
            stopWatching(); // Stop watching once isVisible is true
          }
        },
      );

      // Listen to the abort signal
      signal.addEventListener("abort", () => {
        stopWatching(); // Stop watching on abort
        reject(new Error("Aborted waiting for loading"));
      });
    });
  };

  /**
   * Call a function with an AbortController, and propagate the abort
   * signal to the function. This allows the function to be cancelled
   * when the AbortController is aborted.
   *
   * @param fn The function to call
   * @param signal The AbortSignal to use
   * @returns A promise that resolves with the result of the function, or
   * rejects with an error if the function is cancelled or throws an error
   */
  const callWithAbortController = async <T>(
    fn: () => Promise<T>,
    signal: AbortSignal,
  ): Promise<T> => {
    return new Promise<T>((resolve, reject) => {
      const result = fn();

      // Listen to the abort signal and reject the promise if it is
      // received
      signal.addEventListener("abort", () => {
        reject();
      });

      // Handle the result of the function
      result
        .then((res) => {
          resolve(res);
        })
        .catch((error) => {
          reject(error);
        });
    });
  };

  const cancelQueryAbort = () => {
    state.loading = false;
    state.isOperationCancelled = true;

    if (isStreamingEnabled() && state.searchRequestTraceIds?.length > 0) {
      try {
        state.searchRequestTraceIds.forEach((traceId) => {
          cancelStreamQueryBasedOnRequestId({
            trace_id: traceId,
            org_id: store?.state?.selectedOrganization?.identifier,
          });
        });
      } catch (error) {
        console.error("Error during Stream cleanup:", error);
      } finally {
        state.searchRequestTraceIds = [];
      }
    }

    if (isWebSocketEnabled() && state.searchRequestTraceIds.length > 0) {
      try {
        state.searchRequestTraceIds.forEach((traceId) => {
          cancelSearchQueryBasedOnRequestId({
            trace_id: traceId,
            org_id: store?.state?.selectedOrganization?.identifier,
          });
        });
      } catch (error) {
        console.error("Error during WebSocket cleanup:", error);
      } finally {
        state.searchRequestTraceIds = [];
      }
    }
    if (abortController) {
      abortController?.abort();
    }
    saveCurrentStateToCache();
  };

  const getHistogramSearchRequest = async (
    query: string,
    it: any,
    startISOTimestamp: string,
    endISOTimestamp: string,
    histogramInterval: number | null | undefined,
  ) => {
    return {
      sql: query,
      query_fn: it.vrlFunctionQuery
        ? b64EncodeUnicode(it.vrlFunctionQuery.trim())
        : null,
      sql_mode: "full",
      // if i == 0 ? then do gap of 7 days
      start_time: startISOTimestamp,
      end_time: endISOTimestamp,
      size: -1,
      histogram_interval: histogramInterval ?? undefined,
    };
  };

  const getDataThroughPartitions = async (
    query: string,
    metadata: any,
    it: any,
    startISOTimestamp: string,
    endISOTimestamp: string,
    pageType: string,
    abortControllerRef: AbortController,
  ) => {
    const { traceparent, traceId } = generateTraceContext();
    addTraceId(traceId);

    state.loadingTotal = 0;
    state.loadingCompleted = 0;
    state.loadingProgressPercentage = 0;

    try {
      // partition api call
      const res: any = await callWithAbortController(
        async () =>
          queryService.partition({
            org_identifier: store.state.selectedOrganization.identifier,
            query: {
              sql: query,
              query_fn: it.vrlFunctionQuery
                ? b64EncodeUnicode(it.vrlFunctionQuery.trim())
                : null,
              sql_mode: "full",
              start_time: startISOTimestamp,
              end_time: endISOTimestamp,
              size: -1,
              // pass always true for streaming_output
              streaming_output: true,
            },
            page_type: pageType,
            traceparent,
            searchType: "dashboards",
          }),
        abortControllerRef.signal,
      );

      // if aborted, return
      if (abortControllerRef?.signal?.aborted) {
        // Set partial data when partition API call is interrupted
        state.isPartialData = true;
        // Save current state to cache with partial data flag
        saveCurrentStateToCache();
        return;
      }

      // request order_by
      const order_by = res?.data?.order_by ?? "asc";

      // partition array from api response
      const partitionArr = res?.data?.partitions ?? [];

      // Set total steps: number of partitions only (excluding the initial partition API call)
      const totalSteps = partitionArr.length;
      state.loadingTotal = totalSteps;

      // Reset loading completed and progress since we're not counting the partition API call
      state.loadingCompleted = 0;
      state.loadingProgressPercentage = 0;

      // always sort partitions in descending order
      partitionArr.sort((a: any, b: any) => a[0] - b[0]);

      // max_query_range for current query stream
      const max_query_range = res?.data?.max_query_range ?? 0;

      // histogram_interval from partition api response
      const histogramInterval = res?.data?.histogram_interval ?? undefined;

      // Add empty objects to state.resultMetaData for the results of this query
      state.data.push([]);
      state.resultMetaData.push({});

      const currentQueryIndex = state.data.length - 1;

      // remaining query range
      let remainingQueryRange = max_query_range;

      // loop on all partitions and call search api for each partition
      for (let i = partitionArr.length - 1; i >= 0; i--) {
        state.loading = true;

        const partition = partitionArr[i];

        if (abortControllerRef?.signal?.aborted) {
          break;
        }
        const { traceparent, traceId } = generateTraceContext();
        addTraceId(traceId);

        try {
          const searchRes = await callWithAbortController(
            async () =>
              await queryService.search(
                {
                  org_identifier: store.state.selectedOrganization.identifier,
                  query: {
                    query: {
                      ...(await getHistogramSearchRequest(
                        query,
                        it,
                        partition[0],
                        partition[1],
                        histogramInterval,
                      )),
                      streaming_output: res?.data?.streaming_aggs ?? false,
                      streaming_id: res?.data?.streaming_id ?? null,
                    },
                  },
                  page_type: pageType,
                  traceparent,
                  dashboard_id: dashboardId?.value,
                  folder_id: folderId?.value,
                  is_ui_histogram: is_ui_histogram.value,
                },
                searchType.value ?? "dashboards",
              ),
            abortControllerRef.signal,
          );

          // Update the progress after each partition completes
          state.loadingCompleted = state.loadingCompleted + 1;
          // Calculate progress in 0-100 format
          state.loadingProgressPercentage = Math.round(
            (state.loadingCompleted / totalSteps) * 100,
          );

          // remove past error detail
          state.errorDetail = {
            message: "",
            code: "",
          };

          // Removing below part to allow rendering chart if the error is a function error
          // if there is an function error and which not related to stream range, throw error
          // if (
          //   searchRes.data.function_error &&
          //   searchRes.data.is_partial != true
          // ) {
          //   // abort on unmount
          //   if (abortControllerRef) {
          //     // this will stop partition api call
          //     abortControllerRef?.abort();
          //   }

          //   // throw error
          //   throw new Error(`Function error: ${searchRes.data.function_error}`);
          // }

          // if the query is aborted or the response is partial, break the loop
          if (abortControllerRef?.signal?.aborted) {
            break;
          }

          if (res?.data?.streaming_aggs) {
            state.data[currentQueryIndex] = [...searchRes.data.hits];
          }
          // if order by is desc, append new partition response at end
          else if (order_by.toLowerCase() === "desc") {
            state.data[currentQueryIndex] = [
              ...(state.data[currentQueryIndex] ?? []),
              ...searchRes.data.hits,
            ];
          } else {
            // else append new partition response at start
            state.data[currentQueryIndex] = [
              ...searchRes.data.hits,
              ...(state.data[currentQueryIndex] ?? []),
            ];
          }

          // update result metadata
          state.resultMetaData[currentQueryIndex] = searchRes.data ?? {};

          if (searchRes.data.is_partial == true) {
            // set the new start time as the start time of query
            state.resultMetaData[currentQueryIndex].new_end_time =
              endISOTimestamp;

            // need to break the loop, save the cache
            // this is async task, which will be executed in background(await is not required)
            saveCurrentStateToCache();

            break;
          }

          if (max_query_range != 0) {
            // calculate the current partition time range
            // convert timerange from milliseconds to hours
            const timeRange = (partition[1] - partition[0]) / 3600000000;

            // get result cache ratio(it will be from 0 to 100)
            const resultCacheRatio = searchRes.data.result_cache_ratio ?? 0;

            // calculate the remaining query range
            // remaining query range = remaining query range - queried time range for the current partition
            // queried time range = time range * ((100 - result cache ratio) / 100)

            const queriedTimeRange =
              timeRange * ((100 - resultCacheRatio) / 100);

            remainingQueryRange = remainingQueryRange - queriedTimeRange;

            // if the remaining query range is less than 0, break the loop
            // we exceeded the max query range
            if (remainingQueryRange < 0) {
              // set that is_partial to true if it is not last partition which we need to call
              if (i != 0) {
                // set that is_partial to true
                state.resultMetaData[currentQueryIndex].is_partial = true;
                // set function error
                state.resultMetaData[currentQueryIndex].function_error =
                  `Query duration is modified due to query range restriction of ${max_query_range} hours`;
                // set the new start time and end time
                state.resultMetaData[currentQueryIndex].new_end_time =
                  endISOTimestamp;

                // set the new start time as the start time of query
                state.resultMetaData[currentQueryIndex].new_start_time =
                  partition[0];

                // need to break the loop, save the cache
                // this is async task, which will be executed in background(await is not required)
                saveCurrentStateToCache();

                break;
              }
            }
          }
        } finally {
          removeTraceId(traceId);
        }

        if (i == 0) {
          // if it is last partition, cache the result
          // this is async task, which will be executed in background(await is not required)
          saveCurrentStateToCache();
        }
      }
    } catch (error) {
      // Process API error for "sql"
      processApiError(error, "sql");
      return { result: null, metadata: metadata };
    } finally {
      // set loading to false
      state.loading = false;
      removeTraceId(traceId);
    }
  };

  const handleHistogramResponse = async (payload: any, searchRes: any) => {
    // remove past error detail
    state.errorDetail = {
      message: "",
      code: "",
    };

    // is streaming aggs
    const streaming_aggs = searchRes?.content?.streaming_aggs ?? false;

    // if streaming aggs, replace the state data
    if (streaming_aggs) {
      state.data[payload?.meta?.currentQueryIndex] = [
        ...(searchRes?.content?.results?.hits ?? {}),
      ];
    }
    // if order by is desc, append new partition response at end
    else if (searchRes?.content?.results?.order_by?.toLowerCase() === "asc") {
      // else append new partition response at start
      state.data[payload?.meta?.currentQueryIndex] = [
        ...(searchRes?.content?.results?.hits ?? {}),
        ...(state.data[payload?.meta?.currentQueryIndex] ?? []),
      ];
    } else {
      state.data[payload?.meta?.currentQueryIndex] = [
        ...(state.data[payload?.meta?.currentQueryIndex] ?? []),
        ...(searchRes?.content?.results?.hits ?? {}),
      ];
    }

    // update result metadata
    state.resultMetaData[payload?.meta?.currentQueryIndex] =
      searchRes?.content?.results ?? {};

    // If we have data and loading is complete, set isPartialData to false
    if (
      state.data[payload?.meta?.currentQueryIndex]?.length > 0 &&
      !state.loading
    ) {
      state.isPartialData = false;
    }
  };

  const handleStreamingHistogramMetadata = (payload: any, searchRes: any) => {
    // update result metadata
    state.resultMetaData[payload?.meta?.currentQueryIndex] = {
      ...(searchRes?.content ?? {}),
      ...(searchRes?.content?.results ?? {}),
    };
  };

  const handleStreamingHistogramHits = (payload: any, searchRes: any) => {
    // remove past error detail
    state.errorDetail = {
      message: "",
      code: "",
    };

    // is streaming aggs
    const streaming_aggs =
      state?.resultMetaData?.[payload?.meta?.currentQueryIndex]
        ?.streaming_aggs ?? false;

    // if streaming aggs, replace the state data
    if (streaming_aggs) {
      state.data[payload?.meta?.currentQueryIndex] = [
        ...(searchRes?.content?.results?.hits ?? {}),
      ];
    }
    // if order by is desc, append new partition response at end
    else if (
      state?.resultMetaData?.[
        payload?.meta?.currentQueryIndex
      ]?.order_by?.toLowerCase() === "asc"
    ) {
      // else append new partition response at start
      state.data[payload?.meta?.currentQueryIndex] = [
        ...(searchRes?.content?.results?.hits ?? {}),
        ...(state.data[payload?.meta?.currentQueryIndex] ?? []),
      ];
    } else {
      state.data[payload?.meta?.currentQueryIndex] = [
        ...(state.data[payload?.meta?.currentQueryIndex] ?? []),
        ...(searchRes?.content?.results?.hits ?? {}),
      ];
    }

    // update result metadata
    state.resultMetaData[payload?.meta?.currentQueryIndex].hits =
      searchRes?.content?.results?.hits ?? {};
  };

  // Limit, aggregation, vrl function, pagination, function error and query error
  const handleSearchResponse = (payload: any, response: any) => {
    try {
      if (response.type === "search_response_metadata") {
        handleStreamingHistogramMetadata(payload, response);
        saveCurrentStateToCache();
      }

      if (response.type === "search_response_hits") {
        handleStreamingHistogramHits(payload, response);
        saveCurrentStateToCache();
      }

      if (response.type === "search_response") {
        handleHistogramResponse(payload, response);
        saveCurrentStateToCache();
      }

      if (response.type === "error") {
        state.loading = false;
        state.loadingTotal = 0;
        state.loadingCompleted = 0;
        state.loadingProgressPercentage = 0;
        state.isOperationCancelled = false;
        processApiError(response?.content, "sql");
      }

      if (response.type === "end") {
        state.loading = false;
        state.loadingTotal = 0;
        state.loadingCompleted = 0;
        state.loadingProgressPercentage = 100; // Set to 100% when complete
        state.isOperationCancelled = false;
        state.isPartialData = false; // Explicitly set to false when complete
        saveCurrentStateToCache();
      }

      if (response.type === "event_progress") {
        state.loadingProgressPercentage = response?.content?.percent ?? 0;
        state.isPartialData = true;
        saveCurrentStateToCache();
      }
    } catch (error: any) {
      state.loading = false;
      state.isOperationCancelled = false;
      state.loadingTotal = 0;
      state.loadingCompleted = 0;
      state.loadingProgressPercentage = 0;
      state.errorDetail = {
        message: error?.message || "Unknown error in search response",
        code: error?.code ?? "",
      };
    }
  };

  const sendSearchMessage = async (payload: any) => {
    // check if query is already canceled, if it is, close the socket
    if (state.isOperationCancelled) {
      state.isOperationCancelled = false;

      // clean up the listeners
      cleanUpListeners(payload.traceId);

      return;
    }

    sendSearchMessageBasedOnRequestId({
      type: "search",
      content: {
        trace_id: payload.traceId,
        payload: {
          query: {
            ...(await getHistogramSearchRequest(
              payload.queryReq.query,
              payload.queryReq.it,
              payload.queryReq.startISOTimestamp,
              payload.queryReq.endISOTimestamp,
              null,
            )),
          },
        },
        stream_type: payload.pageType,
        search_type: searchType.value ?? "dashboards",
        org_id: store?.state?.selectedOrganization?.identifier,
        use_cache: (window as any).use_cache ?? true,
        dashboard_id: dashboardId?.value,
        folder_id: folderId?.value,
        fallback_order_by_col: getFallbackOrderByCol(),
        is_ui_histogram: is_ui_histogram.value,
      },
    });
  };

  const handleSearchClose = (payload: any, response: any) => {
    removeTraceId(payload?.traceId);

    if (response.type === "error") {
      processApiError(response?.content, "sql");
    }

    const errorCodes = [1001, 1006, 1010, 1011, 1012, 1013];

    if (errorCodes.includes(response.code)) {
      handleSearchError(payload, {
        content: {
          message:
            "WebSocket connection terminated unexpectedly. Please check your network and try again",
          trace_id: payload.traceId,
          code: response.code,
          error_detail: "",
        },
      });
    }

    // set loading to false
    state.loading = false;
    state.isOperationCancelled = false;
    state.isPartialData = false;
    // save current state to cache
    // this is async task, which will be executed in background(await is not required)
    saveCurrentStateToCache();
  };

  const handleSearchReset = (payload: any, traceId?: string) => {
    // Save current state to cache
    saveCurrentStateToCache();
    loadData();
  };

  const handleSearchError = (payload: any, response: any) => {
    removeTraceId(payload.traceId);

    // set loading to false
    state.loading = false;
    state.loadingTotal = 0;
    state.loadingCompleted = 0;
    state.loadingProgressPercentage = 0;
    state.isOperationCancelled = false;

    processApiError(response?.content, "sql");
  };

  const shouldSkipSearchDueToEmptyVariables = () => {
    // Retrieve all variables data
    const allVars = [
      ...(getDependentVariablesData() || []),
      ...(getDynamicVariablesData() || []),
    ];

    // Identify variables with empty values
    const variablesToSkip = allVars
      .filter(
        (v) =>
          v.value === null ||
          v.value === undefined ||
          v.value === "" ||
          (Array.isArray(v.value) && v.value.length === 0),
      )
      .map((v) => v.name);

    // Log variables for which the API will be skipped
    variablesToSkip.forEach((variableName) => {
      state.loading = false;
      console.log(`Skipping API for variable: ${variableName}`);
    });

    // Return true if there are any variables to skip, indicating loading should be continued
    return variablesToSkip.length > 0;
  };

  const getDataThroughWebSocket = async (
    query: string,
    it: any,
    startISOTimestamp: string,
    endISOTimestamp: string,
    pageType: string,
    currentQueryIndex: number,
  ) => {
    try {
      const { traceId } = generateTraceContext();
      addTraceId(traceId);

      const payload: {
        queryReq: any;
        type: "search" | "histogram" | "pageCount";
        isPagination: boolean;
        traceId: string;
        org_id: string;
        pageType: string;
        meta: any;
      } = {
        queryReq: {
          query,
          it,
          startISOTimestamp,
          endISOTimestamp,
          currentQueryIndex,
        },
        type: "histogram",
        isPagination: false,
        traceId,
        org_id: store?.state?.selectedOrganization?.identifier,
        pageType,
        meta: {
          currentQueryIndex,
        },
      };

      // Add guard here
      if (shouldSkipSearchDueToEmptyVariables()) {
        return;
      }
      fetchQueryDataWithWebSocket(payload, {
        open: sendSearchMessage,
        close: handleSearchClose,
        error: handleSearchError,
        message: handleSearchResponse,
        reset: handleSearchReset,
      });

      addTraceId(traceId);
    } catch (e: any) {
      state.errorDetail = {
        message: e?.message || e,
        code: e?.code ?? "",
      };
      state.loading = false;
      state.isOperationCancelled = false;
    }
  };

  const getDataThroughStreaming = async (
    query: string,
    it: any,
    startISOTimestamp: string,
    endISOTimestamp: string,
    pageType: string,
    currentQueryIndex: number,
    abortControllerRef: any,
  ) => {
    try {
      const { traceId } = generateTraceContext();

      const payload: {
        queryReq: any;
        type: "search" | "histogram" | "pageCount" | "values";
        isPagination: boolean;
        traceId: string;
        org_id: string;
        pageType: string;
        searchType: string;
        meta: any;
      } = {
        queryReq: {
          query: {
            ...(await getHistogramSearchRequest(
              query,
              it,
              startISOTimestamp,
              endISOTimestamp,
              null,
            )),
          },
        },
        type: "histogram",
        isPagination: false,
        traceId,
        org_id: store?.state?.selectedOrganization?.identifier,
        pageType,
        searchType: searchType.value ?? "dashboards",
        meta: {
          currentQueryIndex,
          dashboard_id: dashboardId?.value,
          folder_id: folderId?.value,
          fallback_order_by_col: getFallbackOrderByCol(),
          is_ui_histogram: is_ui_histogram.value,
        },
      };

      // type: "search",
      // content: {
      //   trace_id: payload.traceId,
      //   payload: {
      //     query: await getHistogramSearchRequest(
      //       payload.queryReq.query,
      //       payload.queryReq.it,
      //       payload.queryReq.startISOTimestamp,
      //       payload.queryReq.endISOTimestamp,
      //       null,
      //     ),
      //   },
      //   stream_type: payload.pageType,
      //   search_type: searchType.value ?? "dashboards",
      //   org_id: store?.state?.selectedOrganization?.identifier,
      //   use_cache: (window as any).use_cache ?? true,
      //   dashboard_id: dashboardId?.value,
      //   folder_id: folderId?.value,
      //   fallback_order_by_col: getFallbackOrderByCol(),
      // },

      // if aborted, return
      if (abortControllerRef?.signal?.aborted) {
        // Set partial data flag on abort
        state.isPartialData = true;
        // Save current state to cache
        saveCurrentStateToCache();
        return;
      }

      // Add guard here
      if (shouldSkipSearchDueToEmptyVariables()) {
        return;
      }

      fetchQueryDataWithHttpStream(payload, {
        data: handleSearchResponse,
        error: handleSearchError,
        complete: handleSearchClose,
        reset: handleSearchReset,
      });

      addTraceId(traceId);
    } catch (e: any) {
      state.errorDetail = {
        message: e?.message || e,
        code: e?.code ?? "",
      };
      state.loading = false;
      state.isOperationCancelled = false;
    }
  };

  const loadData = async () => {
    // Only reset isPartialData if we're starting a fresh load and not restoring from cache
    if (runCount > 0 && !state.isOperationCancelled) {
      state.isPartialData = false;
    }

    try {
      log("loadData: entering...");
      state.loadingTotal = 0;
      state.loadingCompleted = 0;
      state.loadingProgressPercentage = 0;
      // Check and abort the previous call if necessary
      if (abortController) {
        log("loadData: aborting previous function call (if any)");
        abortController.abort();
      }

      // Create a new AbortController for the new operation
      abortController = new AbortController();
      window.addEventListener("cancelQuery", cancelQueryAbort);
      // Checking if there are queries to execute
      if (!panelSchema.value.queries?.length || !hasAtLeastOneQuery()) {
        log("loadData: there are no queries to execute");
        state.loading = false;
        state.isOperationCancelled = false;
        state.data = [];
        state.metadata = {
          queries: [],
        };
        state.resultMetaData = [];
        return;
      }

      log("loadData: now waiting for the timeout to avoid frequent updates");

      await waitForTimeout(abortController.signal);

      log("loadData: now waiting for the panel to become visible");

      state.lastTriggeredAt = new Date().getTime();

      if (runCount == 0) {
        log("loadData: panelcache: run count is 0");
        // restore from the cache and return
<<<<<<< HEAD
        const isRestoredFromCache = await restoreFromCache();
=======
        const isRestoredFromCache = restoreFromCache();
>>>>>>> 7c72f804
        log("loadData: panelcache: isRestoredFromCache", isRestoredFromCache);
        if (isRestoredFromCache) {
          state.loading = false;
          state.isOperationCancelled = false;
          log("loadData: panelcache: restored from cache");
          runCount++;
          return;
        }
      }
<<<<<<< HEAD

=======
      
>>>>>>> 7c72f804
      // Wait for isVisible to become true
      await waitForThePanelToBecomeVisible(abortController.signal);

      log("loadData: now waiting for the variables to load");

      // Wait for variables to load
      await waitForTheVariablesToLoad(abortController.signal);

      log("loadData: good to go... starting query executions...");

      const timestamps = selectedTimeObj.value;
      let startISOTimestamp: any;
      let endISOTimestamp: any;
      if (
        timestamps?.start_time &&
        timestamps?.end_time &&
        timestamps.start_time != "Invalid Date" &&
        timestamps.end_time != "Invalid Date"
      ) {
        startISOTimestamp = new Date(
          timestamps.start_time.toISOString(),
        ).getTime();
        endISOTimestamp = new Date(timestamps.end_time.toISOString()).getTime();
      } else {
        return;
      }

      log(
        "loadData: panelcache: no cache restored, continue firing, runCount ",
        runCount,
      );

      runCount++;

      state.loading = true;
      state.isCachedDataDifferWithCurrentTimeRange = false;

      // remove past error detail
      state.errorDetail = {
        message: "",
        code: "",
      };

      // Check if the query type is "promql"
      if (panelSchema.value.queryType == "promql") {
        // Iterate through each query in the panel schema
        const queryPromises = panelSchema.value.queries?.map(
          async (it: any) => {
            const { query: query1, metadata: metadata1 } = replaceQueryValue(
              it.query,
              startISOTimestamp,
              endISOTimestamp,
              panelSchema.value.queryType,
            );

            const { query: query2, metadata: metadata2 } =
              await applyDynamicVariables(query1, panelSchema.value.queryType);

            const query = query2;
            const metadata = {
              originalQuery: it.query,
              query: query,
              startTime: startISOTimestamp,
              endTime: endISOTimestamp,
              queryType: panelSchema.value.queryType,
              variables: [...(metadata1 || []), ...(metadata2 || [])],
            };
            const { traceparent, traceId } = generateTraceContext();
            addTraceId(traceId);
            try {
              const res = await callWithAbortController(
                () =>
                  queryService.metrics_query_range({
                    org_identifier: store.state.selectedOrganization.identifier,
                    query: query,
                    start_time: startISOTimestamp,
                    end_time: endISOTimestamp,
                    step: panelSchema.value.config.step_value ?? "0",
                  }),
                abortController.signal,
              );

              state.errorDetail = {
                message: "",
                code: "",
              };
              return { result: res.data.data, metadata: metadata };
            } catch (error) {
              processApiError(error, "promql");
              return { result: null, metadata: metadata };
            } finally {
              removeTraceId(traceId);
            }
          },
        );

        // get annotations
        const annotationList = await refreshAnnotations(
          startISOTimestamp,
          endISOTimestamp,
        );

        // Wait for all query promises to resolve
        const queryResults: any = await Promise.all(queryPromises);
        state.loading = false;
        state.data = queryResults.map((it: any) => it?.result);
        state.metadata = {
          queries: queryResults.map((it: any) => it?.metadata),
        };
        state.annotations = annotationList || [];

        // this is async task, which will be executed in background(await is not required)
        saveCurrentStateToCache();
      } else {
        // copy of current abortController
        // which is used to check whether the current query has been aborted
        const abortControllerRef = abortController;

        try {
          // Call search API
          state.data = [];
          state.metadata = {
            queries: [],
          };
          state.resultMetaData = [];
          state.annotations = [];
          state.isOperationCancelled = false;

          // Get the page type from the first query in the panel schema
          const pageType = panelSchema.value.queries[0]?.fields?.stream_type;

          // Handle each query sequentially
          for (const [
            panelQueryIndex,
            it,
          ] of panelSchema.value.queries.entries()) {
            state.loading = true;

            if (it.config?.time_shift && it.config?.time_shift?.length > 0) {
              // convert time shift to milliseconds
              const timeShiftInMilliSecondsArray = it.config?.time_shift?.map(
                (it: any) => convertOffsetToSeconds(it.offSet, endISOTimestamp),
              );

              // append 0 seconds to the timeShiftInMilliSecondsArray at 0th index
              timeShiftInMilliSecondsArray.unshift({
                seconds: 0,
                periodAsStr: "",
              });

              const timeShiftQueries: any[] = [];

              // loop on all timeShiftInMilliSecondsArray
              for (let i = 0; i < timeShiftInMilliSecondsArray.length; i++) {
                const timeRangeGap = timeShiftInMilliSecondsArray[i];
                const { query: query1, metadata: metadata1 } =
                  replaceQueryValue(
                    it.query,
                    adjustTimestampByTimeRangeGap(
                      startISOTimestamp,
                      timeRangeGap.seconds,
                    ),
                    adjustTimestampByTimeRangeGap(
                      endISOTimestamp,
                      timeRangeGap.seconds,
                    ),
                    panelSchema.value.queryType,
                  );

                const { query: query2, metadata: metadata2 } =
                  await applyDynamicVariables(
                    query1,
                    panelSchema.value.queryType,
                  );
                const query = query2;
                const metadata: any = {
                  originalQuery: it.query,
                  query: query,
                  startTime: adjustTimestampByTimeRangeGap(
                    startISOTimestamp,
                    timeRangeGap.seconds,
                  ),
                  endTime: adjustTimestampByTimeRangeGap(
                    endISOTimestamp,
                    timeRangeGap.seconds,
                  ),
                  queryType: panelSchema.value.queryType,
                  variables: [...(metadata1 || []), ...(metadata2 || [])],
                  timeRangeGap: timeRangeGap,
                };

                // push metadata and searchRequestObj[which will be passed to search API]
                timeShiftQueries.push({
                  metadata,
                  searchRequestObj: {
                    sql: query,
                    start_time: adjustTimestampByTimeRangeGap(
                      startISOTimestamp,
                      timeRangeGap.seconds,
                    ),
                    end_time: adjustTimestampByTimeRangeGap(
                      endISOTimestamp,
                      timeRangeGap.seconds,
                    ),
                    query_fn: null,
                  },
                });
              }

              try {
                // get search queries
                const searchQueries = timeShiftQueries.map(
                  (it: any) => it.searchRequestObj,
                );

                const { traceparent, traceId } = generateTraceContext();
                addTraceId(traceId);
                // if aborted, return
                if (abortControllerRef?.signal?.aborted) {
                  return;
                }

                state.loading = true;

                try {
                  const searchRes = await callWithAbortController(
                    async () =>
                      await queryService.search(
                        {
                          org_identifier:
                            store.state.selectedOrganization.identifier,
                          query: {
                            query: {
                              sql: searchQueries,
                              query_fn: it.vrlFunctionQuery
                                ? b64EncodeUnicode(it.vrlFunctionQuery.trim())
                                : null,
                              sql_mode: "full",
                              start_time: startISOTimestamp,
                              end_time: endISOTimestamp,
                              per_query_response: true,
                              size: -1,
                            },
                          },
                          page_type: pageType,
                          traceparent,
                          dashboard_id: dashboardId?.value,
                          folder_id: folderId?.value,
                          is_ui_histogram: is_ui_histogram.value,
                        },
                        searchType.value ?? "dashboards",
                      ),
                    abortControllerRef.signal,
                  );
                  // remove past error detail
                  state.errorDetail = {
                    message: "",
                    code: "",
                  };

                  // if there is an function error and which not related to stream range, throw error
                  if (
                    searchRes.data.function_error &&
                    searchRes.data.is_partial != true
                  ) {
                    // abort on unmount
                    if (abortControllerRef) {
                      // this will stop partition api call
                      abortControllerRef?.abort();
                    }

                    // throw error
                    throw new Error(
                      `Function error: ${searchRes.data.function_error}`,
                    );
                  }

                  // if the query is aborted or the response is partial, break the loop
                  if (abortControllerRef?.signal?.aborted) {
                    break;
                  }

                  for (
                    let i = 0;
                    i < timeShiftInMilliSecondsArray.length;
                    i++
                  ) {
                    state.data.push([]);
                    state.metadata.queries.push({});
                    state.resultMetaData.push({});

                    if (
                      searchRes?.data?.hits &&
                      Array.isArray(searchRes.data.hits[i])
                    ) {
                      state.data[i] = [...(searchRes.data.hits[i] ?? [])];
                    } else {
                      throw new Error(
                        "Invalid response format: Expected an array, but received an object. Please update your function.",
                      );
                    }

                    // update result metadata
                    state.resultMetaData[i] = {
                      ...searchRes.data,
                      hits: searchRes.data.hits[i],
                    };

                    // Update the metadata for the current query
                    Object.assign(
                      state.metadata.queries[i],
                      timeShiftQueries[i]?.metadata ?? {},
                    );
                  }

                  // get annotations
                  const annotationList = await refreshAnnotations(
                    startISOTimestamp,
                    endISOTimestamp,
                  );
                  state.annotations = annotationList;

                  // need to break the loop, save the cache
                  // this is async task, which will be executed in background(await is not required)
                  saveCurrentStateToCache();
                } finally {
                  removeTraceId(traceId);
                }
              } catch (error) {
                // Process API error for "sql"
                processApiError(error, "sql");
                return { result: null, metadata: null };
              } finally {
                // set loading to false
                state.loading = false;
              }
            } else {
              const { query: query1, metadata: metadata1 } = replaceQueryValue(
                it.query,
                startISOTimestamp,
                endISOTimestamp,
                panelSchema.value.queryType,
              );

              const { query: query2, metadata: metadata2 } =
                await applyDynamicVariables(
                  query1,
                  panelSchema.value.queryType,
                );

              const query = query2;

              const metadata: any = {
                originalQuery: it.query,
                query: query,
                startTime: startISOTimestamp,
                endTime: endISOTimestamp,
                queryType: panelSchema.value.queryType,
                variables: [...(metadata1 || []), ...(metadata2 || [])],
                timeRangeGap: {
                  seconds: 0,
                  periodAsStr: "",
                },
              };

              state.metadata.queries[panelQueryIndex] = metadata;
              const annotations = await refreshAnnotations(
                Number(startISOTimestamp),
                Number(endISOTimestamp),
              );

              state.annotations = annotations;

              if (searchResponse?.value?.hits?.length > 0) {
                // Add empty objects to state.resultMetaData for the results of this query
                state.data.push([]);
                state.resultMetaData.push({});

                const currentQueryIndex = state.data.length - 1;

                state.data[currentQueryIndex] = searchResponse.value.hits;
                state.resultMetaData[currentQueryIndex] = searchResponse.value;
                // set loading to false
                state.loading = false;

                return;
              }

              if (isStreamingEnabled()) {
                await getDataThroughStreaming(
                  query,
                  it,
                  startISOTimestamp,
                  endISOTimestamp,
                  pageType,
                  panelQueryIndex,
                  abortControllerRef,
                );
              } else if (isWebSocketEnabled()) {
                await getDataThroughWebSocket(
                  query,
                  it,
                  startISOTimestamp,
                  endISOTimestamp,
                  pageType,
                  panelQueryIndex,
                );
              } else {
                await getDataThroughPartitions(
                  query,
                  metadata,
                  it,
                  startISOTimestamp,
                  endISOTimestamp,
                  pageType,
                  abortControllerRef,
                );
              }

              // this is async task, which will be executed in background(await is not required)
              saveCurrentStateToCache();
            }
          }

          log("logaData: state.data", state.data);
          log("logaData: state.metadata", state.metadata);
        } finally {
          // abort on done
          if (abortControllerRef) {
            abortControllerRef?.abort();
          }
        }
      }
    } catch (error: any) {
      if (
        error.name === "AbortError" ||
        error.message === "Aborted waiting for loading"
      ) {
        log("logaData: Operation aborted");
      } else {
        log("logaData: An error occurred:", error);
      }
    }
  };

  watch(
    // Watching for changes in panelSchema, selectedTimeObj and forceLoad
    () => [panelSchema?.value, selectedTimeObj?.value, forceLoad?.value],
    async () => {
      log("PanelSchema/Time Wather: called");
      loadData(); // Loading the data
    },
  );

  /**
   * Replaces the query with the corresponding variable values.
   *
   * @param {any} query - The query to be modified.
   * @return {any} The modified query with replaced values.
   */
  const replaceQueryValue = (
    query: any,
    startISOTimestamp: any,
    endISOTimestamp: any,
    queryType: any,
  ) => {
    const metadata: any[] = [];

    //fixed variables value calculations
    //scrape interval by default 15 seconds
    const scrapeInterval =
      store.state.organizationData.organizationSettings.scrape_interval ?? 15;

    // timestamp in seconds / chart panel width
    const __interval =
      (endISOTimestamp - startISOTimestamp) /
      (chartPanelRef.value?.offsetWidth ?? 1000) /
      1000;

    // if less than 1, set it to 1
    // minimum will be 15000 millisecond
    // __interval = Math.max(15000, __interval);

    // round interval
    const formattedInterval = formatInterval(__interval);

    // calculate rate interval in seconds
    // we need formatted interval value in seconds
    const __rate_interval: any = Math.max(
      getTimeInSecondsBasedOnUnit(
        formattedInterval.value,
        formattedInterval.unit,
      ) + scrapeInterval,
      4 * scrapeInterval,
    );

    //get interval in ms
    const __interval_ms =
      getTimeInSecondsBasedOnUnit(
        formattedInterval.value,
        formattedInterval.unit,
      ) * 1000;

    const fixedVariables = [
      {
        name: "__interval_ms",
        value: `${__interval_ms}ms`,
      },
      {
        name: "__interval",
        value: `${formattedInterval.value}${formattedInterval.unit}`,
      },
      {
        name: "__rate_interval",
        value: `${formatRateInterval(__rate_interval)}`,
      },
    ];

    // replace fixed variables with its values
    fixedVariables?.forEach((variable: any) => {
      // replace $VARIABLE_NAME or ${VARIABLE_NAME} with its value
      const variableName = `$${variable.name}`;
      const variableNameWithBrackets = `\${${variable.name}}`;
      const variableValue = variable.value;
      if (
        query.includes(variableName) ||
        query.includes(variableNameWithBrackets)
      ) {
        metadata.push({
          type: "fixed",
          name: variable.name,
          value: variable.value,
        });
      }
      query = query.replaceAll(variableNameWithBrackets, variableValue);
      query = query.replaceAll(variableName, variableValue);
    });

    if (currentDependentVariablesData?.length) {
      currentDependentVariablesData?.forEach((variable: any) => {
        // replace $VARIABLE_NAME or ${VARIABLE_NAME} with its value
        const variableName = `$${variable.name}`;
        const variableNameWithBrackets = `\${${variable.name}}`;

        let variableValue = "";
        if (Array.isArray(variable.value)) {
          const value =
            variable.value
              .map(
                (value: any) =>
                  `'${variable.escapeSingleQuotes ? escapeSingleQuotes(value) : value}'`,
              )
              .join(",") || "''";
          const possibleVariablesPlaceHolderTypes = [
            {
              placeHolder: `\${${variable.name}:csv}`,
              value: variable.value.join(","),
            },
            {
              placeHolder: `\${${variable.name}:pipe}`,
              value: variable.value.join("|"),
            },
            {
              placeHolder: `\${${variable.name}:doublequote}`,
              value:
                variable.value.map((value: any) => `"${value}"`).join(",") ||
                '""',
            },
            {
              placeHolder: `\${${variable.name}:singlequote}`,
              value: value,
            },
            {
              placeHolder: `\${${variable.name}}`,
              value: queryType === "sql" ? value : variable.value.join("|"),
            },
            {
              placeHolder: `\$${variable.name}`,
              value: queryType === "sql" ? value : variable.value.join("|"),
            },
          ];

          possibleVariablesPlaceHolderTypes.forEach((placeHolderObj) => {
            if (query.includes(placeHolderObj.placeHolder)) {
              metadata.push({
                type: "variable",
                name: variable.name,
                value: placeHolderObj.value,
              });
            }
            query = query.replaceAll(
              placeHolderObj.placeHolder,
              placeHolderObj.value,
            );
          });
        } else {
          variableValue =
            variable.value === null
              ? ""
              : `${variable.escapeSingleQuotes ? escapeSingleQuotes(variable.value) : variable.value}`;
          if (
            query.includes(variableName) ||
            query.includes(variableNameWithBrackets)
          ) {
            metadata.push({
              type: "variable",
              name: variable.name,
              value: variable.value,
            });
          }
          query = query.replaceAll(variableNameWithBrackets, variableValue);
          query = query.replaceAll(variableName, variableValue);
        }
      });

      return { query, metadata };
    } else {
      return { query, metadata };
    }
  };

  const applyDynamicVariables = async (query: any, queryType: any) => {
    const metadata: any[] = [];
    const adHocVariables = variablesData.value?.values
      ?.filter((it: any) => it.type === "dynamic_filters")
      ?.map((it: any) => it?.value)
      .flat()
      ?.filter((it: any) => it?.operator && it?.name && it?.value);

    if (!adHocVariables?.length) {
      return { query, metadata };
    }

    // continue if there are any adhoc queries
    if (queryType === "promql") {
      adHocVariables.forEach((variable: any) => {
        metadata.push({
          type: "dynamicVariable",
          name: variable.name,
          value: variable.value,
          operator: variable.operator,
        });

        query = addLabelToPromQlQuery(
          query,
          variable.name,
          variable.value,
          variable.operator,
        );
      });
    }

    if (queryType === "sql") {
      const queryStream = await getStreamFromQuery(query);

      const applicableAdHocVariables = adHocVariables;
      // .filter((it: any) => {
      //   return it?.streams?.find((it: any) => it.name == queryStream);
      // });

      applicableAdHocVariables.forEach((variable: any) => {
        metadata.push({
          type: "dynamicVariable",
          name: variable.name,
          value: variable.value,
          operator: variable.operator,
        });
      });
      query = await addLabelsToSQlQuery(query, applicableAdHocVariables);
    }

    return { query, metadata };
  };

  /**
   * Processes an API error based on the given error and type.
   *
   * @param {any} error - The error object to be processed.
   * @param {any} type - The type of error being processed.
   */
  const processApiError = async (error: any, type: any) => {
    switch (type) {
      case "promql": {
        const errorDetailValue = error?.response?.data?.error || error?.message;
        const trimmedErrorMessage =
          errorDetailValue?.length > 300
            ? errorDetailValue.slice(0, 300) + " ..."
            : errorDetailValue;

        const errorCode =
          error?.response?.status ||
          error?.status ||
          error?.response?.data?.code ||
          "";

        state.errorDetail = {
          message: trimmedErrorMessage,
          code: errorCode,
        };
        break;
      }
      case "sql": {
        const errorDetailValue =
          error?.response?.data.error_detail ||
          error?.response?.data.message ||
          error?.error_detail ||
          error?.message ||
          error?.error;

        const trimmedErrorMessage =
          errorDetailValue?.length > 300
            ? errorDetailValue.slice(0, 300) + " ..."
            : errorDetailValue;

        const errorCode =
          isWebSocketEnabled() || isStreamingEnabled()
            ? error?.response?.status ||
              error?.status ||
              error?.response?.data?.code ||
              error?.code ||
              ""
            : error?.response?.status ||
              error?.response?.data?.code ||
              error?.status ||
              error?.code ||
              "";

        state.errorDetail = {
          message: trimmedErrorMessage,
          code: errorCode,
        };
        break;
      }
      default:
        break;
    }
  };

  const addTraceId = (traceId: string) => {
    if (state.searchRequestTraceIds.includes(traceId)) {
      return;
    }

    state.searchRequestTraceIds = [...state.searchRequestTraceIds, traceId];
  };

  const removeTraceId = (traceId: string) => {
    state.searchRequestTraceIds = state.searchRequestTraceIds.filter(
      (id: any) => id !== traceId,
    );
  };

  const hasAtLeastOneQuery = () =>
    panelSchema.value.queries?.some((q: any) => q?.query);

  // [START] variables management

  // check when the variables data changes
  // 1. get the dependent variables
  // 2. compare the dependent variables data with the old dependent variables Data
  // 3. if the value of any current variable is changed, call the api
  watch(
    () => variablesData?.value?.values,
    () => {
      // console.log("inside watch variablesData");
      // ensure the query is there
      // if (!panelSchema.value.queries?.length) {
      //   return;
      // }
      log("Variables Watcher: starting...");

      const newDependentVariablesData = getDependentVariablesData();
      const newDynamicVariablesData = getDynamicVariablesData();

      if (
        !newDependentVariablesData?.length &&
        !newDynamicVariablesData?.length &&
        !currentDependentVariablesData?.length &&
        !currentDynamicVariablesData?.length
      ) {
        // go ahead and bravly load the data
        log("Variables Watcher: no variables needed, returning false...");
        return;
      }

      if (variablesDataUpdated()) {
        loadData();
      }
    },
    { deep: true },
  );

  // [START] Variables functions
  const areDynamicVariablesStillLoading = () =>
    variablesData.value?.values?.some(
      (it: any) =>
        it.type === "dynamic_filters" &&
        (it.isLoading || it.isVariableLoadingPending),
    );

  const areDependentVariablesStillLoadingWith = (
    newDependentVariablesData: any,
  ) =>
    newDependentVariablesData?.some(
      (it: any) =>
        (it.value == null ||
          (Array.isArray(it.value) && it.value.length === 0)) &&
        (it.isLoading || it.isVariableLoadingPending),
    );

  const getDependentVariablesData = () =>
    variablesData.value?.values
      ?.filter((it: any) => it.type != "dynamic_filters") // ad hoc filters are not considered as dependent filters as they are globally applied
      ?.filter((it: any) => {
        const regexForVariable = new RegExp(
          `.*\\$\\{?${it.name}(?::(csv|pipe|doublequote|singlequote))?}?.*`,
        );

        return panelSchema.value.queries
          ?.map((q: any) => regexForVariable.test(q?.query))
          ?.includes(true);
      });

  const getDynamicVariablesData = () => {
    const sqlQueryStreams =
      panelSchema.value.queryType == "sql"
        ? panelSchema.value.queries.map((q: any) => getStreamFromQuery(q.query))
        : [];
    const adHocVariables = variablesData.value?.values
      ?.filter((it: any) => it.type === "dynamic_filters")
      ?.map((it: any) => it?.value)
      ?.flat()
      ?.filter((it: any) => it?.operator && it?.name && it?.value);
    // ?.filter((it: any) =>
    //   panelSchema.value.queryType == "sql"
    //     ? it.streams.find((it: any) => sqlQueryStreams.includes(it?.name))
    //     : true
    // );
    log("getDynamicVariablesData: adHocVariables", adHocVariables);
    return adHocVariables;
  };

  const updateCurrentDependentVariablesData = (
    newDependentVariablesData: any,
  ) => {
    currentDependentVariablesData = JSON.parse(
      JSON.stringify(newDependentVariablesData),
    );
  };

  const updateCurrentDynamicVariablesData = (newDynamicVariablesData: any) => {
    currentDynamicVariablesData = JSON.parse(
      JSON.stringify(newDynamicVariablesData),
    );
  };

  const areArraysEqual = (array1: any, array2: any) => {
    // Check if both arrays have the same length
    if (array1?.length !== array2?.length) {
      return false;
    }

    // Sort both arrays
    const sortedArray1 = array1?.slice()?.sort();
    const sortedArray2 = array2?.slice()?.sort();

    // Compare sorted arrays element by element
    for (let i = 0; i < sortedArray1?.length; i++) {
      if (sortedArray1[i] !== sortedArray2[i]) {
        return false;
      }
    }

    // If all elements are equal, return true
    return true;
  };

  const isAllRegularVariablesValuesSameWith = (
    newDependentVariablesData: any,
  ) =>
    newDependentVariablesData.every((it: any) => {
      const oldValue = currentDependentVariablesData.find(
        (it2: any) => it2.name == it.name,
      );
      // return it.value == oldValue?.value && oldValue?.value != "";
      return it.multiSelect
        ? areArraysEqual(it.value, oldValue?.value)
        : it.value == oldValue?.value && oldValue?.value != "";
    });

  const isAllDynamicVariablesValuesSameWith = (newDynamicVariablesData: any) =>
    newDynamicVariablesData.every((it: any) => {
      const oldValue = currentDynamicVariablesData?.find(
        (it2: any) => it2.name == it.name,
      );
      return (
        oldValue?.value != "" &&
        it.value == oldValue?.value &&
        it.operator == oldValue?.operator
      );
    });

  const ifPanelVariablesCompletedLoading = () => {
    // STEP 1: Check if there are any dynamic variables that are still loading
    log("Step1: checking if dynamic variables are loading, starting...");
    const newDynamicVariablesData = getDynamicVariablesData();

    if (areDynamicVariablesStillLoading()) {
      log("Step1: dynamic variables still loading..., returning false");
      return false;
    }

    // STEP 2: Check if any regular dependent variables are still loading

    log("Step2: checking if dependent variables are loading, starting...");

    const newDependentVariablesData = getDependentVariablesData();

    if (areDependentVariablesStillLoadingWith(newDependentVariablesData)) {
      log("Step2: regular variables still loading..., returning false");
      return false;
    }

    return true;
  };

  const variablesDataUpdated = () => {
    // STEP 1: Check if there are any dynamic variables that are still loading
    log("Step1: checking if dynamic variables are loading, starting...");
    const newDynamicVariablesData = getDynamicVariablesData();

    if (areDynamicVariablesStillLoading()) {
      log("Step1: dynamic variables still loading..., returning false");
      return false;
    }

    // STEP 2: Check if any regular dependent variables are still loading

    log("Step2: checking if dependent variables are loading, starting...");

    const newDependentVariablesData = getDependentVariablesData();

    if (areDependentVariablesStillLoadingWith(newDependentVariablesData)) {
      log("Step2: regular variables still loading..., returning false");
      return false;
    }

    // STEP 3: Check if any of the regular and dynamic variables count have changed
    // if count have changed, that means the variables are added or removed
    // so we need to fire the query
    log("Step3: checking if no of variables have changed, starting...");

    log(
      "Step3: newDependentVariablesData,",
      JSON.stringify(newDependentVariablesData, null, 2),
    );
    log(
      "Step3: newDynamicVariablesData...",
      JSON.stringify(newDynamicVariablesData, null, 2),
    );

    // if the length of the any of the regular and old dynamic data has changed,
    // we need to fire the query
    log(
      "Step3: newDependentVariablesData?.length",
      newDependentVariablesData?.length,
    );
    log(
      "Step3: newDynamicVariablesData?.length",
      newDynamicVariablesData?.length,
    );
    log(
      "Step3: currentDependentVariablesData?.length",
      currentDependentVariablesData?.length,
    );
    log(
      "Step3: currentAdHocVariablesData?.length",
      currentDynamicVariablesData?.length,
    );

    if (
      newDependentVariablesData?.length !=
        currentDependentVariablesData?.length ||
      newDynamicVariablesData?.length != currentDynamicVariablesData?.length
    ) {
      updateCurrentDependentVariablesData(newDependentVariablesData);
      updateCurrentDynamicVariablesData(newDynamicVariablesData);

      log(
        "Step3: length of the any of the regular and old dynamic data has changed, we need to fire the query",
      );
      return true;
    }

    log("Step3: finished...");
    // STEP 4: Now we know same number of variables are there and have updated,
    // we have to perform different action based on different combinations of variables types
    // 1. regular variables
    // 2. dynamic variables
    log("Step4: starting...");

    // now we have to check for different combinations for the count of regular and dynamic variables
    // 1. Regular variables  = 0 and Dynamic variables  = 0
    // 2. Regular variables >= 1 and Dynamic variables  = 0
    // 3. Regular variables  = 0 and Dynamic variables >= 1
    // 4. Regular variables >= 1 and Dynamic variables >= 1

    log(
      "Step4: newDependentVariablesData.length",
      newDependentVariablesData?.length,
    );
    log(
      "Step4: newDynamicVariablesData.length",
      newDynamicVariablesData?.length,
    );

    // execute different scenarios based on the count of variables
    if (
      !newDependentVariablesData?.length &&
      !newDynamicVariablesData?.length
    ) {
      // 1. Regular variables  = 0 and Dynamic variables  = 0
      // go ahead and bravly load the data
      !newDependentVariablesData?.length && !newDynamicVariablesData?.length;

      log(
        "Step4: 1: no variables are there, no waiting, can call the api, returning true...",
      );

      return true;
    } else if (
      newDependentVariablesData?.length &&
      !newDynamicVariablesData?.length
    ) {
      log("Step4: 2: Regular variables >= 1 and Dynamic variables  = 0");
      // 2. Regular variables >= 1 and Dynamic variables  = 0

      // log(
      //   "Step4: 2: checking against old values, currentDependentVariablesData",
      //   JSON.stringify(currentDependentVariablesData, null, 2)
      // );

      // check if the values have changed or not
      const isAllRegularVariablesValuesSame =
        isAllRegularVariablesValuesSameWith(newDependentVariablesData);

      if (isAllRegularVariablesValuesSame) {
        log("Step4: 2: regular variables has same old value, returning false");
        return false;
      }

      updateCurrentDependentVariablesData(newDependentVariablesData);

      log("Step4: 2: regular variables values has changed, returning true");
      return true;
    } else if (
      !newDependentVariablesData?.length &&
      newDynamicVariablesData?.length
    ) {
      // 3. Regular variables  = 0 and Dynamic variables >= 1
      log("Step4: 3: Regular variables  = 0 and Dynamic variables >= 1");

      // check if dynamic variables are same or changed
      const isAllDynamicVariablesValuesSame =
        isAllDynamicVariablesValuesSameWith(newDynamicVariablesData);

      // check if values are changed or not
      if (isAllDynamicVariablesValuesSame) {
        log("Step4: 3: dynamic variables has same old value, returning false");
        return false;
      }

      updateCurrentDynamicVariablesData(newDynamicVariablesData);

      log("Step4: 3: dynamic variables values has changed, returning true");
      return true;
    } else if (
      newDependentVariablesData?.length &&
      newDynamicVariablesData?.length
    ) {
      // 4. Regular variables >= 1 and Dynamic variables >= 1
      log("Step4: 4: Regular variables >= 1 and Dynamic variables >= 1");

      // if any of the value has changed, we need to trigger the query
      // check if the values have changed or not
      const isAllRegularVariablesValuesSame =
        isAllRegularVariablesValuesSameWith(newDependentVariablesData);

      const isAllDynamicVariablesValuesSame =
        isAllDynamicVariablesValuesSameWith(newDynamicVariablesData);

      log(
        "Step4: 4: isAllRegularVariablesValuesSame",
        isAllRegularVariablesValuesSame,
      );
      log(
        "Step4: 4: isAllDynamicVariablesValuesSame",
        isAllDynamicVariablesValuesSame,
      );

      // if any has changed
      if (isAllRegularVariablesValuesSame && isAllDynamicVariablesValuesSame) {
        log(
          "Step4: 4: regular and dynamic variables has same old value, returning false",
        );
        return false;
      }

      // values have changed
      // let's update and fire the query
      updateCurrentDynamicVariablesData(newDynamicVariablesData);
      updateCurrentDependentVariablesData(newDependentVariablesData);

      log("Step4: 4: variables values has changed, returning true");
      return true;
    }
  };

  const handleIntersection = async (entries: any) => {
    isVisible.value = entries[0].isIntersecting;
  };

  onMounted(async () => {
    observer = new IntersectionObserver(handleIntersection, {
      root: null,
      rootMargin: "0px",
      threshold: 0, // Adjust as needed
    });

    if (chartPanelRef?.value) observer.observe(chartPanelRef?.value);
  });

  // remove intersection observer
  onUnmounted(() => {
    // abort on unmount
    if (abortController) {
      if (
        (state.loading || state.loadingProgressPercentage < 100) &&
        !state.isOperationCancelled
      ) {
        state.isPartialData = true;
      }
      abortController.abort();
    }
    if (observer) {
      observer.disconnect();
    }
    // cancel http2 queries using http streaming api
    if (
      isStreamingEnabled() &&
      state.searchRequestTraceIds?.length > 0 &&
      state.loading &&
      !state.isOperationCancelled
    ) {
      try {
        state.searchRequestTraceIds.forEach((traceId) => {
          cancelStreamQueryBasedOnRequestId({
            trace_id: traceId,
            org_id: store?.state?.selectedOrganization?.identifier,
          });
        });
        queryService.delete_running_queries(
          store?.state?.selectedOrganization?.identifier,
          state.searchRequestTraceIds,
        );
      } catch (error) {
        console.error("Error during HTTP2 cleanup:", error);
      } finally {
        state.searchRequestTraceIds = [];
      }
    }

    // Cancel WebSocket queries
    if (
      isWebSocketEnabled() &&
      state.searchRequestTraceIds?.length > 0 &&
      state.loading &&
      !state.isOperationCancelled
    ) {
      try {
        state.searchRequestTraceIds.forEach((traceId) => {
          cancelSearchQueryBasedOnRequestId({
            trace_id: traceId,
            org_id: store?.state?.selectedOrganization?.identifier,
          });
        });
        queryService.delete_running_queries(
          store?.state?.selectedOrganization?.identifier,
          state.searchRequestTraceIds,
        );
      } catch (error) {
        console.error("Error during WebSocket cleanup:", error);
      } finally {
        state.searchRequestTraceIds = [];
      }
    }

    // remove cancelquery event
    window.removeEventListener("cancelQuery", cancelQueryAbort);
  });

  onMounted(async () => {
    log("PanelSchema/Time Initial: should load the data");

    loadData(); // Loading the data
  });

  const restoreFromCache: () => Promise<boolean> = async () => {
    const cache = await getPanelCache();

    if (!cache) {
      log("usePanelDataLoader: panelcache: cache is not there");
      // cache is not there, we need to load the data
      return false;
    }
    // now we have a cache
    const { key: tempPanelCacheKey, value: tempPanelCacheValue } = cache;
    log("usePanelDataLoader: panelcache: tempPanelCache", tempPanelCacheValue);

    let isRestoredFromCache = false;

    const keysToIgnore = [
      "panelSchema.version",
      "panelSchema.layout",
      "panelSchema.htmlContent",
      "panelSchema.markdownContent",
    ];

    log("usePanelDataLoader: panelcache: tempPanelCacheKey", tempPanelCacheKey);
    log(
      "usePanelDataLoader: panelcache: omit(getCacheKey())",
      omit(getCacheKey(), keysToIgnore),
    );
    log(
      "usePanelDataLoader: panelcache: omit(tempPanelCacheKey))",
      omit(tempPanelCacheKey, keysToIgnore),
    );

    // check if it is stale or not
    if (
      tempPanelCacheValue &&
      Object.keys(tempPanelCacheValue).length > 0 &&
      isEqual(
        omit(getCacheKey(), keysToIgnore),
        omit(tempPanelCacheKey, keysToIgnore),
      )
    ) {
      // const cache = getPanelCache();
      state.data = tempPanelCacheValue.data;
      state.loading = tempPanelCacheValue.loading;
      state.errorDetail = tempPanelCacheValue.errorDetail;
      state.metadata = tempPanelCacheValue.metadata;
      state.resultMetaData = tempPanelCacheValue.resultMetaData;
      state.annotations = tempPanelCacheValue.annotations;
      state.lastTriggeredAt = tempPanelCacheValue.lastTriggeredAt;
      // Restore isPartialData and isOperationCancelled from cache
      state.isPartialData = tempPanelCacheValue.isPartialData;
      state.isOperationCancelled = tempPanelCacheValue.isOperationCancelled;

      // set that the cache is restored
      isRestoredFromCache = true;

      // if selected time range is not matched with the cache time range
      if (
        selectedTimeObj?.value?.end_time -
          selectedTimeObj?.value?.start_time !==
        cache?.cacheTimeRange?.end_time - cache?.cacheTimeRange?.start_time
      ) {
        state.isCachedDataDifferWithCurrentTimeRange = true;
      }

      log("usePanelDataLoader: panelcache: panel data loaded from cache");
    }

    return isRestoredFromCache;
  };

  return {
    ...toRefs(state),
    loadData,
  };
};<|MERGE_RESOLUTION|>--- conflicted
+++ resolved
@@ -1103,11 +1103,7 @@
       if (runCount == 0) {
         log("loadData: panelcache: run count is 0");
         // restore from the cache and return
-<<<<<<< HEAD
         const isRestoredFromCache = await restoreFromCache();
-=======
-        const isRestoredFromCache = restoreFromCache();
->>>>>>> 7c72f804
         log("loadData: panelcache: isRestoredFromCache", isRestoredFromCache);
         if (isRestoredFromCache) {
           state.loading = false;
@@ -1117,11 +1113,6 @@
           return;
         }
       }
-<<<<<<< HEAD
-
-=======
-      
->>>>>>> 7c72f804
       // Wait for isVisible to become true
       await waitForThePanelToBecomeVisible(abortController.signal);
 
