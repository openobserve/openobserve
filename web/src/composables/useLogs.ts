--- conflicted
+++ resolved
@@ -2077,24 +2077,16 @@
           delete queryReq.query.track_total_hits;
         }
 
-<<<<<<< HEAD
         if (isDistinctQuery(parsedSQL)) {
           searchObj.meta.resultGrid.showPagination = false;
           delete queryReq.query.track_total_hits;
         }
 
-        // for group by query no need to get total.
-        // if (parsedSQL.groupby != null || hasAggregation(parsedSQL.columns)) {
-        //   searchObj.meta.resultGrid.showPagination = false;
-        //   delete queryReq.query.track_total_hits;
-        // }
-=======
         // if query has aggregation or groupby then we need to set size to -1 to get all records
         // issue #5432
         if (hasAggregation(parsedSQL?.columns) || parsedSQL.groupby != null) {
           queryReq.query.size = -1;
         }
->>>>>>> 8e6e9689
       }
 
       const { traceparent, traceId } = generateTraceContext();
