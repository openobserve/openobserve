--- conflicted
+++ resolved
@@ -56,11 +56,8 @@
   arraysMatch,
   isWebSocketEnabled,
   isStreamingEnabled,
-<<<<<<< HEAD
   deepCopy
-=======
   addSpacesToOperators
->>>>>>> 7c72f804
 } from "@/utils/zincutils";
 import {
   convertDateToTimestamp,
@@ -1023,24 +1020,10 @@
 
           whereClause = parsedSQL.join(" ");
 
-<<<<<<< HEAD
-          // req.query.sql = req.query.sql.replace(
-          //   "[WHERE_CLAUSE]",
-          //   " WHERE " + whereClause,
-          // );
-          req.query.sql = req.query.sql.split("[WHERE_CLAUSE]").join(" WHERE " + whereClause);
-
-          // req.aggs.histogram = req.aggs.histogram.replace(
-          //   "[WHERE_CLAUSE]",
-          //   " WHERE " + whereClause,
-          // );
-          req.aggs.histogram = req.aggs.histogram.split("[WHERE_CLAUSE]").join(" WHERE " + whereClause);
-=======
           req.query.sql = req.query.sql.replace(
             "[WHERE_CLAUSE]",
             " WHERE " + whereClause,
           );
->>>>>>> 7c72f804
         } else {
           req.query.sql = req.query.sql.replace("[WHERE_CLAUSE]", "");
         }
@@ -1910,7 +1893,6 @@
             searchObj.meta.sqlMode == false &&
             searchObj.meta.refreshHistogram == true)
         ) {
-<<<<<<< HEAD
           searchObj.meta.refreshHistogram = false;
           if (searchObj.data.queryResults.hits.length > 0) {
             if (searchObj.data.stream.selectedStream.length > 1 && searchObj.meta.sqlMode == true) {
@@ -1991,9 +1973,6 @@
             await generateHistogramData();
           }
           if(!queryReq.query?.streaming_output) refreshPartitionPagination(true);
-=======
-          await processHttpHistogramResults(queryReq);
->>>>>>> 7c72f804
         } else if (searchObj.meta.sqlMode && isLimitQuery(parsedSQL)) {
           resetHistogramWithError(
             "Histogram unavailable for CTEs, DISTINCT and LIMIT queries.",
@@ -2384,7 +2363,6 @@
     }
   };
 
-<<<<<<< HEAD
   const fnHistogramParsedSQL = (query: string) => {
     try {
       const filteredQuery = query
@@ -2404,8 +2382,6 @@
     }
   };
 
-=======
->>>>>>> 7c72f804
   const getPageCount = async (queryReq: any) => {
     return new Promise((resolve, reject) => {
       try {
@@ -2560,10 +2536,6 @@
         queryReq.query.from = 0;
         queryReq.query.size = -1;
         searchObj.data.queryResults.subpage++;
-<<<<<<< HEAD
-=======
-
->>>>>>> 7c72f804
         await getPaginatedData(queryReq, true, false);
         resolve(true);
       }
@@ -2636,11 +2608,7 @@
 
       const isAggregation = searchObj.meta.sqlMode && parsedSQL != undefined && (hasAggregation(parsedSQL?.columns) || parsedSQL.groupby != null);
 
-<<<<<<< HEAD
-      if(!queryReq.query?.streaming_output && searchObj.data.queryResults.histogram_interval) {
-=======
       if(searchObj.data.queryResults.histogram_interval) {
->>>>>>> 7c72f804
         queryReq.query.histogram_interval = searchObj.data.queryResults.histogram_interval;
       }
 
@@ -5300,12 +5268,8 @@
 
       if (!Object.hasOwn(parsedSQL, "from") || parsedSQL?.from == null || parsedSQL?.from?.length == 0) {
         console.info("Failed to parse SQL query:", value);
-<<<<<<< HEAD
         return;
         // throw new Error("Invalid SQL syntax");
-=======
-        throw new Error("Invalid SQL syntax");
->>>>>>> 7c72f804
       }
 
       const newSelectedStreams: string[] = [];
@@ -5666,11 +5630,7 @@
 
       if(!queryReq) return;
       
-<<<<<<< HEAD
-      if(!isPagination && searchObj.meta.refreshInterval === 0) {
-=======
       if(!isPagination && searchObj.meta.refreshInterval == 0) {
->>>>>>> 7c72f804
         resetQueryData();
         histogramResults = [];
         searchObj.data.queryResults.hits = [];
@@ -7114,21 +7074,16 @@
     isActionsEnabled,
     sendCancelSearchMessage,
     isDistinctQuery,
-<<<<<<< HEAD
     isWithQuery,
     getStream,
     initialLogsState,
     clearSearchObj,
     setCommunicationMethod,
     hasAggregation,
-    streamSchemaFieldsIndexMapping
-    };
-=======
-    getStream,
+    streamSchemaFieldsIndexMapping,
     loadVisualizeData,
     processHttpHistogramResults
   };
->>>>>>> 7c72f804
 };
 
 export default useLogs;