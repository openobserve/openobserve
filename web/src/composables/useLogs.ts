// Copyright 2023 OpenObserve Inc.
//
// This program is free software: you can redistribute it and/or modify
// it under the terms of the GNU Affero General Public License as published by
// the Free Software Foundation, either version 3 of the License, or
// (at your option) any later version.
//
// This program is distributed in the hope that it will be useful
// but WITHOUT ANY WARRANTY; without even the implied warranty of
// MERCHANTABILITY or FITNESS FOR A PARTICULAR PURPOSE.  See the
// GNU Affero General Public License for more details.
//
// You should have received a copy of the GNU Affero General Public License
// along with this program.  If not, see <http://www.gnu.org/licenses/>.

import { date, useQuasar } from "quasar";
import { useI18n } from "vue-i18n";
import {
  reactive,
  ref,
  type Ref,
  toRaw,
  nextTick,
  onBeforeMount,
  watch,
  computed,
  onBeforeUnmount
} from "vue";
import { useStore } from "vuex";
import { onBeforeRouteLeave, useRouter } from "vue-router";
import { cloneDeep, startCase } from "lodash-es";
import { Parser } from "@openobserve/node-sql-parser/build/datafusionsql";
import {
  SearchRequestPayload,
  WebSocketSearchResponse,
  WebSocketSearchPayload,
  WebSocketErrorResponse,
} from "@/ts/interfaces/query";

import {
  useLocalLogFilterField,
  b64EncodeUnicode,
  b64DecodeUnicode,
  formatSizeFromMB,
  timestampToTimezoneDate,
  histogramDateTimezone,
  useLocalWrapContent,
  useLocalTimezone,
  useLocalInterestingFields,
  useLocalSavedView,
  convertToCamelCase,
  getFunctionErrorMessage,
  getUUID,
  getWebSocketUrl,
  generateTraceContext,
  arraysMatch,
  isWebSocketEnabled,
  isStreamingEnabled,
  addSpacesToOperators,
  deepCopy
} from "@/utils/zincutils";
import {
  convertDateToTimestamp,
  getConsumableRelativeTime,
} from "@/utils/date";
import { byString } from "@/utils/json";
import { logsErrorMessage } from "@/utils/common";
import useSqlSuggestions from "@/composables/useSuggestions";

import useFunctions from "@/composables/useFunctions";
import useNotifications from "@/composables/useNotifications";
import useStreams from "@/composables/useStreams";
import useWebSocket from "@/composables/useWebSocket";

import searchService from "@/services/search";
import savedviewsService from "@/services/saved_views";
import config from "@/aws-exports";
import useSearchWebSocket from "./useSearchWebSocket";
import useActions from "./useActions";
import useStreamingSearch from "./useStreamingSearch";

import { searchState } from "@/composables/useLogs/searchState";
<<<<<<< HEAD
import { INTERVAL_MAP, DEFAULT_LOGS_CONFIG } from "@/utils/logs/constants";
=======
import { INTERVAL_MAP } from "@/utils/logs/constants";
>>>>>>> 770790f0
import { fnParsedSQL, fnUnparsedSQL } from "@/composables/useLogs/logsUtils";

// TODO OK:
// useStreamManagement for stream-related functions
// useQueryProcessing for query-related functions
// useDataVisualization for histogram and data display functions

let histogramResults: any = [];
let histogramMappedData: any = [];

const {
  fetchQueryDataWithWebSocket,
  sendSearchMessageBasedOnRequestId,
  cancelSearchQueryBasedOnRequestId,
  closeSocketBasedOnRequestId,
} = useSearchWebSocket();

<<<<<<< HEAD

const { fetchQueryDataWithHttpStream } = useStreamingSearch();

const searchPartitionMap = reactive<{ [key: string]: number }>({});
let {
=======
const { fetchQueryDataWithHttpStream } = useStreamingSearch();

const searchPartitionMap = reactive<{ [key: string]: number }>({});
const {
>>>>>>> 770790f0
  searchObj,
  searchObjDebug,
  searchAggData,
  initialQueryPayload,
  streamSchemaFieldsIndexMapping,
} = searchState();

const useLogs = () => {
  const store = useStore();
  const { t } = useI18n();
  const $q = useQuasar();
  const { getAllFunctions } = useFunctions();
  const { getAllActions } = useActions();

  let parser: null | Parser = new Parser();

  const { showErrorNotification } = useNotifications();
  const {
    getStreams,
    getStream,
    getMultiStreams,
    isStreamExists,
    isStreamFetched,
  } = useStreams();
  const router = useRouter();
  const fieldValues = ref();

  const notificationMsg = ref("");

  const { updateFieldKeywords } = useSqlSuggestions();

  onBeforeMount(async () => {
    if (router.currentRoute.value.query?.quick_mode == "true") {
      searchObj.meta.quickMode = true;
    }
    extractValueQuery();
  });

  onBeforeUnmount(() => {
    parser = null;
  });

  const clearSearchObj = () => {
    searchObj = reactive(Object.assign({}, JSON.parse(JSON.stringify(DEFAULT_LOGS_CONFIG))));
  };

  /**
   * This function is used to initialize the logs state from the store which was cached in the store
   * Dont do any other effects than initializing the logs state in this function, such as loading data, etc.
   * @returns Promise<boolean>,
   */
  // const initialLogsState = async () => {
  //   // Dont do any other effects than initializing the logs state in this function, such as loading data, etc.
  //   if (store.state.logs.isInitialized) {
  //     try {
  //       const state = store.getters["logs/getLogs"];
  //       searchObj.organizationIdentifier = state.organizationIdentifier;
  //       searchObj.config = JSON.parse(JSON.stringify(state.config));
  //       searchObj.communicationMethod = state.communicationMethod;
  //       await nextTick();
  //       searchObj.meta = JSON.parse(JSON.stringify({
  //         ...state.meta,
  //         refreshInterval: 0,
  //       }));
  //       searchObj.data = JSON.parse(JSON.stringify({
  //         ...JSON.parse(JSON.stringify(state.data)),
  //         queryResults: {},
  //         sortedQueryResults: [],
  //         histogram: {
  //           xData: [],
  //           yData: [],
  //           chartParams: {
  //             title: "",
  //             unparsed_x_data: [],
  //             timezone: "",
  //           },
  //           errorMsg: "",
  //           errorCode: 0,
  //           errorDetail: "",
  //         },
  //       }));
  //       await nextTick();
  //       await getStreamList(false);
  //       searchObj.data.queryResults = JSON.parse(JSON.stringify(state.data.queryResults));
  //       searchObj.data.sortedQueryResults = JSON.parse(JSON.stringify(state.data.sortedQueryResults));
  //       searchObj.data.histogram = JSON.parse(JSON.stringify(state.data.histogram));
  //       updateGridColumns();
  //       await nextTick();
  //       // Dont do any other effects than initializing the logs state in this function, such as loading data, etc.
  //     } catch (e: any) {
  //       console.error("Error while initializing logs state", e?.message);
  //       searchObj.organizationIdentifier = store.state?.selectedOrganization?.identifier;
  //       resetSearchObj();
  //     } finally {
  //       return Promise.resolve(true);
  //     }
  //   }
  // }

  // const resetSearchObj = () => {

  //   searchObj.data.errorMsg = "No stream found in selected organization!";
  //   searchObj.data.stream.streamLists = [];
  //   searchObj.data.stream.selectedStream = [];
  //   searchObj.data.stream.selectedStreamFields = [];
  //   searchObj.data.queryResults = {};
  //   searchObj.data.sortedQueryResults = [];
  //   searchObj.data.histogram = {
  //     xData: [],
  //     yData: [],
  //     chartParams: {
  //       title: "",
  //       unparsed_x_data: [],
  //       timezone: "",
  //     },
  //     errorCode: 0,
  //     errorMsg: "",
  //     errorDetail: "",
  //   };
  //   searchObj.data.tempFunctionContent = "";
  //   searchObj.data.query = "";
  //   searchObj.data.editorValue = "";
  //   searchObj.meta.sqlMode = false;
  //   searchObj.runQuery = false;
  //   searchObj.data.savedViews = [];
  // };

  const updatedLocalLogFilterField = (): void => {
    const identifier: string = searchObj.organizationIdentifier || "default";
    const selectedFields: any =
      useLocalLogFilterField()?.value != null
        ? useLocalLogFilterField()?.value
        : {};
    const stream = searchObj.data.stream.selectedStream.sort().join("_");
    selectedFields[`${identifier}_${stream}`] =
      searchObj.data.stream.selectedFields;
    useLocalLogFilterField(selectedFields);
  };

  function resetFunctions() {
    store.dispatch("setFunctions", []);
    searchObj.data.transforms = [];
    searchObj.data.stream.functions = [];
    return;
  }

  const getFunctions = async () => {
    try {
      if (store.state.organizationData.functions.length == 0) {
        await getAllFunctions();
      }

      store.state.organizationData.functions.map((data: any) => {
        const args: any = [];
        for (let i = 0; i < parseInt(data.num_args); i++) {
          args.push("'${1:value}'");
        }

        const itemObj: {
          name: any;
          args: string;
        } = {
          name: data.name,
          args: "(" + args.join(",") + ")",
        };
        searchObj.data.transforms.push({
          name: data.name,
          function: data.function,
        });
        if (!data.stream_name) {
          searchObj.data.stream.functions.push(itemObj);
        }
      });
      return;
    } catch (e) {
      showErrorNotification("Error while fetching functions");
    }
  };

  const getActions = async () => {
    try {
      searchObj.data.actions = [];

      if (store.state.organizationData.actions.length == 0) {
        await getAllActions();
      }
      
      store.state.organizationData.actions.forEach((data: any) => {
        if (data.execution_details_type === "service") {
          searchObj.data.actions.push({
            name: data.name,
            id: data.id,
          });
        }
      });
      return;
    } catch (e) {
      showErrorNotification("Error while fetching actions");
    }
  };

  function resetStreamData() {
    store.dispatch("resetStreams", {});
    searchObj.data.stream.selectedStream = [];
    searchObj.data.stream.selectedStreamFields = [];
    searchObj.data.stream.selectedFields = [];
    searchObj.data.stream.filterField = "";
    searchObj.data.stream.addToFilter = "";
    searchObj.data.stream.functions = [];
    searchObj.data.stream.streamType =
      (router.currentRoute.value.query.stream_type as string) || "logs";
    searchObj.data.stream.streamLists = [];
    resetQueryData();
    // reset search around data
    searchObj.data.searchAround.indexTimestamp = -1;
    searchObj.data.searchAround.size = 0;
  }

  function resetQueryData() {
    // searchObj.data.queryResults = {};
    searchObj.data.sortedQueryResults = [];
    // searchObj.data.histogram = {
    //   xData: [],
    //   yData: [],
    //   chartParams: {},
    // };
    // searchObj.data.resultGrid.columns = [];
    searchObj.data.resultGrid.currentPage = 1;
    searchObj.runQuery = false;
    searchObj.data.errorMsg = "";
    searchObj.data.errorDetail = "";
    searchObj.data.countErrorMsg = "";
  }

  async function loadStreamLists(selectStream: boolean = true) {
    try {
      if (searchObj.data.streamResults.list.length > 0) {
        let lastUpdatedStreamTime = 0;

        let selectedStream: any[] = [];

        searchObj.data.stream.streamLists = [];
        let itemObj: {
          label: string;
          value: string;
        };
        

        for (const item of searchObj.data.streamResults.list) {
          itemObj = {
            label: item.name,
            value: item.name,
          };

          searchObj.data.stream.streamLists.push(itemObj);

          // If isFirstLoad is true, then select the stream from query params
          if (router.currentRoute.value?.query?.stream == item.name) {
            selectedStream.push(itemObj.value);
          }
          if (
            !router.currentRoute.value?.query?.stream &&
            item.stats.doc_time_max >= lastUpdatedStreamTime
          ) {
            selectedStream = [];
            lastUpdatedStreamTime = item.stats.doc_time_max;
            selectedStream.push(itemObj.value);
          }
        }
        if (
          (store.state.zoConfig.query_on_stream_selection == false ||
          router.currentRoute.value.query?.type == "stream_explorer") && selectStream
        ) {
          searchObj.data.stream.selectedStream = selectedStream;
        }
      } else {
        searchObj.data.errorMsg = "No stream found in selected organization!";
      }
      return;
    } catch (e: any) {
      console.log("Error while loading stream list");
    }
  }

  async function loadStreamFields(streamName: string) {
    try {
      if (streamName != "") {
        searchObj.loadingStream = true;
        return await getStream(
          streamName,
          searchObj.data.stream.streamType || "logs",
          true,
        ).then((res) => {
          searchObj.loadingStream = false;
          return res;
        });
      } else {
        searchObj.data.errorMsg = "No stream found in selected organization!";
      }
      return;
    } catch (e: any) {
      searchObj.loadingStream = false;
      console.log("Error while loading stream fields");
    }
  }

  const getStreamList = async (selectStream: boolean = true) => {
    try {
      // commented below function as we are doing resetStreamData from all the places where getStreamList is called
      // resetStreamData();
      const streamType = searchObj.data.stream.streamType || "logs";
      const streamData: any = await getStreams(streamType, false);
      searchObj.data.streamResults = {
        ...streamData,
      };
      await nextTick();
      await loadStreamLists(selectStream);
      return;
    } catch (e: any) {
      console.error("Error while getting stream list", e);
    }
  };

  // Helper functions for visualization config sync
  const getVisualizationConfig = (dashboardPanelData: any) => {
    if (!dashboardPanelData?.data) {
      return null;
    }
    
    // Only store config object and chart type, not the entire dashboardPanelData
    return {
      config: dashboardPanelData.data.config || {},
      type: dashboardPanelData.data.type || 'bar',
    };
  };

  const encodeVisualizationConfig = (config: any) => {
    try {
      return b64EncodeUnicode(JSON.stringify(config));
    } catch (error) {
      console.error("Failed to encode visualization config:", error);
      return null;
    }
  };

  const decodeVisualizationConfig = (encodedConfig: string) => {
    try {
      return JSON.parse(b64DecodeUnicode(encodedConfig) ?? "{}");
    } catch (error) {
      console.error("Failed to decode visualization config:", error);
      return null;
    }
  };

  const generateURLQuery = (isShareLink: boolean = false, dashboardPanelData: any = null) => {
    const date = searchObj.data.datetime;

    const query: any = {};

    if (searchObj.data.stream.streamType) {
      query["stream_type"] = searchObj.data.stream.streamType;
    }

    if (
      searchObj.data.stream.selectedStream.length > 0 &&
      typeof searchObj.data.stream.selectedStream != "object"
    ) {
      query["stream"] = searchObj.data.stream.selectedStream.join(",");
    } else if (
      typeof searchObj.data.stream.selectedStream == "object" &&
      searchObj.data.stream.selectedStream.hasOwnProperty("value")
    ) {
      query["stream"] = searchObj.data.stream.selectedStream.value;
    } else {
      query["stream"] = searchObj.data.stream.selectedStream.join(",");
    }

    if (date.type == "relative") {
      if (isShareLink) {
        query["from"] = date.startTime;
        query["to"] = date.endTime;
      } else {
        query["period"] = date.relativeTimePeriod;
      }
    } else if (date.type == "absolute") {
      query["from"] = date.startTime;
      query["to"] = date.endTime;
    }

    query["refresh"] = searchObj.meta.refreshInterval;

    if (searchObj.data.query) {
      query["sql_mode"] = searchObj.meta.sqlMode;
      query["query"] = b64EncodeUnicode(searchObj.data.query.trim());
    }

    //add the function editor toggle is true or false
    //it will help to retain the function editor state when we refresh the page
    query["fn_editor"] = searchObj.meta.showTransformEditor;
    if (
      searchObj.data.transformType === "function" &&
      searchObj.data.tempFunctionContent != ""
    ) {
      query["functionContent"] = b64EncodeUnicode(
        searchObj.data.tempFunctionContent.trim(),
      );
    }

    // TODO : Add type in query params for all types
    if (searchObj.meta.pageType !== "logs") {
      query["type"] = searchObj.meta.pageType;
    }

    query["defined_schemas"] = searchObj.meta.useUserDefinedSchemas;
    query["org_identifier"] = store.state.selectedOrganization.identifier;
    query["quick_mode"] = searchObj.meta.quickMode;
    query["show_histogram"] = searchObj.meta.showHistogram;

    if(store.state.zoConfig?.super_cluster_enabled && searchObj.meta?.regions?.length) {
      query["regions"] = searchObj.meta.regions.join(",");
    }

    if(store.state.zoConfig?.super_cluster_enabled && searchObj.meta?.clusters?.length) {
      query["clusters"] = searchObj.meta.clusters.join(",");
    }

    if(searchObj.meta.logsVisualizeToggle) {
      query["logs_visualize_toggle"] = searchObj.meta.logsVisualizeToggle;
    }

    // Preserve visualization data in URL
    // - If in visualize mode and panel data is provided, encode the dashboardPanelData
    if (searchObj.meta.logsVisualizeToggle === "visualize" && dashboardPanelData) {
      const visualizationData = getVisualizationConfig(dashboardPanelData);
      if (visualizationData) {
        const encoded = encodeVisualizationConfig(visualizationData);
        if (encoded) {
          query["visualization_data"] = encoded;
        }
      }
    } else {
      // else preserve existing visualization data from the current URL
      const existingEncodedConfig = router.currentRoute.value?.query?.visualization_data as string | undefined;
      if (existingEncodedConfig) {
        query["visualization_data"] = existingEncodedConfig;
      }
    }

    return query;
  };

  const updateUrlQueryParams = (dashboardPanelData: any = null) => {
    const query = generateURLQuery(false, dashboardPanelData);
    if (
      (Object.hasOwn(query, "type") &&
        query.type == "search_history_re_apply") ||
      query.type == "search_scheduler"
    ) {
      delete query.type;
    }
    router.push({ query });
  };

  function extractFilterColumns(expression: any) {
    const columns: any[] = [];

    function traverse(node: {
      type: string;
      column: any;
      left: any;
      right: any;
      args: { type: string; value: any[] };
    }) {
      if (node.type === "column_ref") {
        columns.push(node.column);
      } else if (node.type === "binary_expr") {
        traverse(node.left);
        traverse(node.right);
      } else if (node.type === "function") {
        // Function expressions might contain columns as arguments
        if (node.args && node.args.type === "expr_list") {
          node.args.value.forEach((arg: any) => traverse(arg));
        }
      }
    }

    traverse(expression);
    return columns;
  }

  const validateFilterForMultiStream = () => {
    const filterCondition = searchObj.data.query;
    const parsedSQL: any = fnParsedSQL(
      "select * from stream where " + filterCondition,
    );
    searchObj.data.stream.filteredField = extractFilterColumns(
      parsedSQL?.where,
    );

    searchObj.data.filterErrMsg = "";
    searchObj.data.missingStreamMessage = "";
    searchObj.data.stream.missingStreamMultiStreamFilter = [];
    for (const fieldObj of searchObj.data.stream.filteredField) {
      const fieldName = fieldObj.expr.value;
      const filteredFields: any =
        searchObj.data.stream.selectedStreamFields.filter(
          (field: any) => field.name === fieldName,
        );
      if (filteredFields.length > 0) {
        const streamsCount = filteredFields[0].streams.length;
        const allStreamsEqual = filteredFields.every(
          (field: any) => field.streams.length === streamsCount,
        );
        if (!allStreamsEqual) {
          searchObj.data.filterErrMsg += `Field '${fieldName}' exists in different number of streams.\n`;
        }
      } else {
        searchObj.data.filterErrMsg += `Field '${fieldName}' does not exist in the one or more stream.\n`;
      }

      const fieldStreams: any = searchObj.data.stream.selectedStreamFields
        .filter((field: any) => field.name === fieldName)
        .map((field: any) => field.streams)
        .flat();

      searchObj.data.stream.missingStreamMultiStreamFilter =
        searchObj.data.stream.selectedStream.filter(
          (stream: any) => !fieldStreams.includes(stream),
        );

      if (searchObj.data.stream.missingStreamMultiStreamFilter.length > 0) {
        searchObj.data.missingStreamMessage = `One or more filter fields do not exist in "${searchObj.data.stream.missingStreamMultiStreamFilter.join(
          ", ",
        )}", hence no search is performed in the mentioned stream.\n`;
      }
    }

    return searchObj.data.filterErrMsg === "" ? true : false;
  };

  function buildSearch() {
    try {
      let query = searchObj.data.query.trim();
      searchObj.data.filterErrMsg = "";
      searchObj.data.missingStreamMessage = "";
      searchObj.data.stream.missingStreamMultiStreamFilter = [];
      const req: any = {
        query: {
          sql: searchObj.meta.sqlMode
            ? query
            : 'select [FIELD_LIST][QUERY_FUNCTIONS] from "[INDEX_NAME]" [WHERE_CLAUSE]',
          start_time: (new Date().getTime() - 900000) * 1000,
          end_time: new Date().getTime() * 1000,
          from:
            searchObj.meta.resultGrid.rowsPerPage *
              (searchObj.data.resultGrid.currentPage - 1) || 0,
          size: searchObj.meta.resultGrid.rowsPerPage,
          quick_mode: searchObj.meta.quickMode,
        },
      };

      if (
        config.isEnterprise == "true" &&
        store.state.zoConfig.super_cluster_enabled
      ) {
        req["regions"] = searchObj.meta.regions;
        req["clusters"] = searchObj.meta.clusters;
      }

      // if (searchObj.data.stream.selectedStreamFields.length == 0) {
      //   const streamData: any = getStreams(
      //     searchObj.data.stream.streamType,
      //     true,
      //     true,
      //   );

      //   searchObj.data.stream.selectedStreamFields = streamData.schema;

      //   if (
      //     !searchObj.data.stream.selectedStreamFields ||
      //     searchObj.data.stream.selectedStreamFields.length == 0
      //   ) {
      //     searchObj.data.stream.selectedStreamFields = [];
      //     searchObj.loading = false;
      //     return false;
      //   }
      // }

      const streamFieldNames: any =
        searchObj.data.stream.selectedStreamFields.map(
          (item: any) => item.name,
        );

      for (
        let i = searchObj.data.stream.interestingFieldList.length - 1;
        i >= 0;
        i--
      ) {
        const fieldName = searchObj.data.stream.interestingFieldList[i];
        if (!streamFieldNames.includes(fieldName)) {
          searchObj.data.stream.interestingFieldList.splice(i, 1);
        }
      }

      if (
        searchObj.data.stream.interestingFieldList.length > 0 &&
        searchObj.meta.quickMode
      ) {
        if (searchObj.data.stream.selectedStream.length == 1) {
          req.query.sql = req.query.sql.replace(
            "[FIELD_LIST]",
            searchObj.data.stream.interestingFieldList.join(","),
          );
        }
      } else {
        req.query.sql = req.query.sql.replace("[FIELD_LIST]", "*");
      }

      const timestamps: any =
        searchObj.data.datetime.type === "relative"
          ? getConsumableRelativeTime(
              searchObj.data.datetime.relativeTimePeriod,
            )
          : cloneDeep(searchObj.data.datetime);

      if (searchObj.data.datetime.type === "relative") {
        searchObj.data.datetime.startTime = timestamps.startTime;
        searchObj.data.datetime.endTime = timestamps.endTime;
      }

      if (
        timestamps.startTime != "Invalid Date" &&
        timestamps.endTime != "Invalid Date"
      ) {
        if (timestamps.startTime > timestamps.endTime) {
          notificationMsg.value = "Start time cannot be greater than end time";
          // showErrorNotification("Start time cannot be greater than end time");
          return false;
        }
        searchObj.meta.resultGrid.chartKeyFormat = "HH:mm:ss";

        req.query.start_time = timestamps.startTime;
        req.query.end_time = timestamps.endTime;

        searchObj.meta.resultGrid.chartInterval = "10 second";
        if (req.query.end_time - req.query.start_time >= 1000000 * 60 * 30) {
          searchObj.meta.resultGrid.chartInterval = "15 second";
          searchObj.meta.resultGrid.chartKeyFormat = "HH:mm:ss";
        }
        if (req.query.end_time - req.query.start_time >= 1000000 * 60 * 60) {
          searchObj.meta.resultGrid.chartInterval = "30 second";
          searchObj.meta.resultGrid.chartKeyFormat = "HH:mm:ss";
        }
        if (req.query.end_time - req.query.start_time >= 1000000 * 3600 * 2) {
          searchObj.meta.resultGrid.chartInterval = "1 minute";
          searchObj.meta.resultGrid.chartKeyFormat = "MM-DD HH:mm";
        }
        if (req.query.end_time - req.query.start_time >= 1000000 * 3600 * 6) {
          searchObj.meta.resultGrid.chartInterval = "5 minute";
          searchObj.meta.resultGrid.chartKeyFormat = "MM-DD HH:mm";
        }
        if (req.query.end_time - req.query.start_time >= 1000000 * 3600 * 24) {
          searchObj.meta.resultGrid.chartInterval = "30 minute";
          searchObj.meta.resultGrid.chartKeyFormat = "MM-DD HH:mm";
        }
        if (req.query.end_time - req.query.start_time >= 1000000 * 86400 * 7) {
          searchObj.meta.resultGrid.chartInterval = "1 hour";
          searchObj.meta.resultGrid.chartKeyFormat = "MM-DD HH:mm";
        }
        if (req.query.end_time - req.query.start_time >= 1000000 * 86400 * 30) {
          searchObj.meta.resultGrid.chartInterval = "1 day";
          searchObj.meta.resultGrid.chartKeyFormat = "YYYY-MM-DD";
        }
      } else {
        notificationMsg.value = "Invalid date format";
        return false;
      }

      if (searchObj.meta.sqlMode == true) {
        searchObj.data.query = query;
        const parsedSQL: any = fnParsedSQL();
        if (parsedSQL != undefined) {
          //check if query is valid or not , if the query is invalid --> empty query

          if(Array.isArray(parsedSQL) && parsedSQL.length == 0){
            notificationMsg.value = "SQL query is missing or invalid. Please submit a valid SQL statement.";
            return false;
          }

          if (!parsedSQL?.columns?.length && !searchObj.meta.sqlMode) {
            notificationMsg.value = "No column found in selected stream.";
            return false;
          }

          if (parsedSQL.limit != null && parsedSQL.limit.value.length != 0) {
            req.query.size = parsedSQL.limit.value[0].value;

            if (parsedSQL.limit.separator == "offset") {
              req.query.from = parsedSQL.limit.value[1].value || 0;
            }

            query = fnUnparsedSQL(parsedSQL);

            //replace backticks with \" for sql_mode
            query = query.replace(/`/g, '"');
            searchObj.data.queryResults.hits = [];
          }
        }

        req.query.sql = query.split("\n")
          .filter((line: string) => !line.trim().startsWith("--"))
          .join("\n");
        req.query["sql_mode"] = "full";
        // delete req.aggs;
      } else {
        const parseQuery = [query];
        let queryFunctions = "";
        let whereClause = "";
        if (parseQuery.length > 1) {
          queryFunctions = "," + parseQuery[0].trim();
          whereClause = parseQuery[1].trim();
        } else {
          whereClause = parseQuery[0].trim();
        }

        whereClause = whereClause
          .split("\n")
          .filter((line: string) => !line.trim().startsWith("--"))
          .join("\n");
        if (whereClause.trim() != "") {
          // Use efficient state-based approach to avoid regex backtracking
          whereClause = addSpacesToOperators(whereClause);

          //remove everything after -- in where clause
          const parsedSQL = whereClause.split(" ");
          // searchObj.data.stream.selectedStreamFields.forEach((field: any) => {
          //   parsedSQL.forEach((node: any, index: any) => {
          //     if (node == field.name) {
          //       node = node.replaceAll('"', "");
          //       parsedSQL[index] = '"' + node + '"';
          //     }
          //   });
          // });
          let field: any;
          let node: any;
          let index: any;
          for (field of searchObj.data.stream.selectedStreamFields) {
            for ([node, index] of parsedSQL) {
              if (node === field.name) {
                parsedSQL[index] = '"' + node.replaceAll('"', "") + '"';
              }
            }
          }

          whereClause = parsedSQL.join(" ");

          // req.query.sql = req.query.sql.replace(
          //   "[WHERE_CLAUSE]",
          //   " WHERE " + whereClause,
          // );
          req.query.sql = req.query.sql.split("[WHERE_CLAUSE]").join(" WHERE " + whereClause);

        } else {
          req.query.sql = req.query.sql.replace("[WHERE_CLAUSE]", "");
        }

        req.query.sql = req.query.sql.replace(
          "[QUERY_FUNCTIONS]",
          queryFunctions.trim(),
        );

        // in the case of multi stream, we need to pass query for each selected stream in the form of array
        // additional checks added for filter condition,
        // 1. all fields in filter condition should be present in same streams.
        // if one or more fields belongs to different stream then error will be shown
        // 2. if multiple streams are selected but filter condition contains fields from only one stream
        // then we need to send the search request for only matched stream
        if (searchObj.data.stream.selectedStream.length > 1) {
          let streams: any = searchObj.data.stream.selectedStream;
          if (whereClause.trim() != "") {
            const validationFlag = validateFilterForMultiStream();
            if (!validationFlag) {
              return false;
            }

            if (
              searchObj.data.stream.missingStreamMultiStreamFilter.length > 0
            ) {
              streams = searchObj.data.stream.selectedStream.filter(
                (streams: any) =>
                  !searchObj.data.stream.missingStreamMultiStreamFilter.includes(
                    streams,
                  ),
              );
            }
          }

          const preSQLQuery = req.query.sql;
          req.query.sql = [];

          streams
            .join(",")
            .split(",")
            .forEach((item: any) => {
              let finalQuery: string = preSQLQuery.replace(
                "[INDEX_NAME]",
                item,
              );

              // const finalHistogramQuery: string = preHistogramSQLQuery.replace(
              //   "[INDEX_NAME]",
              //   item
              // );

              const listOfFields: any = [];
              let streamField: any = {};
              for (const field of searchObj.data.stream.interestingFieldList) {
                for (streamField of searchObj.data.stream
                  .selectedStreamFields) {
                  if (
                    streamField?.name == field &&
                    streamField?.streams.indexOf(item) > -1 &&
                    listOfFields.indexOf(field) == -1
                  ) {
                    listOfFields.push(field);
                  }
                }
              }

              let queryFieldList: string = "";
              if (listOfFields.length > 0) {
                queryFieldList = "," + listOfFields.join(",");
              }

              finalQuery = finalQuery.replace(
                "[FIELD_LIST]",
                `'${item}' as _stream_name` + queryFieldList,
              );

              // finalHistogramQuery = finalHistogramQuery.replace(
              //   "[FIELD_LIST]",
              //   `'${item}' as _stream_name,` + listOfFields.join(",")
              // );

              req.query.sql.push(finalQuery);
              // req.aggs.histogram.push(finalHistogramQuery);
            });
        } else {
          req.query.sql = req.query.sql.replace(
            "[INDEX_NAME]",
            searchObj.data.stream.selectedStream[0],
          );
        }
      }

      if (
        searchObj.data.resultGrid.currentPage > 1 ||
        searchObj.meta.showHistogram === false
      ) {
        // delete req.aggs;

        if (searchObj.meta.showHistogram === false) {
          // delete searchObj.data.histogram;
          searchObj.data.histogram = {
            xData: [],
            yData: [],
            chartParams: {
              title: "",
              unparsed_x_data: [],
              timezone: "",
            },
            errorCode: 0,
            errorMsg: "",
            errorDetail: "",
          };
          searchObj.meta.histogramDirtyFlag = true;
        } else {
          searchObj.meta.histogramDirtyFlag = false;
        }
      }

      if (store.state.zoConfig.sql_base64_enabled) {
        req["encoding"] = "base64";
        req.query.sql = b64EncodeUnicode(req.query.sql);
      }

      updateUrlQueryParams();

      return req;
    } catch (e: any) {
      notificationMsg.value =
        "An error occurred while constructing the search query.";
      return "";
    }
  }

  const isLimitQuery = (parsedSQL: any = null) => {
    return parsedSQL?.limit && parsedSQL?.limit.value?.length > 0;
  };

  const isDistinctQuery = (parsedSQL: any = null) => {
    return parsedSQL?.distinct?.type === "DISTINCT";
  };

  const isWithQuery = (parsedSQL: any = null) => {
    return parsedSQL?.with && parsedSQL?.with?.length > 0;
  };

  const getQueryPartitions = async (queryReq: any) => {
    try {
      // const queryReq = buildSearch();
      searchObj.data.queryResults.hits = [];
      searchObj.data.histogram = {
        xData: [],
        yData: [],
        chartParams: {
          title: "",
          unparsed_x_data: [],
          timezone: "",
        },
        errorCode: 0,
        errorMsg: "",
        errorDetail: "",
      };

      const parsedSQL: any = fnParsedSQL();

      // if (searchObj.meta.sqlMode && parsedSQL == undefined) {
      //   searchObj.data.queryResults.error =
      //     "Error while search partition. Search query is invalid.";
      //   return;
      // }

      // In Limit we don't need to get partitions, as we directly hit search request with query limit
      if (
        !searchObj.meta.sqlMode ||
        (searchObj.meta.sqlMode && !isLimitQuery(parsedSQL))
      ) {
        const partitionQueryReq: any = {
          sql: queryReq.query.sql,
          start_time: queryReq.query.start_time,
          end_time: queryReq.query.end_time,
        };
        //if the sql_base64_enabled is true, then we will encode the query
        if (store.state.zoConfig.sql_base64_enabled) {
          partitionQueryReq["encoding"] = "base64";
        }

        if (
          config.isEnterprise == "true" &&
          store.state.zoConfig.super_cluster_enabled
        ) {
          if (queryReq.query.hasOwnProperty("regions")) {
            partitionQueryReq["regions"] = queryReq.query.regions;
          }

          if (queryReq.query.hasOwnProperty("clusters")) {
            partitionQueryReq["clusters"] = queryReq.query.clusters;
          }
        }

        // if (parsedSQL != undefined) {
        //   searchObj.data.queryResults.partitionDetail = {
        //     partitions: [],
        //     partitionTotal: [],
        //     paginations: [],
        //   };
        //   let pageObject: any = [];
        //   const partitions: any = [
        //     [partitionQueryReq.start_time, partitionQueryReq.end_time],
        //   ];
        //   searchObj.data.queryResults.partitionDetail.partitions = partitions;
        //   for (const [index, item] of partitions.entries()) {
        //     pageObject = [
        //       {
        //         startTime: item[0],
        //         endTime: item[1],
        //         from: 0,
        //         size: searchObj.meta.resultGrid.rowsPerPage,
        //       },
        //     ];
        //     searchObj.data.queryResults.partitionDetail.paginations.push(
        //       pageObject,
        //     );
        //     searchObj.data.queryResults.partitionDetail.partitionTotal.push(-1);
        //   }
        // } else {
          const { traceparent, traceId } = generateTraceContext();

          addTraceId(traceId);

          partitionQueryReq["streaming_output"] = true;

          searchObj.data.queryResults.histogram_interval = null;

          // for visualization, will require to set histogram interval to fill missing values
          searchObj.data.queryResults.visualization_histogram_interval = null;

          await searchService
            .partition({
              org_identifier: searchObj.organizationIdentifier,
              query: partitionQueryReq,
              page_type: searchObj.data.stream.streamType,
              traceparent,
              enable_align_histogram: true,
            })
            .then(async (res: any) => {
              //this is called to get data into partitions array
              //the structure of the response would look like this
              //{
              //     "trace_id": "7258352812fc49b8a007f5777f4ab385",
              //     "file_num": 0,
              //     "records": 0,
              //     "original_size": 0,
              //     "compressed_size": 0,
              //     "max_query_range": 0,
              //     "partitions": [
              //         [
              //             1749627783934000,
              //             1749627843934000
              //         ],
              //         [
              //             1749625143934000,
              //             1749627783934000
              //         ]
              //     ],
              //     "order_by": "desc",
              //     "limit": 0,
              //     "streaming_output": true,
              //     "streaming_aggs": false,
              //     "streaming_id": null
              // }
              searchObj.data.queryResults.partitionDetail = {
                partitions: [],
                partitionTotal: [],
                paginations: [],
              };
              //we get is_histogram_eligible flag to check from the BE so that if it is false then we dont need to make histogram call
              searchObj.data.queryResults.is_histogram_eligible = res.data?.is_histogram_eligible;
              searchObj.data.queryResults.histogram_interval = res.data.histogram_interval;

              // check if histogram interval is undefined, then set current response as histogram response
              // for visualization, will require to set histogram interval to fill missing values
              // Using same histogram interval attribute creates pagination issue(showing 1 to 50 out of .... was not shown on page change)
              // created new attribute visualization_histogram_interval to avoid this issue
              if(!searchObj.data.queryResults.visualization_histogram_interval && res.data?.histogram_interval) {
                searchObj.data.queryResults.visualization_histogram_interval = res.data?.histogram_interval;
              }

              if (typeof partitionQueryReq.sql != "string") {
                const partitionSize = 0;
                let partitions = [];
                let pageObject = [];
                // Object.values(res).forEach((partItem: any) => {
                const partItem = res.data;
                searchObj.data.queryResults.total += partItem.records;

                if (partItem.partitions.length > partitionSize) {
                  partitions = partItem.partitions;

                  searchObj.data.queryResults.partitionDetail.partitions =
                    partitions;

                  for (const [index, item] of partitions.entries()) {
                    pageObject = [
                      {
                        startTime: item[0],
                        endTime: item[1],
                        from: 0,
                        size: searchObj.meta.resultGrid.rowsPerPage,
                        streaming_output: res.data?.streaming_aggs || false,
                        streaming_id: res.data?.streaming_id || null,
                      },
                    ];
                    searchObj.data.queryResults.partitionDetail.paginations.push(
                      pageObject,
                    );
                    searchObj.data.queryResults.partitionDetail.partitionTotal.push(
                      -1,
                    );
                  }
                }
                // });
              }
              //this condition will satisfy only in the case of single stream because 
              //we will send the query in string format in case of single stream
              //eg: select * from stream1
               else {
                //we need to reset the total as 0 because we are getting the total from the response 
                //the previous total would not be valid
                searchObj.data.queryResults.total = 0;
                // delete searchObj.data.histogram.chartParams.title;

                // generateHistogramData();
                const partitions = res.data.partitions;
                let pageObject = [];
                //we use res.data.partitions in the paritionDetail.partitions array
                // so here this would become as per the response we are getting 2 partitions
                // [
                //   [1749627783934000, 1749627843934000],
                //   [1749625143934000, 1749627783934000]
                // ]
                searchObj.data.queryResults.partitionDetail.partitions =
                  partitions;
                  //now we will iterate over the partitions and create the pageObject
                  //the pageObject would look like this
                  // [
                  //   {
                  //     startTime: 1749627783934000,
                  //     endTime: 1749627843934000,
                  //     from: 0,
                  //     size: 50, this depends on the rows per page that we have 
                  //     streaming_output: false,
                  //     streaming_id: null
                  //   }
                  // ]
                for (const [index, item] of partitions.entries()) {
                  pageObject = [
                    {
                      startTime: item[0],
                      endTime: item[1],
                      from: 0,
                      size: searchObj.meta.resultGrid.rowsPerPage,
                      streaming_output: res.data?.streaming_aggs || false,
                      streaming_id: res.data?.streaming_id || null,
                    },
                  ];
                  searchObj.data.queryResults.partitionDetail.paginations.push(
                    pageObject,
                  );
                  //and we will push the partitionTotal as -1 because we are not getting the total from the response
                  //so we inititate with -1 for all the paginations 
                  //it will be [ -1, -1 ] for 2 partitions
                  searchObj.data.queryResults.partitionDetail.partitionTotal.push(
                    -1,
                  );
                }
              }
            })
            .catch((err: any) => {
              searchObj.loading = false;

              // Reset cancel query on search error
              searchObj.data.isOperationCancelled = false;

              let trace_id = "";
              searchObj.data.errorMsg =
                "Error while processing partition request.";
              if (err.response != undefined) {
                searchObj.data.errorMsg =
                  err.response?.data?.error ||
                  err.response?.data?.message ||
                  "";
                if (err.response.data.hasOwnProperty("error_detail")) {
                  searchObj.data.errorDetail = err.response.data.error_detail;
                }
                if (err.response.data.hasOwnProperty("trace_id")) {
                  trace_id = err.response.data?.trace_id;
                }
              } else {
                searchObj.data.errorMsg = err.message;
                if (err.hasOwnProperty("trace_id")) {
                  trace_id = err?.trace_id;
                }
              }

              notificationMsg.value = searchObj.data.errorMsg;

              if (err?.request?.status >= 429 || err?.request?.status == 400) {
                notificationMsg.value = err?.response?.data?.message;
                searchObj.data.errorMsg = err?.response?.data?.message || "";
                searchObj.data.errorDetail = err?.response?.data?.error_detail;
              }

              if (trace_id) {
                searchObj.data.errorMsg +=
                  " <br><span class='text-subtitle1'>TraceID:" +
                  trace_id +
                  "</span>";
                notificationMsg.value += " TraceID:" + trace_id;
                trace_id = "";
              }
            })
            .finally(() => {
              removeTraceId(traceId);
            });
        // }
      } else {
        searchObj.data.queryResults.partitionDetail = {
          partitions: [],
          partitionTotal: [],
          paginations: [],
        };

        searchObj.data.queryResults.partitionDetail.partitions = [
          [queryReq.query.start_time, queryReq.query.end_time],
        ];

        let pageObject: any = [];
        for (const [
          index,
          item,
        ] of searchObj.data.queryResults.partitionDetail.partitions.entries()) {
          pageObject = [
            {
              startTime: item[0],
              endTime: item[1],
              from: 0,
              size: searchObj.meta.resultGrid.rowsPerPage,
            },
          ];
          searchObj.data.queryResults.partitionDetail.paginations.push(
            pageObject,
          );
          searchObj.data.queryResults.partitionDetail.partitionTotal.push(-1);
        }
      }
    } catch (e: any) {
      console.log("error", e);
      notificationMsg.value = "Error while getting search partitions.";
      searchObj.data.queryResults.error = e.message;
      throw e;
    }
  };

  const refreshPartitionPagination = (regenrateFlag: boolean = false, isStreamingOutput: boolean = false) => {
    if (searchObj.meta.jobId != "") {
      return;
    }
    try {
      const { rowsPerPage } = searchObj.meta.resultGrid;
      const { currentPage } = searchObj.data.resultGrid;
      const partitionDetail = searchObj.data.queryResults.partitionDetail;
      let remainingRecords = rowsPerPage;
      let lastPartitionSize = 0;
      //we generally get the pagination upto 3 pages ahead of the current page
      if (
        partitionDetail.paginations.length <= currentPage + 3 ||
        regenrateFlag
      ) {
        partitionDetail.paginations = [];

        let pageNumber = 0;
        let partitionFrom = 0;
        let total = 0;
        let totalPages = 0;
        let recordSize = 0;
        let from = 0;
        let lastPage = 0;

        const parsedSQL: any = fnParsedSQL();

        if (
          (searchObj.data.queryResults.aggs !== undefined &&
            searchObj.data.resultGrid.currentPage == 1 &&
            searchObj.meta.showHistogram == true &&
            searchObj.data.stream.selectedStream.length <= 1 &&
            (!searchObj.meta.sqlMode ||
              (searchObj.meta.sqlMode && !isLimitQuery(parsedSQL) && !isDistinctQuery(parsedSQL) && !isWithQuery(parsedSQL) && searchObj.data.queryResults.is_histogram_eligible))) ||
          (searchObj.loadingHistogram == false &&
            searchObj.meta.showHistogram == true &&
            searchObj.data.stream.selectedStream.length <= 1 &&
            searchObj.meta.sqlMode == false &&
            searchObj.data.resultGrid.currentPage == 1)
        ) {
          if (
            searchObj.data.queryResults.hasOwnProperty("aggs") &&
            searchObj.data.queryResults.aggs != null
          ) {
          }
        } else {
          // if streaming output is enabled, then we need to update the total as the last partition total, as the last partition total is the total of all the records in case of streaming output
          if(isStreamingOutput) {
            if(partitionDetail.partitionTotal[partitionDetail.partitionTotal?.length - 1] > -1)
              searchObj.data.queryResults.total = partitionDetail.partitionTotal[partitionDetail.partitionTotal.length - 1];
          } else {
            // if streaming output is disabled, then we need to update the total as the sum of all partition totals
            searchObj.data.queryResults.total =
            partitionDetail.partitionTotal.reduce(
              (accumulator: number, currentValue: number) =>
                accumulator + Math.max(currentValue, 0),
              0,
            );
          }
        }
        // partitionDetail.partitions.forEach((item: any, index: number) => {
        for (const [index, item] of partitionDetail.partitions.entries()) {
          total = partitionDetail.partitionTotal[index];
          
          
          if (!partitionDetail.paginations[pageNumber]) {
            partitionDetail.paginations[pageNumber] = [];
          }

          totalPages = getPartitionTotalPages(total);
          
          if (totalPages > 0) {
            partitionFrom = 0;
            for (let i = 0; i < totalPages; i++) {
              remainingRecords = rowsPerPage;
              recordSize =
                i === totalPages - 1
                  ? total - partitionFrom || rowsPerPage
                  : rowsPerPage;
              from = partitionFrom;


              if (total < recordSize) {
                recordSize = total;
              }

              // if (i === 0 && partitionDetail.paginations.length > 0) {
              lastPartitionSize = 0;

              // if the pagination array is not empty, then we need to get the last page and add the size of the last page to the last partition size
              if (partitionDetail.paginations[pageNumber]?.length) {
                lastPage = partitionDetail.paginations.length - 1;

                // partitionDetail.paginations[lastPage].forEach((item: any) => {
                for (const item of partitionDetail.paginations[lastPage]) {
                  lastPartitionSize += item.size;
                }

                if (lastPartitionSize != rowsPerPage) {
                  recordSize = rowsPerPage - lastPartitionSize;
                }

                if (total == 0) {
                  recordSize = 0;
                }
      
                if (total !== -1 && total < recordSize) {
                  recordSize = total;
                }
              }

              if (!partitionDetail.paginations[pageNumber]) {
                partitionDetail.paginations[pageNumber] = [];
              }

              partitionDetail.paginations[pageNumber].push({
                startTime: item[0],
                endTime: item[1],
                from,
                size: Math.abs(Math.min(recordSize, rowsPerPage)),
              });

              partitionFrom += recordSize;

              if (
                recordSize == rowsPerPage ||
                lastPartitionSize + recordSize == rowsPerPage
              ) {
                pageNumber++;
              }

              if (
                partitionDetail.paginations.length >
                searchObj.data.resultGrid.currentPage + 10
              ) {
                return true;
              }
            }
          } else {
            lastPartitionSize = 0;
            recordSize = rowsPerPage;
            lastPage = partitionDetail.paginations.length - 1;

            // partitionDetail.paginations[lastPage].forEach((item: any) => {
            for (const item of partitionDetail.paginations[lastPage]) {
              lastPartitionSize += item.size;
            }

            if (lastPartitionSize != rowsPerPage) {
              recordSize = rowsPerPage - lastPartitionSize;
            }
            from = 0;

            if (total == 0) {
              recordSize = 0;
            }

            if (total !== -1 && total < recordSize) {
              recordSize = total;
            }

            partitionDetail.paginations[pageNumber].push({
              startTime: item[0],
              endTime: item[1],
              from,
              size: Math.abs(recordSize),
            });

            if (partitionDetail.paginations[pageNumber].size > 0) {
              pageNumber++;
              remainingRecords =
                rowsPerPage - partitionDetail.paginations[pageNumber].size;
            } else {
              remainingRecords = rowsPerPage;
            }
          }

          if (
            partitionDetail.paginations.length >
            searchObj.data.resultGrid.currentPage + 10
          ) {
            return true;
          }
        }

        searchObj.data.queryResults.partitionDetail = partitionDetail;
      }
    } catch (e: any) {
      console.log("Error while refreshing partition pagination", e);
      notificationMsg.value = "Error while refreshing partition pagination.";
      return false;
    }
  };

  /**
   * This function is used to get the total pages for the single partition 
   * This method handles the case where previous partition is not fully loaded and we are loading the next partition
   * In this case, we need to add the size of the previous partition to the total size of the current partition for accurate total pages
   * @param total - The total number of records in the partition
   * @returns The total number of pages for the partition
   */
  const getPartitionTotalPages = (total: number) => {
    const lastPage = searchObj.data.queryResults.partitionDetail.paginations?.length - 1;

    let lastPartitionSize = 0;
    let partitionTotal = 0;
    for (const item of searchObj.data.queryResults.partitionDetail.paginations[lastPage]) {
      lastPartitionSize += item.size;
    }

    if (lastPartitionSize < searchObj.meta.resultGrid.rowsPerPage) {
        partitionTotal = total + lastPartitionSize;
    }

    return Math.ceil(partitionTotal / searchObj.meta.resultGrid.rowsPerPage);
  }

  const setCommunicationMethod = () => {
    const shouldUseWebSocket = isWebSocketEnabled(store.state);
    const shouldUseStreaming = isStreamingEnabled(store.state);

    const isMultiStreamSearch = searchObj.data.stream.selectedStream.length > 1 && !searchObj.meta.sqlMode;

    if (shouldUseStreaming && !isMultiStreamSearch) {
      searchObj.communicationMethod = "streaming";
    } else if (shouldUseWebSocket && !isMultiStreamSearch) {
      searchObj.communicationMethod = "ws";
    } else {
      searchObj.communicationMethod = "http";
    }
  }

  const setMultiStreamHistogramQuery = (queryReq: any) => {
    let histogramQuery = `select histogram(${store.state.zoConfig.timestamp_column}, '${searchObj.meta.resultGrid.chartInterval}') AS zo_sql_key, count(*) AS zo_sql_num from "[INDEX_NAME]" [WHERE_CLAUSE] GROUP BY zo_sql_key`;
    let multiSql = [];

    for (const stream of searchObj.data.stream.selectedStream) {
      // one or more filter fields are missing in this stream so no need to include in histogram query
      // this is to avoid the issue of missing fields in multi stream histogram query
      if(searchObj.data.stream.missingStreamMultiStreamFilter.includes(stream)) {
        continue;
      }
      // Replace the index name and where clause in the histogram query for each stream
      multiSql.push(histogramQuery.replace(
        "[INDEX_NAME]",
        stream
      ).replace(
        "[WHERE_CLAUSE]",
        searchObj.data.query ? 'WHERE ' + searchObj.data.query : ''
      ));
    }

    return multiSql.join(" UNION ALL ");
  }

  const getQueryData = async (isPagination = false) => {
    try {
      //remove any data that has been cached 
      if(Object.keys(searchObj.data.originalDataCache).length > 0){
        searchObj.data.originalDataCache = {};
      }
      // Reset cancel query on new search request initation
      searchObj.data.isOperationCancelled = false;

      // get websocket enable config from store
      // window will have more priority
      // if window has use_web_socket property then use that
      // else use organization settings
      searchObj.meta.jobId = "";

      setCommunicationMethod();

      // searchObj.data.histogram.chartParams.title = "";
      searchObjDebug["queryDataStartTime"] = performance.now();
      searchObj.meta.showDetailTab = false;
      searchObj.meta.searchApplied = true;
      searchObj.data.functionError = "";
      if (
        !searchObj.data.stream.streamLists?.length ||
        searchObj.data.stream.selectedStream.length == 0
      ) {
        searchObj.loading = false;
        return;
      }

      if (
        isNaN(searchObj.data.datetime.endTime) ||
        isNaN(searchObj.data.datetime.startTime)
      ) {
        setDateTime(
          (router.currentRoute.value?.query?.period as string) || "15m",
        );
      }

      // Use the appropriate method to fetch data
      if (searchObj.communicationMethod === "ws" || searchObj.communicationMethod === "streaming") {
        getDataThroughStream(isPagination);
        return;
      }
    

      searchObjDebug["buildSearchStartTime"] = performance.now();
      const queryReq: any = buildSearch();
      searchObjDebug["buildSearchEndTime"] = performance.now();
      if (queryReq == false) {
        throw new Error(notificationMsg.value || "Something went wrong.");
      }
      // reset query data and get partition detail for given query.
      if (!isPagination) {
        resetQueryData();
        searchObjDebug["partitionStartTime"] = performance.now();
        await getQueryPartitions(queryReq);
        searchObjDebug["partitionEndTime"] = performance.now();
      }

      //reset the plot chart when the query is run 
      //this is to avoid the issue of chart not updating when histogram is disabled and enabled and clicking the run query button
      //only reset the plot chart when the query is not run for pagination
      // if(!isPagination && searchObj.meta.refreshInterval == 0) searchObj.meta.resetPlotChart = true;

      if (queryReq != null) {
        // in case of live refresh, reset from to 0
        if (
          searchObj.meta.refreshInterval > 0 &&
          router.currentRoute.value.name == "logs"
        ) {
          queryReq.query.from = 0;
          searchObj.meta.refreshHistogram = true;
        }

        // update query with function or action
        addTransformToQuery(queryReq);

        // in case of relative time, set start_time and end_time to query
        // it will be used in pagination request
        if (searchObj.data.datetime.type === "relative") {
          if (!isPagination) initialQueryPayload.value = cloneDeep(queryReq);
          else {
            if (
              searchObj.meta.refreshInterval == 0 &&
              router.currentRoute.value.name == "logs" &&
              searchObj.data.queryResults.hasOwnProperty("hits")
            ) {
              const start_time: number =
                initialQueryPayload.value?.query?.start_time || 0;
              const end_time: number =
                initialQueryPayload.value?.query?.end_time || 0;
              queryReq.query.start_time = start_time;
              queryReq.query.end_time = end_time;
            }
          }
        }

        // reset errorCode
        searchObj.data.errorCode = 0;

        // copy query request for histogram query and same for customDownload
        searchObj.data.histogramQuery = JSON.parse(JSON.stringify(queryReq));

        //here we need to send the actual sql query for histogram 
        searchObj.data.histogramQuery.query.sql = queryReq.query.sql;

        // searchObj.data.histogramQuery.query.start_time =
        //   queryReq.query.start_time;

        // searchObj.data.histogramQuery.query.end_time =
        //   queryReq.query.end_time;

        delete searchObj.data.histogramQuery.query.quick_mode;
        delete searchObj.data.histogramQuery.query.from;
        if(searchObj.data.histogramQuery.query.action_id) delete searchObj.data.histogramQuery.query.action_id;

        delete searchObj.data.histogramQuery.aggs;
        searchObj.data.customDownloadQueryObj = JSON.parse(
          JSON.stringify(queryReq),
        );
        
        // get the current page detail and set it into query request
        queryReq.query.start_time =
          searchObj.data.queryResults.partitionDetail.paginations[
            searchObj.data.resultGrid.currentPage - 1
          ][0].startTime;
        queryReq.query.end_time =
          searchObj.data.queryResults.partitionDetail.paginations[
            searchObj.data.resultGrid.currentPage - 1
          ][0].endTime;
        queryReq.query.from =
          searchObj.data.queryResults.partitionDetail.paginations[
            searchObj.data.resultGrid.currentPage - 1
          ][0].from;
        queryReq.query.size =
          searchObj.data.queryResults.partitionDetail.paginations[
            searchObj.data.resultGrid.currentPage - 1
          ][0].size;
        queryReq.query.streaming_output = searchObj.data.queryResults.partitionDetail.paginations[
          searchObj.data.resultGrid.currentPage - 1
        ][0].streaming_output;
        queryReq.query.streaming_id = searchObj.data.queryResults.partitionDetail.paginations[
          searchObj.data.resultGrid.currentPage - 1
        ][0].streaming_id;

        // for custom download we need to set the streaming_output and streaming_id
        searchObj.data.customDownloadQueryObj.query.streaming_output = queryReq.query.streaming_output;
        searchObj.data.customDownloadQueryObj.query.streaming_id = queryReq.query.streaming_id;
        // setting subpage for pagination to handle below scenario
        // for one particular page, if we have to fetch data from multiple partitions in that case we need to set subpage
        // in below example we have 2 partitions and we need to fetch data from both partitions for page 2 to match recordsPerPage
        /*
           [
              {
                  "startTime": 1704869331795000,
                  "endTime": 1705474131795000,
                  "from": 500,
                  "size": 34
              },
              {
                  "startTime": 1705474131795000,
                  "endTime": 1706078931795000,
                  "from": 0,
                  "size": 216
              }
            ],
            [
              {
                  "startTime": 1706078931795000,
                  "endTime": 1706683731795000,
                  "from": 0,
                  "size": 250
              }
            ]
          */
        searchObj.data.queryResults.subpage = 1;

        // based on pagination request, get the data
        searchObjDebug["paginatedDatawithAPIStartTime"] = performance.now();
        await getPaginatedData(queryReq);
        if(!isPagination && searchObj.meta.refreshInterval == 0 && searchObj.data.queryResults.hits.length > 0) searchObj.meta.resetPlotChart = true;
        searchObjDebug["paginatedDatawithAPIEndTime"] = performance.now();
        const parsedSQL: any = fnParsedSQL();

        if (
          (searchObj.data.queryResults.aggs == undefined &&
            searchObj.meta.refreshHistogram == true &&
            searchObj.loadingHistogram == false &&
            searchObj.meta.showHistogram == true &&
            (!searchObj.meta.sqlMode ||
              isNonAggregatedSQLMode(searchObj, parsedSQL))) ||
          (searchObj.loadingHistogram == false &&
            searchObj.meta.showHistogram == true &&
            searchObj.meta.sqlMode == false &&
            searchObj.meta.refreshHistogram == true)
        ) {
          searchObj.meta.refreshHistogram = false;
          if (searchObj.data.queryResults.hits.length > 0) {
            if (searchObj.data.stream.selectedStream.length > 1 && searchObj.meta.sqlMode == true) {
              searchObj.data.histogram = {
                xData: [],
                yData: [],
                chartParams: {
                  title: getHistogramTitle(),
                  unparsed_x_data: [],
                  timezone: "",
                },
                errorCode: 0,
                errorMsg: "Histogram is not available for multi-stream SQL mode search.",
                errorDetail: "",
              };

              // get page count for multi stream sql mode search
              setTimeout(async () => {
                getPageCount(queryReq);
              }, 0);
              searchObj.meta.histogramDirtyFlag = false;
            } else {
              if(searchObj.data.stream.selectedStream.length > 1 && searchObj.meta.sqlMode == false) {
                searchObj.data.histogramQuery.query.sql = setMultiStreamHistogramQuery(searchObj.data.histogramQuery.query);
              }
              searchObjDebug["histogramStartTime"] = performance.now();
              searchObj.data.histogram.errorMsg = "";
              searchObj.data.histogram.errorCode = 0;
              searchObj.data.histogram.errorDetail = "";
              searchObj.loadingHistogram = true;

              const parsedSQL: any = fnParsedSQL();
              searchObj.data.queryResults.aggs = [];

              const partitions = JSON.parse(
                JSON.stringify(
                  searchObj.data.queryResults.partitionDetail.partitions,
                ),
              );

              // is _timestamp orderby ASC then reverse the partition array
              if (isTimestampASC(parsedSQL?.orderby) && partitions.length > 1) {
                partitions.reverse();
              }

              await generateHistogramSkeleton();
              for (const partition of partitions) {
                searchObj.data.histogramQuery.query.start_time = partition[0];
                searchObj.data.histogramQuery.query.end_time = partition[1];
                //to improve the cancel query UI experience we add additional check here and further we need to remove it
                if (searchObj.data.isOperationCancelled) {
                  searchObj.loadingHistogram = false;
                  searchObj.data.isOperationCancelled = false;

                  if (!searchObj.data.histogram?.xData?.length) {
                    notificationMsg.value = "Search query was cancelled";
                    searchObj.data.histogram.errorMsg =
                      "Search query was cancelled";
                    searchObj.data.histogram.errorDetail =
                      "Search query was cancelled";
                  }

                  showCancelSearchNotification();
                  break;
                }
                await getHistogramQueryData(searchObj.data.histogramQuery);
                if (partitions.length > 1) {
                  setTimeout(async () => {
                    await generateHistogramData();
                    if(!queryReq.query?.streaming_output)  refreshPartitionPagination(true);
                  }, 100);
                }
              }
              searchObj.loadingHistogram = false;
            }
          }
          if (searchObj.data.stream.selectedStream.length == 1 || (searchObj.data.stream.selectedStream.length > 1 && searchObj.meta.sqlMode == false)) {
            await generateHistogramData();
          }
          if(!queryReq.query?.streaming_output) refreshPartitionPagination(true);
        } else if (searchObj.meta.sqlMode && isLimitQuery(parsedSQL)) {
          resetHistogramWithError(
            "Histogram unavailable for CTEs, DISTINCT, JOIN and LIMIT queries.",
            -1
          );
          searchObj.meta.histogramDirtyFlag = false;
        } else if (searchObj.meta.sqlMode && (isDistinctQuery(parsedSQL) || isWithQuery(parsedSQL) || !searchObj.data.queryResults.is_histogram_eligible)) {
          let aggFlag = false;
          if (parsedSQL) {
            aggFlag = hasAggregation(parsedSQL?.columns);
          }
          if (
            queryReq.query.from == 0 &&
            searchObj.data.queryResults.hits.length > 0 &&
            !aggFlag
          ) {
            setTimeout(async () => {
              searchObjDebug["pagecountStartTime"] = performance.now();
              // TODO : check the page count request
              getPageCount(queryReq);
              searchObjDebug["pagecountEndTime"] = performance.now();
            }, 0);
          }
          if(isWithQuery(parsedSQL) || !searchObj.data.queryResults.is_histogram_eligible){
            resetHistogramWithError(
              "Histogram unavailable for CTEs, DISTINCT, JOIN and LIMIT queries.",
              -1
            );
          }
          else{
            resetHistogramWithError(
              "Histogram unavailable for CTEs, DISTINCT, JOIN and LIMIT queries",
              -1
            );

          }
          searchObj.meta.histogramDirtyFlag = false;
        } else {
          let aggFlag = false;
          if (parsedSQL) {
            aggFlag = hasAggregation(parsedSQL?.columns);
          }
          if (
            queryReq.query.from == 0 &&
            searchObj.data.queryResults.hits.length > 0 &&
            !aggFlag &&
            searchObj.data.queryResults.aggs == undefined
          ) {
            setTimeout(async () => {
              searchObjDebug["pagecountStartTime"] = performance.now();
              await getPageCount(queryReq);
              searchObjDebug["pagecountEndTime"] = performance.now();
            }, 0);
          } else {
            await generateHistogramData();
          }
        }
      } else {
        searchObj.loading = false;
        if (!notificationMsg.value) {
          notificationMsg.value = "Search query is empty or invalid.";
        }
      }
      searchObjDebug["queryDataEndTime"] = performance.now();
    } catch (e: any) {
      console.error(`${notificationMsg.value || "Error occurred during the search operation."}`, e);
      searchObj.loading = false;
      showErrorNotification(
        notificationMsg.value || "Error occurred during the search operation.",
      );
      notificationMsg.value = "";
    }
  };
  const processHttpHistogramResults = async (queryReq: any) => {
    return new Promise(async (resolve, reject) => {
      try {
        searchObj.meta.refreshHistogram = false;
        if (searchObj.data.queryResults.hits.length > 0) {
          if (searchObj.data.stream.selectedStream.length > 1) {
            searchObj.data.histogram = {
              xData: [],
              yData: [],
              chartParams: {
                title: getHistogramTitle(),
                unparsed_x_data: [],
                timezone: "",
              },
              errorCode: 0,
              errorMsg: "Histogram is not available for multi stream search.",
              errorDetail: "",
            };
          } else {
            searchObjDebug["histogramStartTime"] = performance.now();
            searchObj.data.histogram.errorMsg = "";
            searchObj.data.histogram.errorCode = 0;
            searchObj.data.histogram.errorDetail = "";
            searchObj.loadingHistogram = true;

            const parsedSQL: any = fnParsedSQL();
            searchObj.data.queryResults.aggs = [];

            const partitions = JSON.parse(
              JSON.stringify(
                searchObj.data.queryResults.partitionDetail.partitions,
              ),
            );

            // is _timestamp orderby ASC then reverse the partition array
            if (isTimestampASC(parsedSQL?.orderby) && partitions.length > 1) {
              partitions.reverse();
            }

            await generateHistogramSkeleton();
            for (const partition of partitions) {
              searchObj.data.histogramQuery.query.start_time = partition[0];
              searchObj.data.histogramQuery.query.end_time = partition[1];
              //to improve the cancel query UI experience we add additional check here and further we need to remove it
              if (searchObj.data.isOperationCancelled) {
                searchObj.loadingHistogram = false;
                searchObj.data.isOperationCancelled = false;

                if (!searchObj.data.histogram?.xData?.length) {
                  notificationMsg.value = "Search query was cancelled";
                  searchObj.data.histogram.errorMsg =
                    "Search query was cancelled";
                  searchObj.data.histogram.errorDetail =
                    "Search query was cancelled";
                }

                showCancelSearchNotification();
                break;
              }
              await getHistogramQueryData(searchObj.data.histogramQuery);
              if (partitions.length > 1) {
                setTimeout(async () => {
                  await generateHistogramData();
                  if(!queryReq.query?.streaming_output)  refreshPartitionPagination(true);
                }, 100);
              }
            }
            searchObj.loadingHistogram = false;
          }
        }
        await generateHistogramData();
        if(!queryReq.query?.streaming_output) refreshPartitionPagination(true);
        resolve(true);
      } catch (error) {
        console.info("Error while processing http histogram results", error);
        resolve(true);
      }
    })
  }
  const getJobData = async (isPagination = false) => {
    try {
      // get websocket enable config from store
      // window will have more priority
      // if window has use_web_socket property then use that
      // else use organization settings
      const queryReq: any = buildSearch();
      if (queryReq == false) {
        throw new Error(notificationMsg.value || "Something went wrong.");
      }
      if (searchObj.meta.jobId == "") {
        queryReq.query.size = parseInt(searchObj.meta.jobRecords);
      }
      // reset query data and get partition detail for given query.

      if (queryReq != null) {
        // in case of live refresh, reset from to 0
        if (
          searchObj.meta.refreshInterval > 0 &&
          router.currentRoute.value.name == "logs"
        ) {
          queryReq.query.from = 0;
          searchObj.meta.refreshHistogram = true;
        }

        // get function definition
        addTransformToQuery(queryReq);

        // in case of relative time, set start_time and end_time to query
        // it will be used in pagination request
        if (searchObj.data.datetime.type === "relative") {
          if (!isPagination) initialQueryPayload.value = cloneDeep(queryReq);
          else {
            if (
              searchObj.meta.refreshInterval == 0 &&
              router.currentRoute.value.name == "logs" &&
              searchObj.data.queryResults.hasOwnProperty("hits")
            ) {
              const start_time: number =
                initialQueryPayload.value?.query?.start_time || 0;
              const end_time: number =
                initialQueryPayload.value?.query?.end_time || 0;
              queryReq.query.start_time = start_time;
              queryReq.query.end_time = end_time;
            }
          }
        }
        delete queryReq.aggs;
      }
              searchObj.data.queryResults.subpage = 1;
            if (searchObj.meta.jobId == "" ) {
              searchService
              .schedule_search(
              {
                org_identifier: searchObj.organizationIdentifier,
                query: queryReq,
                page_type: searchObj.data.stream.streamType,
              },
              "ui",
            ).then((res: any) => {
              $q.notify({
                type: "positive",
                message: "Job Added Succesfully",
                timeout: 2000,
                actions: [
                  {
                    label: "Go To Job Scheduler",
                    color: "white",
                    handler: () => routeToSearchSchedule(),
                  },
                ],
              });
            })
            }
            else {
              await getPaginatedData(queryReq);
            }
          if (searchObj.meta.jobId == ""){
            searchObj.data.histogram.chartParams.title = getHistogramTitle();
          }
    } catch (e: any) {
      searchObj.loading = false;
      showErrorNotification(
        notificationMsg.value || "Error occurred during the search operation.",
      );
      throw e;
      // notificationMsg.value = "";
    }
  };

  function shouldAddFunctionToSearch() {
    if (!isActionsEnabled.value) return searchObj.data.tempFunctionContent != "" && searchObj.meta.showTransformEditor;

    return searchObj.data.transformType === "function" && searchObj.data.tempFunctionContent != "";
  }

  function addTransformToQuery(queryReq: any) {
    if (shouldAddFunctionToSearch()) {
      queryReq.query["query_fn"] =
        b64EncodeUnicode(searchObj.data.tempFunctionContent) || "";
    }

    // Add action ID if it exists
    if (searchObj.data.transformType === "action" && searchObj.data.selectedTransform?.id) {
      queryReq.query["action_id"] = searchObj.data.selectedTransform.id;
    }
  }

  function resetHistogramWithError(errorMsg: string, errorCode: number = 0) {
    searchObj.data.histogram = {
      xData: [],
      yData: [],
      chartParams: {
        title: getHistogramTitle(),
        unparsed_x_data: [],
        timezone: "",
      },
      errorCode,
      errorMsg,
      errorDetail: "",
    };
  }

  function isTimestampASC(orderby: any) {
    if (orderby) {
      for (const order of orderby) {
        if (
          order.expr &&
          order.expr.column === store.state.zoConfig.timestamp_column
        ) {
          if (order.type && order.type === "ASC") {
            return true;
          }
        }
      }
    }
    return false;
  }

  function generateHistogramSkeleton() {
    if (
      searchObj.data.queryResults.hasOwnProperty("aggs") &&
      searchObj.data.queryResults.aggs
    ) {
      histogramResults = [];
      histogramMappedData = [];
      const intervalMs: any =
        INTERVAL_MAP[searchObj.meta.resultGrid.chartInterval];
      if (!intervalMs) {
        throw new Error("Invalid interval");
      }
      searchObj.data.histogramInterval = searchObj.data.queryResults.histogram_interval ? searchObj.data.queryResults.histogram_interval * 1000000 : intervalMs;
      const date = new Date();
      const startTimeDate = new Date(
        searchObj.data.customDownloadQueryObj.query.start_time / 1000,
      ); // Convert microseconds to milliseconds
      if (searchObj.meta.resultGrid.chartInterval.includes("second")) {
        startTimeDate.setSeconds(startTimeDate.getSeconds() > 30 ? 30 : 0, 0); // Round to the nearest whole minute
      } else if (searchObj.meta.resultGrid.chartInterval.includes("1 minute")) {
        startTimeDate.setSeconds(0, 0); // Round to the nearest whole minute
        // startTimeDate.setMinutes(0, 0); // Round to the nearest whole minute
      } else if (searchObj.meta.resultGrid.chartInterval.includes("minute")) {
        // startTimeDate.setSeconds(0, 0); // Round to the nearest whole minute
        startTimeDate.setMinutes(
          parseInt(
            searchObj.meta.resultGrid.chartInterval.replace(" minute", ""),
          ),
          0,
        ); // Round to the nearest whole minute
      } else if (searchObj.meta.resultGrid.chartInterval.includes("hour")) {
        startTimeDate.setHours(startTimeDate.getHours() + 1);
        startTimeDate.setUTCMinutes(0, 0); // Round to the nearest whole minute
      } else {
        startTimeDate.setMinutes(0, 0); // Round to the nearest whole minute
        startTimeDate.setUTCHours(0, 0, 0); // Round to the nearest whole minute
        startTimeDate.setDate(startTimeDate.getDate() + 1);
      }

      const startTime = startTimeDate.getTime() * 1000;
    }
  }

  function hasAggregation(columns: any) {
    if (columns) {
      for (const column of columns) {
        if (column.expr && column.expr.type === "aggr_func") {
          return true; // Found aggregation function or non-null groupby property
        }
      }
    }

    if(searchObj.data.query.toLowerCase().includes("group by")) {
      return true;
    }

    return false; // No aggregation function or non-null groupby property found
  }

  // const fnParsedSQL = (queryString: string = "") => {
  //   try {
  //     queryString = queryString || searchObj.data.query;
  //     const filteredQuery = queryString
  //       .split("\n")
  //       .filter((line: string) => !line.trim().startsWith("--"))
  //       .join("\n");

  //     const parsedQuery: any = parser?.astify(filteredQuery);
  //     return parsedQuery || {
  //       columns: [],
  //       from: [],
  //       orderby: null,
  //       limit: null,
  //       groupby: null,
  //       where: null,
  //     };

  //     // return convertPostgreToMySql(parser.astify(filteredQuery));
  //   } catch (e: any) {
  //     return {
  //       columns: [],
  //       from: [],
  //       orderby: null,
  //       limit: null,
  //       groupby: null,
  //       where: null,
  //     };
  //   }
  // };

  // TODO OK : Replace backticks with double quotes, as stream name from sqlify is coming with backticks
  // const fnUnparsedSQL = (parsedObj: any) => {
  //   try {
  //     const sql = parser?.sqlify(parsedObj);
  //     return sql || "";
  //   } catch (e: any) {
  //     console.info(`Error while unparsing SQL : ${e.message}`);
  //     return "";
  //   }
  // };

  const getPageCount = async (queryReq: any) => {
    return new Promise((resolve, reject) => {
      try {
        const isStreamingOutput = !!queryReq.query.streaming_output;
        searchObj.loadingCounter = true;
        searchObj.data.countErrorMsg = "";
        queryReq.query.size = 0;
        delete queryReq.query.from;
        delete queryReq.query.quick_mode;
        if(queryReq.query.action_id) delete queryReq.query.action_id;
        if(queryReq.query.hasOwnProperty("streaming_output")) delete queryReq.query.streaming_output;
        if(queryReq.query.hasOwnProperty("streaming_id")) delete queryReq.query.streaming_id;

        queryReq.query.track_total_hits = true;

        const { traceparent, traceId } = generateTraceContext();
        addTraceId(traceId);

        searchService
          .search(
            {
              org_identifier: searchObj.organizationIdentifier,
              query: queryReq,
              page_type: searchObj.data.stream.streamType,
              traceparent,
            },
            "ui",
          )
          .then(async (res) => {
            // check for total records update for the partition and update pagination accordingly
            // searchObj.data.queryResults.partitionDetail.partitions.forEach(
            //   (item: any, index: number) => {
            searchObj.data.queryResults.scan_size += res.data.scan_size;
            searchObj.data.queryResults.took += res.data.took;
            
            // Update total for the last partition
            if (searchObj.meta.jobId == "") {
              for (const [
                index,
                item,
              ] of searchObj.data.queryResults.partitionDetail.partitions.entries()) {
                if (
                  (searchObj.data.queryResults.partitionDetail.partitionTotal[
                    index
                  ] == -1 ||
                    searchObj.data.queryResults.partitionDetail.partitionTotal[
                      index
                    ] < res.data.total) &&
                  queryReq.query.start_time == item[0]
                ) {
                  searchObj.data.queryResults.partitionDetail.partitionTotal[
                    index
                  ] = res.data.total;
                }
              }
            }

            if (isStreamingOutput) {
              searchObj.data.queryResults.total = res.data.total;
            }

            let regeratePaginationFlag = false;
            if (res.data.hits.length != searchObj.meta.resultGrid.rowsPerPage) {
              regeratePaginationFlag = true;
            }
            // if total records in partition is greater than recordsPerPage then we need to update pagination
            // setting up forceFlag to true to update pagination as we have check for pagination already created more than currentPage + 3 pages.
            refreshPartitionPagination(regeratePaginationFlag, isStreamingOutput);

            searchObj.data.histogram.chartParams.title = getHistogramTitle();
            searchObj.loadingCounter = false;
            resolve(true);
          })
          .catch((err) => {
            searchObj.loading = false;
            searchObj.loadingCounter = false;

            // Reset cancel query on search error
            searchObj.data.isOperationCancelled = false;

            let trace_id = "";
            searchObj.data.countErrorMsg =
              "Error while retrieving total events: ";
            if (err.response != undefined) {
              if (err.response.data.hasOwnProperty("trace_id")) {
                trace_id = err.response.data?.trace_id;
              }
            } else {
              if (err.hasOwnProperty("trace_id")) {
                trace_id = err?.trace_id;
              }
            }

            const customMessage = logsErrorMessage(err?.response?.data.code);
            searchObj.data.errorCode = err?.response?.data.code;

            notificationMsg.value = searchObj.data.countErrorMsg;

            if (err?.request?.status >= 429 || err?.request?.status == 400) {
              notificationMsg.value = err?.response?.data?.message;
              searchObj.data.countErrorMsg += err?.response?.data?.message;
            }

            if (trace_id) {
              searchObj.data.countErrorMsg += " TraceID:" + trace_id;
              notificationMsg.value += " TraceID:" + trace_id;
              trace_id = "";
            }
            reject(false);
          })
          .finally(() => {
            removeTraceId(traceId);
          });
      } catch (e) {
        searchObj.loadingCounter = false;
        reject(false);
      }
    });
  };

  const processPostPaginationData = () => {
    updateFieldValues();

    //extract fields from query response
    extractFields();



    //update grid columns
    updateGridColumns();

    filterHitsColumns();
    searchObj.data.histogram.chartParams.title = getHistogramTitle();
  };


  const fetchAllParitions = async(queryReq: any) => {
    return new Promise(async (resolve) => {
      if (
        searchObj.data.queryResults.partitionDetail.partitions[
          searchObj.data.queryResults.subpage
        ]?.length
      ) {
        queryReq.query.start_time =
          searchObj.data.queryResults.partitionDetail.partitions[
            searchObj.data.queryResults.subpage
          ][0];
        queryReq.query.end_time =
          searchObj.data.queryResults.partitionDetail.partitions[
            searchObj.data.queryResults.subpage
          ][1];
        queryReq.query.from = 0;
        queryReq.query.size = -1;
        searchObj.data.queryResults.subpage++;
        await getPaginatedData(queryReq, true, false);
        resolve(true);
      }
      resolve(true);
    });
  }

  const getPaginatedData = async (
    queryReq: any,
    appendResult: boolean = false,
    isInitialRequest: boolean = true
  ) => {
    return new Promise((resolve, reject) => {
      // // set track_total_hits true for first request of partition to get total records in partition
      // // it will be used to send pagination request
      // if (queryReq.query.from == 0) {
      //   queryReq.query.track_total_hits = true;
      // } else if (
      //   searchObj.data.queryResults.partitionDetail.partitionTotal[
      //     searchObj.data.resultGrid.currentPage - 1
      //   ] > -1 &&
      //   queryReq.query.hasOwnProperty("track_total_hits")
      // ) {
      //   delete queryReq.query.track_total_hits;
      // }
      //so here if user clicks cancel query then it will not cancel immediately but it will get cancelled whenever next request is sent 
      //and we will check isOperationCancelled to show the notification
      if (searchObj.data.isOperationCancelled) {
        notificationMsg.value = "Search operation is cancelled.";

        searchObj.loading = false;
        searchObj.data.isOperationCancelled = false;
        showCancelSearchNotification();
        return;
      }
      // if (searchObj.meta.jobId != "") {
      //   searchObj.meta.resultGrid.rowsPerPage = queryReq.query.size;
      // }
      const parsedSQL: any = fnParsedSQL(searchObj.data.query);

      if(isInitialRequest) {
        searchObj.meta.resultGrid.showPagination = true;
      }


      if (searchObj.meta.sqlMode == true && parsedSQL != undefined) {
        // if query has aggregation or groupby then we need to set size to -1 to get all records
        // issue #5432
        //here BE return all the records if we set the size to -1 and we are doing it as we dont support pagination for aggregation and groupby
        if (hasAggregation(parsedSQL?.columns) || parsedSQL.groupby != null) {
          queryReq.query.size = -1;
        }
        //if the query has limit then we need to set the size to the limit and we are doing it as we also don't support pagination for limit
        if (isLimitQuery(parsedSQL)) {
          queryReq.query.size = parsedSQL.limit.value[0].value;
          searchObj.meta.resultGrid.showPagination = false;
          //searchObj.meta.resultGrid.rowsPerPage = queryReq.query.size;

          if (parsedSQL.limit.separator == "offset") {
            queryReq.query.from = parsedSQL.limit.value[1].value || 0;
          }
          delete queryReq.query.track_total_hits;
        }

        if (isDistinctQuery(parsedSQL) || isWithQuery(parsedSQL) || !searchObj.data.queryResults.is_histogram_eligible) {
          delete queryReq.query.track_total_hits;
        }
      }

      const isAggregation = searchObj.meta.sqlMode && parsedSQL != undefined && (hasAggregation(parsedSQL?.columns) || parsedSQL.groupby != null);

      if(searchObj.data.queryResults.histogram_interval) {
        queryReq.query.histogram_interval = searchObj.data.queryResults.histogram_interval;
      }
      
      const { traceparent, traceId } = generateTraceContext();
      addTraceId(traceId);
      //here we are deciding search because when we have jobID present (search schedule job ) then we need to call get_scheduled_search_result
      //else we will call search
      const decideSearch = searchObj.meta.jobId
        ? "get_scheduled_search_result"
        : "search";
      searchService[decideSearch](
          {
            org_identifier: searchObj.organizationIdentifier,
            query: queryReq,
            jobId: searchObj.meta.jobId ? searchObj.meta.jobId : "",
            page_type: searchObj.data.stream.streamType,
            traceparent,
          },
          "ui",
        )
        .then(async (res: any) => {
          if (
            res.data.hasOwnProperty("function_error") &&
            res.data.function_error != ""
          ) {
            searchObj.data.functionError = res.data.function_error;
          }

          if (
            res.data.hasOwnProperty("function_error") &&
            res.data.function_error != "" &&
            res.data.hasOwnProperty("new_start_time") &&
            res.data.hasOwnProperty("new_end_time")
          ) {
            res.data.function_error = getFunctionErrorMessage(
              res.data.function_error,
              res.data.new_start_time,
              res.data.new_end_time,
              store.state.timezone,
            );
            searchObj.data.datetime.startTime = res.data.new_start_time;
            searchObj.data.datetime.endTime = res.data.new_end_time;
            searchObj.data.datetime.type = "absolute";
            queryReq.query.start_time = res.data.new_start_time;
            queryReq.query.end_time = res.data.new_end_time;
            searchObj.data.histogramQuery.query.start_time =
              res.data.new_start_time;
            searchObj.data.histogramQuery.query.end_time =
              res.data.new_end_time;
            if (
              searchObj.data.queryResults.partitionDetail.partitions.length == 1
            ) {
              searchObj.data.queryResults.partitionDetail.partitions[0].start_time =
                res.data.new_start_time;
            }
            updateUrlQueryParams();
          }
          searchObjDebug["paginatedDataReceivedStartTime"] = performance.now();
          // check for total records update for the partition and update pagination accordingly
          // searchObj.data.queryResults.partitionDetail.partitions.forEach(
          //   (item: any, index: number) => {
          if (searchObj.meta.jobId == "") {
            //here we will check if the partitionTotal is -1 that means we havenot updated the particular partition yet 
            //so we will check start_time of the query_req and compare it with the start_time of the partition
            //if it matches then we will update the partitionTotal with the total records in the partition
            //so here we will iterate over the partitions and update the partitionTotal
            //the structure of the partitions would look like this
            // [
            //   [1749627138202000, 1749627198202000],
            //   [1749624498202000, 1749627138202000]
            // ]
            for (const [
              index,
              item,
            ] of searchObj.data.queryResults.partitionDetail.partitions.entries()) {
              if (
                searchObj.data.queryResults.partitionDetail.partitionTotal[
                  index
                ] == -1 &&
                queryReq.query.start_time == item[0]
              ) {
                searchObj.data.queryResults.partitionDetail.partitionTotal[
                  index
                ] = res.data.total;
              }
            }
            //final outupt would look like this 
            //if res.data.total = 2 like this it will loop over all partitions like 
            // the whole function will be called with the updated queryReq with differnt partitions
            //partitionTotal = [2,-1]
          }

          searchAggData.total = 0;
          searchAggData.hasAggregation = false;

          if (isAggregation) {
            if(queryReq.query?.streaming_output) {
              searchAggData.total = res.data.total;
              searchAggData.hasAggregation = true;
            }
            searchObj.meta.resultGrid.showPagination = false;
          }

          let regeratePaginationFlag = false;
          if (res.data.hits.length != searchObj.meta.resultGrid.rowsPerPage) {
            regeratePaginationFlag = true;
          }
          // if total records in partition is greater than recordsPerPage then we need to update pagination
          // setting up forceFlag to true to update pagination as we have check for pagination already created more than currentPage + 3 pages.
          if (searchObj.meta.jobId == "" && !(queryReq.query?.streaming_output || isAggregation)) {
            refreshPartitionPagination(regeratePaginationFlag);
          }
          // Scan-size and took time in histogram title
          // For the initial request, we get histogram and logs data. So, we need to sum the scan_size and took time of both the requests.
          // For the pagination request, we only get logs data. So, we need to consider scan_size and took time of only logs request.

          // Aggregation

          // Streaming Outout

          // Normal 

          if(queryReq.query?.streaming_output) {
            searchObj.data.queryResults.total = searchObj.data.queryResults.hits.length;
            searchObj.data.queryResults.from = res.data.from;
            searchObj.data.queryResults.scan_size = isInitialRequest ? res.data.scan_size : (searchObj.data.queryResults.scan_size || 0) + res.data.scan_size ;
            searchObj.data.queryResults.took = isInitialRequest ? res.data.took : (searchObj.data.queryResults.took || 0) + res.data.took;
            searchObj.data.queryResults.hits = res.data.hits;
            await processPostPaginationData();
            await fetchAllParitions(queryReq);
          } else if(isAggregation) {
            searchObj.data.queryResults.from = res.data.from;
            searchObj.data.queryResults.total = isInitialRequest ? res.data.total : (searchObj.data.queryResults.total || 0) + res.data.total;
            searchObj.data.queryResults.scan_size = isInitialRequest ? res.data.scan_size : (searchObj.data.queryResults.scan_size || 0) + res.data.scan_size;
            searchObj.data.queryResults.took = isInitialRequest ? res.data.took : (searchObj.data.queryResults.took || 0) + res.data.took;
            (Object.hasOwn(searchObj.data.queryResults, "hits")) ? searchObj.data.queryResults.hits.push(...res.data.hits) : searchObj.data.queryResults["hits"] = res.data.hits;
            await processPostPaginationData();
            await fetchAllParitions(queryReq);
          } else if (res.data.from > 0 || searchObj.data.queryResults.subpage > 1) {
            if (appendResult && !queryReq.query?.streaming_output) {
              searchObj.data.queryResults.from += res.data.from;
              searchObj.data.queryResults.scan_size += res.data.scan_size;
              searchObj.data.queryResults.took += res.data.took;
              await chunkedAppend(searchObj.data.queryResults.hits, res.data.hits);
            } else {
              // Replace result
              if(queryReq.query?.streaming_output) {
                searchObj.data.queryResults.total = searchObj.data.queryResults.hits.length;
                searchObj.data.queryResults.from = res.data.from;
                searchObj.data.queryResults.scan_size += res.data.scan_size;
                searchObj.data.queryResults.took += res.data.took;
                searchObj.data.queryResults.hits = res.data.hits;
              } else {
                // Replace result
                searchObj.data.queryResults.from = res.data.from;
                searchObj.data.queryResults.scan_size = res.data.scan_size;
                searchObj.data.queryResults.took = res.data.took;
                searchObj.data.queryResults.hits = res.data.hits;
              }
            }
          } else {
            resetFieldValues();
            if (
              searchObj.meta.refreshInterval > 0 &&
              router.currentRoute.value.name == "logs" &&
              searchObj.data.queryResults.hasOwnProperty("hits") &&
              searchObj.data.queryResults.hits.length > 0
            ) {
              searchObj.data.queryResults.from = res.data.from;
              searchObj.data.queryResults.scan_size = res.data.scan_size;
              searchObj.data.queryResults.took = res.data.took;
              searchObj.data.queryResults.aggs = res.data.aggs;
              const lastRecordTimeStamp = parseInt(
                searchObj.data.queryResults.hits[0][
                  store.state.zoConfig.timestamp_column
                ],
              );
              searchObj.data.queryResults.hits = res.data.hits;
            } else {
              if (searchObj.meta.jobId != "") {
                searchObj.data.queryResults.total = res.data.total;
              }
              if (!queryReq.query.hasOwnProperty("track_total_hits")) {
                delete res.data.total;
              }
              searchObj.data.queryResults = {
                ...searchObj.data.queryResults,
                ...res.data,
              };
            }
          }

          // sort the hits based on timestamp column
          if (
            searchObj.data.queryResults.hits.length > 0 &&
            store.state.zoConfig.timestamp_column != "" &&
            res.data.hasOwnProperty("order_by_metadata") &&
            res.data.order_by_metadata.length > 0 
          ) {
            sortResponse(
              searchObj.data.queryResults.hits,
              store.state.zoConfig.timestamp_column,
              res.data.order_by_metadata
            );
          }
          
          //here also we are getting the is_histogram_eligible flag from the BE
          //so that we can use it whenever we might not send the partition call from here also it will get updated
          //this is coming as a part of data api call which is search call
          searchObj.data.queryResults.is_histogram_eligible = res.data.is_histogram_eligible;
          // check for pagination request for the partition and check for subpage if we have to pull data from multiple partitions
          // it will check for subpage and if subpage is present then it will send pagination request for next partition
          if (
            !(isAggregation  && queryReq.query?.streaming_output) &&
            searchObj.meta.jobId == "" &&
            searchObj.data.queryResults.partitionDetail.paginations[
              searchObj.data.resultGrid.currentPage - 1
            ].length > searchObj.data.queryResults.subpage &&
            searchObj.data.queryResults.hits.length <
              searchObj.meta.resultGrid.rowsPerPage *
                searchObj.data.stream.selectedStream.length
          ) {
            queryReq.query.start_time =
              searchObj.data.queryResults.partitionDetail.paginations[
                searchObj.data.resultGrid.currentPage - 1
              ][searchObj.data.queryResults.subpage].startTime;
            queryReq.query.end_time =
              searchObj.data.queryResults.partitionDetail.paginations[
                searchObj.data.resultGrid.currentPage - 1
              ][searchObj.data.queryResults.subpage].endTime;
            queryReq.query.from =
              searchObj.data.queryResults.partitionDetail.paginations[
                searchObj.data.resultGrid.currentPage - 1
              ][searchObj.data.queryResults.subpage].from;
            queryReq.query.size =
              searchObj.data.queryResults.partitionDetail.paginations[
                searchObj.data.resultGrid.currentPage - 1
              ][searchObj.data.queryResults.subpage].size;

            searchObj.data.queryResults.subpage++;

            setTimeout(async () => {
              processPostPaginationData();

              // searchObj.data.functionError = "";
              // if (
              //   res.data.hasOwnProperty("function_error") &&
              //   res.data.function_error
              // ) {
              //   searchObj.data.functionError = res.data.function_error;
              // }
            }, 0);
            await getPaginatedData(queryReq, true, false);
          }
          if (searchObj.meta.jobId != "") {
            searchObj.meta.resultGrid.rowsPerPage = queryReq.query.size;
            searchObj.data.queryResults.pagination = [];
            refreshJobPagination(true);
          }

          await processPostPaginationData();

          // searchObj.data.functionError = "";
          // if (
          //   res.data.hasOwnProperty("function_error") &&
          //   res.data.function_error
          // ) {
          //   searchObj.data.functionError = res.data.function_error;
          // }

          searchObj.loading = false;
          searchObjDebug["paginatedDataReceivedEndTime"] = performance.now();

          resolve(true);
        })
        .catch((err) => {
          // TODO OK : create handleError function, which will handle error and return error message and detail

          searchObj.loading = false;

          // Reset cancel query on search error
          searchObj.data.isOperationCancelled = false;

          let trace_id = "";
          searchObj.data.errorMsg =
            typeof err == "string" && err
              ? err
              : "Error while processing histogram request.";
          if (err.response != undefined) {
            searchObj.data.errorMsg =
              err.response?.data?.error || err.response?.data?.message || "";
            if (err.response.data.hasOwnProperty("error_detail")) {
              searchObj.data.errorDetail =
                err.response?.data?.error_detail || "";
            }
            if (err.response.data.hasOwnProperty("trace_id")) {
              trace_id = err.response.data?.trace_id;
            }
          } else {
            searchObj.data.errorMsg = err?.message || "";
            if (err.hasOwnProperty("trace_id")) {
              trace_id = err?.trace_id;
            }
          }

          const customMessage = logsErrorMessage(
            err?.response?.data?.code || "",
          );
          searchObj.data.errorCode = err?.response?.data?.code || "";

          if (customMessage != "") {
            searchObj.data.errorMsg = t(customMessage);
          }

          notificationMsg.value = searchObj.data.errorMsg;

          if (err?.request?.status >= 429 || err?.request?.status == 400) {
            notificationMsg.value = err?.response?.data?.message || "";
            searchObj.data.errorMsg = err?.response?.data?.message || "";
            searchObj.data.errorDetail =
              err?.response?.data?.error_detail || "";
          }

          if (trace_id) {
            searchObj.data.errorMsg +=
              " <br><span class='text-subtitle1'>TraceID:" +
              trace_id +
              "</span>";
            notificationMsg.value += " TraceID:" + trace_id;
            trace_id = "";
          }

          reject(false);
        })
        .finally(() => {
          removeTraceId(traceId);
        });
    });
  };

  // Convert timestamp to microseconds
  interface RecordWithTimestamp {
    [key: string]: any;
  }

  function getTsValue(tsColumn: string, record: RecordWithTimestamp): number {
    const ts = record[tsColumn];

    if (ts === undefined || ts === null) return 0;

    if (typeof ts === 'string') {
      const timestamp = Date.parse(ts);
      return timestamp * 1000;
    }

    if (typeof ts === 'number') return ts;

    return 0;
  }

  // Sorting function
  interface OrderByField {
    0: string;
    1: "asc" | "desc" | "ASC" | "DESC";
  }

  type OrderByArray = OrderByField[];

  interface RecordObject {
    [key: string]: any;
  }

  function sortResponse(
    responseObj: RecordObject[],
    tsColumn: string,
    orderBy: OrderByArray
  ): void {
    if (!Array.isArray(orderBy) || orderBy.length === 0) return;

    responseObj.sort((a: RecordObject, b: RecordObject) => {
      for (const entry of orderBy) {
        if (!Array.isArray(entry) || entry.length !== 2) continue;
        const [field, order] = entry;
        let cmp = 0;

        if (field === tsColumn) {
          const aTs = getTsValue(tsColumn, a);
          const bTs = getTsValue(tsColumn, b);
          cmp = aTs - bTs;
        } else {
          const aVal = a[field] ?? null;
          const bVal = b[field] ?? null;

          if (typeof aVal === 'string' && typeof bVal === 'string') {
            cmp = aVal.localeCompare(bVal);
          } else if (typeof aVal === 'number' && typeof bVal === 'number') {
            cmp = aVal - bVal;
          } else if (typeof aVal === 'string' && typeof bVal === 'number') {
            cmp = -1;
          } else if (typeof aVal === 'number' && typeof bVal === 'string') {
            cmp = 1;
          } else {
            cmp = 0;
          }
        }

        const finalCmp = order === "desc" ? -cmp : cmp;
        if (finalCmp !== 0) return finalCmp;
      }
      return 0;
    });
  }

  const filterHitsColumns = () => {
    searchObj.data.queryResults.filteredHit = [];
    let itemHits: any = {};
    if (searchObj.data.stream.selectedFields.length > 0) {
      searchObj.data.queryResults.hits.map((hit: any) => {
        itemHits = {};
        // searchObj.data.stream.selectedFields.forEach((field) => {
        for (const field of searchObj.data.stream.selectedFields) {
          if (hit.hasOwnProperty(field)) {
            itemHits[field] = hit[field];
          }
        }
        itemHits[store.state.zoConfig.timestamp_column] =
          hit[store.state.zoConfig.timestamp_column];
        searchObj.data.queryResults.filteredHit.push(itemHits);
      });
    } else {
      searchObj.data.queryResults.filteredHit =
        searchObj.data.queryResults.hits;
    }
  };

  const routeToSearchSchedule = () => {
    router.push({
      query: {
        action: "search_scheduler",
        org_identifier: store.state.selectedOrganization.identifier,
        type: "search_scheduler_list",
      },
    });
  };

  const getHistogramQueryData = (queryReq: any) => {
    return new Promise((resolve, reject) => {
      if (searchObj.data.isOperationCancelled) {
        searchObj.loadingHistogram = false;
        searchObj.data.isOperationCancelled = false;

        if (!searchObj.data.histogram?.xData?.length) {
          notificationMsg.value = "Search query was cancelled";
          searchObj.data.histogram.errorMsg = "Search query was cancelled";
          searchObj.data.histogram.errorDetail = "Search query was cancelled";
        }

        showCancelSearchNotification();
        return;
      }

      const dismiss = () => {};
      try {
        // Set histogram interval
        if(searchObj.data.queryResults.histogram_interval) {
          //1. here we need to send the histogram interval to the BE so that it will honor this we get this from the search partition response 
          //2. if user passes the histogram interval in the query BE will honor that and give us histogram interval in the parition response
          searchObj.data.histogramInterval = searchObj.data.queryResults.histogram_interval * 1000000;
          queryReq.query.histogram_interval = searchObj.data.queryResults.histogram_interval;
        }

        if(!searchObj.data.histogramInterval) {
          console.error("Error processing histogram data:", "histogramInterval is not set");
          searchObj.loadingHistogram = false;
          return;
        }
        const { traceparent, traceId } = generateTraceContext();
        addTraceId(traceId);
        queryReq.query.size = -1;
        searchService
          .search(
            {
              org_identifier: searchObj.organizationIdentifier,
              query: queryReq,
              page_type: searchObj.data.stream.streamType,
              traceparent,
              is_ui_histogram: true,
            },
            "ui",
            searchObj.data.stream.selectedStream.length > 1 && searchObj.meta.sqlMode == false ? true : false,
          )
          .then(async (res: any) => {
            removeTraceId(traceId);
            searchObjDebug["histogramProcessingStartTime"] = performance.now();

            searchObj.loading = false;
            if (searchObj.data.queryResults.aggs == null) {
              searchObj.data.queryResults.aggs = [];
            }

            // copy converted_histogram_query to queryResults
            searchObj.data.queryResults.converted_histogram_query = res?.data?.converted_histogram_query ?? "";

            const parsedSQL: any = fnParsedSQL();
            const partitions = JSON.parse(
              JSON.stringify(
                searchObj.data.queryResults.partitionDetail.partitions,
              ),
            );

            // is _timestamp orderby ASC then reverse the partition array
            if (isTimestampASC(parsedSQL?.orderby) && partitions.length > 1) {
              partitions.reverse();
            }

            if (
              searchObj.data.queryResults.aggs.length == 0 &&
              res.data.hits.length > 0
            ) {
              for (const partition of partitions) {
                if (
                  partition[0] == queryReq.query.start_time &&
                  partition[1] == queryReq.query.end_time
                ) {
                  histogramResults = [];
                  let date = new Date();
                  const startDateTime =
                    searchObj.data.customDownloadQueryObj.query.start_time /
                    1000;

                  const endDateTime =
                    searchObj.data.customDownloadQueryObj.query.end_time / 1000;

                  const nowString = res.data.hits[0].zo_sql_key;
                  const now = new Date(nowString);

                  const day = String(now.getDate()).padStart(2, "0");
                  const month = String(now.getMonth() + 1).padStart(2, "0");
                  const year = now.getFullYear();

                  const dateToBePassed = `${day}-${month}-${year}`;
                  const hours = String(now.getHours()).padStart(2, "0");
                  let minutes = String(now.getMinutes()).padStart(2, "0");
                  if (searchObj.data.histogramInterval / 1000 <= 9999) {
                    minutes = String(now.getMinutes() + 1).padStart(2, "0");
                  }

                  const time = `${hours}:${minutes}`;

                  const currentTimeToBePassed = convertDateToTimestamp(
                    dateToBePassed,
                    time,
                    "UTC",
                  );
                  for (
                    let currentTime: any =
                      currentTimeToBePassed.timestamp / 1000;
                    currentTime < endDateTime;
                    currentTime += searchObj.data.histogramInterval / 1000
                  ) {
                    date = new Date(currentTime);
                    histogramResults.push({
                      zo_sql_key: date.toISOString().slice(0, 19),
                      zo_sql_num: 0,
                    });
                  }
                  for (
                    let currentTime: any =
                      currentTimeToBePassed.timestamp / 1000;
                    currentTime > startDateTime;
                    currentTime -= searchObj.data.histogramInterval / 1000
                  ) {
                    date = new Date(currentTime);
                    histogramResults.push({
                      zo_sql_key: date.toISOString().slice(0, 19),
                      zo_sql_num: 0,
                    });
                  }
                }
              }
            }

            const order_by = res?.data?.order_by ?? "desc"

            if (order_by?.toLowerCase() === "desc") {
              searchObj.data.queryResults.aggs.push(...res.data.hits);
            } else {
              searchObj.data.queryResults.aggs.unshift(...res.data.hits);
            }

            searchObj.data.queryResults.scan_size += res.data.scan_size;
            searchObj.data.queryResults.took += res.data.took;
            searchObj.data.queryResults.result_cache_ratio +=
              res.data.result_cache_ratio;
            const currentStartTime = queryReq.query.start_time;
            const currentEndTime = queryReq.query.end_time;
            let totalHits = 0;
            searchObj.data.queryResults.partitionDetail.partitions.map(
              (item: any, index: any) => {
                if (item[0] == currentStartTime && item[1] == currentEndTime) {
                  totalHits = res.data.hits.reduce(
                    (accumulator: number, currentValue: any) =>
                      accumulator +
                      Math.max(parseInt(currentValue.zo_sql_num, 10), 0),
                    0,
                  );

                  searchObj.data.queryResults.partitionDetail.partitionTotal[
                    index
                  ] = totalHits;

                  return;
                }
              },
            );

            queryReq.query.start_time =
              searchObj.data.queryResults.partitionDetail.paginations[
                searchObj.data.resultGrid.currentPage - 1
              ][0].startTime;
            queryReq.query.end_time =
              searchObj.data.queryResults.partitionDetail.paginations[
                searchObj.data.resultGrid.currentPage - 1
              ][0].endTime;


            // check if histogram interval is undefined, then set current response as histogram response
            // for visualization, will require to set histogram interval to fill missing values
            // Using same histogram interval attribute creates pagination issue(showing 1 to 50 out of .... was not shown on page change)
            // created new attribute visualization_histogram_interval to avoid this issue
            if(!searchObj.data.queryResults.visualization_histogram_interval && res.data?.histogram_interval) {
              searchObj.data.queryResults.visualization_histogram_interval = res.data?.histogram_interval;
            }

            // if (hasAggregationFlag) {
            //   searchObj.data.queryResults.total = res.data.total;
            // }

            // searchObj.data.histogram.chartParams.title = getHistogramTitle();

            searchObjDebug["histogramProcessingEndTime"] = performance.now();
            searchObjDebug["histogramEndTime"] = performance.now();

            dismiss();
            resolve(true);
          })
          .catch((err) => {
            searchObj.loadingHistogram = false;

            // Reset cancel query on search error
            searchObj.data.isOperationCancelled = false;

            let trace_id = "";

            if (err?.request?.status != 429) {
              searchObj.data.histogram.errorMsg =
                typeof err == "string" && err
                  ? err
                  : "Error while processing histogram request.";
              if (err.response != undefined) {
                searchObj.data.histogram.errorMsg = err.response.data.error;
                if (err.response.data.hasOwnProperty("trace_id")) {
                  trace_id = err.response.data?.trace_id;
                }
              } else {
                searchObj.data.histogram.errorMsg = err.message;
                if (err.hasOwnProperty("trace_id")) {
                  trace_id = err?.trace_id;
                }
              }

              const customMessage = logsErrorMessage(err?.response?.data.code);
              searchObj.data.histogram.errorCode = err?.response?.data.code;
              searchObj.data.histogram.errorDetail =
                err?.response?.data?.error_detail;

              if (customMessage != "") {
                searchObj.data.histogram.errorMsg = t(customMessage);
              }

              notificationMsg.value = searchObj.data.histogram.errorMsg;

              if (trace_id) {
                searchObj.data.histogram.errorMsg +=
                  " <br><span class='text-subtitle1'>TraceID:" +
                  trace_id +
                  "</span>";
                notificationMsg.value += " TraceID:" + trace_id;
                trace_id = "";
              }
            }

            reject(false);
          })
          .finally(() => {
            removeTraceId(traceId);
          });
      } catch (e: any) {
        dismiss();
        // searchObj.data.histogram.errorMsg = e.message;
        // searchObj.data.histogram.errorCode = e.code;
        searchObj.loadingHistogram = false;
        notificationMsg.value = searchObj.data.histogram.errorMsg;
        showErrorNotification("Error while fetching histogram data");

        reject(false);
      }
    });
  };

  const updateFieldValues = () => {
    try {
      const excludedFields = [
        store.state.zoConfig.timestamp_column,
        "log",
        "msg",
      ];
      // searchObj.data.queryResults.hits.forEach((item: { [x: string]: any }) => {
      for (const item of searchObj.data.queryResults.hits) {
        // Create set for each field values and add values to corresponding set
        // Object.keys(item).forEach((key) => {
        for (const key of Object.keys(item)) {
          if (excludedFields.includes(key)) {
            return;
          }

          if(fieldValues.value === undefined) {
            fieldValues.value = {}
          }

          if (fieldValues.value[key] == undefined) {
            fieldValues.value[key] = new Set();
          }

          if (!fieldValues.value[key].has(item[key])) {
            fieldValues.value[key].add(item[key]);
          }
        }
      }
    } catch (e: any) {
      console.log("Error while updating field values", e);
    }
  };

  const resetFieldValues = () => {
    fieldValues.value = {};
  };

  const hasInterestingFieldsInLocal = function(streamName: string) {
    const localInterestingFields: any = useLocalInterestingFields();
    return localInterestingFields.value != null &&
    localInterestingFields.value[
      searchObj.organizationIdentifier + "_" + streamName
    ] !== undefined &&
    localInterestingFields.value[
      searchObj.organizationIdentifier + "_" + streamName
    ].length > 0;
  };

  async function extractFields() {
    try {
      searchObjDebug["extractFieldsStartTime"] = performance.now();
      searchObjDebug["extractFieldsWithAPI"] = "";
      searchObj.data.errorMsg = "";
      searchObj.data.errorDetail = "";
      searchObj.data.countErrorMsg = "";
      searchObj.data.stream.selectedStreamFields = [];
      searchObj.data.stream.interestingFieldList = [];
      const schemaFields: any = [];
      const commonSchemaFields: any = [];
      if (searchObj.data.streamResults.list.length > 0) {
        const timestampField = store.state.zoConfig.timestamp_column;
        const allField = store.state.zoConfig?.all_fields_name;
        const schemaInterestingFields: string[] = [];
        let userDefineSchemaSettings: any = [];
        const schemaMaps: any = [];
        const commonSchemaMaps: any = [];
        const interestingSchemaMaps: any = [];
        const interestingCommonSchemaMaps: any = [];

        let schemaFieldsIndex: number = -1;
        let commonSchemaFieldsIndex: number = -1;
        let fieldObj: any = {};
        const localInterestingFields: any = useLocalInterestingFields();
        const streamInterestingFields: any = [];
        let streamInterestingFieldsLocal: any = [];

        const selectedStreamValues = searchObj.data.stream.selectedStream
          .join(",")
          .split(",");

        searchObj.data.stream.expandGroupRows = {
          common: true,
          ...Object.fromEntries(
            selectedStreamValues
              .sort()
              .map((stream: any) => [
                stream,
                searchObj.data.stream.expandGroupRows[stream] &&
                selectedStreamValues.length > 1
                  ? searchObj.data.stream.expandGroupRows[stream]
                  : selectedStreamValues.length > 1
                    ? false
                    : true,
              ]),
          ),
        };
        searchObj.data.stream.expandGroupRowsFieldCount = {
          common: 0,
          ...Object.fromEntries(
            selectedStreamValues.sort().map((stream: any) => [stream, 0]),
          ),
        };

        searchObj.data.stream.interestingExpandedGroupRows = deepCopy(searchObj.data.stream.expandGroupRows);
        searchObj.data.stream.interestingExpandedGroupRowsFieldCount = deepCopy(searchObj.data.stream.expandGroupRowsFieldCount);

        searchObj.data.datetime.queryRangeRestrictionMsg = "";
        searchObj.data.datetime.queryRangeRestrictionInHour = -1;

        const interestingFieldsMapping: {[key: string]: string[]} = {
          "common": [],
          ...Object.fromEntries(
            selectedStreamValues.sort().map((stream: any) => [stream, []]),
          ),
        }

        const interestingFieldsMap: {[key: string]: boolean} = {}

        for (const stream of searchObj.data.streamResults.list) {
          if (searchObj.data.stream.selectedStream.includes(stream.name)) {
            if (searchObj.data.stream.selectedStream.length > 1) {
              schemaMaps.push({
                name: convertToCamelCase(stream.name),
                label: true,
                ftsKey: false,
                isSchemaField: false,
                showValues: false,
                group: stream.name,
                isExpanded: false,
                streams: [stream.name],
                isInterestingField: false,
              });

              interestingSchemaMaps.push(schemaMaps[schemaMaps.length - 1]);

              schemaFields.push("dummylabel");
              // searchObj.data.stream.expandGroupRowsFieldCount[stream.name] = searchObj.data.stream.expandGroupRowsFieldCount[stream.name] + 1;
            }

            // check for schema exist in the object or not
            // if not pull the schema from server.
            const streamData = await loadStreamFields(stream.name);
            if (streamData.schema === undefined) {
              searchObj.loadingStream = false;
              searchObj.data.errorMsg = t("search.noFieldFound");
              throw new Error(searchObj.data.errorMsg);
              return;
            }

            stream.settings =  { ...streamData.settings };
            stream.schema = [ ...streamData.schema ];

            userDefineSchemaSettings =
              stream.settings?.defined_schema_fields?.slice() || [];
              
            if (
              (stream.settings.max_query_range > 0 || store.state.zoConfig.max_query_range > 0) &&
              (searchObj.data.datetime.queryRangeRestrictionInHour >
                stream.settings.max_query_range ||
                stream.settings.max_query_range == 0 ||
                searchObj.data.datetime.queryRangeRestrictionInHour == -1) &&
              searchObj.data.datetime.queryRangeRestrictionInHour != 0
            ) {
              //if stream has max_query_range, then use that, otherwise use the default max_query_range from the config
              searchObj.data.datetime.queryRangeRestrictionInHour = stream.settings.max_query_range > 0 ? stream.settings.max_query_range : store.state.zoConfig.max_query_range;

              searchObj.data.datetime.queryRangeRestrictionMsg = t(
                "search.queryRangeRestrictionMsg",
                {
                  range:
                    searchObj.data.datetime.queryRangeRestrictionInHour > 1
                      ? searchObj.data.datetime.queryRangeRestrictionInHour +
                        " hours"
                      : searchObj.data.datetime.queryRangeRestrictionInHour +
                        " hour",
                },
              );
            }

            let environmentInterestingFields = new Set();
            if (
              store.state.zoConfig.hasOwnProperty("default_quick_mode_fields")
            ) {
              environmentInterestingFields =
                 new Set(store.state?.zoConfig?.default_quick_mode_fields);
            }

            if (
              stream.settings.hasOwnProperty("defined_schema_fields") &&
              userDefineSchemaSettings.length > 0
            ) {
              searchObj.meta.hasUserDefinedSchemas = true;
              if (store.state.zoConfig.hasOwnProperty("timestamp_column")) {
                userDefineSchemaSettings.push(
                  store.state.zoConfig?.timestamp_column,
                );
              }

              if (store.state.zoConfig.hasOwnProperty("all_fields_name")) {
                userDefineSchemaSettings.push(
                  store.state.zoConfig?.all_fields_name,
                );
              }
            } else {
              searchObj.meta.hasUserDefinedSchemas =
                searchObj.meta.hasUserDefinedSchemas &&
                searchObj.data.stream.selectedStream.length > 1;
            }

            // remove timestamp field from the local interesting fields and update the local interesting fields. As timestamp field is default interesting field, we don't need to add it to the local storage
            if(hasInterestingFieldsInLocal(stream.name)) {
             const hasTimestampField = localInterestingFields.value[
                searchObj.organizationIdentifier + "_" + stream.name
              ].some((field: any) => field === store.state.zoConfig?.timestamp_column);

              // remove timestamp field from the local interesting fields and update the local interesting fields
              if(hasTimestampField) {
                localInterestingFields.value[
                  searchObj.organizationIdentifier + "_" + stream.name
                ] = localInterestingFields.value[
                  searchObj.organizationIdentifier + "_" + stream.name
                ].filter((field: any) => field !== store.state.zoConfig?.timestamp_column);
              }

              useLocalInterestingFields(localInterestingFields.value);
            }            

            const deselectedFields = localInterestingFields.value?.[
              "deselect" +
                "_" +
                searchObj.organizationIdentifier +
                "_" +
                stream.name
            ];


            // Check if all deselected fields are present in the environment interesting fields
            if(deselectedFields && deselectedFields.length > 0) {
              localInterestingFields.value[
                "deselect" +
                  "_" +
                  searchObj.organizationIdentifier +
                  "_" +
                  stream.name
              ] = Array.from(deselectedFields).filter((field: any) => environmentInterestingFields.has(field));
            }

            const filteredDeselectedFields =
              new Set(localInterestingFields.value?.[
              "deselect" +
                "_" +
                searchObj.organizationIdentifier +
                "_" +
                stream.name
            ] || []);

            const filteredEnvironmentInterestingFields = Array.from(environmentInterestingFields).filter((field: any) => !filteredDeselectedFields.has(field));

            streamInterestingFieldsLocal = hasInterestingFieldsInLocal(stream.name)
                ? [...localInterestingFields.value?.[
                    searchObj.organizationIdentifier + "_" + stream.name
                  ], ...filteredEnvironmentInterestingFields]
                : [...filteredEnvironmentInterestingFields]

            

            // Add timestamp column to the interesting field list if it is not present in the interesting field list
            const intField = new Set(
              [...searchObj.data.stream.interestingFieldList, ...streamInterestingFieldsLocal, store.state.zoConfig?.timestamp_column],
            );

            searchObj.data.stream.interestingFieldList = Array.from(intField);

            searchObj.data.stream.interestingFieldList.forEach((field: any) => {
              if(interestingFieldsMap[field] === undefined) {
                interestingFieldsMap[field] = false;
              }
            });


            // create a schema field mapping based on field name to avoid iteration over object.
            // in case of user defined schema consideration, loop will be break once all defined fields are mapped.
            let UDSFieldCount = 0;
            const fields: [string] =
              stream.settings?.defined_schema_fields &&
              searchObj.meta.useUserDefinedSchemas === "user_defined_schema"
                ? [
                    store.state.zoConfig?.timestamp_column,
                    ...stream.settings?.defined_schema_fields,
                    store.state.zoConfig?.all_fields_name,
                  ]
                : stream.schema.map((obj: any) => obj.name);
            for (const field of fields) {
              fieldObj = {
                name: field,
                ftsKey:
                  stream.settings.full_text_search_keys.indexOf(field) > -1
                    ? true
                    : false,
                isSchemaField: true,
                group: stream.name,
                streams: [stream.name],
                showValues: field !== timestampField && field !== allField,
                isInterestingField:
                  searchObj.data.stream.interestingFieldList.includes(field)
                    ? true
                    : false,
              };

              if (
                store.state.zoConfig.user_defined_schemas_enabled &&
                searchObj.meta.useUserDefinedSchemas == "user_defined_schema" &&
                stream.settings.hasOwnProperty("defined_schema_fields") &&
                userDefineSchemaSettings.length > 0
              ) {
                if (userDefineSchemaSettings.includes(field)) {
                  schemaFieldsIndex = schemaFields.indexOf(field);
                  commonSchemaFieldsIndex = commonSchemaFields.indexOf(field);
                  if (schemaFieldsIndex > -1) {
                    fieldObj.group = "common";

                    if (
                      schemaMaps[schemaFieldsIndex].hasOwnProperty("streams") &&
                      schemaMaps[schemaFieldsIndex].streams.length > 0
                    ) {
                      fieldObj.streams.push(
                        ...schemaMaps[schemaFieldsIndex].streams,
                      );
                      searchObj.data.stream.expandGroupRowsFieldCount[
                        schemaMaps[schemaFieldsIndex].streams[0]
                      ] =
                        searchObj.data.stream.expandGroupRowsFieldCount[
                          schemaMaps[schemaFieldsIndex].streams[0]
                        ] - 1;
                    }

                    commonSchemaMaps.push(fieldObj);

                    if(fieldObj.isInterestingField) {
                      interestingCommonSchemaMaps.push(fieldObj);
                      interestingFieldsMapping["common"].push(fieldObj.name);
                      interestingFieldsMap[fieldObj.name] = true;
                      searchObj.data.stream.interestingExpandedGroupRowsFieldCount["common"] =
                      searchObj.data.stream.interestingExpandedGroupRowsFieldCount["common"] + 1;

                      if(searchObj.data.stream.interestingExpandedGroupRowsFieldCount[schemaMaps[schemaFieldsIndex].streams[0]] > 0 && interestingFieldsMapping[schemaMaps[schemaFieldsIndex].streams[0]].includes(fieldObj.name)) {
                        searchObj.data.stream.interestingExpandedGroupRowsFieldCount[schemaMaps[schemaFieldsIndex].streams[0]] =
                          searchObj.data.stream.interestingExpandedGroupRowsFieldCount[schemaMaps[schemaFieldsIndex].streams[0]] - 1;
                      }
                    }

                    commonSchemaFields.push(field);
                    searchObj.data.stream.expandGroupRowsFieldCount["common"] =
                      searchObj.data.stream.expandGroupRowsFieldCount[
                        "common"
                      ] + 1;

                    //remove the element from the index
                    schemaFields.splice(schemaFieldsIndex, 1);
                    schemaMaps.splice(schemaFieldsIndex, 1);
                    const index = interestingSchemaMaps.findIndex((item: any) => item.name == field);
                    if(index > -1) {
                      interestingSchemaMaps.splice(index, 1);
                    }
                  } else if (commonSchemaFieldsIndex > -1) {
                    commonSchemaMaps[commonSchemaFieldsIndex].streams.push(
                      stream.name,
                    );
                    // searchObj.data.stream.expandGroupRowsFieldCount["common"] =
                    //   searchObj.data.stream.expandGroupRowsFieldCount[
                    //     "common"
                    //   ] + 1;
                  } else {
                    schemaMaps.push(fieldObj);
                    if(fieldObj.isInterestingField) {
                      interestingSchemaMaps.push(fieldObj);
                      interestingFieldsMapping[stream.name].push(fieldObj.name);
                      interestingFieldsMap[fieldObj.name] = true;
                      searchObj.data.stream.interestingExpandedGroupRowsFieldCount[stream.name] =
                        searchObj.data.stream.interestingExpandedGroupRowsFieldCount[stream.name] + 1;
                    }
                    schemaFields.push(field);
                    searchObj.data.stream.expandGroupRowsFieldCount[
                      stream.name
                    ] =
                      searchObj.data.stream.expandGroupRowsFieldCount[
                        stream.name
                      ] + 1;
                  }

                  if (UDSFieldCount < userDefineSchemaSettings.length) {
                    UDSFieldCount++;
                  } else {
                    break;
                  }
                }

                // if (schemaMaps.length == userDefineSchemaSettings.length) {
                //   break;
                // }
              } else {
                schemaFieldsIndex = schemaFields.indexOf(field);
                commonSchemaFieldsIndex = commonSchemaFields.indexOf(field);
                if (schemaFieldsIndex > -1) {
                  fieldObj.group = "common";
                  if (
                    schemaMaps[schemaFieldsIndex].hasOwnProperty("streams") &&
                    schemaMaps[schemaFieldsIndex].streams.length > 0
                  ) {
                    fieldObj.streams.push(
                      ...schemaMaps[schemaFieldsIndex].streams,
                    );

                    searchObj.data.stream.expandGroupRowsFieldCount[
                      schemaMaps[schemaFieldsIndex].streams[0]
                    ] =
                      searchObj.data.stream.expandGroupRowsFieldCount[
                        schemaMaps[schemaFieldsIndex].streams[0]
                      ] - 1;


                    if(fieldObj.isInterestingField) {
                      if(searchObj.data.stream.interestingExpandedGroupRowsFieldCount[schemaMaps[schemaFieldsIndex].streams[0]] > 0 && interestingFieldsMapping[schemaMaps[schemaFieldsIndex].streams[0]].includes(fieldObj.name)) {
                        searchObj.data.stream.interestingExpandedGroupRowsFieldCount[
                          schemaMaps[schemaFieldsIndex].streams[0]
                        ] =
                          searchObj.data.stream.interestingExpandedGroupRowsFieldCount[
                            schemaMaps[schemaFieldsIndex].streams[0]
                          ] - 1;
                      }
                    }
                  }

                  commonSchemaMaps.push(fieldObj);

                  if(fieldObj.isInterestingField) {
                    interestingCommonSchemaMaps.push(fieldObj);
                    interestingFieldsMapping["common"].push(fieldObj.name);
                    interestingFieldsMap[fieldObj.name] = true;
                    searchObj.data.stream.interestingExpandedGroupRowsFieldCount["common"] =
                      searchObj.data.stream.interestingExpandedGroupRowsFieldCount["common"] + 1;
                  }
                  commonSchemaFields.push(field);
                  searchObj.data.stream.expandGroupRowsFieldCount["common"] =
                    searchObj.data.stream.expandGroupRowsFieldCount["common"] +
                    1;

                  //remove the element from the index
                  schemaFields.splice(schemaFieldsIndex, 1);
                  schemaMaps.splice(schemaFieldsIndex, 1);
                  const index = interestingSchemaMaps.findIndex((item: any) => item.name == field);
                  if(index > -1) {                      
                    interestingSchemaMaps.splice(index, 1);
                  }
                } else if (commonSchemaFieldsIndex > -1) {
                  commonSchemaMaps[commonSchemaFieldsIndex].streams.push(
                    stream.name,
                  );
                  // searchObj.data.stream.expandGroupRowsFieldCount["common"] =
                  //   searchObj.data.stream.expandGroupRowsFieldCount["common"] +
                  //   1;
                } else {
                  schemaMaps.push(fieldObj);

                  if(fieldObj.isInterestingField) {
                    interestingSchemaMaps.push(fieldObj);
                    interestingFieldsMapping[stream.name].push(fieldObj.name);
                    interestingFieldsMap[fieldObj.name] = true;
                    searchObj.data.stream.interestingExpandedGroupRowsFieldCount[stream.name] =
                      searchObj.data.stream.interestingExpandedGroupRowsFieldCount[stream.name] + 1;
                  }
                  schemaFields.push(field);
                  searchObj.data.stream.expandGroupRowsFieldCount[stream.name] =
                    searchObj.data.stream.expandGroupRowsFieldCount[
                      stream.name
                    ] + 1;
                }
              }
            }

            if (
              searchObj.data.stream.selectedStream.length > 1 &&
              commonSchemaFields.length == 0
            ) {
              commonSchemaMaps.unshift({
                name: "Common Group Fields",
                label: true,
                ftsKey: false,
                isSchemaField: false,
                showValues: false,
                group: "common",
                isExpanded: false,
                streams: [stream.name],
                isInterestingField: false,
              });

              interestingCommonSchemaMaps.unshift(commonSchemaMaps[0]);
              interestingFieldsMapping["common"].unshift(commonSchemaMaps[0]);

              commonSchemaFields.unshift("dummylabel");
              // searchObj.data.stream.expandGroupRowsFieldCount["common"] = searchObj.data.stream.expandGroupRowsFieldCount["common"] + 1;
            }
            //here we check whether timestamp field is present or not
            //as we append timestamp dynamically for userDefined schema we need to check this
            if (
              userDefineSchemaSettings.includes(
                store.state.zoConfig?.timestamp_column,
              )
            ) {
              searchObj.data.hasSearchDataTimestampField = true;
            } else {
              searchObj.data.hasSearchDataTimestampField = false;
            }

            // check for user defined schema is false then only consider checking new fields from result set
            if (
              searchObj.data.queryResults.hasOwnProperty("hits") &&
              searchObj.data.queryResults?.hits.length > 0 &&
              searchObj.data.stream.selectedStream.length == 1 &&
              (!store.state.zoConfig.user_defined_schemas_enabled ||
                !searchObj.meta.hasUserDefinedSchemas)
            ) {
              // Find the index of the record with max attributes
              const maxAttributesIndex =
                searchObj.data.queryResults.hits.reduce(
                  (
                    maxIndex: string | number,
                    obj: {},
                    currentIndex: any,
                    array: { [x: string]: {} },
                  ) => {
                    const numAttributes = Object.keys(obj).length;
                    const maxNumAttributes = Object.keys(
                      array[maxIndex],
                    ).length;
                    return numAttributes > maxNumAttributes
                      ? currentIndex
                      : maxIndex;
                  },
                  0,
                );

              const recordwithMaxAttribute =
                searchObj.data.queryResults.hits[maxAttributesIndex];

              // Object.keys(recordwithMaxAttribute).forEach((key) => {
              for (const key of Object.keys(recordwithMaxAttribute)) {
                if (key == "_o2_id" || key == "_original" || key == "_all_values") {
                  continue;
                }
                if (key == store.state.zoConfig.timestamp_column) {
                  searchObj.data.hasSearchDataTimestampField = true;
                }
                if (
                  !schemaFields.includes(key) &&
                  !commonSchemaFields.includes(key) &&
                  key != "_stream_name"
                ) {
                  fieldObj = {
                    name: key,
                    type: "Utf8",
                    ftsKey: false,
                    group: stream.name,
                    isSchemaField: false,
                    showValues: false,
                    isInterestingField:
                      searchObj.data.stream.interestingFieldList.includes(key)
                        ? true
                        : false,
                    streams: [],
                  };
                  schemaMaps.push(fieldObj);

                  if(fieldObj.isInterestingField) {
                    interestingSchemaMaps.push(fieldObj);
                    interestingFieldsMapping[stream.name].push(fieldObj);
                    interestingFieldsMap[fieldObj.name] = true;
                  }
                  schemaFields.push(key);
                }
              }
            }
            searchObj.data.stream.userDefinedSchema =
              userDefineSchemaSettings || [];
          }
        }
        searchObj.data.stream.interestingFieldList = Object.keys(interestingFieldsMap).filter((field: any) => interestingFieldsMap[field]);


        // searchObj.data.stream.selectedStreamFields = schemaMaps;
        searchObj.data.stream.selectedStreamFields = [
          ...commonSchemaMaps,
          ...schemaMaps,
        ];
        

        searchObj.data.stream.selectedInterestingStreamFields = [
          ...interestingCommonSchemaMaps,
          ...interestingSchemaMaps,
        ];

        if (
          searchObj.data.stream.selectedStreamFields != undefined &&
          searchObj.data.stream.selectedStreamFields.length
        )
          updateFieldKeywords(searchObj.data.stream.selectedStreamFields);


        createFieldIndexMapping();
      }
      searchObjDebug["extractFieldsEndTime"] = performance.now();
    } catch (e: any) {
      searchObj.loadingStream = false;
      console.log("Error while extracting fields.", e);
      notificationMsg.value = "Error while extracting stream fields.";
    }
  }

  const createFieldIndexMapping = async () => {
    Promise.resolve().then(() => {
      streamSchemaFieldsIndexMapping.value = {};
      for (let i = 0; i < searchObj.data.stream.selectedStreamFields.length; i++) {
        streamSchemaFieldsIndexMapping.value[searchObj.data.stream.selectedStreamFields[i].name] = i;
      }
    });
  }

  const updateGridColumns = () => {
    try {
      searchObj.data.resultGrid.columns = [];

      const logFilterField: any =
        useLocalLogFilterField()?.value != null
          ? useLocalLogFilterField()?.value
          : {};
      const logFieldSelectedValue: any = [];
      const stream = searchObj.data.stream.selectedStream.sort().join("_");
      // Check if logFilterField has keys (since it's an object, not an array)
      if (
        Object.keys(logFilterField).length > 0 &&
        logFilterField[`${store.state.selectedOrganization.identifier}_${stream}`] != undefined &&
        Array.isArray(logFilterField[`${store.state.selectedOrganization.identifier}_${stream}`])
      ) {
        logFieldSelectedValue.push(
          ...logFilterField[`${store.state.selectedOrganization.identifier}_${stream}`]
        );
      }
      let selectedFields = (logFilterField && logFieldSelectedValue) || [];

      if (
        searchObj.data.stream.selectedFields.length == 0 &&
        selectedFields.length > 0
      ) {
        return (searchObj.data.stream.selectedFields = selectedFields);
      }

      // As in saved view, we observed field getting duplicated in selectedFields
      // So, we are removing duplicates before applying saved view
      if (searchObj.data.stream.selectedFields?.length) {
        selectedFields = [...new Set(searchObj.data.stream.selectedFields)];
      }

      const parsedSQL: any = fnParsedSQL();

      // By default when no fields are selected. Timestamp and Source will be visible. If user selects field, then only selected fields will be visible in table
      // In SQL and Quick mode.
      // If user adds timestamp manually then only we get it in response.
      // If we don’t add timestamp and add timestamp to table it should show invalid date.

      if (
        selectedFields.length == 0 ||
        !searchObj.data.queryResults?.hits?.length
      ) {
        searchObj.meta.resultGrid.manualRemoveFields = false;
        if (
          (searchObj.meta.sqlMode == true &&
            parsedSQL.hasOwnProperty("columns") &&
            searchObj.data.queryResults?.hits[0].hasOwnProperty(
              store.state.zoConfig.timestamp_column,
            )) ||
          searchObj.meta.sqlMode == false ||
          selectedFields.includes(store.state.zoConfig.timestamp_column)
        ) {
          searchObj.data.resultGrid.columns.push({
            name: store.state.zoConfig.timestamp_column,
            id: store.state.zoConfig.timestamp_column,
            accessorFn: (row: any) =>
              timestampToTimezoneDate(
                row[store.state.zoConfig.timestamp_column] / 1000,
                store.state.timezone,
                "yyyy-MM-dd HH:mm:ss.SSS",
              ),
            prop: (row: any) =>
              timestampToTimezoneDate(
                row[store.state.zoConfig.timestamp_column] / 1000,
                store.state.timezone,
                "yyyy-MM-dd HH:mm:ss.SSS",
              ),
            label: t("search.timestamp") + ` (${store.state.timezone})`,
            header: t("search.timestamp") + ` (${store.state.timezone})`,
            align: "left",
            sortable: true,
            enableResizing: false,
            meta: {
              closable: false,
              showWrap: false,
              wrapContent: false,
            },
            size: 260,
          });
        }

        if (selectedFields.length == 0) {
          searchObj.data.resultGrid.columns.push({
            name: "source",
            id: "source",
            accessorFn: (row: any) => JSON.stringify(row),
            cell: (info: any) => info.getValue(),
            header: "source",
            sortable: true,
            enableResizing: false,
            meta: {
              closable: false,
              showWrap: false,
              wrapContent: false,
            },
          });
        }
      } else {
        if (
          searchObj.data.hasSearchDataTimestampField ||
          selectedFields.includes(store.state.zoConfig.timestamp_column)
        ) {
          searchObj.data.resultGrid.columns.unshift({
            name: store.state.zoConfig.timestamp_column,
            id: store.state.zoConfig.timestamp_column,
            accessorFn: (row: any) =>
              timestampToTimezoneDate(
                row[store.state.zoConfig.timestamp_column] / 1000,
                store.state.timezone,
                "yyyy-MM-dd HH:mm:ss.SSS",
              ),
            prop: (row: any) =>
              timestampToTimezoneDate(
                row[store.state.zoConfig.timestamp_column] / 1000,
                store.state.timezone,
                "yyyy-MM-dd HH:mm:ss.SSS",
              ),
            label: t("search.timestamp") + ` (${store.state.timezone})`,
            header: t("search.timestamp") + ` (${store.state.timezone})`,
            align: "left",
            sortable: true,
            enableResizing: false,
            meta: {
              closable: false,
              showWrap: false,
              wrapContent: false,
            },
            size: 260,
          });
        }

        let sizes: any;
        if (
          searchObj.data.resultGrid.colSizes &&
          searchObj.data.resultGrid.colSizes.hasOwnProperty(
            searchObj.data.stream.selectedStream,
          )
        ) {
          sizes =
            searchObj.data.resultGrid.colSizes[
              searchObj.data.stream.selectedStream
            ];
        }

        const canvas = document.createElement("canvas");
        const context = canvas.getContext("2d");

        for (const field of selectedFields) {
          if (field != store.state.zoConfig.timestamp_column) {
            let foundKey, foundValue;

            if (sizes?.length > 0) {
              Object.keys(sizes[0]).forEach((key) => {
                const trimmedKey = key
                  .replace(/^--(header|col)-/, "")
                  .replace(/-size$/, "");
                if (trimmedKey === field) {
                  foundKey = key;
                  foundValue = sizes[0][key];
                }
              });
            }

            searchObj.data.resultGrid.columns.push({
              name: field,
              id: field,
              accessorFn: (row: { [x: string]: any; source: any }) => {
                return byString(row, field);
              },
              header: field,
              sortable: true,
              enableResizing: true,
              meta: {
                closable: true,
                showWrap: true,
                wrapContent: false,
              },
              size: foundValue ? foundValue : getColumnWidth(context, field),
              maxSize: window.innerWidth,
            });
          }
        }
      }

      extractFTSFields();
    } catch (e: any) {
      searchObj.loadingStream = false;
      notificationMsg.value = "Error while updating table columns.";
    }
  };

  /**
   * Helper function to calculate width of the column based on its content(from first 5 rows)
   * @param context - Canvas Context to calculate width of column using its content
   * @param field - Field name for which width needs to be calculated
   * @returns - Width of the column
   */
  const getColumnWidth = (context: any, field: string) => {
    // Font of table header
    context.font = "bold 14px sans-serif";
    let max = context.measureText(field).width + 16;

    // Font of the table content
    context.font = "12px monospace";
    let width = 0;
    try {
      for (let i = 0; i < 5; i++) {
        if (searchObj.data.queryResults.hits?.[i]?.[field]) {
          width = context.measureText(
            searchObj.data.queryResults.hits[i][field],
          ).width;

          if (width > max) max = width;
        }
      }
    } catch (err) {
      console.log("Error while calculation column width");
    }

    max += 24; // 24px padding

    if (max > 800) return 800;

    if (max < 150) return 150;

    return max;
  };

  function getHistogramTitle() {
    try {
      const currentPage = searchObj.data.resultGrid.currentPage - 1 || 0;
      const startCount =
        currentPage * searchObj.meta.resultGrid.rowsPerPage + 1;
      let endCount;

      let totalCount = Math.max(
        searchObj.data.queryResults.hits?.length,
        searchObj.data.queryResults.total,
      );

      if (!searchObj.meta.resultGrid.showPagination) {
        endCount = searchObj.data.queryResults.hits?.length;
        totalCount = searchObj.data.queryResults.hits?.length;
      } else {
        endCount = searchObj.meta.resultGrid.rowsPerPage * (currentPage + 1);
        if (
          currentPage >=
          (searchObj.communicationMethod === "ws" || searchObj.communicationMethod === "streaming" || searchObj.meta.jobId != ""
            ? searchObj.data.queryResults?.pagination?.length
            : searchObj.data.queryResults.partitionDetail?.paginations
                ?.length || 0) -
            1
        ) {
          endCount = Math.min(
            startCount + searchObj.meta.resultGrid.rowsPerPage - 1,
            totalCount,
          );
        } else {
          endCount = searchObj.meta.resultGrid.rowsPerPage * (currentPage + 1);
        }
      }

      if (searchObj.meta.sqlMode && searchAggData.hasAggregation) {
        totalCount = searchAggData.total;
      }

      if (isNaN(totalCount)) {
        totalCount = 0;
      }

      if (isNaN(endCount)) {
        endCount = 0;
      }

      let plusSign: string = "";
      if (
        searchObj.data.queryResults?.partitionDetail?.partitions?.length > 1 &&
        endCount < totalCount &&
        searchObj.meta.showHistogram == false
      ) {
        plusSign = "+";
      }

      if (
        (searchObj.communicationMethod === "ws" || searchObj.communicationMethod === "streaming") &&
        endCount < totalCount &&
        !searchObj.meta.showHistogram
      ) {
        plusSign = "+";
      }

      const scanSizeLabel =
        searchObj.data.queryResults.result_cache_ratio !== undefined &&
        searchObj.data.queryResults.result_cache_ratio > 0
          ? "Delta Scan Size"
          : "Scan Size";

      const title =
        "Showing " +
        startCount +
        " to " +
        endCount +
        " out of " +
        totalCount.toLocaleString() +
        plusSign +
        " events in " +
        searchObj.data.queryResults.took +
        " ms. (" +
        scanSizeLabel +
        ": " +
        formatSizeFromMB(searchObj.data.queryResults.scan_size) +
        plusSign +
        ")";
      return title;
    } catch (e: any) {
      console.log("Error while generating histogram title", e);
      notificationMsg.value = "Error while generating histogram title.";
      return "";
    }
  }

  function generateHistogramData() {
    try {
      // searchObj.data.histogram.chartParams.title = ""
      let num_records: number = 0;
      const unparsed_x_data: any[] = [];
      const xData: number[] = [];
      const yData: number[] = [];
      let hasAggregationFlag = false;

      const parsedSQL: any = fnParsedSQL();
      if (searchObj.meta.sqlMode && parsedSQL.hasOwnProperty("columns")) {
        hasAggregationFlag = hasAggregation(parsedSQL.columns);
      }

      if (
        searchObj.data.queryResults.hasOwnProperty("aggs") &&
        searchObj.data.queryResults.aggs
      ) {
        histogramMappedData = new Map(
          histogramResults.map((item: any) => [
            item.zo_sql_key,
            JSON.parse(JSON.stringify(item)),
          ]),
        );

        searchObj.data.queryResults.aggs.forEach((item: any) => {
          if (histogramMappedData.has(item.zo_sql_key)) {
            histogramMappedData.get(item.zo_sql_key).zo_sql_num +=
              item.zo_sql_num;
          } else {
            histogramMappedData.set(item.zo_sql_key, item);
          }
        });

        const mergedData: any = Array.from(histogramMappedData.values());
        mergedData.map(
          (bucket: {
            zo_sql_key: string | number | Date;
            zo_sql_num: string;
          }) => {
            num_records = num_records + parseInt(bucket.zo_sql_num, 10);
            unparsed_x_data.push(bucket.zo_sql_key);
            // const histDate = new Date(bucket.zo_sql_key);
            xData.push(
              histogramDateTimezone(bucket.zo_sql_key, store.state.timezone),
            );
            // xData.push(Math.floor(histDate.getTime()))
            yData.push(parseInt(bucket.zo_sql_num, 10));
          },
        );

        searchObj.data.queryResults.total = num_records;
      }
      const chartParams = {
        title: getHistogramTitle(),
        unparsed_x_data: unparsed_x_data,
        timezone: store.state.timezone,
      };
      searchObj.data.histogram = {
        xData,
        yData,
        chartParams,
        errorCode: 0,
        errorMsg: "",
        errorDetail: "",
      };
    } catch (e: any) {
      console.log("Error while generating histogram data", e);
      notificationMsg.value = "Error while generating histogram data.";
    }
  }

  // const searchAroundData = (obj: any) => {
  //   try {
  //     searchObj.loading = true;
  //     searchObj.data.errorCode = 0;
  //     searchObj.data.functionError = "";
  //     const sqlContext: any = [];
  //     let query_context: any = "";
  //     const query = searchObj.data.query;
  //     if (searchObj.meta.sqlMode == true) {
  //       const parsedSQL: any = fnParsedSQL(query);
  //       parsedSQL.where = null;
  //       sqlContext.push(
  //         b64EncodeUnicode(fnUnparsedSQL(parsedSQL).replace(/`/g, '"')),
  //       );
  //     } else {
  //       const parseQuery = [query];
  //       let queryFunctions = "";
  //       let whereClause = "";
  //       if (parseQuery.length > 1) {
  //         queryFunctions = "," + parseQuery[0].trim();
  //         whereClause = "";
  //       } else {
  //         whereClause = "";
  //       }
  //       query_context = `SELECT [FIELD_LIST]${queryFunctions} FROM "[INDEX_NAME]" `;

  //       if (!searchObj.meta.quickMode) {
  //         query_context = query_context.replace("[FIELD_LIST]", "*");
  //       }

  //       // const preSQLQuery = req.query.sql;
  //       const streamsData: any = searchObj.data.stream.selectedStream.filter(
  //         (streams: any) =>
  //           !searchObj.data.stream.missingStreamMultiStreamFilter.includes(
  //             streams,
  //           ),
  //       );

  //       let finalQuery: string = "";
  //       streamsData.forEach((item: any) => {
  //         finalQuery = query_context.replace("[INDEX_NAME]", item);

  //         const listOfFields: any = [];
  //         let streamField: any = {};
  //         for (const field of searchObj.data.stream.interestingFieldList) {
  //           for (streamField of searchObj.data.stream.selectedStreamFields) {
  //             if (
  //               streamField?.name == field &&
  //               streamField?.streams.indexOf(item) > -1
  //             ) {
  //               listOfFields.push(field);
  //             }
  //           }
  //         }

  //         let queryFieldList: string = "";
  //         if (listOfFields.length > 0) {
  //           queryFieldList = "," + listOfFields.join(",");
  //         }

  //         finalQuery = finalQuery.replace(
  //           "[FIELD_LIST]",
  //           `'${item}' as _stream_name` + queryFieldList,
  //         );
  //         sqlContext.push(b64EncodeUnicode(finalQuery));
  //       });
  //     }

  //     let query_fn: any = "";
  //     if (shouldAddFunctionToSearch()) {
  //       query_fn = b64EncodeUnicode(searchObj.data.tempFunctionContent);
  //     }

  //     let action_id: any = "";

  //     if (searchObj.data.transformType === "action" && searchObj.data.selectedTransform?.id) {
  //       action_id = searchObj.data.selectedTransform.id;
  //     }

  //     let streamName: string = "";
  //     if (searchObj.data.stream.selectedStream.length > 1) {
  //       streamName =
  //         b64EncodeUnicode(searchObj.data.stream.selectedStream.join(",")) ||
  //         "";
  //     } else {
  //       streamName = searchObj.data.stream.selectedStream[0];
  //     }

  //     const { traceparent, traceId } = generateTraceContext();
  //     addTraceId(traceId);

  //     searchService
  //       .search_around({
  //         org_identifier: searchObj.organizationIdentifier,
  //         index: streamName,
  //         key: obj.key,
  //         size: obj.size,
  //         body: obj.body,
  //         query_context: sqlContext,
  //         query_fn: query_fn,
  //         stream_type: searchObj.data.stream.streamType,
  //         regions: searchObj.meta.hasOwnProperty("regions")
  //           ? searchObj.meta.regions.join(",")
  //           : "",
  //         clusters: searchObj.meta.hasOwnProperty("clusters")
  //           ? searchObj.meta.clusters.join(",")
  //           : "",
  //         action_id,
  //         is_multistream:
  //           searchObj.data.stream.selectedStream.length > 1 ? true : false,
  //         traceparent,
  //       })
  //       .then((res) => {
  //         searchObj.loading = false;
  //         searchObj.data.histogram.chartParams.title = "";
  //         if (res.data.from > 0) {
  //           searchObj.data.queryResults.from = res.data.from;
  //           searchObj.data.queryResults.scan_size += res.data.scan_size;
  //           searchObj.data.queryResults.took += res.data.took;
  //           searchObj.data.queryResults.hits.push(...res.data.hits);
  //         } else {
  //           searchObj.data.queryResults = res.data;
  //         }
  //         //extract fields from query response
  //         extractFields();
  //         generateHistogramSkeleton();
  //         generateHistogramData();
  //         //update grid columns
  //         updateGridColumns();
  //         filterHitsColumns();

  //         if (searchObj.meta.showHistogram) {
  //           searchObj.meta.showHistogram = false;
  //           searchObj.data.searchAround.histogramHide = true;
  //         }

  //         searchObj.data.histogram.chartParams.title = "";
  //         // segment.track("Button Click", {
  //         //   button: "Search Around Data",
  //         //   user_org: store.state.selectedOrganization.identifier,
  //         //   user_id: store.state.userInfo.email,
  //         //   stream_name: searchObj.data.stream.selectedStream.value,
  //         //   show_timestamp: obj.key,
  //         //   show_size: obj.size,
  //         //   show_histogram: searchObj.meta.showHistogram,
  //         //   sqlMode: searchObj.meta.sqlMode,
  //         //   showFields: searchObj.meta.showFields,
  //         //   page: "Search Logs - Search around data",
  //         // });

  //         // const visibleIndex =
  //         //   obj.size > 30 ? obj.size / 2 - 12 : obj.size / 2;
  //         // setTimeout(() => {
  //         //   searchResultRef.value.searchTableRef.scrollTo(
  //         //     visibleIndex,
  //         //     "start-force"
  //         //   );
  //         // }, 500);
  //       })
  //       .catch((err) => {
  //         let trace_id = "";
  //         searchObj.data.errorMsg = "Error while processing search request.";
  //         if (err.response != undefined) {
  //           searchObj.data.errorMsg = err.response.data.error;
  //           searchObj.data.errorDetail = err.response.data.error_detail;
  //           if (err.response.data.hasOwnProperty("trace_id")) {
  //             trace_id = err.response.data?.trace_id;
  //           }
  //         } else {
  //           searchObj.data.errorMsg = err.message;
  //           if (err.hasOwnProperty("trace_id")) {
  //             trace_id = err?.trace_id;
  //           }
  //         }

  //         const customMessage = logsErrorMessage(err.response?.data?.code);
  //         searchObj.data.errorCode = err.response?.data?.code;
  //         if (customMessage != "") {
  //           searchObj.data.errorMsg = customMessage;
  //         }

  //         if (err?.request?.status >= 429 || err?.request?.status == 400) {
  //           notificationMsg.value = err?.response?.data?.message;
  //           searchObj.data.errorMsg = err?.response?.data?.message;
  //         }

  //         if (trace_id) {
  //           searchObj.data.errorMsg +=
  //             " <br><span class='text-subtitle1'>TraceID:" +
  //             trace_id +
  //             "</span>";
  //           trace_id = "";
  //         }
  //       })
  //       .finally(() => {
  //         removeTraceId(traceId);

  //         searchObj.loading = false;
  //       });
  //   } catch (e: any) {
  //     searchObj.loading = false;
  //     showErrorNotification("Error while fetching data");
  //   }
  // };

  const refreshData = () => {
    try {
      if (
        searchObj.meta.refreshInterval > 0 &&
        router.currentRoute.value.name == "logs" &&
        enableRefreshInterval(searchObj.meta.refreshInterval)
      ) {
        clearInterval(store.state.refreshIntervalID);
        const refreshIntervalID = setInterval(async () => {
          if (
            searchObj.loading == false &&
            searchObj.loadingHistogram == false &&
            searchObj.meta.logsVisualizeToggle == "logs"
          ) {
            searchObj.loading = true;
            await getQueryData(false);
          }
        }, searchObj.meta.refreshInterval * 1000);
        store.dispatch("setRefreshIntervalID", refreshIntervalID);

        // only notify if user is in logs page
        if (searchObj.meta.logsVisualizeToggle == "logs") {
          $q.notify({
            message: `Live mode is enabled. Only top ${searchObj.meta.resultGrid.rowsPerPage} results are shown.`,
            color: "positive",
            position: "top",
            timeout: 1000,
          });
        }
      } else {
        clearInterval(store.state.refreshIntervalID);
      }

      if (
        searchObj.meta.refreshInterval > 0 &&
        router.currentRoute.value.name == "logs" &&
        !enableRefreshInterval(searchObj.meta.refreshInterval)
      ) {
        searchObj.meta.refreshInterval = 0;
        clearInterval(store.state.refreshIntervalID);
        store.dispatch("setRefreshIntervalID", 0);
      }
    } catch (e: any) {
      console.log("Error while refreshing data", e);
    }
  };

  const loadLogsData = async () => {
    try {
      resetFunctions();
      await getStreamList();
      // await getSavedViews();
      await getFunctions();
      if (isActionsEnabled.value) await getActions();
      await extractFields();
      if (searchObj.meta.jobId == "") {
        await getQueryData();
      } else {
        await getJobData();
      }
      refreshData();
    } catch (e: any) {
      searchObj.loading = false;
    }
  };

  const loadVisualizeData = async () => {
    try {
      resetFunctions();
      await getStreamList();
      await getFunctions();
      if (isActionsEnabled.value) await getActions();
      await extractFields();
    } catch (e: any) {
      searchObj.loading = false;
    }
  };

  const loadJobData = async () => {
    try {
      resetFunctions();
      await getStreamList();
      await getFunctions();
      await extractFields();
      await getJobData();
      refreshData();
    } catch (e: any) {
      searchObj.loading = false;
      console.log("Error while loading logs data");
    }
  };

  const handleQueryData = async () => {
    try {
      searchObj.data.tempFunctionLoading = false;
      searchObj.data.tempFunctionName = "";
      searchObj.data.tempFunctionContent = "";
      searchObj.loading = true;
      await getQueryData();
    } catch (e: any) {
      console.log("Error while loading logs data");
    }
  };
  const saveColumnSizes = () => {};

  const handleRunQuery = async () => {
    try {
      searchObj.loading = true;
      searchObj.meta.refreshHistogram = true;
      initialQueryPayload.value = null;
      searchObj.data.queryResults.aggs = null;
      if (
        Object.hasOwn(router.currentRoute.value.query, "type") &&
        router.currentRoute.value.query.type == "search_history_re_apply"
      ) {
        delete router.currentRoute.value.query.type;
      }
      // const queryTimeout = setTimeout(() => {
      //   if (searchObj.loading) {
      //     searchObj.meta.showSearchScheduler = true;
      //   }
      // }, 120000);
      await getQueryData();
      // clearTimeout(queryTimeout);
    } catch (e: any) {
      console.log("Error while loading logs data");
    }
  };

  function extractTimestamps(period: string) {
    const currentTime = new Date();
    let fromTimestamp, toTimestamp;

    switch (period.slice(-1)) {
      case "s":
        fromTimestamp = currentTime.getTime() - parseInt(period) * 1000; // 1 second = 1000 milliseconds
        toTimestamp = currentTime.getTime();
        break;
      case "m":
        fromTimestamp = currentTime.getTime() - parseInt(period) * 60000; // 1 minute = 60000 milliseconds
        toTimestamp = currentTime.getTime();
        break;
      case "h":
        fromTimestamp = currentTime.getTime() - parseInt(period) * 3600000; // 1 hour = 3600000 milliseconds
        toTimestamp = currentTime.getTime();
        break;
      case "d":
        fromTimestamp = currentTime.getTime() - parseInt(period) * 86400000; // 1 day = 86400000 milliseconds
        toTimestamp = currentTime.getTime();
        break;
      case "w":
        fromTimestamp = currentTime.getTime() - parseInt(period) * 604800000; // 1 week = 604800000 milliseconds
        toTimestamp = currentTime.getTime();
        break;
      case "M":
        const currentMonth = currentTime.getMonth();
        const currentYear = currentTime.getFullYear();
        const prevMonth = currentMonth === 0 ? 11 : currentMonth - 1;
        const prevYear = currentMonth === 0 ? currentYear - 1 : currentYear;
        const fromDate = new Date(prevYear, prevMonth, 1);
        fromTimestamp = fromDate.getTime();
        toTimestamp = currentTime.getTime();
        break;
      default:
        console.error("Invalid period format!");
        return;
    }

    return { from: fromTimestamp, to: toTimestamp };
  }

  const restoreUrlQueryParams = async (dashboardPanelData: any = null) => {
    searchObj.shouldIgnoreWatcher = true;
    const queryParams: any = router.currentRoute.value.query;
    if (!queryParams.stream) {
      searchObj.shouldIgnoreWatcher = false;
      return;
    }

    const date = {
      startTime: Number(queryParams.from),
      endTime: Number(queryParams.to),
      relativeTimePeriod: queryParams.period || null,
      type: queryParams.period ? "relative" : "absolute",
    };

    if (date.type === "relative") {
      queryParams.period = date.relativeTimePeriod;
    } else {
      queryParams.from = date.startTime;
      queryParams.to = date.endTime;
    }

    if (date) {
      searchObj.data.datetime = date;
    }

    if (queryParams.query) {
      searchObj.meta.sqlMode = queryParams.sql_mode == "true" ? true : false;
      searchObj.data.editorValue = b64DecodeUnicode(queryParams.query);
      searchObj.data.query = b64DecodeUnicode(queryParams.query);
    }

    if (
      queryParams.hasOwnProperty("defined_schemas") &&
      queryParams.defined_schemas != ""
    ) {
      searchObj.meta.useUserDefinedSchemas = queryParams.defined_schemas;
    }

    if (
      queryParams.refresh &&
      enableRefreshInterval(parseInt(queryParams.refresh))
    ) {
      searchObj.meta.refreshInterval = parseInt(queryParams.refresh);
    }

    if (
      queryParams.refresh &&
      !enableRefreshInterval(parseInt(queryParams.refresh))
    ) {
      delete queryParams.refresh;
    }

    useLocalTimezone(queryParams.timezone);

    if (queryParams.functionContent) {
      searchObj.data.tempFunctionContent =
        b64DecodeUnicode(queryParams.functionContent) || "";
      searchObj.meta.functionEditorPlaceholderFlag = false;
      searchObj.data.transformType = "function";
    }

    if (queryParams.stream_type) {
      searchObj.data.stream.streamType = queryParams.stream_type;
    } else {
      searchObj.data.stream.streamType = "logs";
    }

    if (queryParams.type) {
      searchObj.meta.pageType = queryParams.type;
    }
    searchObj.meta.quickMode = queryParams.quick_mode == "false" ? false : true;

    if (queryParams.stream) {
      searchObj.data.stream.selectedStream = queryParams.stream.split(",");
    }

    if (queryParams.show_histogram) {
      searchObj.meta.showHistogram =
        queryParams.show_histogram == "true" ? true : false;
    }

    searchObj.shouldIgnoreWatcher = false;
    if (
      Object.hasOwn(queryParams, "type") &&
      queryParams.type == "search_history_re_apply"
    ) {
      delete queryParams.type;
    }


    if(store.state.zoConfig?.super_cluster_enabled && queryParams.regions) {
      searchObj.meta.regions = queryParams.regions.split(",");
    }

    if(store.state.zoConfig?.super_cluster_enabled && queryParams.clusters) {
      searchObj.meta.clusters = queryParams.clusters.split(",");
    }

    if(queryParams.hasOwnProperty("logs_visualize_toggle") && queryParams.logs_visualize_toggle != "") {
      searchObj.meta.logsVisualizeToggle = queryParams.logs_visualize_toggle;
    }

    //here we restore the fn editor state from the url query params
    if(queryParams.fn_editor) {
      searchObj.meta.showTransformEditor = queryParams.fn_editor == "true" ? true : false;
    }

    // TODO OK : Replace push with replace and test all scenarios
    router.push({
      query: {
        ...queryParams,
        sql_mode: searchObj.meta.sqlMode,
        defined_schemas: searchObj.meta.useUserDefinedSchemas,
      },
    });
  };

  const enableRefreshInterval = (value: number) => {
    return (
      value >= (Number(store.state?.zoConfig?.min_auto_refresh_interval) || 0)
    );
  };

  const showNotification = () => {
    return $q.notify({
      type: "positive",
      message: "Waiting for response...",
      timeout: 10000,
      actions: [
        {
          icon: "cancel",
          color: "white",
          handler: () => {
            /* ... */
          },
        },
      ],
    });
  };

  const updateStreams = async () => {
    if (searchObj.data.streamResults?.list?.length) {
      const streamType = searchObj.data.stream.streamType || "logs";
      const streams: any = await getStreams(streamType, false);
      searchObj.data.streamResults["list"] = streams.list;

      searchObj.data.stream.streamLists = [];
      streams.list.map((item: any) => {
        const itemObj = {
          label: item.name,
          value: item.name,
        };
        searchObj.data.stream.streamLists.push(itemObj);
      });

    } else {
      searchObj.loading = true;
      loadLogsData();
    }
  };

  const ftsFields: any = ref([]);
  const extractFTSFields = () => {
    if (
      searchObj.data.stream.selectedStreamFields != undefined &&
      searchObj.data.stream.selectedStreamFields.length > 0
    ) {
      ftsFields.value = searchObj.data.stream.selectedStreamFields
        .filter((item: any) => item.ftsKey === true)
        .map((item: any) => item.name);
    }

    // if there is no FTS fields set by user then use default FTS fields
    if (ftsFields.value.length == 0) {
      ftsFields.value = store.state.zoConfig.default_fts_keys;
    }
  };

  const getSavedViews = async () => {
    try {
      searchObj.loadingSavedView = true;
      const favoriteViews: any = [];
      savedviewsService
        .get(store.state.selectedOrganization.identifier)
        .then((res) => {
          searchObj.loadingSavedView = false;
          searchObj.data.savedViews = res.data.views;
        })
        .catch((err) => {
          searchObj.loadingSavedView = false;
          console.log(err);
        });
    } catch (e: any) {
      searchObj.loadingSavedView = false;
      console.log("Error while getting saved views", e);
    }
  };

  const onStreamChange = async (queryStr: string) => {
    try {
      searchObj.loadingStream = true;

      await cancelQuery();

      // Reset query results
      searchObj.data.queryResults = { hits: [] };

      // Build UNION query once
      const streams = searchObj.data.stream.selectedStream;
      const unionquery = streams
        .map((stream: string) => `SELECT [FIELD_LIST] FROM "${stream}"`)
        .join(" UNION ");

      const query = searchObj.meta.sqlMode ? queryStr || unionquery : "";

      // Fetch all stream data in parallel
      const streamDataPromises = streams.map((stream: string) =>
        getStream(stream, searchObj.data.stream.streamType || "logs", true),
      );

      const streamDataResults = await Promise.all(streamDataPromises);

      // TODO : We can optimize filter + flatMap using a single reducer function
      // Collect all schema fields
      const allStreamFields = streamDataResults
        .filter((data) => data?.schema)
        .flatMap((data) => data.schema);

      // Update selectedStreamFields once
      searchObj.data.stream.selectedStreamFields = allStreamFields;
      //check if allStreamFields is empty or not 
      //if empty then we are displaying no events found... message on the UI instead of throwing in an error format
      if (!allStreamFields.length) {
        // searchObj.data.errorMsg = t("search.noFieldFound");
        return;
      }

      // Update selected fields if needed
      const streamFieldNames = new Set(
        allStreamFields.map((item) => item.name),
      );
      if (searchObj.data.stream.selectedFields.length > 0) {
        searchObj.data.stream.selectedFields =
          searchObj.data.stream.selectedFields.filter((fieldName: string) =>
            streamFieldNames.has(fieldName),
          );
      }

      // Update interesting fields list
      searchObj.data.stream.interestingFieldList =
        searchObj.data.stream.interestingFieldList.filter((fieldName: string) =>
          streamFieldNames.has(fieldName),
        );

      // Replace field list in query
      const fieldList =
        searchObj.meta.quickMode &&
        searchObj.data.stream.interestingFieldList.length > 0
          ? searchObj.data.stream.interestingFieldList.join(",")
          : "*";

      const finalQuery = query.replace(/\[FIELD_LIST\]/g, fieldList);

      // Update query related states
      searchObj.data.editorValue = finalQuery;
      searchObj.data.query = finalQuery;
      searchObj.data.tempFunctionContent = "";
      searchObj.meta.searchApplied = false;

      // Update histogram visibility
      if (streams.length > 1 && searchObj.meta.sqlMode == true) {
        searchObj.meta.showHistogram = false;
      }

      if (!store.state.zoConfig.query_on_stream_selection) {
        await handleQueryData();
      } else {
        // Reset states when query on selection is disabled
        searchObj.data.sortedQueryResults = [];
        searchObj.data.histogram = {
          xData: [],
          yData: [],
          chartParams: {
            title: "",
            unparsed_x_data: [],
            timezone: "",
          },
          errorCode: 0,
          errorMsg: "",
          errorDetail: "",
        };
        extractFields();
      }
    } catch (e: any) {
      console.info("Error while getting stream data:", e);
    } finally {
      searchObj.loadingStream = false;
    }
  };

  function quoteTableNameDirectly(sql: string, streamName: string) {
    // This regular expression looks for the FROM keyword followed by
    // an optional schema name, a table name, and handles optional spaces.
    // It captures the table name to be replaced with double quotes.
    const regex = new RegExp(`FROM\\s+${streamName}`, "gi");

    // Replace the captured table name with the same name enclosed in double quotes
    const modifiedSql = sql.replace(regex, `FROM "${streamName}"`);

    return modifiedSql;
  }

  const getRegionInfo = () => {
    searchService.get_regions().then((res) => {
      const clusterData = [];
      let regionObj: any = {};
      const apiData = res.data;
      for (const region in apiData) {
        regionObj = {
          label: region,
          children: [],
        };
        for (const cluster of apiData[region]) {
          regionObj.children.push({ label: cluster });
        }
        clusterData.push(regionObj);
      }

      store.dispatch("setRegionInfo", clusterData);
    });
  };

  const addTraceId = (traceId: string) => {
    if (searchObj.communicationMethod !== "ws") {
      if (searchObj.data.searchRequestTraceIds.includes(traceId)) {
        return;
      }

      searchObj.data.searchRequestTraceIds.push(traceId);
    } else {
      if (searchObj.data.searchWebSocketTraceIds.includes(traceId)) {
        return;
      }

      searchObj.data.searchWebSocketTraceIds.push(traceId);
    }
  };

  const removeTraceId = (traceId: string) => {
    if (searchObj.communicationMethod !== "ws") {
      searchObj.data.searchRequestTraceIds =
        searchObj.data.searchRequestTraceIds.filter(
          (id: string) => id !== traceId,
        );
    } else {
      searchObj.data.searchWebSocketTraceIds =
        searchObj.data.searchWebSocketTraceIds.filter(
          (_traceId: string) => _traceId !== traceId,
        );
    }
  };

  const cancelQuery = async () : Promise<boolean> => {
    return new Promise((resolve, reject) => {
      try {
        if (searchObj.communicationMethod === "ws") {
          sendCancelSearchMessage([
            ...searchObj.data.searchWebSocketTraceIds,
          ]);
          resolve(true);
          return;
        }

        const tracesIds = [...searchObj.data.searchRequestTraceIds];

        if (!searchObj.data.searchRequestTraceIds.length) {
          searchObj.data.isOperationCancelled = false;
          resolve(true);
          return;
        }

        searchObj.data.isOperationCancelled = true;

        searchService
          .delete_running_queries(
            store.state.selectedOrganization.identifier,
            searchObj.data.searchRequestTraceIds,
          )
          .then((res) => {
            const isCancelled = res.data.some((item: any) => item.is_success);
            if (isCancelled) {
              searchObj.data.isOperationCancelled = false;
              $q.notify({
                message: "Running query cancelled successfully",
                color: "positive",
                position: "bottom",
                timeout: 4000,
              });
            }
          })
          .catch((error: any) => {
            $q.notify({
              message:
                error.response?.data?.message || "Failed to cancel running query",
              color: "negative",
              position: "bottom",
              timeout: 1500,
            });
          })
          .finally(() => {
            searchObj.data.searchRequestTraceIds =
              searchObj.data.searchRequestTraceIds.filter(
                (id: string) => !tracesIds.includes(id),
              );
            resolve(true);
          });
      } catch (error) {
        $q.notify({
          message: "Failed to cancel running query",
          color: "negative",
          position: "bottom",
          timeout: 1500,
        });
        resolve(true);
      }
    });
  };

  const reorderArrayByReference = (arr1: string[], arr2: string[]) => {
    arr1.sort((a, b) => {
      const indexA = arr2.indexOf(a);
      const indexB = arr2.indexOf(b);

      // If an element is not found in arr1, keep it at the end
      if (indexA === -1) return 1;
      if (indexB === -1) return -1;

      return indexA - indexB;
    });
  };

  const reorderSelectedFields = () => {
    const selectedFields = [...searchObj.data.stream.selectedFields];

    let colOrder =
      searchObj.data.resultGrid.colOrder[searchObj.data.stream.selectedStream];

    if (!selectedFields.includes(store.state.zoConfig.timestamp_column)) {
      colOrder = colOrder.filter(
        (v: any) => v !== store.state.zoConfig.timestamp_column,
      );
    }

    if (JSON.stringify(selectedFields) !== JSON.stringify(colOrder)) {
      reorderArrayByReference(selectedFields, colOrder);
    }

    return selectedFields;
  };

  function getFieldsWithStreamNames() {
    const fieldMap: any = {};

    searchObj.data.streamResults.list
      .filter((stream: any) =>
        searchObj.data.stream.selectedStream.includes(stream.name),
      )
      .forEach((stream: any) => {
        stream.schema.forEach((field: any) => {
          const fieldKey = field.name;
          const fieldValue = `${stream.name}`;

          // Add the fieldValue to the corresponding fieldKey in the map
          if (!fieldMap[fieldKey]) {
            fieldMap[fieldKey] = [];
          }
          fieldMap[fieldKey].push(fieldValue);
        });
      });

    return fieldMap;
  }

  const getFilterExpressionByFieldType = (
    field: string | number,
    field_value: string | number | boolean,
    action: string,
  ) => {
    let operator = action == "include" ? "=" : "!=";
    try {
      let fieldType: string = "utf8";

      const getStreamFieldTypes = (stream: any) => {
        if (!stream.schema) return {};
        return Object.fromEntries(
          stream.schema.map((schema: any) => [schema.name, schema.type]),
        );
      };

      const fieldTypeList = searchObj.data.streamResults.list
        .filter((stream: any) =>
          searchObj.data.stream.selectedStream.includes(stream.name),
        )
        .reduce(
          (acc: any, stream: any) => ({
            ...acc,
            ...getStreamFieldTypes(stream),
          }),
          {},
        );

      if (Object.hasOwn(fieldTypeList, field)) {
        fieldType = fieldTypeList[field];
      }

      if (
        field_value === "null" ||
        field_value === "" ||
        field_value === null
      ) {
        operator = action == "include" ? "is" : "is not";
        field_value = "null";
      }
      let expression =
        field_value == "null"
          ? `${field} ${operator} ${field_value}`
          : `${field} ${operator} '${field_value}'`;

      const isNumericType = (type: string) =>
        ["int64", "float64"].includes(type.toLowerCase());
      const isBooleanType = (type: string) => type.toLowerCase() === "boolean";

      if (isNumericType(fieldType)) {
        expression = `${field} ${operator} ${field_value}`;
      } else if (isBooleanType(fieldType)) {
        operator = action == "include" ? "is" : "is not";
        expression = `${field} ${operator} ${field_value}`;
      }

      return expression;
    } catch (e: any) {
      console.log("Error while getting filter expression by field type", e);
      return `${field} ${operator} '${field_value}'`;
    }
  };

  const setSelectedStreams = (value: string) => {
    try {
      const parsedSQL = fnParsedSQL();

      if (!Object.hasOwn(parsedSQL, "from") || parsedSQL?.from == null || parsedSQL?.from?.length == 0) {
        console.info("Failed to parse SQL query:", value);
        return;
        // throw new Error("Invalid SQL syntax");
      }

      const newSelectedStreams: string[] = [];

      // handled WITH query
      if (parsedSQL?.with) {
        let withObj = parsedSQL.with;
        withObj.forEach((obj: any) => {
          // Recursively extract table names from the WITH statement with depth protection
          const MAX_RECURSION_DEPTH = 50; // Prevent stack overflow
          const visitedNodes = new WeakSet(); // Prevent circular references - more efficient for objects
          
          const extractTablesFromNode = (node: any, depth: number = 0) => {
            if (!node || depth > MAX_RECURSION_DEPTH) {
              if (depth > MAX_RECURSION_DEPTH) {
                console.warn("Maximum recursion depth reached while parsing SQL query");
              }
              return;
            }
            
            // Use WeakSet for efficient circular reference detection
            if (typeof node === 'object' && node !== null) {
              if (visitedNodes.has(node)) {
                return; // Skip already visited nodes
              }
              visitedNodes.add(node);
            }
            
            // Check if current node has a from clause
            if (node.from && Array.isArray(node.from)) {
              node.from.forEach((stream: any) => {
                if (stream.table) {
                  newSelectedStreams.push(stream.table);
                }
                // Handle subquery in FROM clause
                if (stream.expr && stream.expr.ast) {
                  extractTablesFromNode(stream.expr.ast, depth + 1);
                }
              });
            }
            
            // Check for nested subqueries in WHERE clause
            if (node.where && node.where.right && node.where.right.ast) {
              extractTablesFromNode(node.where.right.ast, depth + 1);
            }
            
            // Check for nested subqueries in SELECT expressions
            if (node.columns && Array.isArray(node.columns)) {
              node.columns.forEach((col: any) => {
                if (col.expr && col.expr.ast) {
                  extractTablesFromNode(col.expr.ast, depth + 1);
                }
              });
            }
          };
          
          // Start extraction from the WITH statement
          extractTablesFromNode(obj?.stmt);
        });
      }
      // additionally, if union is there then it will have _next object which will have the table name it should check recursuvely as user can write multiple union
      else if (parsedSQL?._next) {
        //get the first table if it is next 
        //this is to handle the union queries when user selects the multi stream selection the first table will be there in from array
        newSelectedStreams.push(...parsedSQL.from.map((stream: any) => {
          return stream.table}));
        let nextTable = parsedSQL._next;
        //this will handle the union queries
        while (nextTable) {
          // Map through each "from" array in the _next object, as it can contain multiple tables
          if (nextTable.from) {
            nextTable.from.forEach((stream: { table: string }) =>
              newSelectedStreams.push(stream.table),
            );
          }
          nextTable = nextTable._next;
        }
      }
      //for simple query get the table name from the parsedSQL object
      // this will handle joins as well
      else if (parsedSQL?.from) {
        parsedSQL.from.map((stream: any) => {
          // Check if 'expr' and 'ast' exist, then access 'from' to get the table
          if (stream.expr?.ast?.from) {
            stream.expr.ast.from.forEach((subStream: any) => {
              if (subStream.table != undefined) {
                newSelectedStreams.push(subStream.table);
              }
            });
          }
          // Otherwise, return the table name directly
          if (stream.table != undefined) {
            newSelectedStreams.push(stream.table);
          }
        });
      }

      if (
        !arraysMatch(searchObj.data.stream.selectedStream, newSelectedStreams) &&
        isStreamFetched(searchObj.data.stream.streamType) &&
        isStreamExists(newSelectedStreams[newSelectedStreams.length - 1], searchObj.data.stream.streamType)
      ) {
        searchObj.data.stream.selectedStream = newSelectedStreams;
        onStreamChange(value);
      }
    } catch (error) {
      console.error("Error in setSelectedStreams:", {
        error,
        query: value,
        currentStreams: searchObj.data.stream.selectedStream,
      });
      throw error;
    }
  };

  /**
   * Extract value query
   * - Extract the query from the query string
   * - Replace the INDEX_NAME with the stream name
   * - Return the query
   * 
   * JOIN Queries
   * - Parse the query and make where null
   * - Replace the INDEX_NAME with the stream name
   * - Return the query
   * 
   * UNION Queries
   * - Parse the query and add where clause to each query
   * - Replace the INDEX_NAME with the stream name
   * - Return the query
   * 
   * @returns 
   */
  const extractValueQuery = () => {
    try {
      if (searchObj.meta.sqlMode == false || searchObj.data.query == "") {
        return {};
      }

      const orgQuery: string = searchObj.data.query
        .split("\n")
        .filter((line: string) => !line.trim().startsWith("--"))
        .join("\n");
      const outputQueries: any = {};
      const parsedSQL = fnParsedSQL(orgQuery);

      let query = `select * from INDEX_NAME`;
      const newParsedSQL = fnParsedSQL(query);
      if (
        Object.hasOwn(parsedSQL, "from") &&
        parsedSQL.from.length <= 1 &&
        parsedSQL._next == null
      ) {
        newParsedSQL.where = parsedSQL.where;

        query = fnUnparsedSQL(newParsedSQL).replace(/`/g, '"');
        outputQueries[parsedSQL.from[0].table] = query.replace(
          "INDEX_NAME",
          "[INDEX_NAME]",
        );
      } else {
        // parse join queries & union queries
        if (Object.hasOwn(parsedSQL, "from") && parsedSQL.from.length > 1) {
          parsedSQL.where = cleanBinaryExpression(parsedSQL.where);
          // parse join queries and make where null
          searchObj.data.stream.selectedStream.forEach((stream: string) => {
            newParsedSQL.where = null;

            query = fnUnparsedSQL(newParsedSQL).replace(/`/g, '"');
            outputQueries[stream] = query.replace("INDEX_NAME", "[INDEX_NAME]");
          });
        } else if (parsedSQL._next != null) {
          //parse union queries
          if (Object.hasOwn(parsedSQL, "from") && parsedSQL.from) {
            let query = `select * from INDEX_NAME`;
            const newParsedSQL = fnParsedSQL(query);

            newParsedSQL.where = parsedSQL.where;

            query = fnUnparsedSQL(newParsedSQL).replace(/`/g, '"');
            outputQueries[parsedSQL.from[0].table] = query.replace(
              "INDEX_NAME",
              "[INDEX_NAME]",
            );
          }

          let nextTable = parsedSQL._next;
          let depth = 0;
          const MAX_DEPTH = 100;
          while (nextTable && depth++ < MAX_DEPTH) {
            // Map through each "from" array in the _next object, as it can contain multiple tables
            if (nextTable.from) {
              let query = "select * from INDEX_NAME";
              const newParsedSQL = fnParsedSQL(query);

              newParsedSQL.where = nextTable.where;

              query = fnUnparsedSQL(newParsedSQL).replace(/`/g, '"');
              outputQueries[nextTable.from[0].table] = query.replace(
                "INDEX_NAME",
                "[INDEX_NAME]",
              );
            }
            nextTable = nextTable._next;
          }
          if (depth >= MAX_DEPTH) {
            throw new Error("Maximum query depth exceeded");
          }
        }
      }
      return outputQueries;
    } catch (error) {
      console.error("Error in extractValueQuery:", error);
      throw error;
    }
  };

  const cleanBinaryExpression = (node: any): any => {
    if (!node) return null;

    switch (node.type) {
      case "binary_expr": {
        const left: any = cleanBinaryExpression(node.left);
        const right: any = cleanBinaryExpression(node.right);

        // Remove the operator and keep only the non-null side if the other side is a field-only reference
        if (left && isFieldOnly(left) && isFieldOnly(right)) {
          return null; // Ignore this condition entirely if both sides are fields
        } else if (!left) {
          return right; // Only the right side remains, so return it
        } else if (!right) {
          return left; // Only the left side remains, so return it
        }

        // Return the expression if both sides are valid
        return {
          type: "binary_expr",
          operator: node.operator,
          left: left,
          right: right,
        };
      }

      case "column_ref":
        return {
          type: "column_ref",
          table: node.table || null,
          column:
            node.column && node.column.expr
              ? node.column.expr.value
              : node.column,
        };

      case "single_quote_string":
      case "number":
        return {
          type: node.type,
          value: node.value,
        };

      default:
        return node;
    }
  };

  // Helper function to check if a node is a field-only reference (column_ref without literal)
  function isFieldOnly(node: any): boolean {
    return node && node.type === "column_ref";
  }

  const getQueryReq = (isPagination: boolean) => {
    if (!isPagination) {
      resetQueryData();
      searchObj.data.queryResults = {};
      }

      // reset searchAggData
      searchAggData.total = 0;
      searchAggData.hasAggregation = false;

      searchObj.meta.showDetailTab = false;
      searchObj.meta.searchApplied = true;
      searchObj.data.functionError = "";
      if (
        !searchObj.data.stream.streamLists?.length ||
        searchObj.data.stream.selectedStream.length == 0
      ) {
        searchObj.loading = false;
        return;
      }

      if (
        Number.isNaN(searchObj.data.datetime.endTime) ||
        Number.isNaN(searchObj.data.datetime.startTime)
      ) {
        setDateTime(
          (router.currentRoute.value?.query?.period as string) || "15m",
        );
      }

      const queryReq: SearchRequestPayload = buildSearch();

      if (queryReq === null) {
        searchObj.loading = false;
        if (!notificationMsg.value) {
          notificationMsg.value = "Search query is empty or invalid.";
        }
        return;
      }

      if (!queryReq) {
        searchObj.loading = false;
        throw new Error(
          notificationMsg.value ||
            "Something went wrong while creating Search Request.",
        );
      }

      // get function definition
      addTransformToQuery(queryReq);

      // Add action ID if it exists
      if (searchObj.data.actionId && searchObj.data.transformType === "action") {
        queryReq.query["action_id"] = searchObj.data.actionId;
      }

      if (searchObj.data.datetime.type === "relative") {
        if (!isPagination) initialQueryPayload.value = cloneDeep(queryReq);
        else {
          if (
            searchObj.meta.refreshInterval == 0 &&
            router.currentRoute.value.name == "logs" &&
            searchObj.data.queryResults.hasOwnProperty("hits")
          ) {
            const start_time: number =
              initialQueryPayload.value?.query?.start_time || 0;
            const end_time: number =
              initialQueryPayload.value?.query?.end_time || 0;
            queryReq.query.start_time = start_time;
            queryReq.query.end_time = end_time;
          }
        }
      }

      // copy query request for histogram query and same for customDownload
      searchObj.data.histogramQuery = JSON.parse(JSON.stringify(queryReq));

      // reset errorCode
      searchObj.data.errorCode = 0;

      //here we need to send the actual sql query for histogram 
      searchObj.data.histogramQuery.query.sql = queryReq.query.sql;
      searchObj.data.histogramQuery.query.size = -1;
      delete searchObj.data.histogramQuery.query.quick_mode;
      delete searchObj.data.histogramQuery.query.from;
      delete searchObj.data.histogramQuery.aggs;
      delete queryReq.aggs;
      if(searchObj.data.histogramQuery.query.action_id) delete searchObj.data.histogramQuery.query.action_id;

      searchObj.data.customDownloadQueryObj = JSON.parse(
        JSON.stringify(queryReq),
      );

      queryReq.query.from =
        (searchObj.data.resultGrid.currentPage - 1) *
        searchObj.meta.resultGrid.rowsPerPage;
      queryReq.query.size = searchObj.meta.resultGrid.rowsPerPage;

      const parsedSQL: any = fnParsedSQL();

      searchObj.meta.resultGrid.showPagination = true;

      if (searchObj.meta.sqlMode == true) {
        // if query has aggregation or groupby then we need to set size to -1 to get all records
        // issue #5432
        if (hasAggregation(parsedSQL?.columns) || parsedSQL.groupby != null) {
          queryReq.query.size = -1;
        }

        if (isLimitQuery(parsedSQL)) {
          queryReq.query.size = parsedSQL.limit.value[0].value;
          searchObj.meta.resultGrid.showPagination = false;
          //searchObj.meta.resultGrid.rowsPerPage = queryReq.query.size;

          if (parsedSQL.limit.separator == "offset") {
            queryReq.query.from = parsedSQL.limit.value[1].value || 0;
          }
          delete queryReq.query.track_total_hits;
        }

        if (isDistinctQuery(parsedSQL) || isWithQuery(parsedSQL) || !searchObj.data.queryResults.is_histogram_eligible) {
          delete queryReq.query.track_total_hits;
        }
      }

      return queryReq;
  };

  const getDataThroughStream = (isPagination: boolean) => {
    try {
      const queryReq = getQueryReq(isPagination) as SearchRequestPayload;

      if(!queryReq) return;
      
      if(!isPagination && searchObj.meta.refreshInterval == 0) {
        resetQueryData();
        histogramResults = [];
        searchObj.data.queryResults.hits = [];
        searchObj.data.histogram = {
          xData: [],
          yData: [],
          chartParams: {
            title: "",
            unparsed_x_data: [],
            timezone: "",
          },
          errorCode: 0,
          errorMsg: "",
          errorDetail: "",
        };
      }

      const payload = buildWebSocketPayload(queryReq, isPagination, "search");
      
      if(shouldGetPageCount(queryReq, fnParsedSQL()) && searchObj.meta.refreshInterval == 0) {
        queryReq.query.size = queryReq.query.size + 1;
      }

      // in case of live refresh, reset from to 0
      if (
        searchObj.meta.refreshInterval > 0 &&
        router.currentRoute.value.name == "logs"
      ) {
        queryReq.query.from = 0;
        searchObj.meta.refreshHistogram = false;
      }
      

      const requestId = initializeSearchConnection(payload);

      if (!requestId) {
        throw new Error(`Failed to initialize ${searchObj.communicationMethod} connection`);
      }

      addTraceId(payload.traceId);
    } catch (e: any) {
      console.error(`Error while getting data through ${searchObj.communicationMethod}`, e);
      searchObj.loading = false;
      showErrorNotification(
        notificationMsg.value || "Error occurred during the search operation.",
      );
      notificationMsg.value = "";
    }
  };

  const buildWebSocketPayload = (
    queryReq: SearchRequestPayload,
    isPagination: boolean,
    type: "search" | "histogram" | "pageCount" | "values",
    meta?: any,
  ) => {
    const { traceId } = generateTraceContext();
    addTraceId(traceId);

    const payload: {
      queryReq: SearchRequestPayload;
      type: "search" | "histogram" | "pageCount" | "values";
      isPagination: boolean;
      traceId: string;
      org_id: string;
      meta?: any;
    } = {
      queryReq,
      type,
      isPagination,
      traceId,
      org_id: searchObj.organizationIdentifier,
      meta,
    };

    return payload;
  };

  const initializeSearchConnection = (payload: any): string | Promise<void>  | null=> {
    // Use the appropriate method to fetch data
    if (searchObj.communicationMethod === "ws") {
      return fetchQueryDataWithWebSocket(payload, {
        open: sendSearchMessage,
        close: handleSearchClose,
        error: handleSearchError,
        message: handleSearchResponse,
        reset: handleSearchReset,
      }) as string;
    } else if (searchObj.communicationMethod === "streaming") {
      payload.searchType = "ui";
      payload.pageType = searchObj.data.stream.streamType;
      return fetchQueryDataWithHttpStream(payload, {
        data: handleSearchResponse,
        error: handleSearchError,
        complete: handleSearchClose,
        reset: handleSearchReset,
      }) as Promise<void>;
    }

    return null;
  };

  const initializeStreamingConnection = (payload: any): Promise<void> => {
    return fetchQueryDataWithHttpStream(payload, {
      data: handleSearchResponse,
      error: handleSearchError,
      complete: handleSearchClose,
      reset: handleSearchReset,
    }) as Promise<void>;
  };

  const handleSearchReset = async (data: any, traceId?: string) => {
    // reset query data
    try {
      if(data.type === "search") {
        if(!data.isPagination) {
          resetQueryData();
          searchObj.data.queryResults = {};
        }

        // reset searchAggData
        searchAggData.total = 0;
        searchAggData.hasAggregation = false;
        searchObj.meta.showDetailTab = false;
        searchObj.meta.searchApplied = true;
        searchObj.data.functionError = "";
      
        searchObj.data.errorCode = 0;
      
        if(!data.isPagination) {
          // Histogram reset
          searchObj.data.histogram = {
            xData: [],
            yData: [],
            chartParams: {
              title: "",
              unparsed_x_data: [],
              timezone: "",
            },
            errorCode: 0,
            errorMsg: "",
            errorDetail: "",
          };
          resetHistogramError();
        }

        const payload = buildWebSocketPayload(data.queryReq, data.isPagination, "search");

        initializeSearchConnection(payload);
        addTraceId(payload.traceId);
      }

      if(data.type === "histogram" || data.type === "pageCount") {
        searchObj.data.queryResults.aggs = [];
        searchObj.data.histogram = {
          xData: [],
          yData: [],
          chartParams: {
            title: "",
            unparsed_x_data: [],
            timezone: "",
          },
          errorCode: 0,
          errorMsg: "",
          errorDetail: "",
        };
        
        resetHistogramError();

        searchObj.loadingHistogram = true;

        if(data.type === "histogram") await generateHistogramSkeleton();

        if(data.type === "histogram") histogramResults = [];

        const payload = buildWebSocketPayload(
          data.queryReq,
          false,
          data.type,
        );

        initializeSearchConnection(payload);

        addTraceId(payload.traceId);
      }
    } catch(e: any){
      console.error("Error while resetting search", e);
    }
  };

  const sendSearchMessage = (queryReq: any) => {
    try {
      if (searchObj.data.isOperationCancelled) {
        closeSocketBasedOnRequestId(queryReq.traceId);
        return;
      }

      const payload = {
        type: "search",
        content: {
          trace_id: queryReq.traceId,
          payload: {
            query: queryReq.queryReq.query,
            // pass encodig if enabled,
            // make sure that `encoding: null` is not being passed, that's why used object extraction logic
            ...(store.state.zoConfig.sql_base64_enabled
              ? { encoding: "base64" }
              : {}),
          } as SearchRequestPayload,
          stream_type: searchObj.data.stream.streamType,
          search_type: "ui",
          use_cache: (window as any).use_cache ?? true,
          org_id: searchObj.organizationIdentifier,
        },
      };

      if (
        Object.hasOwn(queryReq.queryReq, "regions") &&
        Object.hasOwn(queryReq.queryReq, "clusters")
      ) {
        payload.content.payload["regions"] = queryReq.queryReq.regions;
        payload.content.payload["clusters"] = queryReq.queryReq.clusters;
      }

      sendSearchMessageBasedOnRequestId(payload);
    } catch (e: any) {
      searchObj.loading = false;
      showErrorNotification(
        notificationMsg.value || "Error occurred while sending socket message.",
      );
      notificationMsg.value = "";
    }
  };

  const setDateTime = (period: string = "15m") => {
    const extractedDate: any = extractTimestamps(period);
    searchObj.data.datetime.startTime = extractedDate.from;
    searchObj.data.datetime.endTime = extractedDate.to;
  };


  // Get metadata
  // Update metadata
  // Update results

  const handleStreamingHits = (payload: WebSocketSearchPayload, response: WebSocketSearchResponse, isPagination: boolean, appendResult: boolean = false) => {
    // Scan-size and took time in histogram title
    // For the initial request, we get histogram and logs data. So, we need to sum the scan_size and took time of both the requests.
    // For the pagination request, we only get logs data. So, we need to consider scan_size and took time of only logs request.
    if((isPagination && searchPartitionMap[payload.traceId] === 1) || !appendResult){
      searchObj.data.queryResults.hits = response.content.results.hits;
    } else if (appendResult) {
      searchObj.data.queryResults.hits.push(
        ...response.content.results.hits,
      );
    } 
    
    if (searchObj.meta.refreshInterval == 0) {
      updatePageCountTotal(payload.queryReq, response.content.results.hits.length, searchObj.data.queryResults.hits.length);
      trimPageCountExtraHit(payload.queryReq, searchObj.data.queryResults.hits.length);
    }

    refreshPagination(true);

    processPostPaginationData();
  }

  const handleStreamingMetadata = (payload: WebSocketSearchPayload, response: WebSocketSearchResponse, isPagination: boolean, appendResult: boolean = false) => {
    ////// Handle function error ///////
    handleFunctionError(payload.queryReq, response);
      
    ////// Handle aggregation ///////
    handleAggregation(payload.queryReq, response);
    
    ////// Handle reset field values ///////
    resetFieldValues();

    // In page count we set track_total_hits
    if (!payload.queryReq.query.hasOwnProperty("track_total_hits")) {
      delete response.content.total;
    } 
    // Scan-size and took time in histogram title
    // For the initial request, we get histogram and logs data. So, we need to sum the scan_size and took time of both the requests.
    // For the pagination request, we only get logs data. So, we need to consider scan_size and took time of only logs request.
    if (appendResult) {
      searchObj.data.queryResults.total += response.content.results.total;
      searchObj.data.queryResults.took += response.content.results.took;
      searchObj.data.queryResults.scan_size +=
        response.content.results.scan_size;
    } else {
      if (isPagination && response.content?.streaming_aggs) {
        searchObj.data.queryResults.from = response.content.results.from;
        searchObj.data.queryResults.scan_size =
          response.content.results.scan_size;
        searchObj.data.queryResults.took = response.content.results.took;
      } else if (response.content?.streaming_aggs) {
        searchObj.data.queryResults = {
          ...response.content.results,
          took: (searchObj.data?.queryResults?.took || 0) + response.content.results.took,
          scan_size: (searchObj.data?.queryResults?.scan_size || 0) + response.content.results.scan_size,
          hits: searchObj.data?.queryResults?.hits || [],
          streaming_aggs: response.content?.streaming_aggs,
        }
      } else if (isPagination) {
        searchObj.data.queryResults.from = response.content.results.from;
        searchObj.data.queryResults.scan_size =
          response.content.results.scan_size;
        searchObj.data.queryResults.took = response.content.results.took;
        searchObj.data.queryResults.total = response.content.results.total;
      } else {
        searchObj.data.queryResults = response.content.results;
      }
    }
    //check if the histogram is 
    //here we add the is_histogram_eligible flag to the query results so that we can use it in the FE side
    //to decide whether to call histogram or not
    if(response.content.results.hasOwnProperty("is_histogram_eligible")){
      searchObj.data.queryResults.is_histogram_eligible = response.content.results.is_histogram_eligible;
    }

    if(searchObj.meta.refreshInterval == 0) {
      if(shouldGetPageCount(payload.queryReq, fnParsedSQL()) && (response.content.results.total === payload.queryReq.query.size)) {
        searchObj.data.queryResults.pageCountTotal = payload.queryReq.query.size * searchObj.data.resultGrid.currentPage;
      } else if(shouldGetPageCount(payload.queryReq, fnParsedSQL()) && (response.content.results.total != payload.queryReq.query.size)){
        searchObj.data.queryResults.pageCountTotal = (payload.queryReq.query.size * Math.max(searchObj.data.resultGrid.currentPage-1,0)) + response.content.results.total;
      }
    }

          // We are storing time_offset for the context of pagecount, to get the partial pagecount
    if (searchObj.data.queryResults) {
      searchObj.data.queryResults.time_offset = response.content?.time_offset;
    }

          // If its a pagination request, then append
    if (!isPagination) {
      searchObj.data.queryResults.pagination = [];
    }
    
    if (isPagination) refreshPagination(true);
  }

  const updatePageCountTotal = (queryReq: SearchRequestPayload, currentHits: number, total: any) => {
    try {
      if(shouldGetPageCount(queryReq, fnParsedSQL()) && (total === queryReq.query.size)) {
        searchObj.data.queryResults.pageCountTotal = (searchObj.meta.resultGrid.rowsPerPage * searchObj.data.resultGrid.currentPage) + 1;
      } else if(shouldGetPageCount(queryReq, fnParsedSQL()) && (total !== queryReq.query.size)){
        searchObj.data.queryResults.pageCountTotal = ((searchObj.meta.resultGrid.rowsPerPage) * Math.max(searchObj.data.resultGrid.currentPage-1,0)) + currentHits;
      }
    } catch(e: any) {
      console.error("Error while updating page count total", e);
    }
  }

  const trimPageCountExtraHit = (queryReq: SearchRequestPayload, total: any) => {
    try{
      if(shouldGetPageCount(queryReq, fnParsedSQL()) && (total === queryReq.query.size)) {
        searchObj.data.queryResults.hits = searchObj.data.queryResults.hits.slice(0, searchObj.data.queryResults.hits.length- 1);
      }
    } catch(e: any) {
      console.error("Error while trimming page count extra hit", e);
    }
  }

  const updatePageCountSearchSize = (queryReq: SearchRequestPayload) => {
    try{
      if(shouldGetPageCount(queryReq, fnParsedSQL())) {
        queryReq.query.size = queryReq.query.size + 1;
      }
    } catch(e: any) {
      console.error("Error while updating page count search size", e);
      return queryReq.query.size;
    }
  }

  const handleHistogramStreamingHits = (payload: WebSocketSearchPayload, response: WebSocketSearchResponse, isPagination: boolean, appendResult: boolean = false) => {
    
    searchObj.loading = false;

    if (!searchObj.data.queryResults.aggs) {
      searchObj.data.queryResults.aggs = [];
    }

    if (
      searchObj.data.queryResults.aggs.length == 0 &&
      response.content.results.hits.length > 0
    ) {
      let date = new Date();

      const startDateTime =
        searchObj.data.customDownloadQueryObj.query.start_time / 1000;

      const endDateTime =
        searchObj.data.customDownloadQueryObj.query.end_time / 1000;

      const nowString = response.content.results.hits[0].zo_sql_key;
      const now = new Date(nowString);

      const day = String(now.getDate()).padStart(2, "0");
      const month = String(now.getMonth() + 1).padStart(2, "0");
      const year = now.getFullYear();

      const dateToBePassed = `${day}-${month}-${year}`;
      const hours = String(now.getHours()).padStart(2, "0");
      let minutes = String(now.getMinutes()).padStart(2, "0");
      if (searchObj.data.histogramInterval / 1000 <= 9999) {
        minutes = String(now.getMinutes() + 1).padStart(2, "0");
      }

      const time = `${hours}:${minutes}`;

      const currentTimeToBePassed = convertDateToTimestamp(
        dateToBePassed,
        time,
        "UTC",
      );

      if(!searchObj.data.histogramInterval) {
        console.error("Error processing histogram data:", "histogramInterval is not set");
        searchObj.loadingHistogram = false;
        return;
      }
      for (
        let currentTime: any = currentTimeToBePassed.timestamp / 1000;
        currentTime < endDateTime;
        currentTime += searchObj.data.histogramInterval / 1000
      ) {
        date = new Date(currentTime);
        histogramResults.push({
          zo_sql_key: date.toISOString().slice(0, 19),
          zo_sql_num: 0,
        });
      }
      for (
        let currentTime: any = currentTimeToBePassed.timestamp / 1000;
        currentTime > startDateTime;
        currentTime -= searchObj.data.histogramInterval / 1000
      ) {
        date = new Date(currentTime);
        histogramResults.push({
          zo_sql_key: date.toISOString().slice(0, 19),
          zo_sql_num: 0,
        });
      }
    }
    
    // if order by is desc, append new partition response at end
    if (searchObj.data.queryResults.order_by?.toLowerCase() === "desc") {
      searchObj.data.queryResults.aggs.push(...response.content.results.hits);
    } else {
      // else append new partition response at start
      searchObj.data.queryResults.aggs.unshift(...response.content.results.hits);
    }

    (async () => {
      try {
        generateHistogramData();
        if (!payload.meta?.isHistogramOnly) refreshPagination(true);
      } catch (error) {
        console.error("Error processing histogram data:", error);

        searchObj.loadingHistogram = false;
      }
    })();

    // queryReq.query.start_time =
    //   searchObj.data.queryResults.partitionDetail.paginations[
    //     searchObj.data.resultGrid.currentPage - 1
    //   ][0].startTime;
    // queryReq.query.end_time =
    //   searchObj.data.queryResults.partitionDetail.paginations[
    //     searchObj.data.resultGrid.currentPage - 1
    //   ][0].endTime;

    // if (hasAggregationFlag) {
    //   searchObj.data.queryResults.total = res.data.total;
    // }

    if (!payload.meta?.isHistogramOnly)
      searchObj.data.histogram.chartParams.title = getHistogramTitle();

    searchObjDebug["histogramProcessingEndTime"] = performance.now();
    searchObjDebug["histogramEndTime"] = performance.now();
  }

  const handleHistogramStreamingMetadata = (payload: WebSocketSearchPayload, response: WebSocketSearchResponse, isPagination: boolean, appendResult: boolean = false) => {
    searchObjDebug["histogramProcessingStartTime"] = performance.now();

    searchObj.data.queryResults.scan_size += response.content.results.scan_size;
    searchObj.data.queryResults.took += response.content.results.took;
    searchObj.data.queryResults.result_cache_ratio +=
      response.content.results.result_cache_ratio;
      searchObj.data.queryResults.histogram_interval = response.content.results.histogram_interval;
      if(searchObj.data.queryResults.histogram_interval) searchObj.data.histogramInterval = searchObj.data.queryResults.histogram_interval * 1000000;
    searchObj.data.queryResults.order_by = response?.content?.results?.order_by ?? "desc";

    // copy converted_histogram_query to queryResults
    searchObj.data.queryResults.converted_histogram_query = response?.content?.results?.converted_histogram_query ?? "";

    // check if histogram interval is undefined, then set current response as histogram response
    // for visualization, will require to set histogram interval to fill missing values
    // Using same histogram interval attribute creates pagination issue(showing 1 to 50 out of .... was not shown on page change)
    // created new attribute visualization_histogram_interval to avoid this issue
    if (
      !searchObj.data.queryResults.visualization_histogram_interval &&
      response.content?.results?.histogram_interval
    ) {
      searchObj.data.queryResults.visualization_histogram_interval  =
        response.content?.results?.histogram_interval;
    }
  }

  const handlePageCountStreamingHits = (payload: WebSocketSearchPayload, response: WebSocketSearchResponse, isPagination: boolean, appendResult: boolean = false) => {
    let regeratePaginationFlag = false;
    if (
      response.content.results.hits.length !=
      searchObj.meta.resultGrid.rowsPerPage
    ) {
      regeratePaginationFlag = true;
    }
  
    if(response.content?.streaming_aggs || searchObj.data.queryResults.streaming_aggs) {
      searchObj.data.queryResults.aggs = response.content.results.hits;
    } else {
      searchObj.data.queryResults.aggs.push(...response.content.results.hits);
    }

    // if total records in partition is greater than recordsPerPage then we need to update pagination
    // setting up forceFlag to true to update pagination as we have check for pagination already created more than currentPage + 3 pages.
    refreshPagination(regeratePaginationFlag);

    searchObj.data.histogram.chartParams.title = getHistogramTitle();
  }

  const handlePageCountStreamingMetadata = (payload: WebSocketSearchPayload, response: WebSocketSearchResponse, isPagination: boolean, appendResult: boolean = false) => {
    removeTraceId(response.content.traceId);

    if (searchObj.data.queryResults.aggs == null) {
      searchObj.data.queryResults.aggs = [];
    }

    searchObj.data.queryResults.streaming_aggs = response?.content?.streaming_aggs;

    searchObj.data.queryResults.scan_size += response.content.results.scan_size;
    searchObj.data.queryResults.took += response.content.results.took;
  }

  // Limit, aggregation, vrl function, pagination, function error and query error
  const handleSearchResponse = (
    payload: WebSocketSearchPayload,
    response: WebSocketSearchResponse,
  ) => {
    if(payload.type === "search" && response?.type === "search_response_hits") {
      handleStreamingHits(payload, response, payload.isPagination, !(response.content?.streaming_aggs || searchObj.data.queryResults.streaming_aggs) && searchPartitionMap[payload.traceId] > 1);
      return;
    }

    if(payload.type === "search" && response?.type === "search_response_metadata") {
      searchPartitionMap[payload.traceId] = searchPartitionMap[payload.traceId]
      ? searchPartitionMap[payload.traceId]
      : 0;
      searchPartitionMap[payload.traceId]++;
      handleStreamingMetadata(payload, response, payload.isPagination, !response.content?.streaming_aggs && searchPartitionMap[payload.traceId] > 1);
      return;
    }

    if(payload.type === "histogram" && response?.type === "search_response_hits") {
      handleHistogramStreamingHits(payload, response, payload.isPagination);
      return;
    }

    if(payload.type === "histogram" && response?.type === "search_response_metadata") {
      handleHistogramStreamingMetadata(payload, response, payload.isPagination);
      return;
    }


    if(payload.type === "pageCount" && response?.type === "search_response_hits") {
      handlePageCountStreamingHits(payload, response, payload.isPagination);
      return;
    }

    if(payload.type === "pageCount" && response?.type === "search_response_metadata") {
      handlePageCountStreamingMetadata(payload, response, payload.isPagination);
      return;
    }
    
    if (response.type === "search_response") {
      searchPartitionMap[payload.traceId] = searchPartitionMap[payload.traceId]
      ? searchPartitionMap[payload.traceId]
      : 0;
      searchPartitionMap[payload.traceId]++;

      if (payload.type === "search") {
        handleLogsResponse(
          payload.queryReq,
          payload.isPagination,
          payload.traceId,
          response,
          !response.content?.streaming_aggs &&
            searchPartitionMap[payload.traceId] > 1, // In aggregation query, we need to replace the results instead of appending
        );
      }

      if (payload.type === "histogram") {
        handleHistogramResponse(
          payload.queryReq,
          payload.traceId,
          response,
          payload.meta,
        );
      }

      if (payload.type === "pageCount") {
        handlePageCountResponse(payload.queryReq, payload.traceId, response);
      }
    }

    // if (response.type === "error") {
    //   handleSearchError(payload.traceId, response);
    // }

    if (response.type === "cancel_response") {
      searchObj.loading = false;
      searchObj.loadingHistogram = false;
      searchObj.data.isOperationCancelled = false;

      showCancelSearchNotification();
      setCancelSearchError();
    }
  };

  const handleFunctionError = (queryReq: SearchRequestPayload, response: any) => {
    if (
      response.content.results.hasOwnProperty("function_error") &&
      response.content.results.function_error != ""
    ) {
      searchObj.data.functionError = response.content.results.function_error;
    }

    if (
      response.content.results.hasOwnProperty("function_error") &&
      response.content.results.function_error != "" &&
      response.content.results.hasOwnProperty("new_start_time") &&
      response.content.results.hasOwnProperty("new_end_time")
    ) {
      response.content.results.function_error = getFunctionErrorMessage(
        response.content.results.function_error,
        response.content.results.new_start_time,
        response.content.results.new_end_time,
        store.state.timezone,
      );
      searchObj.data.datetime.startTime =
        response.content.results.new_start_time;
      searchObj.data.datetime.endTime = response.content.results.new_end_time;
      searchObj.data.datetime.type = "absolute";
      queryReq.query.start_time = response.content.results.new_start_time;
      queryReq.query.end_time = response.content.results.new_end_time;
      searchObj.data.histogramQuery.query.start_time =
        response.content.results.new_start_time;
      searchObj.data.histogramQuery.query.end_time =
        response.content.results.new_end_time;

      updateUrlQueryParams();
    }
  }

  const handleAggregation = (queryReq: SearchRequestPayload, response: any) => {
    const parsedSQL = fnParsedSQL();

    if (searchObj.meta.sqlMode) {
      if (hasAggregation(parsedSQL?.columns) || parsedSQL.groupby != null) {
        searchAggData.hasAggregation = true;
        searchObj.meta.resultGrid.showPagination = false;

        if (response.content?.streaming_aggs) {
          searchAggData.total = response.content?.results?.total;
        } else {
          searchAggData.total =
            searchAggData.total + response.content?.results?.total;
        }
      }
    }
  }

  const updateResult = async (queryReq: SearchRequestPayload, response: any, isPagination: boolean, appendResult: boolean = false) => {
    if (
      searchObj.meta.refreshInterval > 0 &&
      router.currentRoute.value.name == "logs"
    ) {
      searchObj.data.queryResults.from = response.content.results.from;
      searchObj.data.queryResults.scan_size =
        response.content.results.scan_size;
      searchObj.data.queryResults.took = response.content.results.took;
      searchObj.data.queryResults.aggs = response.content.results.aggs;
      searchObj.data.queryResults.hits = response.content.results.hits;
    }

    if (searchObj.meta.refreshInterval == 0) {
      // In page count we set track_total_hits
      if (!queryReq.query.hasOwnProperty("track_total_hits")) {
        delete response.content.total;
      }

        // Scan-size and took time in histogram title
        // For the initial request, we get histogram and logs data. So, we need to sum the scan_size and took time of both the requests.
        // For the pagination request, we only get logs data. So, we need to consider scan_size and took time of only logs request.
        if (appendResult) {
          await chunkedAppend(searchObj.data.queryResults.hits, response.content.results.hits);

        searchObj.data.queryResults.total += response.content.results.total;
        searchObj.data.queryResults.took += response.content.results.took;
        searchObj.data.queryResults.scan_size +=
          response.content.results.scan_size;
      } else {
        if (response.content?.streaming_aggs) {
          searchObj.data.queryResults = {
            ...response.content.results,
            took: (searchObj.data?.queryResults?.took || 0) + response.content.results.took,
            scan_size: (searchObj.data?.queryResults?.scan_size || 0) + response.content.results.scan_size,
          }
        } else if (isPagination) {
          searchObj.data.queryResults.hits = response.content.results.hits;
          searchObj.data.queryResults.from = response.content.results.from;
          searchObj.data.queryResults.scan_size =
            response.content.results.scan_size;
          searchObj.data.queryResults.took = response.content.results.took;
          searchObj.data.queryResults.total = response.content.results.total;
        } else {
          searchObj.data.queryResults = response.content.results;
        }
      }
    }

          // We are storing time_offset for the context of pagecount, to get the partial pagecount
    if (searchObj.data.queryResults) {
      searchObj.data.queryResults.time_offset = response.content?.time_offset;
    }
  }

  const handleLogsResponse = async (
    queryReq: SearchRequestPayload,
    isPagination: boolean,
    traceId: string,
    response: any,
    appendResult: boolean = false,
  ) => {
    try {
      ////// Handle function error ///////
      handleFunctionError(queryReq, response);
      
      ////// Handle aggregation ///////
      handleAggregation(queryReq, response);

      ////// Handle reset field values ///////
      resetFieldValues();

      ////// Update results ///////
      updateResult(queryReq, response, isPagination, appendResult);
    
      // If its a pagination request, then append
      if (!isPagination) {
        searchObj.data.queryResults.pagination = [];
      }

      if (isPagination) refreshPagination(true);

      processPostPaginationData();

      searchObjDebug["paginatedDataReceivedEndTime"] = performance.now();
    } catch (e: any) {
      searchObj.loading = false;
      console.log(e);
      showErrorNotification(
        notificationMsg.value || "Error occurred while handling logs response.",
      );
      notificationMsg.value = "";
    }
  };

  const chunkedAppend = async (target: any, source: any, chunkSize = 5000) => {
    for (let i = 0; i < source.length; i += chunkSize) {
      target.push.apply(target, source.slice(i, i + chunkSize));
      await new Promise(resolve => setTimeout(resolve, 0)); // Let UI update
    }
  };

  const handlePageCountResponse = (
    queryReq: SearchRequestPayload,
    traceId: string,
    response: any,
  ) => {
    removeTraceId(traceId);

    if (searchObj.data.queryResults.aggs == null) {
      searchObj.data.queryResults.aggs = [];
    }

    let regeratePaginationFlag = false;
    if (
      response.content.results.hits.length !=
      searchObj.meta.resultGrid.rowsPerPage
    ) {
      regeratePaginationFlag = true;
    }

    searchObj.data.queryResults.aggs.push(...response.content.results.hits);
    searchObj.data.queryResults.scan_size += response.content.results.scan_size;
    searchObj.data.queryResults.took += response.content.results.took;

    // if total records in partition is greater than recordsPerPage then we need to update pagination
    // setting up forceFlag to true to update pagination as we have check for pagination already created more than currentPage + 3 pages.
    refreshPagination(regeratePaginationFlag);

    searchObj.data.histogram.chartParams.title = getHistogramTitle();
  };

  const handleHistogramResponse = (
    queryReq: SearchRequestPayload,
    traceId: string,
    response: any,
    meta?: any,
  ) => {
    searchObjDebug["histogramProcessingStartTime"] = performance.now();

    searchObj.loading = false;

    if (searchObj.data.queryResults.aggs == null) {
      searchObj.data.queryResults.aggs = [];
    }

    if (
      searchObj.data.queryResults.aggs.length == 0 &&
      response.content.results.hits.length > 0
    ) {
      let date = new Date();

      const startDateTime =
        searchObj.data.customDownloadQueryObj.query.start_time / 1000;

      const endDateTime =
        searchObj.data.customDownloadQueryObj.query.end_time / 1000;

      const nowString = response.content.results.hits[0].zo_sql_key;
      const now = new Date(nowString);

      const day = String(now.getDate()).padStart(2, "0");
      const month = String(now.getMonth() + 1).padStart(2, "0");
      const year = now.getFullYear();

      const dateToBePassed = `${day}-${month}-${year}`;
      const hours = String(now.getHours()).padStart(2, "0");
      let minutes = String(now.getMinutes()).padStart(2, "0");
      if (searchObj.data.histogramInterval / 1000 <= 9999) {
        minutes = String(now.getMinutes() + 1).padStart(2, "0");
      }

      const time = `${hours}:${minutes}`;

      const currentTimeToBePassed = convertDateToTimestamp(
        dateToBePassed,
        time,
        "UTC",
      );
      for (
        let currentTime: any = currentTimeToBePassed.timestamp / 1000;
        currentTime < endDateTime;
        currentTime += searchObj.data.histogramInterval / 1000
      ) {
        date = new Date(currentTime);
        histogramResults.push({
          zo_sql_key: date.toISOString().slice(0, 19),
          zo_sql_num: 0,
        });
      }
      for (
        let currentTime: any = currentTimeToBePassed.timestamp / 1000;
        currentTime > startDateTime;
        currentTime -= searchObj.data.histogramInterval / 1000
      ) {
        date = new Date(currentTime);
        histogramResults.push({
          zo_sql_key: date.toISOString().slice(0, 19),
          zo_sql_num: 0,
        });
      }
    }

    searchObj.data.queryResults.aggs.push(...response.content.results.hits);
    searchObj.data.queryResults.scan_size += response.content.results.scan_size;
    searchObj.data.queryResults.took += response.content.results.took;
    searchObj.data.queryResults.result_cache_ratio +=
      response.content.results.result_cache_ratio;

    (async () => {
      try {
        generateHistogramData();
        if (!meta?.isHistogramOnly) refreshPagination(true);
      } catch (error) {
        console.error("Error processing histogram data:", error);

        searchObj.loadingHistogram = false;
      }
    })();

    // queryReq.query.start_time =
    //   searchObj.data.queryResults.partitionDetail.paginations[
    //     searchObj.data.resultGrid.currentPage - 1
    //   ][0].startTime;
    // queryReq.query.end_time =
    //   searchObj.data.queryResults.partitionDetail.paginations[
    //     searchObj.data.resultGrid.currentPage - 1
    //   ][0].endTime;

    // if (hasAggregationFlag) {
    //   searchObj.data.queryResults.total = res.data.total;
    // }

    if (!meta?.isHistogramOnly)
      searchObj.data.histogram.chartParams.title = getHistogramTitle();

    searchObjDebug["histogramProcessingEndTime"] = performance.now();
    searchObjDebug["histogramEndTime"] = performance.now();
  };

  const resetHistogramError = () => {
    searchObj.data.histogram.errorMsg = "";
    searchObj.data.histogram.errorCode = 0;
    searchObj.data.histogram.errorDetail = "";
  };

  const shouldShowHistogram = (parsedSQL: any) => {
    return ((isHistogramDataMissing(searchObj) && isHistogramEnabled(searchObj) && (!searchObj.meta.sqlMode || isNonAggregatedSQLMode(searchObj, parsedSQL))) ||
            (isHistogramEnabled(searchObj) && !searchObj.meta.sqlMode)) &&
            (searchObj.data.stream.selectedStream.length === 1 || (searchObj.data.stream.selectedStream.length > 1 && !searchObj.meta.sqlMode));
  }

  const processHistogramRequest = async (queryReq: SearchRequestPayload) => {
    const parsedSQL: any = fnParsedSQL();

    if (searchObj.data.stream.selectedStream.length > 1 && searchObj.meta.sqlMode == true) {
      const errMsg = "Histogram is not available for multi-stream SQL mode search.";
      resetHistogramWithError(errMsg, 0);
    }

    if (!searchObj.data.queryResults?.hits?.length) {
      return;
    }

    const isFromZero = queryReq.query.from == 0 &&
    searchObj.data.queryResults.hits?.length > 0

    const _shouldShowHistogram = shouldShowHistogram(parsedSQL);

    searchObj.data.queryResults.aggs = [];
    searchObj.data.queryResults.histogram_interval = 0;
    if (_shouldShowHistogram) {
      searchObj.meta.refreshHistogram = false;
      if (searchObj.data.queryResults.hits?.length > 0) {
        searchObjDebug["histogramStartTime"] = performance.now();
        resetHistogramError();

        searchObj.loadingHistogram = true;

        await generateHistogramSkeleton();

        histogramResults = [];

        const payload = buildWebSocketPayload(
          searchObj.data.histogramQuery,
          false,
          "histogram",
        );

        if (searchObj.data.stream.selectedStream.length > 1 && searchObj.meta.sqlMode == false) {
          payload.queryReq.query.sql = setMultiStreamHistogramQuery(searchObj.data.histogramQuery.query);
        } else {
          payload.queryReq.query.sql = searchObj.data.histogramQuery.query.sql.replace("[INTERVAL]",
            searchObj.meta.resultGrid.chartInterval,
          );
        }

        payload.meta = {
          isHistogramOnly: searchObj.meta.histogramDirtyFlag,
          is_ui_histogram: true,
        }

        const requestId = initializeSearchConnection(payload);

        addTraceId(payload.traceId);
      }
    } else if (searchObj.meta.sqlMode && isLimitQuery(parsedSQL)) {
      resetHistogramWithError("Histogram unavailable for CTEs, DISTINCT, JOIN and LIMIT queries.", -1);
      searchObj.meta.histogramDirtyFlag = false;
    } else if (searchObj.meta.sqlMode && (isDistinctQuery(parsedSQL) || isWithQuery(parsedSQL) || !searchObj.data.queryResults.is_histogram_eligible)) {
      if (shouldGetPageCount(queryReq, parsedSQL) && isFromZero) {
        setTimeout(async () => {
          searchObjDebug["pagecountStartTime"] = performance.now();
          getPageCountThroughSocket(queryReq);
          searchObjDebug["pagecountEndTime"] = performance.now();
        }, 0);
      }
      if(isWithQuery(parsedSQL) || !searchObj.data.queryResults.is_histogram_eligible){
        resetHistogramWithError(
          "Histogram unavailable for CTEs, DISTINCT, JOIN and LIMIT queries.",
          -1
        );
        searchObj.meta.histogramDirtyFlag = false;
      }
      else{
        resetHistogramWithError(
          "Histogram unavailable for CTEs, DISTINCT, JOIN and LIMIT queries.",
          -1
        );
      }
      searchObj.meta.histogramDirtyFlag = false;
    } else {
      if(shouldGetPageCount(queryReq, parsedSQL) && isFromZero) {
        setTimeout(async () => {
          searchObjDebug["pagecountStartTime"] = performance.now();
          getPageCountThroughSocket(queryReq);
          searchObjDebug["pagecountEndTime"] = performance.now();
        }, 0);
      }
    }
  };

  function isHistogramEnabled(searchObj: any) {
    return (
      searchObj.meta.refreshHistogram &&
      !searchObj.loadingHistogram &&
      searchObj.meta.showHistogram
    );
  }

  function isSingleStreamSelected(searchObj: any) {
    return searchObj.data.stream.selectedStream.length <= 1;
  }

  function isNonAggregatedSQLMode(searchObj: any, parsedSQL: any) {
    return !(
      searchObj.meta.sqlMode &&
      (isLimitQuery(parsedSQL) || isDistinctQuery(parsedSQL) || isWithQuery(parsedSQL) || !searchObj.data.queryResults.is_histogram_eligible)
    );
  }

  function isHistogramDataMissing(searchObj: any) {
    return !searchObj.data.queryResults?.aggs?.length;
  }

  const handleSearchClose = (payload: any, response: any) => {
    if (payload.traceId) removeTraceId(payload.traceId);

    // Any case where below logic may end in recursion
    if (payload.traceId) delete searchPartitionMap[payload.traceId];

    if (searchObj.data.isOperationCancelled) {
      searchObj.loading = false;
      searchObj.loadingHistogram = false;
      searchObj.data.isOperationCancelled = false;

      showCancelSearchNotification();
      setCancelSearchError();
      return;
    }

    //TODO Omkar: Remove the duplicate error codes, are present same in useSearchWebSocket.ts
    const errorCodes = [1001, 1006, 1010, 1011, 1012, 1013];

    if (errorCodes.includes(response.code)) {
      handleSearchError(payload, {
        content: {
          message:
            "WebSocket connection terminated unexpectedly. Please check your network and try again",
          trace_id: payload.traceId,
          code: response.code,
          error_detail: "",
        },
        type: "error",
      });
    }

    // if (searchObj.data.searchRetriesCount[payload.traceId]) {
    //   delete searchObj.data.searchRetriesCount[payload.traceId];
    // }

    if (payload.traceId) removeTraceId(payload.traceId);

    if(!searchObj.data.queryResults.hasOwnProperty('hits')){
      searchObj.data.queryResults.hits = [];
    }

    if(payload.type === "search" && !payload.isPagination && searchObj.meta.refreshInterval == 0) {
      searchObj.meta.resetPlotChart = true;
    }
    if (
      payload.type === "search" &&
      !payload.isPagination &&
      !searchObj.data.isOperationCancelled
    ) {
      processHistogramRequest(payload.queryReq);
    }

    if (payload.type === "search" && !response?.content?.should_client_retry) searchObj.loading = false;
    if ((payload.type === "histogram" || payload.type === "pageCount") && !response?.content?.should_client_retry){
      searchObj.loadingHistogram = false;
    }



    searchObj.data.isOperationCancelled = false;
  };

  const handleSearchError = (request: any, err: WebSocketErrorResponse) => {
    searchObj.loading = false;
    searchObj.loadingHistogram = false;

    const { message, trace_id, code, error_detail, error } = err.content;

    // 20009 is the code for query cancelled
    if (code === 20009) {
      showCancelSearchNotification();
      setCancelSearchError();
    }

    if (trace_id) removeTraceId(trace_id);

    let errorMsg = constructErrorMessage({
      message,
      code,
      trace_id,
      defaultMessage: "Error while processing request",
    });

    if(error === "rate_limit_exceeded") {
      errorMsg = message;
    }

    if(request.type === 'pageCount') {
      searchObj.data.countErrorMsg = "Error while retrieving total events: ";
      if (trace_id) searchObj.data.countErrorMsg += " TraceID: " + trace_id;
      notificationMsg.value = searchObj.data.countErrorMsg;
    } else {
      if(request.type === 'pageCount') {
        searchObj.data.countErrorMsg = "Error while retrieving total events: ";
        if (trace_id) searchObj.data.countErrorMsg += " TraceID: " + trace_id;
        notificationMsg.value = searchObj.data.countErrorMsg;
      } else {
        searchObj.data.errorDetail = error_detail || "";
        searchObj.data.errorMsg = errorMsg;
        notificationMsg.value = errorMsg;
      }
    }
  };

  const constructErrorMessage = ({
    message,
    code,
    trace_id,
    defaultMessage,
  }: {
    message?: string;
    code?: number;
    trace_id?: string;
    defaultMessage: string;
  }): string => {
    let errorMsg = message || defaultMessage;

    const customMessage = logsErrorMessage(code || 0);
    if (customMessage) {
      errorMsg = t(customMessage);
    }

    if (trace_id) {
      errorMsg += ` <br><span class='text-subtitle1'>TraceID: ${trace_id}</span>`;
    }

    return errorMsg;
  };

  const getAggsTotal = () => {
    return (searchObj.data.queryResults.aggs || []).reduce(
      (acc: number, item: { zo_sql_num: number; }) => acc + item.zo_sql_num,
      0,
    );
  };

  const refreshPagination = (regenrateFlag: boolean = false) => {
    try {
      const { rowsPerPage } = searchObj.meta.resultGrid;
      const { currentPage } = searchObj.data.resultGrid;

      if (searchObj.meta.jobId != "")
        searchObj.meta.resultGrid.rowsPerPage = 100;

      let total = 0;
      let totalPages = 0;

      total = getAggsTotal();



      if((searchObj.data.queryResults.pageCountTotal || -1) > total) {
        total = searchObj.data.queryResults.pageCountTotal;
      }
      

      searchObj.data.queryResults.total = total;
      searchObj.data.queryResults.pagination = [];

      totalPages = Math.ceil(total / rowsPerPage);

      for (let i = 0; i < totalPages; i++) {
        if (i + 1 > currentPage + 10) {
          break;
        }
        searchObj.data.queryResults.pagination.push({
          from: i * rowsPerPage + 1,
          size: rowsPerPage,
        });
      }
    } catch (e: any) {
      console.log("Error while refreshing partition pagination", e);
      notificationMsg.value = "Error while refreshing partition pagination.";
      return false;
    }
  };
  
  const refreshJobPagination = (regenrateFlag: boolean = false) => {
    try {
      const { rowsPerPage } = searchObj.meta.resultGrid;
      const { currentPage } = searchObj.data.resultGrid;

      if (searchObj.meta.jobId != "") {
        // searchObj.meta.resultGrid.rowsPerPage = 100;
      }

      let totalPages = 0;

      searchObj.data.queryResults.pagination = [];

      totalPages = Math.ceil(searchObj.data.queryResults.total / rowsPerPage);

      for (let i = 0; i < totalPages; i++) {
        if (i + 1 > currentPage + 10) {
          break;
        }
        searchObj.data.queryResults.pagination.push({
          from: i * rowsPerPage + 1,
          size: rowsPerPage,
        });
      }
      // console.log("searchObj.data.queryResults.pagination", searchObj.data.queryResults.pagination);
    } catch (e: any) {
      console.log("Error while refreshing pagination", e);
      notificationMsg.value = "Error while refreshing pagination.";
      return false;
    }
  };

  const shouldGetPageCount = (queryReq: any, parsedSQL: any) => {
    if(shouldShowHistogram(parsedSQL) || (searchObj.meta.sqlMode && isLimitQuery(parsedSQL))) {
      return false;
    }
    let aggFlag = false;
    if (parsedSQL) {
      aggFlag = hasAggregation(parsedSQL?.columns);
    }
    if (!aggFlag) {
      return true;
    }
    return false;
  }

  const getPageCountThroughSocket = async (queryReq: any) => {
    if (
      searchObj.data.queryResults.total >
      queryReq.query.from + queryReq.query.size
    ) {
      return;
    }

    searchObj.data.countErrorMsg = "";
    queryReq.query.size = 0;
    delete queryReq.query.from;
    delete queryReq.query.quick_mode;
    if(delete queryReq.query.action_id) delete queryReq.query.action_id;

    queryReq.query.track_total_hits = true;

    if (
      searchObj.data?.queryResults?.time_offset?.start_time &&
      searchObj.data?.queryResults?.time_offset?.end_time
    ) {
      queryReq.query.start_time =
        searchObj.data.queryResults.time_offset.start_time;
      queryReq.query.end_time =
        searchObj.data.queryResults.time_offset.end_time;
    }

    const payload = buildWebSocketPayload(queryReq, false, "pageCount");

    searchObj.loadingHistogram = true;

    const requestId = initializeSearchConnection(payload);

    addTraceId(payload.traceId);
  };

  const sendCancelSearchMessage = (searchRequests: any[]) => {
    try {
      if (!searchRequests.length) {
        searchObj.data.isOperationCancelled = false;
        return;
      }

      searchObj.data.isOperationCancelled = true;

      // loop on all requestIds
      searchRequests.forEach((traceId) => {
        cancelSearchQueryBasedOnRequestId({
          trace_id: traceId,
          org_id: store?.state?.selectedOrganization?.identifier,
        });
      });
    } catch (error: any) {
      console.error("Failed to cancel WebSocket searches:", error);
      showErrorNotification("Failed to cancel search operations");
    }
  };

  const showCancelSearchNotification = () => {
    $q.notify({
      message: "Running query cancelled successfully",
      color: "positive",
      position: "bottom",
      timeout: 4000,
    });
  };

  const setCancelSearchError = () => {
    if (!searchObj.data?.queryResults.hasOwnProperty("hits")) {
      searchObj.data.queryResults.hits = [];
    }

    if (!searchObj.data?.queryResults?.hits?.length) {
      searchObj.data.errorMsg = "";
      searchObj.data.errorCode = 0;
    }

    if (
      searchObj.data?.queryResults?.hasOwnProperty("hits") &&
      searchObj.data.queryResults?.hits?.length &&
      !searchObj.data.queryResults?.aggs?.length
    ) {
      searchObj.data.histogram.errorMsg =
        "Histogram search query was cancelled";
    }
  };

  const handlePageCountError = (err: any) => {
    searchObj.loading = false;
    let trace_id = "";
    searchObj.data.countErrorMsg = "Error while retrieving total events: ";
    if (err.response != undefined) {
      if (err.response.data.hasOwnProperty("trace_id")) {
        trace_id = err.response.data?.trace_id;
      }
    } else {
      if (err.hasOwnProperty("trace_id")) {
        trace_id = err?.trace_id;
      }
    }

    const customMessage = logsErrorMessage(err?.response?.data.code);
    searchObj.data.errorCode = err?.response?.data.code;

    notificationMsg.value = searchObj.data.countErrorMsg;

    if (err?.request?.status >= 429) {
      notificationMsg.value = err?.response?.data?.message;
      searchObj.data.countErrorMsg += err?.response?.data?.message;
    }

    if (trace_id) {
      searchObj.data.countErrorMsg += " TraceID:" + trace_id;
      notificationMsg.value += " TraceID:" + trace_id;
      trace_id = "";
    }
  };

  const isActionsEnabled = computed(() => {
    return (config.isEnterprise == "true" || config.isCloud == "true") && store.state.zoConfig.actions_enabled;
  });
  
  return {
    searchObj,
    searchAggData,
    getStreams,
    resetStreamData,
    updatedLocalLogFilterField,
    getFunctions,
    getStreamList,
    fieldValues,
    extractFields,
    getQueryData,
    getJobData,
    updateGridColumns,
    refreshData,
    updateUrlQueryParams,
    loadLogsData,
    restoreUrlQueryParams,
    handleQueryData,
    updateStreams,
    handleRunQuery,
    generateHistogramData,
    extractFTSFields,
    getSavedViews,
    onStreamChange,
    generateURLQuery,
    buildSearch,
    loadStreamLists,
    refreshPartitionPagination,
    filterHitsColumns,
    getHistogramQueryData,
    generateHistogramSkeleton,
    fnParsedSQL,
    getRegionInfo,
    validateFilterForMultiStream,
    cancelQuery,
    reorderSelectedFields,
    resetHistogramWithError,
    isLimitQuery,
    extractTimestamps,
    getFilterExpressionByFieldType,
    setSelectedStreams,
    extractValueQuery,
    initialQueryPayload,
    refreshPagination,
    loadJobData,
    refreshJobPagination,
    enableRefreshInterval,
    buildWebSocketPayload,
    initializeSearchConnection,
    addTraceId,
    routeToSearchSchedule,
    isActionsEnabled,
    sendCancelSearchMessage,
    isDistinctQuery,
    isWithQuery,
    getStream,
    getQueryPartitions,
    getPaginatedData,
    updateFieldValues,
    getHistogramTitle,
    processPostPaginationData,
    parser,
    router,
    $q,
    getPageCount,
    initialLogsState,
    clearSearchObj,
    setCommunicationMethod,
    hasAggregation,
    loadVisualizeData,
    processHttpHistogramResults,
    getVisualizationConfig,
    encodeVisualizationConfig,
    decodeVisualizationConfig,
    streamSchemaFieldsIndexMapping,
    shouldAddFunctionToSearch,
    notificationMsg,
    removeTraceId,
    showErrorNotification
  };
};

export default useLogs;<|MERGE_RESOLUTION|>--- conflicted
+++ resolved
@@ -80,11 +80,7 @@
 import useStreamingSearch from "./useStreamingSearch";
 
 import { searchState } from "@/composables/useLogs/searchState";
-<<<<<<< HEAD
-import { INTERVAL_MAP, DEFAULT_LOGS_CONFIG } from "@/utils/logs/constants";
-=======
 import { INTERVAL_MAP } from "@/utils/logs/constants";
->>>>>>> 770790f0
 import { fnParsedSQL, fnUnparsedSQL } from "@/composables/useLogs/logsUtils";
 
 // TODO OK:
@@ -102,18 +98,11 @@
   closeSocketBasedOnRequestId,
 } = useSearchWebSocket();
 
-<<<<<<< HEAD
 
 const { fetchQueryDataWithHttpStream } = useStreamingSearch();
 
 const searchPartitionMap = reactive<{ [key: string]: number }>({});
 let {
-=======
-const { fetchQueryDataWithHttpStream } = useStreamingSearch();
-
-const searchPartitionMap = reactive<{ [key: string]: number }>({});
-const {
->>>>>>> 770790f0
   searchObj,
   searchObjDebug,
   searchAggData,
