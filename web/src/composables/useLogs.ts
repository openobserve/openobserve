--- conflicted
+++ resolved
@@ -1289,14 +1289,10 @@
 
           partitionQueryReq["streaming_output"] = true;
 
-<<<<<<< HEAD
           searchObj.data.queryResults.histogram_interval = null;
 
           // for visualization, will require to set histogram interval to fill missing values
           searchObj.data.queryResults.visualization_histogram_interval = null;
-=======
-          searchObj.data.queryResults.histogram_interval = 0;
->>>>>>> e46f6d5b
 
           await searchService
             .partition({
@@ -1337,8 +1333,8 @@
                 partitionTotal: [],
                 paginations: [],
               };
-<<<<<<< HEAD
-
+              //we get is_histogram_eligible flag to check from the BE so that if it is false then we dont need to make histogram call
+              searchObj.data.queryResults.is_histogram_eligible = res.data?.is_histogram_eligible;
               searchObj.data.queryResults.histogram_interval = res.data.histogram_interval;
 
               // check if histogram interval is undefined, then set current response as histogram response
@@ -1349,10 +1345,6 @@
                 searchObj.data.queryResults.visualization_histogram_interval = res.data?.histogram_interval;
               }
 
-=======
-              //we get is_histogram_eligible flag to check from the BE so that if it is false then we dont need to make histogram call
-              searchObj.data.queryResults.is_histogram_eligible = res.data?.is_histogram_eligible;
->>>>>>> e46f6d5b
               if (typeof partitionQueryReq.sql != "string") {
                 const partitionSize = 0;
                 let partitions = [];
@@ -5964,7 +5956,8 @@
     searchObj.data.queryResults.took += response.content.results.took;
     searchObj.data.queryResults.result_cache_ratio +=
       response.content.results.result_cache_ratio;
-<<<<<<< HEAD
+      searchObj.data.queryResults.histogram_interval = response.content.results.histogram_interval;
+      if(searchObj.data.queryResults.histogram_interval) searchObj.data.histogramInterval = searchObj.data.queryResults.histogram_interval * 1000000;
     searchObj.data.queryResults.order_by = response?.content?.results?.order_by ?? "desc";
 
     // copy converted_histogram_query to queryResults
@@ -5981,10 +5974,6 @@
       searchObj.data.queryResults.visualization_histogram_interval  =
         response.content?.results?.histogram_interval;
     }
-=======
-      searchObj.data.queryResults.histogram_interval = response.content.results.histogram_interval;
-      if(searchObj.data.queryResults.histogram_interval) searchObj.data.histogramInterval = searchObj.data.queryResults.histogram_interval * 1000000;
->>>>>>> e46f6d5b
   }
 
   const handlePageCountStreamingHits = (payload: WebSocketSearchPayload, response: WebSocketSearchResponse, isPagination: boolean, appendResult: boolean = false) => {
@@ -6942,17 +6931,13 @@
     clearSearchObj,
     setCommunicationMethod,
     hasAggregation,
-<<<<<<< HEAD
+    processHttpHistogramResults
     loadVisualizeData,
     processHttpHistogramResults,
     getVisualizationConfig,
     encodeVisualizationConfig,
     decodeVisualizationConfig
   };
-=======
-    processHttpHistogramResults
-    };
->>>>>>> e46f6d5b
 };
 
 export default useLogs;