--- conflicted
+++ resolved
@@ -5782,11 +5782,8 @@
     initializeWebSocketConnection,
     addRequestId,
     routeToSearchSchedule,
-<<<<<<< HEAD
+    isActionsEnabled,
     sendCancelSearchMessage,
-=======
-    isActionsEnabled
->>>>>>> 88eb0ded
   };
 };
 
