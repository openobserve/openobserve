import { computed } from "vue";
import { useStore } from "vuex";

export default function useIsMetaOrg() {

  const store = useStore();


  const isMetaOrg = computed(() => {
<<<<<<< HEAD
     return (store.state.selectedOrganization.label === store.state.zoConfig.meta_org || store.state.selectedOrganization.identifier === store.state.zoConfig.meta_org);
=======
     return store.state.selectedOrganization.label === store.state.zoConfig.meta_org || store.state.selectedOrganization.identifier === store.state.zoConfig.meta_org;
>>>>>>> 595d9b3f
  });


  return {
    isMetaOrg,
  };
}<|MERGE_RESOLUTION|>--- conflicted
+++ resolved
@@ -5,15 +5,9 @@
 
   const store = useStore();
 
-
   const isMetaOrg = computed(() => {
-<<<<<<< HEAD
      return (store.state.selectedOrganization.label === store.state.zoConfig.meta_org || store.state.selectedOrganization.identifier === store.state.zoConfig.meta_org);
-=======
-     return store.state.selectedOrganization.label === store.state.zoConfig.meta_org || store.state.selectedOrganization.identifier === store.state.zoConfig.meta_org;
->>>>>>> 595d9b3f
   });
-
 
   return {
     isMetaOrg,
