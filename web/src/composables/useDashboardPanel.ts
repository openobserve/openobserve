// Copyright 2023 OpenObserve Inc.
//
// This program is free software: you can redistribute it and/or modify
// it under the terms of the GNU Affero General Public License as published by
// the Free Software Foundation, either version 3 of the License, or
// (at your option) any later version.
//
// This program is distributed in the hope that it will be useful
// but WITHOUT ANY WARRANTY; without even the implied warranty of
// MERCHANTABILITY or FITNESS FOR A PARTICULAR PURPOSE.  See the
// GNU Affero General Public License for more details.
//
// You should have received a copy of the GNU Affero General Public License
// along with this program.  If not, see <http://www.gnu.org/licenses/>.

import { reactive, computed, watch, onBeforeMount, onUnmounted } from "vue";
import StreamService from "@/services/stream";
import { useStore } from "vuex";
import useNotifications from "./useNotifications";
import { splitQuotedString, escapeSingleQuotes } from "@/utils/zincutils";
import { extractFields } from "@/utils/query/sqlUtils";
import { validatePanel } from "@/utils/dashboard/convertDataIntoUnitValue";
import useValuesWebSocket from "./dashboard/useValuesWebSocket";

const colors = [
  "#5960b2",
  "#c23531",
  "#2f4554",
  "#61a0a8",
  "#d48265",
  "#91c7ae",
  "#749f83",
  "#ca8622",
  "#bda29a",
  "#6e7074",
  "#546570",
  "#c4ccd3",
];
let parser: any;

const getDefaultDashboardPanelData: any = (store: any) => ({
  data: {
    version: 5,
    id: "",
    type: "bar",
    title: "",
    description: "",
    config: {
      trellis: {
        layout: null,
        num_of_columns: 1,
        group_by_y_axis: false,
      },
      show_legends: true,
      legends_position: null,
      unit: null,
      unit_custom: null,
      decimals: 2,
      line_thickness: 1.5,
      step_value: "0",
      y_axis_min: null,
      y_axis_max: null,
      top_results: null,
      top_results_others: false,
      axis_width: null,
      axis_border_show: false,
      label_option: {
        position: null,
        rotate: 0,
      },
      show_symbol:
        store?.state?.zoConfig?.dashboard_show_symbol_enabled ?? false,
      line_interpolation: "smooth",
      legend_width: {
        value: null,
        unit: "px",
      },
      base_map: {
        type: "osm",
      },
      map_type: {
        type: "world",
      },
      map_view: {
        zoom: 1,
        lat: 0,
        lng: 0,
      },
      map_symbol_style: {
        size: "by Value",
        size_by_value: {
          min: 1,
          max: 100,
        },
        size_fixed: 2,
      },
      drilldown: [],
      mark_line: [],
      override_config: [],
      connect_nulls: false,
      no_value_replacement: "",
      wrap_table_cells: false,
      table_transpose: false,
      table_dynamic_columns: false,
      color: {
        mode: "palette-classic-by-series",
        fixedColor: ["#53ca53"],
        seriesBy: "last",
      },
      background: null,
    },
    htmlContent: "",
    markdownContent: "",
    customChartContent: `\ // To know more about ECharts , \n// visit: https://echarts.apache.org/examples/en/index.html \n// Example: https://echarts.apache.org/examples/en/editor.html?c=line-simple \n// Define your ECharts 'option' here. \n// 'data' variable is available for use and contains the response data from the search result and it is an array.\noption = {  \n \n};
  `,
    customChartResult: {},
    queryType: "sql",
    queries: [
      {
        query: "",
        vrlFunctionQuery: "",
        customQuery: false,
        fields: {
          stream: "",
          stream_type: "logs",
          x: [],
          y: [],
          z: [],
          breakdown: [],
          filter: {
            filterType: "group",
            logicalOperator: "AND",
            conditions: [],
          },
          latitude: null,
          longitude: null,
          weight: null,
          name: null,
          value_for_maps: null,
          source: null,
          target: null,
          value: null,
        },
        config: {
          promql_legend: "",
          layer_type: "scatter",
          weight_fixed: 1,
          limit: 0,
          // gauge min and max values
          min: 0,
          max: 100,
          time_shift: [],
        },
      },
    ],
  },
  layout: {
    splitter: 20,
    querySplitter: 41,
    showQueryBar: false,
    isConfigPanelOpen: false,
    currentQueryIndex: 0,
    vrlFunctionToggle: false,
    showFieldList: true,
  },
  meta: {
    parsedQuery: "",
    dragAndDrop: {
      dragging: false,
      dragElement: null,
      dragSource: null,
      dragSourceIndex: null,
      currentDragArea: null,
      targetDragIndex: null,
    },
    errors: {
      queryErrors: [],
    },
    editorValue: "",
    dateTime: { start_time: "", end_time: "" },
    filterValue: <any>[],
    stream: {
      hasUserDefinedSchemas: false,
      interestingFieldList: [],
      userDefinedSchema: [],
      vrlFunctionFieldList: [],
      selectedStreamFields: [],
      useUserDefinedSchemas: "user_defined_schema",
      customQueryFields: [],
      functions: [],
      streamResults: <any>[],
      streamResultsType: "",
      filterField: "",
    },
  },
});

const dashboardPanelDataObj: any = {};

const getDefaultCustomChartText = () => {
  return `\ // To know more about ECharts , \n// visit: https://echarts.apache.org/examples/en/index.html \n// Example: https://echarts.apache.org/examples/en/editor.html?c=line-simple \n// Define your ECharts 'option' here. \n// 'data' variable is available for use and contains the response data from the search result and it is an array.\noption = {  \n \n};
  `;
};

const useDashboardPanelData = (pageKey: string = "dashboard") => {
  const store = useStore();
  const { showErrorNotification } = useNotifications();
  const valuesWebSocket = useValuesWebSocket();

  // Initialize the state for this page key if it doesn't already exist
  if (!dashboardPanelDataObj[pageKey]) {
    dashboardPanelDataObj[pageKey] = reactive({
      ...getDefaultDashboardPanelData(store),
    });
  }

  const dashboardPanelData = reactive(dashboardPanelDataObj[pageKey]);
  const cleanupDraggingFields = () => {
    dashboardPanelData.meta.dragAndDrop.currentDragArea = null;
    dashboardPanelData.meta.dragAndDrop.targetDragIndex = -1;
    dashboardPanelData.meta.dragAndDrop.dragging = false;
    dashboardPanelData.meta.dragAndDrop.dragElement = null;
    dashboardPanelData.meta.dragAndDrop.dragSource = null;
    dashboardPanelData.meta.dragAndDrop.dragSourceIndex = null;
  };

  // get default queries
  const getDefaultQueries = () => {
    return getDefaultDashboardPanelData(store).data.queries;
  };

  const addQuery = () => {
    const queryType =
      dashboardPanelData.data.queryType === "sql" ? "sql" : "promql";
    const newQuery: any = {
      query: "",
      vrlFunctionQuery: "",
      customQuery: queryType === "promql",
      fields: {
        stream:
          dashboardPanelData.data.queries[
            dashboardPanelData.layout.currentQueryIndex
          ].fields.stream,
        stream_type:
          dashboardPanelData.data.queries[
            dashboardPanelData.layout.currentQueryIndex
          ].fields.stream_type,
        x: [],
        y: [],
        z: [],
        breakdown: [],
        filter: {
          filterType: "group",
          logicalOperator: "AND",
          conditions: [],
        },
        latitude: null,
        longitude: null,
        weight: null,
        name: null,
        value_for_maps: null,
        source: null,
        target: null,
        value: null,
      },
      config: {
        promql_legend: "",
        layer_type: "scatter",
        weight_fixed: 1,
      },
    };
    dashboardPanelData.data.queries.push(newQuery);
  };

  const removeQuery = (index: number) => {
    dashboardPanelData.data.queries.splice(index, 1);
  };

  const resetDashboardPanelData = () => {
    Object.assign(dashboardPanelData, getDefaultDashboardPanelData(store));
  };

  const resetDashboardPanelDataAndAddTimeField = () => {
    resetDashboardPanelData();

    // add _timestamp field in x axis as default
    addXAxisItem({
      name: store.state.zoConfig.timestamp_column ?? "_timestamp",
    });
  };

  const generateLabelFromName = (name: string) => {
    return name
      .replace(/[\_\-\s\.]/g, " ")
      .split(" ")
      .map((string) => string.charAt(0).toUpperCase() + string.slice(1))
      .filter((it) => it)
      .join(" ");
  };

  const promqlMode = computed(
    () => dashboardPanelData.data.queryType == "promql",
  );

  const selectedStreamFieldsBasedOnUserDefinedSchema = computed(() => {
    if (
      store.state.zoConfig.user_defined_schemas_enabled &&
      dashboardPanelData.meta.stream.userDefinedSchema.length > 0 &&
      dashboardPanelData.meta.stream.useUserDefinedSchemas ==
        "user_defined_schema"
    ) {
      return dashboardPanelData.meta.stream.userDefinedSchema ?? [];
    }

    return dashboardPanelData.meta.stream.selectedStreamFields ?? [];
  });

  const isAddXAxisNotAllowed = computed((e: any) => {
    switch (dashboardPanelData.data.type) {
      case "pie":
      case "donut":
      case "heatmap":
      case "gauge":
      case "area":
      case "bar":
      case "h-bar":
      case "line":
      case "scatter":
      case "area-stacked":
      case "stacked":
      case "h-stacked":
        return (
          dashboardPanelData.data.queries[
            dashboardPanelData.layout.currentQueryIndex
          ].fields.x.length >= 1
        );
      case "metric":
        return (
          dashboardPanelData.data.queries[
            dashboardPanelData.layout.currentQueryIndex
          ].fields.x.length >= 0
        );
      case "table":
        return false;
      default:
        return (
          dashboardPanelData.data.queries[
            dashboardPanelData.layout.currentQueryIndex
          ].fields.x.length >= 2
        );
    }
  });

  const isAddBreakdownNotAllowed = computed((e: any) => {
    switch (dashboardPanelData.data.type) {
      case "area":
      case "bar":
      case "h-bar":
      case "line":
      case "scatter":
      case "area-stacked":
      case "stacked":
      case "h-stacked":
        return (
          dashboardPanelData.data.queries[
            dashboardPanelData.layout.currentQueryIndex
          ].fields.breakdown?.length >= 1
        );
    }
  });

  const isAddYAxisNotAllowed = computed((e: any) => {
    switch (dashboardPanelData.data.type) {
      case "pie":
      case "donut":
      case "gauge":
        return (
          dashboardPanelData.data.queries[
            dashboardPanelData.layout.currentQueryIndex
          ].fields.y.length >= 1
        );
      case "metric":
        return (
          dashboardPanelData.data.queries[
            dashboardPanelData.layout.currentQueryIndex
          ].fields.y.length >= 1
        );
      case "area-stacked":
      case "heatmap":
        return (
          dashboardPanelData.data.queries[
            dashboardPanelData.layout.currentQueryIndex
          ].fields.y.length >= 1
        );
      default:
        return false;
    }
  });

  const isAddZAxisNotAllowed = computed((e: any) => {
    switch (dashboardPanelData.data.type) {
      case "heatmap":
        return (
          dashboardPanelData.data.queries[
            dashboardPanelData.layout.currentQueryIndex
          ].fields.z.length >= 1
        );
      default:
        return false;
    }
  });

  const checkIsDerivedField = (fieldName: string) => {
    // if given fieldName is from vrlFunctionFields, then it is a derived field
    return !!dashboardPanelData.meta.stream.vrlFunctionFieldList.find(
      (vrlField: any) => vrlField.name == fieldName,
    );
  };

  const addXAxisItem = (row: { name: string }) => {
    if (
      !dashboardPanelData.data.queries[
        dashboardPanelData.layout.currentQueryIndex
      ].fields.x
    ) {
      dashboardPanelData.data.queries[
        dashboardPanelData.layout.currentQueryIndex
      ].fields.x = [];
    }

    if (isAddXAxisNotAllowed.value) {
      return;
    }

    const isDerived = checkIsDerivedField(row.name) ?? false;

    // check for existing field
    if (
      !dashboardPanelData.data.queries[
        dashboardPanelData.layout.currentQueryIndex
      ].fields.x.find((it: any) => it.column == row.name)
    ) {
      dashboardPanelData.data.queries[
        dashboardPanelData.layout.currentQueryIndex
      ].fields.x.push({
        label: !dashboardPanelData.data.queries[
          dashboardPanelData.layout.currentQueryIndex
        ].customQuery
          ? generateLabelFromName(row.name)
          : row.name,
        alias:
          !dashboardPanelData.data.queries[
            dashboardPanelData.layout.currentQueryIndex
          ].customQuery && !isDerived
            ? "x_axis_" +
              (dashboardPanelData.data.queries[
                dashboardPanelData.layout.currentQueryIndex
              ].fields.x.length +
                1)
            : row.name,
        column: row.name,
        color: null,
        aggregationFunction:
          row.name == store.state.zoConfig.timestamp_column && !isDerived
            ? "histogram"
            : null,
        sortBy:
          row.name == store.state.zoConfig.timestamp_column
            ? dashboardPanelData.data.type == "table"
              ? "DESC"
              : "ASC"
            : null,
        isDerived,
        havingConditions: [],
      });
    }

    updateArrayAlias();
  };

  const addBreakDownAxisItem = (row: any) => {
    if (
      !dashboardPanelData.data.queries[
        dashboardPanelData.layout.currentQueryIndex
      ].fields.breakdown
    ) {
      dashboardPanelData.data.queries[
        dashboardPanelData.layout.currentQueryIndex
      ].fields.breakdown = [];
    }

    if (isAddBreakdownNotAllowed.value) {
      return;
    }

    const isDerived = checkIsDerivedField(row.name) ?? false;

    // check for existing field
    if (
      !dashboardPanelData.data.queries[
        dashboardPanelData.layout.currentQueryIndex
      ].fields.breakdown.find((it: any) => it.column == row.name)
    ) {
      dashboardPanelData.data.queries[
        dashboardPanelData.layout.currentQueryIndex
      ].fields.breakdown.push({
        label: !dashboardPanelData.data.queries[
          dashboardPanelData.layout.currentQueryIndex
        ].customQuery
          ? generateLabelFromName(row.name)
          : row.name,
        alias:
          !dashboardPanelData.data.queries[
            dashboardPanelData.layout.currentQueryIndex
          ].customQuery && !isDerived
            ? "breakdown_" +
              (dashboardPanelData.data.queries[
                dashboardPanelData.layout.currentQueryIndex
              ].fields.breakdown.length +
                1)
            : row.name,
        column: row.name,
        color: null,
        aggregationFunction:
          row.name == store.state.zoConfig.timestamp_column && !isDerived
            ? "histogram"
            : null,
        sortBy:
          row.name == store.state.zoConfig.timestamp_column
            ? dashboardPanelData.data.type == "table"
              ? "DESC"
              : "ASC"
            : null,
        isDerived,
        havingConditions: [],
      });
    }

    updateArrayAlias();
  };

  const addYAxisItem = (row: any) => {
    if (
      !dashboardPanelData.data.queries[
        dashboardPanelData.layout.currentQueryIndex
      ].fields.y
    ) {
      dashboardPanelData.data.queries[
        dashboardPanelData.layout.currentQueryIndex
      ].fields.y = [];
    }

    if (isAddYAxisNotAllowed.value) {
      return;
    }

    const isDerived = checkIsDerivedField(row.name) ?? false;

    if (
      !dashboardPanelData.data.queries[
        dashboardPanelData.layout.currentQueryIndex
      ].fields.y.find((it: any) => it?.column == row.name)
    ) {
      dashboardPanelData.data.queries[
        dashboardPanelData.layout.currentQueryIndex
      ].fields.y.push({
        label: !dashboardPanelData.data.queries[
          dashboardPanelData.layout.currentQueryIndex
        ].customQuery
          ? generateLabelFromName(row.name)
          : row.name,
        alias:
          !dashboardPanelData.data.queries[
            dashboardPanelData.layout.currentQueryIndex
          ].customQuery && !isDerived
            ? "y_axis_" +
              (dashboardPanelData.data.queries[
                dashboardPanelData.layout.currentQueryIndex
              ].fields.y.length +
                1)
            : row.name,
        column: row.name,
        color: getNewColorValue(),
        aggregationFunction:
          dashboardPanelData.data.type == "heatmap" || isDerived
            ? null
            : "count",
        isDerived,
        havingConditions: [],
      });
    }
    updateArrayAlias();
  };

  const addZAxisItem = (row: any) => {
    if (
      !dashboardPanelData.data.queries[
        dashboardPanelData.layout.currentQueryIndex
      ].fields.z
    ) {
      dashboardPanelData.data.queries[
        dashboardPanelData.layout.currentQueryIndex
      ].fields.z = [];
    }

    if (isAddZAxisNotAllowed.value) {
      return;
    }

    const isDerived = checkIsDerivedField(row.name) ?? false;

    if (
      !dashboardPanelData.data.queries[
        dashboardPanelData.layout.currentQueryIndex
      ].fields.z.find((it: any) => it.column == row.name)
    ) {
      dashboardPanelData.data.queries[
        dashboardPanelData.layout.currentQueryIndex
      ].fields.z.push({
        label: !dashboardPanelData.data.queries[
          dashboardPanelData.layout.currentQueryIndex
        ].customQuery
          ? generateLabelFromName(row.name)
          : row.name,
        alias:
          !dashboardPanelData.data.queries[
            dashboardPanelData.layout.currentQueryIndex
          ].customQuery && !isDerived
            ? "z_axis_" +
              (dashboardPanelData.data.queries[
                dashboardPanelData.layout.currentQueryIndex
              ].fields.z.length +
                1)
            : row.name,
        column: row.name,
        color: getNewColorValue(),
        aggregationFunction: isDerived ? null : "count",
        isDerived,
        havingConditions: [],
      });
    }
    updateArrayAlias();
  };

  const addLatitude = (row: any) => {
    const isDerived = checkIsDerivedField(row.name) ?? false;
    if (
      !dashboardPanelData.data.queries[
        dashboardPanelData.layout.currentQueryIndex
      ].fields.latitude
    ) {
      dashboardPanelData.data.queries[
        dashboardPanelData.layout.currentQueryIndex
      ].fields.latitude = {
        label: generateLabelFromName(row.name),
        alias: isDerived ? row.name : "latitude",
        column: row.name,
        color: getNewColorValue(),
        aggregationFunction: null, // You can set the appropriate aggregation function here
        isDerived,
        havingConditions: [],
      };
    }
  };

  const addLongitude = (row: any) => {
    const isDerived = checkIsDerivedField(row.name) ?? false;
    if (
      !dashboardPanelData.data.queries[
        dashboardPanelData.layout.currentQueryIndex
      ].fields.longitude
    ) {
      dashboardPanelData.data.queries[
        dashboardPanelData.layout.currentQueryIndex
      ].fields.longitude = {
        label: generateLabelFromName(row.name),
        alias: isDerived ? row.name : "longitude",
        column: row.name,
        color: getNewColorValue(),
        aggregationFunction: null, // You can set the appropriate aggregation function here
        isDerived,
        havingConditions: [],
      };
    }
  };

  const addWeight = (row: any) => {
    const isDerived = checkIsDerivedField(row.name) ?? false;
    if (
      !dashboardPanelData.data.queries[
        dashboardPanelData.layout.currentQueryIndex
      ].fields.weight
    ) {
      dashboardPanelData.data.queries[
        dashboardPanelData.layout.currentQueryIndex
      ].fields.weight = {
        label: generateLabelFromName(row.name),
        alias: isDerived ? row.name : "weight",
        column: row.name,
        color: getNewColorValue(),
        aggregationFunction: isDerived ? null : "count", // You can set the appropriate aggregation function here
        isDerived,
        havingConditions: [],
      };
    }
  };

  const addMapName = (row: any) => {
    if (
      !dashboardPanelData.data.queries[
        dashboardPanelData.layout.currentQueryIndex
      ].fields.name
    ) {
      dashboardPanelData.data.queries[
        dashboardPanelData.layout.currentQueryIndex
      ].fields.name = {
        label: generateLabelFromName(row.name),
        alias: "name",
        column: row.name,
        color: getNewColorValue(),
        aggregationFunction: null, // You can set the appropriate aggregation function here
        havingConditions: [],
      };
    }
  };

  const addMapValue = (row: any) => {
    if (
      !dashboardPanelData.data.queries[
        dashboardPanelData.layout.currentQueryIndex
      ].fields.value_for_maps
    ) {
      dashboardPanelData.data.queries[
        dashboardPanelData.layout.currentQueryIndex
      ].fields.value_for_maps = {
        label: generateLabelFromName(row.name),
        alias: "value_for_maps",
        column: row.name,
        color: getNewColorValue(),
        aggregationFunction: "count", // You can set the appropriate aggregation function here
        havingConditions: [],
      };
    }
  };

  const addSource = (row: any) => {
    const isDerived = checkIsDerivedField(row.name) ?? false;
    if (
      !dashboardPanelData.data.queries[
        dashboardPanelData.layout.currentQueryIndex
      ].fields.source
    ) {
      dashboardPanelData.data.queries[
        dashboardPanelData.layout.currentQueryIndex
      ].fields.source = {
        label: generateLabelFromName(row.name),
        alias: isDerived ? row.name : "source",
        column: row.name,
        color: getNewColorValue(),
        aggregationFunction: null, // You can set the appropriate aggregation function here
        isDerived,
        havingConditions: [],
      };
    }
  };

  const addTarget = (row: any) => {
    const isDerived = checkIsDerivedField(row.name) ?? false;
    if (
      !dashboardPanelData.data.queries[
        dashboardPanelData.layout.currentQueryIndex
      ].fields.target
    ) {
      dashboardPanelData.data.queries[
        dashboardPanelData.layout.currentQueryIndex
      ].fields.target = {
        label: generateLabelFromName(row.name),
        alias: isDerived ? row.name : "target",
        column: row.name,
        color: getNewColorValue(),
        aggregationFunction: null, // You can set the appropriate aggregation function here
        isDerived,
        havingConditions: [],
      };
    }
  };

  const addValue = (row: any) => {
    const isDerived = checkIsDerivedField(row.name) ?? false;
    if (
      !dashboardPanelData.data.queries[
        dashboardPanelData.layout.currentQueryIndex
      ].fields.value
    ) {
      dashboardPanelData.data.queries[
        dashboardPanelData.layout.currentQueryIndex
      ].fields.value = {
        label: generateLabelFromName(row.name),
        alias: isDerived ? row.name : "value",
        column: row.name,
        color: getNewColorValue(),
        aggregationFunction: isDerived ? null : "sum", // You can set the appropriate aggregation function here
        isDerived,
        havingConditions: [],
      };
    }
  };

  // get new color value based on existing color from the chart
  const getNewColorValue = () => {
    const YAxisColor = dashboardPanelData.data.queries[
      dashboardPanelData.layout.currentQueryIndex
    ].fields.y.map((it: any) => it?.color);
    let newColor = colors.filter((el: any) => !YAxisColor.includes(el));
    if (!newColor.length) {
      newColor = colors;
    }
    return newColor[0];
  };

  const resetAggregationFunction = () => {
    switch (dashboardPanelData.data.type) {
      case "heatmap":
        dashboardPanelData.data.queries[
          dashboardPanelData.layout.currentQueryIndex
        ].fields.y.forEach((itemY: any) => {
          itemY.aggregationFunction = null;
        });
        dashboardPanelData.data.queries[
          dashboardPanelData.layout.currentQueryIndex
        ].fields.breakdown = [];
        dashboardPanelData.data.queries?.forEach((query: any) => {
          query.fields.latitude = null;
          query.fields.longitude = null;
          query.fields.weight = null;
          query.fields.name = null;
          query.fields.value_for_maps = null;
          query.fields.source = null;
          query.fields.target = null;
          query.fields.value = null;
        });
        if (dashboardPanelData.data.queryType === "sql") {
          dashboardPanelData.layout.currentQueryIndex = 0;
          dashboardPanelData.data.queries =
            dashboardPanelData.data.queries.slice(0, 1);
        }
        dashboardPanelData.data.htmlContent = "";
        dashboardPanelData.data.markdownContent = "";
        dashboardPanelData.data.customChartContent =
          getDefaultCustomChartText();
        dashboardPanelData.data.queries[
          dashboardPanelData.layout.currentQueryIndex
        ].config.time_shift = [];
        break;

      case "area":
      case "area-stacked":
      case "bar":
      case "line":
      case "scatter":
      case "h-bar":
      case "stacked":
      case "h-stacked":
        dashboardPanelData.data.queries[
          dashboardPanelData.layout.currentQueryIndex
        ].fields.y.forEach((itemY: any) => {
          if (itemY.aggregationFunction === null && !itemY.isDerived) {
            itemY.aggregationFunction = "count";
          }
        });
        dashboardPanelData.data.queries[
          dashboardPanelData.layout.currentQueryIndex
        ].fields.z = [];
        // we have multiple queries for geomap, so if we are moving away, we need to reset
        // the values of lat, lng and weight in all the queries
        dashboardPanelData.data.queries?.forEach((query: any) => {
          query.fields.latitude = null;
          query.fields.longitude = null;
          query.fields.weight = null;
          query.fields.name = null;
          query.fields.value_for_maps = null;
          query.fields.source = null;
          query.fields.target = null;
          query.fields.value = null;
        });
        if (dashboardPanelData.data.queryType === "sql") {
          dashboardPanelData.layout.currentQueryIndex = 0;
          dashboardPanelData.data.queries =
            dashboardPanelData.data.queries.slice(0, 1);
        }
        dashboardPanelData.data.htmlContent = "";
        dashboardPanelData.data.markdownContent = "";
        dashboardPanelData.data.customChartContent =
          getDefaultCustomChartText();
        break;
      case "table":
      case "pie":
      case "donut":
      case "metric":
      case "gauge":
        dashboardPanelData.data.queries[
          dashboardPanelData.layout.currentQueryIndex
        ].fields.y.forEach((itemY: any) => {
          if (itemY.aggregationFunction === null && !itemY.isDerived) {
            itemY.aggregationFunction = "count";
          }
        });
        dashboardPanelData.data.queries[
          dashboardPanelData.layout.currentQueryIndex
        ].fields.z = [];
        dashboardPanelData.data.queries[
          dashboardPanelData.layout.currentQueryIndex
        ].fields.breakdown = [];
        // we have multiple queries for geomap, so if we are moving away, we need to reset
        // the values of lat, lng and weight in all the queries
        dashboardPanelData.data.queries?.forEach((query: any) => {
          query.fields.latitude = null;
          query.fields.longitude = null;
          query.fields.weight = null;
          query.fields.name = null;
          query.fields.value_for_maps = null;
          query.fields.source = null;
          query.fields.target = null;
          query.fields.value = null;
        });
        if (dashboardPanelData.data.queryType === "sql") {
          dashboardPanelData.layout.currentQueryIndex = 0;
          dashboardPanelData.data.queries =
            dashboardPanelData.data.queries.slice(0, 1);
        }
        dashboardPanelData.data.htmlContent = "";
        dashboardPanelData.data.markdownContent = "";
        dashboardPanelData.data.customChartContent =
          getDefaultCustomChartText();

        dashboardPanelData.data.queries[
          dashboardPanelData.layout.currentQueryIndex
        ].config.time_shift = [];
        break;
      case "geomap":
        dashboardPanelData.data.queries[
          dashboardPanelData.layout.currentQueryIndex
        ].fields.x = [];
        dashboardPanelData.data.queries[
          dashboardPanelData.layout.currentQueryIndex
        ].fields.y = [];
        dashboardPanelData.data.queries[
          dashboardPanelData.layout.currentQueryIndex
        ].fields.z = [];
        dashboardPanelData.data.queries?.forEach((query: any) => {
          query.fields.name = null;
          query.fields.value_for_maps = null;
        });
        dashboardPanelData.data.queries[
          dashboardPanelData.layout.currentQueryIndex
        ].fields.breakdown = [];
        dashboardPanelData.data.htmlContent = "";
        dashboardPanelData.data.markdownContent = "";
        dashboardPanelData.data.customChartContent =
          getDefaultCustomChartText();

        dashboardPanelData.data.queries?.forEach((query: any) => {
          query.fields.source = null;
          query.fields.target = null;
          query.fields.value = null;
        });
        dashboardPanelData.data.queries[
          dashboardPanelData.layout.currentQueryIndex
        ].config.limit = 0;
        dashboardPanelData.data.queries[
          dashboardPanelData.layout.currentQueryIndex
        ].config.time_shift = [];
        break;
      case "html":
        dashboardPanelData.data.queries = getDefaultQueries();
        dashboardPanelData.data.markdownContent = "";
        dashboardPanelData.data.customChartContent =
          getDefaultCustomChartText();
        dashboardPanelData.data.queryType = "";
        dashboardPanelData.data.queries[
          dashboardPanelData.layout.currentQueryIndex
        ].config.time_shift = [];
        break;
      case "markdown":
        dashboardPanelData.data.queries = getDefaultQueries();
        dashboardPanelData.data.htmlContent = "";
        dashboardPanelData.data.customChartContent =
          getDefaultCustomChartText();

        dashboardPanelData.data.queryType = "";
        dashboardPanelData.data.queries[
          dashboardPanelData.layout.currentQueryIndex
        ].config.time_shift = [];
        break;
      case "custom_chart":
        dashboardPanelData.data.queries = getDefaultQueries();
        dashboardPanelData.data.htmlContent = "";
        dashboardPanelData.data.markdownContent = "";
        dashboardPanelData.data.queryType = "";
        dashboardPanelData.data.queries[
          dashboardPanelData.layout.currentQueryIndex
        ].config.time_shift = [];
        break;
      case "maps":
        dashboardPanelData.data.queries[
          dashboardPanelData.layout.currentQueryIndex
        ].fields.x = [];
        dashboardPanelData.data.queries[
          dashboardPanelData.layout.currentQueryIndex
        ].fields.y = [];
        dashboardPanelData.data.queries[
          dashboardPanelData.layout.currentQueryIndex
        ].fields.z = [];
        dashboardPanelData.data.queries[
          dashboardPanelData.layout.currentQueryIndex
        ].fields.breakdown = [];
        dashboardPanelData.data.queries?.forEach((query: any) => {
          query.fields.latitude = null;
          query.fields.longitude = null;
          query.fields.weight = null;
          query.fields.source = null;
          query.fields.target = null;
          query.fields.value = null;
        });
        break;
      case "sankey":
        dashboardPanelData.data.queries[
          dashboardPanelData.layout.currentQueryIndex
        ].fields.x = [];
        dashboardPanelData.data.queries[
          dashboardPanelData.layout.currentQueryIndex
        ].fields.y = [];
        dashboardPanelData.data.queries[
          dashboardPanelData.layout.currentQueryIndex
        ].fields.z = [];
        dashboardPanelData.data.queries[
          dashboardPanelData.layout.currentQueryIndex
        ].fields.breakdown = [];
        dashboardPanelData.data.queries[
          dashboardPanelData.layout.currentQueryIndex
        ].fields.filter = {
          filterType: "group",
          logicalOperator: "AND",
          conditions: [],
        };
        dashboardPanelData.data.htmlContent = "";
        dashboardPanelData.data.markdownContent = "";
        dashboardPanelData.data.customChartContent =
          getDefaultCustomChartText();
        dashboardPanelData.data.queries?.forEach((query: any) => {
          query.fields.latitude = null;
          query.fields.longitude = null;
          query.fields.weight = null;
          query.fields.name = null;
          query.fields.value_for_maps = null;
        });
        dashboardPanelData.data.queries[
          dashboardPanelData.layout.currentQueryIndex
        ].config.limit = 0;
        dashboardPanelData.data.queries[
          dashboardPanelData.layout.currentQueryIndex
        ].config.time_shift = [];
      default:
        break;
    }

    // aggregation null then count
  };

  // update X or Y axis aliases when new value pushes into the X and Y axes arrays
  const updateArrayAlias = () => {
    dashboardPanelData.data.queries[
      dashboardPanelData.layout.currentQueryIndex
    ].fields?.x?.forEach(
      (it: any, index: any) =>
        (it.alias =
          !dashboardPanelData.data.queries[
            dashboardPanelData.layout.currentQueryIndex
          ].customQuery && !it.isDerived
            ? "x_axis_" + (index + 1)
            : it?.column),
    );
    dashboardPanelData.data.queries[
      dashboardPanelData.layout.currentQueryIndex
    ].fields?.y?.forEach(
      (it: any, index: any) =>
        (it.alias =
          !dashboardPanelData.data.queries[
            dashboardPanelData.layout.currentQueryIndex
          ].customQuery && !it.isDerived
            ? "y_axis_" + (index + 1)
            : it?.column),
    );
    dashboardPanelData.data.queries[
      dashboardPanelData.layout.currentQueryIndex
    ].fields?.z?.forEach(
      (it: any, index: any) =>
        (it.alias =
          !dashboardPanelData.data.queries[
            dashboardPanelData.layout.currentQueryIndex
          ].customQuery && !it.isDerived
            ? "z_axis_" + (index + 1)
            : it?.column),
    );
    dashboardPanelData.data.queries[
      dashboardPanelData.layout.currentQueryIndex
    ].fields?.breakdown?.forEach(
      (it: any, index: any) =>
        (it.alias =
          !dashboardPanelData.data.queries[
            dashboardPanelData.layout.currentQueryIndex
          ].customQuery && !it.isDerived
            ? "breakdown_" + (index + 1)
            : it?.column),
    );
  };

  const removeXAxisItem = (name: string) => {
    const index = dashboardPanelData.data.queries[
      dashboardPanelData.layout.currentQueryIndex
    ].fields.x.findIndex((it: any) => it.column == name);
    if (index >= 0) {
      dashboardPanelData.data.queries[
        dashboardPanelData.layout.currentQueryIndex
      ].fields.x.splice(index, 1);
    }
  };

  const removeBreakdownItem = (name: string) => {
    const index = dashboardPanelData.data.queries[
      dashboardPanelData.layout.currentQueryIndex
    ].fields.breakdown.findIndex((it: any) => it.column == name);
    if (index >= 0) {
      dashboardPanelData.data.queries[
        dashboardPanelData.layout.currentQueryIndex
      ].fields.breakdown.splice(index, 1);
    }
  };

  const removeYAxisItem = (name: string) => {
    const index = dashboardPanelData.data.queries[
      dashboardPanelData.layout.currentQueryIndex
    ].fields.y.findIndex((it: any) => it.column == name);
    if (index >= 0) {
      dashboardPanelData.data.queries[
        dashboardPanelData.layout.currentQueryIndex
      ].fields.y.splice(index, 1);
    }
  };

  const removeZAxisItem = (name: string) => {
    const index = dashboardPanelData.data.queries[
      dashboardPanelData.layout.currentQueryIndex
    ].fields.z.findIndex((it: any) => it.column == name);
    if (index >= 0) {
      dashboardPanelData.data.queries[
        dashboardPanelData.layout.currentQueryIndex
      ].fields.z.splice(index, 1);
    }
  };

  const removeFilterItem = (name: string) => {
    const index = dashboardPanelData.data.queries[
      dashboardPanelData.layout.currentQueryIndex
    ].fields.filter.conditions.findIndex((it: any) => it.column == name);
    if (index >= 0) {
      dashboardPanelData.data.queries[
        dashboardPanelData.layout.currentQueryIndex
      ].fields.filter.conditions.splice(index, 1);
    }
  };

  const removeLatitude = () => {
    dashboardPanelData.data.queries[
      dashboardPanelData.layout.currentQueryIndex
    ].fields.latitude = null;
  };

  const removeLongitude = () => {
    dashboardPanelData.data.queries[
      dashboardPanelData.layout.currentQueryIndex
    ].fields.longitude = null;
  };

  const removeWeight = () => {
    dashboardPanelData.data.queries[
      dashboardPanelData.layout.currentQueryIndex
    ].fields.weight = null;
  };

  const removeMapName = () => {
    dashboardPanelData.data.queries[
      dashboardPanelData.layout.currentQueryIndex
    ].fields.name = null;
  };

  const removeMapValue = () => {
    dashboardPanelData.data.queries[
      dashboardPanelData.layout.currentQueryIndex
    ].fields.value_for_maps = null;
  };

  const removeSource = () => {
    dashboardPanelData.data.queries[
      dashboardPanelData.layout.currentQueryIndex
    ].fields.source = null;
  };

  const removeTarget = () => {
    dashboardPanelData.data.queries[
      dashboardPanelData.layout.currentQueryIndex
    ].fields.target = null;
  };

  const removeValue = () => {
    dashboardPanelData.data.queries[
      dashboardPanelData.layout.currentQueryIndex
    ].fields.value = null;
  };

  const addFilteredItem = async (name: string) => {
    const currentQuery =
      dashboardPanelData.data.queries[
        dashboardPanelData.layout.currentQueryIndex
      ];

    // Ensure the filter array is initialized
    if (!currentQuery.fields.filter) {
      currentQuery.fields.filter = {
        filterType: "group",
        logicalOperator: "AND",
        conditions: [],
      };
    }

    // Add the new filter item
    currentQuery.fields.filter.conditions.push({
      type: "list",
      values: [],
      column: name,
      operator: null,
      value: null,
      logicalOperator: "AND",
      filterType: "condition",
    });

    // Ensure the filterValue array is initialized
    if (!dashboardPanelData.meta.filterValue) {
      dashboardPanelData.meta.filterValue = [];
    }

    try {
      const queryReq = {
        org_identifier: store.state.selectedOrganization.identifier,
        stream_name: currentQuery.fields.stream,
        start_time: new Date(
          dashboardPanelData.meta.dateTime["start_time"].toISOString(),
        ).getTime(),
        end_time: new Date(
          dashboardPanelData.meta.dateTime["end_time"].toISOString(),
        ).getTime(),
        field: name,
        size: 100,
        type: currentQuery.fields.stream_type,
        no_count: true,
      };

      const res = await valuesWebSocket.fetchFieldValues(
        queryReq,
        dashboardPanelData,
        name,
      );
    } catch (error: any) {
      const errorDetailValue =
        error.response?.data.error_detail ||
        error.response?.data.message ||
        "Something went wrong!";
      const trimmedErrorMessage =
        errorDetailValue.length > 300
          ? errorDetailValue.slice(0, 300) + " ..."
          : errorDetailValue;

      showErrorNotification(trimmedErrorMessage);
    }
  };

  const loadFilterItem = async (name: any) => {
    try {
      const queryReq = {
        org_identifier: store.state.selectedOrganization.identifier,
        stream_name:
          dashboardPanelData.data.queries[
            dashboardPanelData.layout.currentQueryIndex
          ].fields.stream,
        start_time: new Date(
          dashboardPanelData?.meta?.dateTime?.["start_time"]?.toISOString(),
        ).getTime(),
        end_time: new Date(
          dashboardPanelData?.meta?.dateTime?.["end_time"]?.toISOString(),
        ).getTime(),
        fields: [name],
        size: 100,
        type: dashboardPanelData.data.queries[
          dashboardPanelData.layout.currentQueryIndex
<<<<<<< HEAD
        ].fields.stream,
      start_time: new Date(
        dashboardPanelData?.meta?.dateTime?.["start_time"]?.toISOString(),
      ).getTime(),
      end_time: new Date(
        dashboardPanelData?.meta?.dateTime?.["end_time"]?.toISOString(),
      ).getTime(),
      field: name,
      size: 100,
      type: dashboardPanelData.data.queries[
        dashboardPanelData.layout.currentQueryIndex
      ].fields.stream_type,
      no_count: true,
    })
      .then((res: any) => {
        const find = dashboardPanelData.meta.filterValue.findIndex(
          (it: any) => it.column == name,
        );
        if (find >= 0) {
          dashboardPanelData.meta.filterValue.splice(find, 1);
        }
        dashboardPanelData.meta.filterValue.push({
          column: name,
          value: res?.data?.hits?.[0]?.values
            .map((it: any) => it.zo_sql_key)
            .filter((it: any) => it)
            .map((it: any) => String(it)),
        });
      })
      .catch((error: any) => {
        const errorDetailValue =
          error.response?.data.error_detail ||
          error.response?.data.message ||
          "Something went wrong!";
        const trimmedErrorMessage =
          errorDetailValue.length > 300
            ? errorDetailValue.slice(0, 300) + " ..."
            : errorDetailValue;

        showErrorNotification(trimmedErrorMessage);
      });
=======
        ].fields.stream_type,
        no_count: true,
      };

      const response = await valuesWebSocket.fetchFieldValues(
        queryReq,
        dashboardPanelData,
        name,
      );
    } catch (error: any) {
      const errorDetailValue =
        error.response?.data.error_detail ||
        error.response?.data.message ||
        "Something went wrong!";
      const trimmedErrorMessage =
        errorDetailValue.length > 300
          ? errorDetailValue.slice(0, 300) + " ..."
          : errorDetailValue;
      showErrorNotification(trimmedErrorMessage);
    }
>>>>>>> 9f40388f
  };

  const removeXYFilters = () => {
    if (
      promqlMode.value ||
      dashboardPanelData.data.queries[
        dashboardPanelData.layout.currentQueryIndex
      ].customQuery == false
    ) {
      dashboardPanelData.data.queries[
        dashboardPanelData.layout.currentQueryIndex
      ].fields.x.splice(
        0,
        dashboardPanelData.data.queries[
          dashboardPanelData.layout.currentQueryIndex
        ].fields.x.length,
      );
      dashboardPanelData.data.queries[
        dashboardPanelData.layout.currentQueryIndex
      ].fields.y.splice(
        0,
        dashboardPanelData.data.queries[
          dashboardPanelData.layout.currentQueryIndex
        ].fields.y.length,
      );
      dashboardPanelData.data.queries[
        dashboardPanelData.layout.currentQueryIndex
      ].fields.z.splice(
        0,
        dashboardPanelData.data.queries[
          dashboardPanelData.layout.currentQueryIndex
        ].fields.z.length,
      );
      dashboardPanelData.data.queries[
        dashboardPanelData.layout.currentQueryIndex
      ].fields?.breakdown?.splice(
        0,
        dashboardPanelData.data.queries[
          dashboardPanelData.layout.currentQueryIndex
        ].fields?.breakdown?.length,
      );
      dashboardPanelData.data.queries[
        dashboardPanelData.layout.currentQueryIndex
      ].fields.filter.conditions.splice(
        0,
        dashboardPanelData.data.queries[
          dashboardPanelData.layout.currentQueryIndex
        ].fields.filter.conditions.length,
      );
      dashboardPanelData.data.queries[
        dashboardPanelData.layout.currentQueryIndex
      ].fields.latitude = null;
      dashboardPanelData.data.queries[
        dashboardPanelData.layout.currentQueryIndex
      ].fields.longitude = null;
      dashboardPanelData.data.queries[
        dashboardPanelData.layout.currentQueryIndex
      ].fields.weight = null;
      dashboardPanelData.data.queries[
        dashboardPanelData.layout.currentQueryIndex
      ].fields.name = null;
      dashboardPanelData.data.queries[
        dashboardPanelData.layout.currentQueryIndex
      ].fields.value_for_maps = null;
      dashboardPanelData.data.queries[
        dashboardPanelData.layout.currentQueryIndex
      ].fields.source = null;
      dashboardPanelData.data.queries[
        dashboardPanelData.layout.currentQueryIndex
      ].fields.target = null;
      dashboardPanelData.data.queries[
        dashboardPanelData.layout.currentQueryIndex
      ].fields.value = null;
    }
  };

  // This function updates the x and y fields of a custom query in the dashboard panel data
  const updateXYFieldsForCustomQueryMode = () => {
    // Check if the custom query is enabled and PromQL mode is disabled
    if (
      !promqlMode.value &&
      dashboardPanelData.data.queries[
        dashboardPanelData.layout.currentQueryIndex
      ].customQuery == true
    ) {
      // first, remove all derived fields from x,y,z,latitude,longitude,weight,source,target,value
      dashboardPanelData.data.queries[
        dashboardPanelData.layout.currentQueryIndex
      ].fields.x = dashboardPanelData.data.queries[
        dashboardPanelData.layout.currentQueryIndex
      ].fields?.x?.filter((it: any) => !it.isDerived);

      // remove from y axis
      dashboardPanelData.data.queries[
        dashboardPanelData.layout.currentQueryIndex
      ].fields.y = dashboardPanelData.data.queries[
        dashboardPanelData.layout.currentQueryIndex
      ].fields?.y?.filter((it: any) => !it.isDerived);

      // remove from z axis
      dashboardPanelData.data.queries[
        dashboardPanelData.layout.currentQueryIndex
      ].fields.z = dashboardPanelData.data.queries[
        dashboardPanelData.layout.currentQueryIndex
      ].fields?.z?.filter((it: any) => !it.isDerived);

      // remove from breakdown
      dashboardPanelData.data.queries[
        dashboardPanelData.layout.currentQueryIndex
      ].fields.breakdown = dashboardPanelData.data.queries[
        dashboardPanelData.layout.currentQueryIndex
      ].fields?.breakdown?.filter((it: any) => !it.isDerived);

      // remove from latitude
      if (
        dashboardPanelData?.data?.queries[
          dashboardPanelData.layout.currentQueryIndex
        ]?.fields?.latitude?.alias &&
        dashboardPanelData?.data?.queries[
          dashboardPanelData.layout.currentQueryIndex
        ]?.fields?.latitude?.isDerived
      ) {
        dashboardPanelData.data.queries[
          dashboardPanelData.layout.currentQueryIndex
        ].fields.latitude = null;
      }

      // remove from longitude
      if (
        dashboardPanelData?.data?.queries[
          dashboardPanelData.layout.currentQueryIndex
        ]?.fields?.longitude?.alias &&
        dashboardPanelData?.data?.queries[
          dashboardPanelData.layout.currentQueryIndex
        ]?.fields?.longitude?.isDerived
      ) {
        dashboardPanelData.data.queries[
          dashboardPanelData.layout.currentQueryIndex
        ].fields.longitude = null;
      }

      // remove from weight
      if (
        dashboardPanelData?.data?.queries[
          dashboardPanelData.layout.currentQueryIndex
        ]?.fields?.weight?.alias &&
        dashboardPanelData?.data?.queries[
          dashboardPanelData.layout.currentQueryIndex
        ]?.fields?.weight?.isDerived
      ) {
        dashboardPanelData.data.queries[
          dashboardPanelData.layout.currentQueryIndex
        ].fields.weight = null;
      }

      // remove from source
      if (
        dashboardPanelData?.data?.queries[
          dashboardPanelData.layout.currentQueryIndex
        ]?.fields?.source?.alias &&
        dashboardPanelData?.data?.queries[
          dashboardPanelData.layout.currentQueryIndex
        ]?.fields?.source?.isDerived
      ) {
        dashboardPanelData.data.queries[
          dashboardPanelData.layout.currentQueryIndex
        ].fields.source = null;
      }

      // remove from target
      if (
        dashboardPanelData?.data?.queries[
          dashboardPanelData.layout.currentQueryIndex
        ]?.fields?.target?.alias &&
        dashboardPanelData?.data?.queries[
          dashboardPanelData.layout.currentQueryIndex
        ]?.fields?.target?.isDerived
      ) {
        dashboardPanelData.data.queries[
          dashboardPanelData.layout.currentQueryIndex
        ].fields.target = null;
      }

      // remove from value
      if (
        dashboardPanelData?.data?.queries[
          dashboardPanelData.layout.currentQueryIndex
        ]?.fields?.value?.alias &&
        dashboardPanelData?.data?.queries[
          dashboardPanelData.layout.currentQueryIndex
        ]?.fields?.value?.isDerived
      ) {
        dashboardPanelData.data.queries[
          dashboardPanelData.layout.currentQueryIndex
        ].fields.value = null;
      }

      // remove from name
      if (
        dashboardPanelData?.data?.queries[
          dashboardPanelData.layout.currentQueryIndex
        ]?.fields?.name?.alias &&
        dashboardPanelData?.data?.queries[
          dashboardPanelData.layout.currentQueryIndex
        ]?.fields?.name?.isDerived
      ) {
        dashboardPanelData.data.queries[
          dashboardPanelData.layout.currentQueryIndex
        ].fields.name = null;
      }

      // remove from value_for_maps
      if (
        dashboardPanelData?.data?.queries[
          dashboardPanelData.layout.currentQueryIndex
        ]?.fields?.value_for_maps?.alias &&
        dashboardPanelData?.data?.queries[
          dashboardPanelData.layout.currentQueryIndex
        ]?.fields?.value_for_maps?.isDerived
      ) {
        dashboardPanelData.data.queries[
          dashboardPanelData.layout.currentQueryIndex
        ].fields.value_for_maps = null;
      }

      // Loop through each custom query field in the dashboard panel data's stream meta
      dashboardPanelData.meta.stream.customQueryFields.forEach(
        (it: any, index: number) => {
          // Get the name of the current custom query field
          const { name } = it;

          // Determine the current field type based on the name
          let field;
          if (name === "latitude") {
            field =
              dashboardPanelData.data.queries[
                dashboardPanelData.layout.currentQueryIndex
              ].fields.latitude;
          } else if (name === "longitude") {
            field =
              dashboardPanelData.data.queries[
                dashboardPanelData.layout.currentQueryIndex
              ].fields.longitude;
          } else if (name === "weight") {
            field =
              dashboardPanelData.data.queries[
                dashboardPanelData.layout.currentQueryIndex
              ].fields.weight;
          } else if (name === "name") {
            field =
              dashboardPanelData.data.queries[
                dashboardPanelData.layout.currentQueryIndex
              ].fields.name;
          } else if (name === "value_for_maps") {
            field =
              dashboardPanelData.data.queries[
                dashboardPanelData.layout.currentQueryIndex
              ].fields.value_for_maps;
          } else if (name === "source") {
            field =
              dashboardPanelData.data.queries[
                dashboardPanelData.layout.currentQueryIndex
              ].fields.source;
          } else if (name === "target") {
            field =
              dashboardPanelData.data.queries[
                dashboardPanelData.layout.currentQueryIndex
              ].fields.target;
          } else if (name === "value") {
            field =
              dashboardPanelData.data.queries[
                dashboardPanelData.layout.currentQueryIndex
              ].fields.value;
          } else {
            // For other field types (x, y, z), determine the type and index as before
            let currentFieldType;

            if (
              index <
              dashboardPanelData.data.queries[
                dashboardPanelData.layout.currentQueryIndex
              ].fields.x.length
            ) {
              currentFieldType = "x";
            } else if (
              index <
              dashboardPanelData.data.queries[
                dashboardPanelData.layout.currentQueryIndex
              ].fields.x.length +
                dashboardPanelData.data.queries[
                  dashboardPanelData.layout.currentQueryIndex
                ].fields.y.length
            ) {
              currentFieldType = "y";
            } else if (
              index <
              dashboardPanelData.data.queries[
                dashboardPanelData.layout.currentQueryIndex
              ].fields.x.length +
                dashboardPanelData.data.queries[
                  dashboardPanelData.layout.currentQueryIndex
                ].fields.y.length +
                dashboardPanelData.data.queries[
                  dashboardPanelData.layout.currentQueryIndex
                ].fields.breakdown.length
            ) {
              currentFieldType = "breakdown";
            } else {
              currentFieldType = "z";
            }

            if (currentFieldType === "x") {
              field =
                dashboardPanelData.data.queries[
                  dashboardPanelData.layout.currentQueryIndex
                ].fields.x[index];
            } else if (currentFieldType === "y") {
              field =
                dashboardPanelData.data.queries[
                  dashboardPanelData.layout.currentQueryIndex
                ].fields.y[
                  index -
                    dashboardPanelData.data.queries[
                      dashboardPanelData.layout.currentQueryIndex
                    ].fields.x.length
                ];
            } else if (currentFieldType === "breakdown") {
              field =
                dashboardPanelData.data.queries[
                  dashboardPanelData.layout.currentQueryIndex
                ].fields.breakdown[
                  index -
                    dashboardPanelData.data.queries[
                      dashboardPanelData.layout.currentQueryIndex
                    ].fields.x.length -
                    dashboardPanelData.data.queries[
                      dashboardPanelData.layout.currentQueryIndex
                    ].fields.y.length
                ];
            } else {
              field =
                dashboardPanelData.data.queries[
                  dashboardPanelData.layout.currentQueryIndex
                ].fields.z[
                  index -
                    dashboardPanelData.data.queries[
                      dashboardPanelData.layout.currentQueryIndex
                    ].fields.x.length -
                    dashboardPanelData.data.queries[
                      dashboardPanelData.layout.currentQueryIndex
                    ].fields.y.length
                ];
            }
            // If the current field is a y or z field, set the aggregation function to "count"
            if (
              (currentFieldType === "y" || currentFieldType === "z") &&
              !field.isDerived
            ) {
              field.aggregationFunction = "count";
            }
          }

          // Update the properties of the current field
          field.alias = name; // Set the alias to the name of the custom query field
          field.column = name; // Set the column to the name of the custom query field
          field.color = null; // Reset the color to null
        },
      );
    }
  };

  // this updates the fields when you switch from the auto to custom
  const updateXYFieldsOnCustomQueryChange = (oldCustomQueryFields: any) => {
    // Create a copy of the old custom query fields array
    const oldArray = oldCustomQueryFields;
    // Create a deep copy of the new custom query fields array
    const newArray = JSON.parse(
      JSON.stringify(dashboardPanelData.meta.stream.customQueryFields),
    );

    // Check if the length of the old and new arrays are the same
    if (oldArray.length == newArray.length) {
      // Create an array to store the indexes of changed fields
      const changedIndex: any = [];
      // Iterate through the new array
      newArray.forEach((obj: any, index: any) => {
        const { name } = obj;
        // Check if the name of the field at the same index in the old array is different
        if (oldArray[index].name != name) {
          changedIndex.push(index);
        }
      });
      // Check if there is only one changed field
      if (changedIndex.length == 1) {
        const oldName = oldArray[changedIndex[0]]?.name;

        let fieldIndex = dashboardPanelData.data.queries[
          dashboardPanelData.layout.currentQueryIndex
        ].fields.x?.findIndex((it: any) => it?.alias == oldName);
        // Check if the field is in the x fields array
        if (fieldIndex >= 0) {
          const newName = newArray[changedIndex[0]]?.name;
          const field =
            dashboardPanelData.data.queries[
              dashboardPanelData.layout.currentQueryIndex
            ].fields.x[fieldIndex];

          // Update the field alias and column to the new name
          field.alias = newName;
          field.column = newName;
        }
        // Check if the field is in the breakdown fields array
        fieldIndex = dashboardPanelData.data.queries[
          dashboardPanelData.layout.currentQueryIndex
        ].fields.breakdown?.findIndex((it: any) => it?.alias == oldName);
        if (fieldIndex >= 0) {
          const newName = newArray[changedIndex[0]]?.name;
          const field =
            dashboardPanelData.data.queries[
              dashboardPanelData.layout.currentQueryIndex
            ].fields.breakdown[fieldIndex];

          // Update the field alias and column to the new name
          field.alias = newName;
          field.column = newName;
        }
        // Check if the field is in the y fields array
        fieldIndex = dashboardPanelData.data.queries[
          dashboardPanelData.layout.currentQueryIndex
        ].fields.y?.findIndex((it: any) => it?.alias == oldName);
        if (fieldIndex >= 0) {
          const newName = newArray[changedIndex[0]]?.name;
          const field =
            dashboardPanelData.data.queries[
              dashboardPanelData.layout.currentQueryIndex
            ].fields.y[fieldIndex];

          // Update the field alias and column to the new name
          field.alias = newName;
          field.column = newName;
        }
        // Check if the field is in the z fields array
        fieldIndex = dashboardPanelData.data.queries[
          dashboardPanelData.layout.currentQueryIndex
        ].fields.z?.findIndex((it: any) => it?.alias == oldName);
        if (fieldIndex >= 0) {
          const newName = newArray[changedIndex[0]]?.name;
          const field =
            dashboardPanelData.data.queries[
              dashboardPanelData.layout.currentQueryIndex
            ].fields.z[fieldIndex];

          // Update the field alias and column to the new name
          field.alias = newName;
          field.column = newName;
        }

        //Check if the field is in the latitude fields
        let field =
          dashboardPanelData.data.queries[
            dashboardPanelData.layout.currentQueryIndex
          ].fields.latitude;

        if (field && field.alias == oldName) {
          const newName = newArray[changedIndex[0]]?.name;

          // Update the field alias and column to the new name
          field.alias = newName;
          field.column = newName;
        }

        //Check if the field is in the longitude fields array
        field =
          dashboardPanelData.data.queries[
            dashboardPanelData.layout.currentQueryIndex
          ].fields.longitude;

        if (field && field.alias == oldName) {
          const newName = newArray[changedIndex[0]]?.name;

          // Update the field alias and column to the new name
          field.alias = newName;
          field.column = newName;
        }

        //Check if the field is in the weight fields array
        field =
          dashboardPanelData.data.queries[
            dashboardPanelData.layout.currentQueryIndex
          ].fields.weight;

        if (field && field.alias == oldName) {
          const newName = newArray[changedIndex[0]]?.name;

          // Update the field alias and column to the new name
          field.alias = newName;
          field.column = newName;
        }

        //Check if the field is in the name fields
        field =
          dashboardPanelData.data.queries[
            dashboardPanelData.layout.currentQueryIndex
          ].fields.name;

        if (field && field.alias == oldName) {
          const newName = newArray[changedIndex[0]]?.name;

          // Update the field alias and column to the new name
          field.alias = newName;
          field.column = newName;
        }

        //Check if the field is in the value fields
        field =
          dashboardPanelData.data.queries[
            dashboardPanelData.layout.currentQueryIndex
          ].fields.value_for_maps;

        if (field && field.alias == oldName) {
          const newName = newArray[changedIndex[0]]?.name;

          // Update the field alias and column to the new name
          field.alias = newName;
          field.column = newName;
        }

        //Check if the field is in the source fields array
        field =
          dashboardPanelData.data.queries[
            dashboardPanelData.layout.currentQueryIndex
          ].fields.source;

        if (field && field.alias == oldName) {
          const newName = newArray[changedIndex[0]]?.name;

          // Update the field alias and column to the new name
          field.alias = newName;
          field.column = newName;
        }

        //Check if the field is in the target fields array
        field =
          dashboardPanelData.data.queries[
            dashboardPanelData.layout.currentQueryIndex
          ].fields.target;

        if (field && field.alias == oldName) {
          const newName = newArray[changedIndex[0]]?.name;

          // Update the field alias and column to the new name
          field.alias = newName;
          field.column = newName;
        }

        //Check if the field is in the value fields array
        field =
          dashboardPanelData.data.queries[
            dashboardPanelData.layout.currentQueryIndex
          ].fields.value;

        if (field && field.alias == oldName) {
          const newName = newArray[changedIndex[0]]?.name;

          // Update the field alias and column to the new name
          field.alias = newName;
          field.column = newName;
        }
      }
    }
  };

  onBeforeMount(async () => {
    await importSqlParser();
  });

  onUnmounted(async () => {
    parser = null;
  });

  const importSqlParser = async () => {
    const useSqlParser: any = await import("@/composables/useParser");
    const { sqlParser }: any = useSqlParser.default();
    parser = await sqlParser();

    updateQueryValue();
  };

  /**
   * Format a value to be used in a SQL query.
   * @param value - the value to format
   * @returns the formatted value
   */

  const formatValue = (value: any, column: string): string | null => {
    const columnType = dashboardPanelData.meta.stream.selectedStreamFields.find(
      (it: any) => it.name == column,
    )?.type;
    if (value == null) {
      // if value is null or undefined, return it as is
      return value;
    }

    // if value is a string, remove any single quotes and add double quotes
    let tempValue = value;
    if (value?.length > 1 && value.startsWith("'") && value.endsWith("'")) {
      tempValue = value.substring(1, value.length - 1);
    }
    // escape any single quotes in the value
    tempValue = escapeSingleQuotes(tempValue);
    // add double quotes around the value
    tempValue =
      columnType == "Utf8" || columnType === undefined
        ? `'${tempValue}'`
        : `${tempValue}`;

    return tempValue;
  };

  /**
   * Format a value for an IN clause in a SQL query.
   * If the value contains a variable, e.g. $variable, it will be returned as is.
   * Otherwise, if the value is a string, it will be split into individual values
   * using the `splitQuotedString` util function. Each value will be escaped and
   * enclosed in single quotes, and the resulting array of strings will be joined
   * with commas.
   * @param value - the value to format
   * @returns the formatted value
   */
  const formatINValue = (value: any) => {
    // if variable is present, don't want to use splitQuotedString
    if (value?.includes("$")) {
      if (value.startsWith("(") && value.endsWith(")")) {
        return value.substring(1, value.length - 1);
      }
      return value;
    } else {
      return splitQuotedString(value ?? "")
        ?.map((it: any) => {
          return `'${escapeSingleQuotes(it)}'`;
        })
        .join(", ");
    }
  };

  /**
   * Build a WHERE clause from the given filter data.
   * @param {array} filterData - an array of filter objects, each with properties
   *   for column, operator, value, and logicalOperator.
   * @returns {string} - the WHERE clause as a string.
   */
  const buildWhereClause = (filterData: any) => {
    /**
     * Build a single condition from the given condition object.
     * @param {object} condition - a filter object with properties for column,
     *   operator, value, and logicalOperator.
     * @returns {string} - the condition as a string.
     */
    const buildCondition = (condition: any) => {
      const columnType =
        dashboardPanelData.meta.stream.selectedStreamFields.find(
          (it: any) => it.name == condition.column,
        )?.type;
      if (condition.filterType === "group") {
        const groupConditions = condition.conditions
          .map(buildCondition)
          .filter(Boolean);
        const logicalOperators = condition.conditions
          .map((c: any) => c.logicalOperator)
          .filter(Boolean);

        let groupQuery = "";
        groupConditions.forEach((cond: any, index: any) => {
          if (index > 0) {
            groupQuery += ` ${logicalOperators[index]} `;
          }
          groupQuery += cond;
        });

        return groupConditions.length ? `(${groupQuery})` : "";
      } else if (condition.type === "list" && condition.values?.length > 0) {
        return `${condition.column} IN (${condition.values
          .map((value: any) => formatValue(value, condition.column))
          .join(", ")})`;
      } else if (condition.type === "condition" && condition.operator != null) {
        let selectFilter = "";
        if (["Is Null", "Is Not Null"].includes(condition.operator)) {
          selectFilter += `${condition.column} `;
          switch (condition.operator) {
            case "Is Null":
              selectFilter += `IS NULL`;
              break;
            case "Is Not Null":
              selectFilter += `IS NOT NULL`;
              break;
          }
        } else if (condition.operator === "IN") {
          selectFilter += `${condition.column} IN (${formatINValue(
            condition.value,
          )})`;
        } else if (condition.operator === "NOT IN") {
          selectFilter += `${condition.column} NOT IN (${formatINValue(
            condition.value,
          )})`;
        } else if (condition.operator === "match_all") {
          selectFilter += `match_all(${formatValue(condition.value, condition.column)})`;
        } else if (condition.operator === "str_match") {
          selectFilter += `str_match(${condition.column}, ${formatValue(
            condition.value,
            condition.column,
          )})`;
        } else if (condition.operator === "str_match_ignore_case") {
          selectFilter += `str_match_ignore_case(${
            condition.column
          }, ${formatValue(condition.value, condition.column)})`;
        } else if (condition.operator === "re_match") {
          selectFilter += `re_match(${condition.column}, ${formatValue(
            condition.value,
            condition.column,
          )})`;
        } else if (condition.operator === "re_not_match") {
          selectFilter += `re_not_match(${condition.column}, ${formatValue(
            condition.value,
            condition.column,
          )})`;
        } else if (condition.value != null && condition.value !== "") {
          selectFilter += `${condition.column} `;
          switch (condition.operator) {
            case "=":
            case "<>":
            case "<":
            case ">":
            case "<=":
            case ">=":
              selectFilter += `${condition.operator} ${formatValue(
                condition.value,
                condition.column,
              )}`;
              break;
            case "Contains":
              selectFilter +=
                columnType === "Utf8"
                  ? `LIKE '%${condition.value}%'`
                  : `LIKE %${condition.value}%`;
              break;
            case "Not Contains":
              selectFilter +=
                columnType === "Utf8"
                  ? `NOT LIKE '%${condition.value}%'`
                  : `NOT LIKE %${condition.value}%`;
              break;
            case "Starts With":
              selectFilter +=
                columnType === "Utf8"
                  ? `LIKE '${condition.value}%'`
                  : `LIKE ${condition.value}%`;
              break;
            case "Ends With":
              selectFilter +=
                columnType === "Utf8"
                  ? `LIKE '%${condition.value}'`
                  : `LIKE %${condition.value}`;
              break;
            default:
              selectFilter += `${condition.operator} ${formatValue(
                condition.value,
                condition.column,
              )}`;
              break;
          }
        }
        return selectFilter;
      }
      return "";
    };

    const whereConditions = filterData.map(buildCondition).filter(Boolean);

    const logicalOperators = filterData.map((it: any) => it.logicalOperator);

    if (whereConditions.length > 0) {
      return ` WHERE ${whereConditions
        .map((cond: any, index: any) => {
          const logicalOperator =
            index < logicalOperators.length && logicalOperators[index + 1]
              ? logicalOperators[index + 1]
              : "";

          return index < logicalOperators.length
            ? `${cond} ${logicalOperator}`
            : cond;
        })
        .join(" ")}`;
    }

    return "";
  };

  const sqlchart = () => {
    // STEP 1: first check if there is at least 1 field selected
    if (
      dashboardPanelData.data.queries[
        dashboardPanelData.layout.currentQueryIndex
      ].fields.x.length == 0 &&
      dashboardPanelData.data.queries[
        dashboardPanelData.layout.currentQueryIndex
      ].fields.y.length == 0 &&
      dashboardPanelData.data.queries[
        dashboardPanelData.layout.currentQueryIndex
      ].fields.z.length == 0 &&
      dashboardPanelData.data.queries[
        dashboardPanelData.layout.currentQueryIndex
      ].fields.breakdown?.length == 0
    ) {
      return "";
    }

    // STEP 2: Now, continue if we have at least 1 field selected
    // merge the fields list
    let query = "SELECT ";
    const fields = [
      ...dashboardPanelData.data.queries[
        dashboardPanelData.layout.currentQueryIndex
      ].fields.x,
      ...dashboardPanelData.data.queries[
        dashboardPanelData.layout.currentQueryIndex
      ].fields.y,
      ...(dashboardPanelData.data.queries[
        dashboardPanelData.layout.currentQueryIndex
      ].fields?.breakdown
        ? [
            ...dashboardPanelData.data.queries[
              dashboardPanelData.layout.currentQueryIndex
            ].fields.breakdown,
          ]
        : []),
      ...(dashboardPanelData.data?.queries[
        dashboardPanelData.layout.currentQueryIndex
      ].fields?.z
        ? [
            ...dashboardPanelData.data.queries[
              dashboardPanelData.layout.currentQueryIndex
            ].fields.z,
          ]
        : []),
    ]
      .flat()
      .filter((fieldObj: any) => !fieldObj.isDerived);

    const filter = [
      ...dashboardPanelData.data.queries[
        dashboardPanelData.layout.currentQueryIndex
      ].fields?.filter.conditions,
    ];
    const array = fields.map((field, i) => {
      let selector = "";

      // TODO: add aggregator
      if (field?.aggregationFunction) {
        switch (field?.aggregationFunction) {
          case "count-distinct":
            selector += `count(distinct(${field?.column}))`;
            break;
          case "p50":
            selector += `approx_percentile_cont(${field?.column}, 0.5)`;
            break;
          case "p90":
            selector += `approx_percentile_cont(${field?.column}, 0.9)`;
            break;
          case "p95":
            selector += `approx_percentile_cont(${field?.column}, 0.95)`;
            break;
          case "p99":
            selector += `approx_percentile_cont(${field?.column}, 0.99)`;
            break;
          case "histogram": {
            // if interval is not null, then use it
            if (field?.args && field?.args?.length && field?.args[0].value) {
              selector += `${field?.aggregationFunction}(${field?.column}, '${field?.args[0]?.value}')`;
            } else {
              selector += `${field?.aggregationFunction}(${field?.column})`;
            }
            break;
          }
          default:
            selector += `${field?.aggregationFunction}(${field?.column})`;
            break;
        }
      } else {
        selector += `${field?.column}`;
      }
      selector += ` as "${field?.alias}"${i == fields.length - 1 ? " " : ", "}`;
      return selector;
    });
    query += array?.join("");

    // now add from stream name
    query += ` FROM "${
      dashboardPanelData.data.queries[
        dashboardPanelData.layout.currentQueryIndex
      ].fields?.stream
    }" `;

    // Add the AND/OR condition logic
    const filterData =
      dashboardPanelData.data.queries[
        dashboardPanelData.layout.currentQueryIndex
      ].fields.filter.conditions;

    const whereClause = buildWhereClause(filterData);
    query += whereClause;

    // add group by statement
    const xAxisAlias = dashboardPanelData.data.queries[
      dashboardPanelData.layout.currentQueryIndex
    ].fields.x
      .filter((it: any) => !it?.isDerived)
      .map((it: any) => it?.alias);

    const yAxisAlias = dashboardPanelData.data.queries[
      dashboardPanelData.layout.currentQueryIndex
    ].fields.y
      .filter((it: any) => !it?.isDerived)
      .map((it: any) => it?.alias);

    const bAxisAlias = dashboardPanelData.data.queries[
      dashboardPanelData.layout.currentQueryIndex
    ].fields?.breakdown
      ?.filter((it: any) => !it?.isDerived)
      ?.map((it: any) => it?.alias);

    const tableTypeWithXFieldOnly =
      dashboardPanelData.data.type === "table" &&
      xAxisAlias.length > 0 &&
      yAxisAlias.length === 0 &&
      !bAxisAlias?.length;

    if (!tableTypeWithXFieldOnly) {
      if (dashboardPanelData.data.type == "heatmap") {
        query +=
          xAxisAlias.length && yAxisAlias.length
            ? " GROUP BY " +
              xAxisAlias.join(", ") +
              ", " +
              yAxisAlias.join(", ")
            : "";
      } else if (bAxisAlias?.length) {
        query +=
          xAxisAlias.length && bAxisAlias.length
            ? " GROUP BY " +
              xAxisAlias.join(", ") +
              ", " +
              bAxisAlias.join(", ")
            : "";
      } else {
        query += xAxisAlias.length ? " GROUP BY " + xAxisAlias.join(", ") : "";
      }
    }

    // Add HAVING clause if y-axis or z-axis has operator and value
    const yAxisFields =
      dashboardPanelData.data.queries[
        dashboardPanelData.layout.currentQueryIndex
      ].fields.y;

    const zAxisFields =
      dashboardPanelData.data.queries[
        dashboardPanelData.layout.currentQueryIndex
      ].fields?.z || [];

    const havingClauses: any = [];

    // Only add having clauses for non-heatmap charts from y-axis
    if (dashboardPanelData.data.type !== "heatmap") {
      // Process y-axis having conditions
      yAxisFields.forEach((field: any) => {
        if (
          field?.havingConditions?.[0]?.operator &&
          field?.havingConditions?.[0]?.value !== undefined &&
          field?.havingConditions?.[0]?.value !== null &&
          field?.havingConditions?.[0]?.value !== ""
        ) {
          const columnName = field.alias;
          havingClauses.push(
            `${columnName} ${field.havingConditions[0].operator} ${field.havingConditions[0].value}`,
          );
        }
      });
    }

    // Process z-axis having conditions
    zAxisFields.forEach((field: any) => {
      if (
        field?.havingConditions?.[0]?.operator &&
        field?.havingConditions?.[0]?.value !== undefined &&
        field?.havingConditions?.[0]?.value !== null &&
        field?.havingConditions?.[0]?.value !== ""
      ) {
        const columnName = field.alias;
        havingClauses.push(
          `${columnName} ${field.havingConditions[0].operator} ${field.havingConditions[0].value}`,
        );
      }
    });

    if (havingClauses.length > 0) {
      query += " HAVING " + havingClauses.join(" AND ");
    }

    // array of sorting fields with followed by asc or desc
    const orderByArr: string[] = [];

    fields.forEach((it: any) => {
      // ignore if None is selected or sortBy is not there
      if (it?.sortBy) {
        orderByArr.push(`${it?.alias} ${it?.sortBy}`);
      }
    });

    // append with query by joining array with comma
    query += orderByArr.length ? " ORDER BY " + orderByArr.join(", ") : "";

    // append limit
    // if limit is less than or equal to 0 then don't add
    const queryLimit =
      dashboardPanelData.data.queries[
        dashboardPanelData.layout.currentQueryIndex
      ].config.limit ?? 0;
    query += queryLimit > 0 ? " LIMIT " + queryLimit : "";

    return query;
  };

  const mapChart = () => {
    const { name, value_for_maps } =
      dashboardPanelData.data.queries[
        dashboardPanelData.layout.currentQueryIndex
      ].fields;

    // Validate required fields
    if (!name?.column) {
      console.warn("Map name field is required but not provided");
      return "";
    }
    if (!value_for_maps?.column) {
      console.warn("Map value field is required but not provided");
      return "";
    }
    let query = "";

    if (name && value_for_maps) {
      query = `SELECT ${name.column} as "${name.alias}", `;

      if (value_for_maps?.aggregationFunction) {
        switch (value_for_maps.aggregationFunction) {
          case "p50":
            query += `approx_percentile_cont(${value_for_maps.column}, 0.5) as ${value_for_maps.alias}`;
            break;
          case "p90":
            query += `approx_percentile_cont(${value_for_maps.column}, 0.9) as ${value_for_maps.alias}`;
            break;
          case "p95":
            query += `approx_percentile_cont(${value_for_maps.column}, 0.95) as ${value_for_maps.alias}`;
            break;
          case "p99":
            query += `approx_percentile_cont(${value_for_maps.column}, 0.99) as ${value_for_maps.alias}`;
            break;
          case "count-distinct":
            query += `count(distinct(${value_for_maps.column})) as "${value_for_maps.alias}"`;
            break;
          default:
            query += `${value_for_maps.aggregationFunction}(${value_for_maps.column}) as "${value_for_maps.alias}"`;
            break;
        }
      } else {
        query += `${value_for_maps.column} as "${value_for_maps.alias}"`;
      }

      query += ` FROM "${
        dashboardPanelData.data.queries[
          dashboardPanelData.layout.currentQueryIndex
        ].fields.stream
      }"`;

      // Add WHERE clause based on applied filters
      const filterData =
        dashboardPanelData.data.queries[
          dashboardPanelData.layout.currentQueryIndex
        ].fields.filter.conditions;

      const whereClause = buildWhereClause(filterData);
      query += whereClause;

      // Group By clause
      if (name) {
        query += ` GROUP BY ${name.alias}`;
      }
    }

    // Add HAVING clause if y-axis has operator and value
    const valueForMapsFields =
      dashboardPanelData.data.queries[
        dashboardPanelData.layout.currentQueryIndex
      ].fields.value_for_maps;

    const havingClauses: any = [];

    if (
      valueForMapsFields?.havingConditions?.[0]?.operator &&
      valueForMapsFields?.havingConditions?.[0]?.value !== undefined &&
      valueForMapsFields?.havingConditions?.[0]?.value !== null &&
      valueForMapsFields?.havingConditions?.[0]?.value !== ""
    ) {
      const columnName = valueForMapsFields.alias;
      havingClauses.push(
        `${columnName} ${valueForMapsFields.havingConditions[0].operator} ${valueForMapsFields.havingConditions[0].value}`,
      );
    }

    if (havingClauses.length > 0) {
      query += " HAVING " + havingClauses.join(" AND ");
    }

    // array of sorting fields with followed by asc or desc
    const orderByArr: string[] = [];

    [name, value_for_maps]
      .filter((it: any) => !it?.isDerived)
      .forEach((it: any) => {
        // ignore if None is selected or sortBy is not there
        if (it?.sortBy) {
          orderByArr.push(`${it.alias} ${it.sortBy}`);
        }
      });

    // append with query by joining array with comma
    query += orderByArr.length ? " ORDER BY " + orderByArr.join(", ") : "";

    // append limit
    // if limit is less than or equal to 0 then don't add
    const queryLimit =
      dashboardPanelData.data.queries[
        dashboardPanelData.layout.currentQueryIndex
      ].config.limit ?? 0;
    query += queryLimit > 0 ? " LIMIT " + queryLimit : "";

    return query;
  };

  const geoMapChart = () => {
    let query = "";

    const { latitude, longitude, weight } =
      dashboardPanelData.data.queries[
        dashboardPanelData.layout.currentQueryIndex
      ].fields;

    if (latitude && !latitude.isDerived && longitude && !longitude.isDerived) {
      query += `SELECT ${latitude.column} as ${latitude.alias}, ${longitude.column} as ${longitude.alias}`;
    } else if (latitude && !latitude.isDerived) {
      query += `SELECT ${latitude.column} as ${latitude.alias}`;
    } else if (longitude && !longitude.isDerived) {
      query += `SELECT ${longitude.column} as ${longitude.alias}`;
    }

    if (query) {
      if (weight && !weight.isDerived) {
        switch (weight?.aggregationFunction) {
          case "p50":
            query += `, approx_percentile_cont(${weight.column}, 0.5) as ${weight.alias}`;
            break;
          case "p90":
            query += `, approx_percentile_cont(${weight.column}, 0.9) as ${weight.alias}`;
            break;
          case "p95":
            query += `, approx_percentile_cont(${weight.column}, 0.95) as ${weight.alias}`;
            break;
          case "p99":
            query += `, approx_percentile_cont(${weight.column}, 0.99) as ${weight.alias}`;
            break;
          case "count-distinct":
            query += `, count(distinct(${weight.column})) as ${weight.alias}`;
            break;
          default:
            query += `, ${weight.aggregationFunction}(${weight.column}) as ${weight.alias}`;
            break;
        }
      }
      query += ` FROM "${
        dashboardPanelData.data.queries[
          dashboardPanelData.layout.currentQueryIndex
        ].fields.stream
      }" `;
    }

    // Add WHERE clause based on applied filters
    const filterData =
      dashboardPanelData.data.queries[
        dashboardPanelData.layout.currentQueryIndex
      ].fields.filter.conditions;

    const whereClause = buildWhereClause(filterData);
    query += whereClause;

    // Group By clause
    let aliases: any = [];

    if (latitude && !latitude.isDerived) {
      aliases.push(latitude?.alias);
    }
    if (longitude && !longitude.isDerived) {
      aliases.push(longitude?.alias);
    }
    if (aliases.length) {
      aliases = aliases.filter(Boolean).join(", ");
      query += `GROUP BY ${aliases}`;
    }

    // Add HAVING clause if y-axis has operator and value
    const weightFields =
      dashboardPanelData.data.queries[
        dashboardPanelData.layout.currentQueryIndex
      ].fields.weight;

    const havingClauses: any = [];

    if (
      weightFields?.havingConditions?.[0]?.operator &&
      weightFields?.havingConditions?.[0]?.value !== undefined &&
      weightFields?.havingConditions?.[0]?.value !== null &&
      weightFields?.havingConditions?.[0]?.value !== ""
    ) {
      const columnName = weightFields.alias;
      havingClauses.push(
        `${columnName} ${weightFields.havingConditions[0].operator} ${weightFields.havingConditions[0].value}`,
      );
    }

    if (havingClauses.length > 0) {
      query += " HAVING " + havingClauses.join(" AND ");
    }

    // array of sorting fields with followed by asc or desc
    const orderByArr: string[] = [];

    [latitude, longitude, weight]
      .filter((it: any) => !it?.isDerived)
      .forEach((it: any) => {
        // ignore if None is selected or sortBy is not there
        if (it?.sortBy) {
          orderByArr.push(`${it.alias} ${it.sortBy}`);
        }
      });

    // append with query by joining array with comma
    query += orderByArr.length ? " ORDER BY " + orderByArr.join(", ") : "";

    // append limit
    // if limit is less than or equal to 0 then don't add
    const queryLimit =
      dashboardPanelData.data.queries[
        dashboardPanelData.layout.currentQueryIndex
      ].config.limit ?? 0;
    query += queryLimit > 0 ? " LIMIT " + queryLimit : "";

    return query;
  };

  const sankeyChartQuery = () => {
    const queryData =
      dashboardPanelData.data.queries[
        dashboardPanelData.layout.currentQueryIndex
      ];
    const { source, target, value } = queryData.fields;
    const stream = queryData.fields.stream;

    if (!source && !target && !value) {
      return "";
    }

    let query = "SELECT ";
    const selectFields = [];

    if (source && !source.isDerived) {
      selectFields.push(`${source.column} as ${source.alias}`);
    }

    if (target && !target.isDerived) {
      selectFields.push(`${target.column} as ${target.alias}`);
    }

    if (value && !value.isDerived) {
      switch (value?.aggregationFunction) {
        case "p50":
          selectFields.push(
            `approx_percentile_cont(${value?.column}, 0.5) as ${value.alias}`,
          );
          break;
        case "p90":
          selectFields.push(
            `approx_percentile_cont(${value?.column}, 0.9) as ${value.alias}`,
          );
          break;
        case "p95":
          selectFields.push(
            `approx_percentile_cont(${value?.column}, 0.95) as ${value.alias}`,
          );
          break;
        case "p99":
          selectFields.push(
            `approx_percentile_cont(${value?.column}, 0.99) as ${value.alias}`,
          );
          break;
        default:
          selectFields.push(
            `${value.aggregationFunction}(${value.column}) as ${value.alias}`,
          );
          break;
      }
    }

    // Adding the selected fields to the query
    query += selectFields.join(", ");

    query += ` FROM "${stream}"`;

    // Adding filter conditions
    const filterData = queryData.fields.filter.conditions;

    const whereClause = buildWhereClause(filterData);
    query += whereClause;

    // Group By clause
    let aliases: any = [];

    if (source && !source.isDerived) {
      aliases.push(source?.alias);
    }
    if (target && !target.isDerived) {
      aliases.push(target?.alias);
    }
    if (aliases.length) {
      aliases = aliases.filter(Boolean).join(", ");
      query += `GROUP BY ${aliases}`;
    }

    // Add HAVING clause if y-axis has operator and value
    const valueFields =
      dashboardPanelData.data.queries[
        dashboardPanelData.layout.currentQueryIndex
      ].fields.value;

    const havingClauses: any = [];

    if (
      valueFields?.havingConditions?.[0]?.operator &&
      valueFields?.havingConditions?.[0]?.value !== undefined &&
      valueFields?.havingConditions?.[0]?.value !== null &&
      valueFields?.havingConditions?.[0]?.value !== ""
    ) {
      const columnName = valueFields.alias;
      havingClauses.push(
        `${columnName} ${valueFields.havingConditions[0].operator} ${valueFields.havingConditions[0].value}`,
      );
    }

    if (havingClauses.length > 0) {
      query += " HAVING " + havingClauses.join(" AND ");
    }

    // Adding sorting
    const orderByArr: string[] = [];
    [source, target, value]
      .filter((it: any) => !it?.isDerived)
      .forEach((field) => {
        if (field && field.sortBy) {
          orderByArr.push(`${field.alias} ${field.sortBy}`);
        }
      });

    if (orderByArr.length > 0) {
      query += ` ORDER BY ${orderByArr.join(", ")}`;
    }

    // Adding limit
    const queryLimit = queryData.config.limit ?? 0;
    if (queryLimit > 0) {
      query += ` LIMIT ${queryLimit}`;
    }

    return query;
  };

  // based on chart type it will create auto sql query
  const makeAutoSQLQuery = () => {
    // only continue if current mode is auto query generation
    if (
      !dashboardPanelData.data.queries[
        dashboardPanelData.layout.currentQueryIndex
      ].customQuery
    ) {
      if (!dashboardPanelData.meta.stream.selectedStreamFields?.length) {
        return;
      }

      let query = "";
      if (dashboardPanelData.data.type == "geomap") {
        query = geoMapChart();
      } else if (dashboardPanelData.data.type == "sankey") {
        query = sankeyChartQuery();
      } else if (dashboardPanelData.data.type == "maps") {
        query = mapChart();
      } else {
        query = sqlchart();
      }
      dashboardPanelData.data.queries[
        dashboardPanelData.layout.currentQueryIndex
      ].query = query;
    }
  };

  // Generate the query when the fields are updated
  watch(
    () => [
      dashboardPanelData.data.queries[
        dashboardPanelData.layout.currentQueryIndex
      ].fields.stream,
      dashboardPanelData.data.queries[
        dashboardPanelData.layout.currentQueryIndex
      ].fields.x,
      dashboardPanelData.data.queries[
        dashboardPanelData.layout.currentQueryIndex
      ].fields.y,
      dashboardPanelData.data.queries[
        dashboardPanelData.layout.currentQueryIndex
      ].fields.breakdown,
      dashboardPanelData.data.queries[
        dashboardPanelData.layout.currentQueryIndex
      ].fields.z,
      dashboardPanelData.data.queries[
        dashboardPanelData.layout.currentQueryIndex
      ].fields.filter,
      dashboardPanelData.data.queries[
        dashboardPanelData.layout.currentQueryIndex
      ].customQuery,
      dashboardPanelData.data.queries[
        dashboardPanelData.layout.currentQueryIndex
      ].fields.latitude,
      dashboardPanelData.data.queries[
        dashboardPanelData.layout.currentQueryIndex
      ].fields.longitude,
      dashboardPanelData.data.queries[
        dashboardPanelData.layout.currentQueryIndex
      ].fields.weight,
      dashboardPanelData.data.queries[
        dashboardPanelData.layout.currentQueryIndex
      ].fields.source,
      dashboardPanelData.data.queries[
        dashboardPanelData.layout.currentQueryIndex
      ].fields.target,
      dashboardPanelData.data.queries[
        dashboardPanelData.layout.currentQueryIndex
      ].fields.value,
      dashboardPanelData.data.queries[
        dashboardPanelData.layout.currentQueryIndex
      ].fields.name,
      dashboardPanelData.data.queries[
        dashboardPanelData.layout.currentQueryIndex
      ].fields.value_for_maps,
      dashboardPanelData.data.queries[
        dashboardPanelData.layout.currentQueryIndex
      ].config.limit,
    ],
    () => {
      // only continue if current mode is auto query generation
      if (
        !dashboardPanelData.data.queries[
          dashboardPanelData.layout.currentQueryIndex
        ].customQuery
      ) {
        makeAutoSQLQuery();
      }
    },
    { deep: true },
  );

  // Replace the existing validatePanel function with a wrapper that calls the generic function
  const validatePanelWrapper = (
    errors: string[],
    isFieldsValidationRequired: boolean = true,
  ) => {
    validatePanel(dashboardPanelData, errors, isFieldsValidationRequired, [
      ...selectedStreamFieldsBasedOnUserDefinedSchema.value,
      ...dashboardPanelData.meta.stream.vrlFunctionFieldList,
      ...dashboardPanelData.meta.stream.customQueryFields,
    ]);
  };

  const VARIABLE_PLACEHOLDER = "substituteValue";

  const validateQuery = (query: any, variables: any) => {
    // Helper to test one replacement (string or number)
    const testReplacement = (q: any, varName: any, replacement: any) => {
      const regex = new RegExp(`\\$(?:{${varName}}|${varName})(?!\\w)`, "g");
      return q.replace(regex, replacement);
    };

    // Recursive validation function
    const validateRecursive: any = (currentQuery: any, remainingVars: any) => {
      if (!remainingVars.length) {
        try {
          // Try parsing the current query
          parser.astify(currentQuery);
          return currentQuery; // Return valid query
        } catch (error) {
          return null; // Invalid query
        }
      }

      // Process next variable
      const [varName, ...restVars] = remainingVars;

      // Try as string
      const stringQuery = testReplacement(
        currentQuery,
        varName,
        "VARIABLE_PLACEHOLDER",
      );
      const resultAsString: any = validateRecursive(stringQuery, restVars);
      if (resultAsString) return resultAsString; // Found valid query

      // Try as number
      const numericQuery = testReplacement(currentQuery, varName, "10");
      const resultAsNumber = validateRecursive(numericQuery, restVars);
      if (resultAsNumber) return resultAsNumber; // Found valid query

      // If neither works, return null
      throw new Error("Invalid query");
    };

    return validateRecursive(query, variables);
  };

  // Extract variables from the query
  const extractVariables = (query: any) => {
    const matches = query.match(/\$(\w+|\{\w+\})/g);
    return matches
      ? [...new Set(matches.map((v: any) => v.replace(/^\$|\{|\}/g, "")))]
      : [];
  };

  // now check if the correct stream is selected
  function isDummyStreamName(tableName: any) {
    return tableName?.includes("VARIABLE_PLACEHOLDER");
  }

  // This function parses the custom query and generates the errors and custom fields
  const updateQueryValue = () => {
    // store the query in the dashboard panel data
    // dashboardPanelData.meta.editorValue = value;
    // dashboardPanelData.data.query = value;

    if (
      dashboardPanelData.data.queries[
        dashboardPanelData.layout.currentQueryIndex
      ].customQuery &&
      dashboardPanelData.data.queryType != "promql" &&
      dashboardPanelData.data.queries[
        dashboardPanelData.layout.currentQueryIndex
      ].query
    ) {
      // empty the errors
      dashboardPanelData.meta.errors.queryErrors = [];

      // Get the parsed query
      try {
        let currentQuery =
          dashboardPanelData.data.queries[
            dashboardPanelData.layout.currentQueryIndex
          ].query;

        // replace variables with dummy values to verify query is correct or not
        if (/\${[a-zA-Z0-9_-]+:csv}/.test(currentQuery)) {
          currentQuery = currentQuery.replaceAll(
            /\${[a-zA-Z0-9_-]+:csv}/g,
            "1,2",
          );
        }
        if (/\${[a-zA-Z0-9_-]+:singlequote}/.test(currentQuery)) {
          currentQuery = currentQuery.replaceAll(
            /\${[a-zA-Z0-9_-]+:singlequote}/g,
            "'1','2'",
          );
        }
        if (/\${[a-zA-Z0-9_-]+:doublequote}/.test(currentQuery)) {
          currentQuery = currentQuery.replaceAll(
            /\${[a-zA-Z0-9_-]+:doublequote}/g,
            '"1","2"',
          );
        }
        if (/\${[a-zA-Z0-9_-]+:pipe}/.test(currentQuery)) {
          currentQuery = currentQuery.replaceAll(
            /\${[a-zA-Z0-9_-]+:pipe}/g,
            "1|2",
          );
        }

        const variables = extractVariables(currentQuery); // Extract all unique variables
        const validatedQuery = validateQuery(currentQuery, variables);

        if (validatedQuery) {
          dashboardPanelData.meta.parsedQuery = parser.astify(validatedQuery);
        } else {
          dashboardPanelData.meta.parsedQuery = null;
        }
      } catch (e) {
        // exit if not able to parse query
        return null;
      }
      if (!dashboardPanelData.meta.parsedQuery) {
        return;
      }

      // We have the parsed query, now get the columns and tables
      // get the columns first
      if (
        Array.isArray(dashboardPanelData.meta.parsedQuery?.columns) &&
        dashboardPanelData.meta.parsedQuery?.columns?.length > 0
      ) {
        const oldCustomQueryFields = JSON.parse(
          JSON.stringify(dashboardPanelData.meta.stream.customQueryFields),
        );
        dashboardPanelData.meta.stream.customQueryFields = [];

        const fields = extractFields(
          dashboardPanelData.meta.parsedQuery,
          store.state.zoConfig.timestamp_column ?? "_timestamp",
        );

        if (Array.isArray(fields)) {
          fields.forEach((field: any) => {
            const fieldAlias = field.alias ?? field.column;
            if (
              !dashboardPanelData.meta.stream.customQueryFields.find(
                (it: any) => it.name == fieldAlias,
              )
            ) {
              dashboardPanelData.meta.stream.customQueryFields.push({
                name: fieldAlias,
                type: "",
              });
            }
          });
        }

        // update the existing x and y axis fields
        updateXYFieldsOnCustomQueryChange(oldCustomQueryFields);
      } else {
        dashboardPanelData.meta.errors.queryErrors.push("Invalid Columns");
      }

      if (dashboardPanelData.meta.parsedQuery.from?.length > 0) {
        const streamFound = dashboardPanelData.meta.stream.streamResults.find(
          (it: any) =>
            it.name == dashboardPanelData.meta.parsedQuery.from[0].table,
        );

        const currentQuery =
          dashboardPanelData.data.queries[
            dashboardPanelData.layout.currentQueryIndex
          ];

        const tableName = dashboardPanelData.meta.parsedQuery.from?.[0]?.table;

        if (streamFound) {
          if (currentQuery.fields.stream != streamFound.name) {
            currentQuery.fields.stream = streamFound.name;
          }
        } else if (isDummyStreamName(tableName)) {
          // nothing to do as the stream is dummy
        } else {
          let parsedQuery;
          try {
            parsedQuery = parser.astify(currentQuery?.query);
          } catch (e) {
            // exit if not able to parse query
            return;
          }
        }
      }
    }
  };

  watch(
    () => [
      dashboardPanelData.data.queries[
        dashboardPanelData.layout.currentQueryIndex
      ].query,
      dashboardPanelData.data.queries[
        dashboardPanelData.layout.currentQueryIndex
      ].customQuery, // Only watch for custom query mode changes
      selectedStreamFieldsBasedOnUserDefinedSchema.value,
    ],
    (newVal, oldVal) => {
      // Check if customQuery mode has changed
      const customQueryChanged = newVal[1] !== oldVal[1];

      // Only continue if the current mode is "show custom query"
      if (
        dashboardPanelData.data.queries[
          dashboardPanelData.layout.currentQueryIndex
        ].customQuery &&
        dashboardPanelData.data.queryType == "sql"
      ) {
        // Call the updateQueryValue function
        if (parser) updateQueryValue();
      } else if (customQueryChanged) {
        // Only clear lists when switching modes
        // auto query mode selected
        // remove the custom fields from the list
        dashboardPanelData.meta.stream.customQueryFields = [];
        dashboardPanelData.meta.stream.vrlFunctionFieldList = []; // Clear VRL function field list
      }
      // if (dashboardPanelData.data.queryType == "promql") {
      //     updatePromQLQuery()
      // }
    },
    { deep: true },
  );

  const currentXLabel = computed(() => {
    return dashboardPanelData.data.type == "table"
      ? "First Column"
      : dashboardPanelData.data.type == "h-bar"
        ? "Y-Axis"
        : "X-Axis";
  });

  const currentYLabel = computed(() => {
    return dashboardPanelData.data.type == "table"
      ? "Other Columns"
      : dashboardPanelData.data.type == "h-bar"
        ? "X-Axis"
        : "Y-Axis";
  });

  return {
    dashboardPanelData,
    resetDashboardPanelData,
    resetDashboardPanelDataAndAddTimeField,
    updateArrayAlias,
    addXAxisItem,
    addYAxisItem,
    addZAxisItem,
    addBreakDownAxisItem,
    addLatitude,
    addLongitude,
    addWeight,
    addMapName,
    addMapValue,
    addSource,
    addTarget,
    addValue,
    removeXAxisItem,
    removeYAxisItem,
    removeZAxisItem,
    removeBreakdownItem,
    removeFilterItem,
    removeLatitude,
    removeLongitude,
    removeWeight,
    removeMapName,
    removeMapValue,
    removeSource,
    removeTarget,
    removeValue,
    addFilteredItem,
    loadFilterItem,
    removeXYFilters,
    updateXYFieldsForCustomQueryMode,
    updateXYFieldsOnCustomQueryChange,
    isAddXAxisNotAllowed,
    isAddBreakdownNotAllowed,
    isAddYAxisNotAllowed,
    isAddZAxisNotAllowed,
    promqlMode,
    addQuery,
    removeQuery,
    resetAggregationFunction,
    cleanupDraggingFields,
    getDefaultQueries,
    validatePanel: validatePanelWrapper, // Replace with the wrapper function
    currentXLabel,
    currentYLabel,
    generateLabelFromName,
    selectedStreamFieldsBasedOnUserDefinedSchema,
  };
};
export default useDashboardPanelData;<|MERGE_RESOLUTION|>--- conflicted
+++ resolved
@@ -1302,49 +1302,6 @@
         size: 100,
         type: dashboardPanelData.data.queries[
           dashboardPanelData.layout.currentQueryIndex
-<<<<<<< HEAD
-        ].fields.stream,
-      start_time: new Date(
-        dashboardPanelData?.meta?.dateTime?.["start_time"]?.toISOString(),
-      ).getTime(),
-      end_time: new Date(
-        dashboardPanelData?.meta?.dateTime?.["end_time"]?.toISOString(),
-      ).getTime(),
-      field: name,
-      size: 100,
-      type: dashboardPanelData.data.queries[
-        dashboardPanelData.layout.currentQueryIndex
-      ].fields.stream_type,
-      no_count: true,
-    })
-      .then((res: any) => {
-        const find = dashboardPanelData.meta.filterValue.findIndex(
-          (it: any) => it.column == name,
-        );
-        if (find >= 0) {
-          dashboardPanelData.meta.filterValue.splice(find, 1);
-        }
-        dashboardPanelData.meta.filterValue.push({
-          column: name,
-          value: res?.data?.hits?.[0]?.values
-            .map((it: any) => it.zo_sql_key)
-            .filter((it: any) => it)
-            .map((it: any) => String(it)),
-        });
-      })
-      .catch((error: any) => {
-        const errorDetailValue =
-          error.response?.data.error_detail ||
-          error.response?.data.message ||
-          "Something went wrong!";
-        const trimmedErrorMessage =
-          errorDetailValue.length > 300
-            ? errorDetailValue.slice(0, 300) + " ..."
-            : errorDetailValue;
-
-        showErrorNotification(trimmedErrorMessage);
-      });
-=======
         ].fields.stream_type,
         no_count: true,
       };
@@ -1365,7 +1322,6 @@
           : errorDetailValue;
       showErrorNotification(trimmedErrorMessage);
     }
->>>>>>> 9f40388f
   };
 
   const removeXYFilters = () => {
