--- conflicted
+++ resolved
@@ -22,11 +22,8 @@
 import useStreams from "./useStreams";
 import useValuesWebSocket from "./dashboard/useValuesWebSocket";
 import queryService from "@/services/search";
-<<<<<<< HEAD
+import logsUtils from "./useLogs/logsUtils";
 import { buildSQLChartQuery, geoMapChart, mapChart, sankeyChartQuery } from "@/utils/dashboard/dashboardAutoQueryBuilder";
-=======
-import logsUtils from "./useLogs/logsUtils";
->>>>>>> 7f558324
 
 const colors = [
   "#5960b2",
@@ -2384,81 +2381,12 @@
       return query;
     }
   };
-
-<<<<<<< HEAD
-=======
-  // Generate the query when the fields are updated
-  watch(
-    () => [
-      dashboardPanelData.data.queries[
-        dashboardPanelData.layout.currentQueryIndex
-      ].fields.stream,
-      dashboardPanelData.data.queries[
-        dashboardPanelData.layout.currentQueryIndex
-      ].fields.x,
-      dashboardPanelData.data.queries[
-        dashboardPanelData.layout.currentQueryIndex
-      ].fields.y,
-      dashboardPanelData.data.queries[
-        dashboardPanelData.layout.currentQueryIndex
-      ].fields.breakdown,
-      dashboardPanelData.data.queries[
-        dashboardPanelData.layout.currentQueryIndex
-      ].fields.z,
-      dashboardPanelData.data.queries[
-        dashboardPanelData.layout.currentQueryIndex
-      ].fields.filter,
-      dashboardPanelData.data.queries[
-        dashboardPanelData.layout.currentQueryIndex
-      ].customQuery,
-      dashboardPanelData.data.queries[
-        dashboardPanelData.layout.currentQueryIndex
-      ].fields.latitude,
-      dashboardPanelData.data.queries[
-        dashboardPanelData.layout.currentQueryIndex
-      ].fields.longitude,
-      dashboardPanelData.data.queries[
-        dashboardPanelData.layout.currentQueryIndex
-      ].fields.weight,
-      dashboardPanelData.data.queries[
-        dashboardPanelData.layout.currentQueryIndex
-      ].fields.source,
-      dashboardPanelData.data.queries[
-        dashboardPanelData.layout.currentQueryIndex
-      ].fields.target,
-      dashboardPanelData.data.queries[
-        dashboardPanelData.layout.currentQueryIndex
-      ].fields.value,
-      dashboardPanelData.data.queries[
-        dashboardPanelData.layout.currentQueryIndex
-      ].fields.name,
-      dashboardPanelData.data.queries[
-        dashboardPanelData.layout.currentQueryIndex
-      ].fields.value_for_maps,
-      dashboardPanelData.data.queries[
-        dashboardPanelData.layout.currentQueryIndex
-      ].config.limit,
-    ],
-    () => {
-      // only continue if current mode is auto query generation
-      if (
-        !dashboardPanelData.data.queries[
-          dashboardPanelData.layout.currentQueryIndex
-        ].customQuery
-      ) {
-        makeAutoSQLQuery();
-      }
-    },
-    { deep: true },
-  );
 const { checkTimestampAlias } = logsUtils();
->>>>>>> 7f558324
   // Replace the existing validatePanel function with a wrapper that calls the generic function
   const validatePanelWrapper = (
     errors: string[],
     isFieldsValidationRequired: boolean = true,
   ) => {
-<<<<<<< HEAD
     validatePanel(
       dashboardPanelData,
       errors,
@@ -2469,14 +2397,7 @@
         ...dashboardPanelData.meta.stream.customQueryFields,
       ],
       pageKey,
-    );
-=======
-    validatePanel(dashboardPanelData, errors, isFieldsValidationRequired, [
-      ...selectedStreamFieldsBasedOnUserDefinedSchema.value,
-      ...dashboardPanelData.meta.stream.vrlFunctionFieldList,
-      ...dashboardPanelData.meta.stream.customQueryFields,
-    ], pageKey, store, checkTimestampAlias);
->>>>>>> 7f558324
+    , store, checkTimestampAlias);
   };
 
   const VARIABLE_PLACEHOLDER = "substituteValue";
