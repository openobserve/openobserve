--- conflicted
+++ resolved
@@ -13,22 +13,10 @@
 // You should have received a copy of the GNU Affero General Public License
 // along with this program.  If not, see <http://www.gnu.org/licenses/>.
 
-import { reactive, computed, watch, onBeforeMount, onUnmounted } from "vue";
+import { reactive, computed, watch, onBeforeMount } from "vue";
 import StreamService from "@/services/stream";
 import { useStore } from "vuex";
 import useNotifications from "./useNotifications";
-<<<<<<< HEAD
-import {
-  splitQuotedString,
-  escapeSingleQuotes,
-  b64EncodeUnicode,
-  isStreamingEnabled,
-} from "@/utils/zincutils";
-import { extractFields, getStreamNameFromQuery } from "@/utils/query/sqlUtils";
-import { validatePanel } from "@/utils/dashboard/convertDataIntoUnitValue";
-import useValuesWebSocket from "./dashboard/useValuesWebSocket";
-import queryService from "@/services/search";
-=======
 import { splitQuotedString, escapeSingleQuotes } from "@/utils/zincutils";
 import { extractFields } from "@/utils/query/sqlUtils";
 import {
@@ -37,7 +25,6 @@
   validatePanel,
 } from "@/utils/dashboard/convertDataIntoUnitValue";
 import useStreams from "./useStreams";
->>>>>>> c6c707d8
 
 const colors = [
   "#5960b2",
@@ -55,7 +42,7 @@
 ];
 let parser: any;
 
-const getDefaultDashboardPanelData: any = (store: any) => ({
+const getDefaultDashboardPanelData: any = () => ({
   data: {
     version: 5,
     id: "",
@@ -85,8 +72,7 @@
         position: null,
         rotate: 0,
       },
-      show_symbol:
-        store?.state?.zoConfig?.dashboard_show_symbol_enabled ?? false,
+      show_symbol: true,
       line_interpolation: "smooth",
       legend_width: {
         value: null,
@@ -119,12 +105,10 @@
       wrap_table_cells: false,
       table_transpose: false,
       table_dynamic_columns: false,
-      mappings: [],
       color: {
         mode: "palette-classic-by-series",
         fixedColor: ["#53ca53"],
         seriesBy: "last",
-        colorBySeries: [],
       },
       background: null,
     },
@@ -177,7 +161,7 @@
   layout: {
     splitter: 20,
     querySplitter: 41,
-    showQueryBar: true,
+    showQueryBar: false,
     isConfigPanelOpen: false,
     currentQueryIndex: 0,
     vrlFunctionToggle: false,
@@ -218,7 +202,9 @@
   },
 });
 
-const dashboardPanelDataObj: any = {};
+const dashboardPanelDataObj: any = {
+  dashboard: reactive({ ...getDefaultDashboardPanelData() }),
+};
 
 const getDefaultCustomChartText = () => {
   return `\ // To know more about ECharts , \n// visit: https://echarts.apache.org/examples/en/index.html \n// Example: https://echarts.apache.org/examples/en/editor.html?c=line-simple \n// Define your ECharts 'option' here. \n// 'data' variable is available for use and contains the response data from the search result and it is an array.\noption = {  \n \n};
@@ -228,16 +214,12 @@
 const useDashboardPanelData = (pageKey: string = "dashboard") => {
   const store = useStore();
   const { showErrorNotification } = useNotifications();
-<<<<<<< HEAD
-  const valuesWebSocket = useValuesWebSocket();
-=======
   const { getStreams, getStream } = useStreams();
->>>>>>> c6c707d8
 
   // Initialize the state for this page key if it doesn't already exist
   if (!dashboardPanelDataObj[pageKey]) {
     dashboardPanelDataObj[pageKey] = reactive({
-      ...getDefaultDashboardPanelData(store),
+      ...getDefaultDashboardPanelData(),
     });
   }
 
@@ -253,7 +235,7 @@
 
   // get default queries
   const getDefaultQueries = () => {
-    return getDefaultDashboardPanelData(store).data.queries;
+    return getDefaultDashboardPanelData().data.queries;
   };
 
   const addQuery = () => {
@@ -304,7 +286,7 @@
   };
 
   const resetDashboardPanelData = () => {
-    Object.assign(dashboardPanelData, getDefaultDashboardPanelData(store));
+    Object.assign(dashboardPanelData, getDefaultDashboardPanelData());
   };
 
   const resetDashboardPanelDataAndAddTimeField = () => {
@@ -553,36 +535,6 @@
             ].fields.x.length +
               1)
           : row.name,
-<<<<<<< HEAD
-        alias:
-          !dashboardPanelData.data.queries[
-            dashboardPanelData.layout.currentQueryIndex
-          ].customQuery && !isDerived
-            ? "x_axis_" +
-              (dashboardPanelData.data.queries[
-                dashboardPanelData.layout.currentQueryIndex
-              ].fields.x.length +
-                1)
-            : row.name,
-        column: row.name,
-        color: null,
-        aggregationFunction:
-          row.name == store.state.zoConfig.timestamp_column && !isDerived
-            ? "histogram"
-            : null,
-        sortBy:
-          row.name == store.state.zoConfig.timestamp_column
-            ? dashboardPanelData.data.type == "table"
-              ? "DESC"
-              : "ASC"
-            : null,
-        isDerived,
-        havingConditions: [],
-        treatAsNonTimestamp:
-          row.name === store.state.zoConfig.timestamp_column ? false : true,
-      });
-    }
-=======
       // column: row.name,
       color: null,
       type: "build",
@@ -625,7 +577,6 @@
     });
 
     // }
->>>>>>> c6c707d8
 
     updateArrayAlias();
   };
@@ -751,30 +702,6 @@
             ].fields.y.length +
               1)
           : row.name,
-<<<<<<< HEAD
-        alias:
-          !dashboardPanelData.data.queries[
-            dashboardPanelData.layout.currentQueryIndex
-          ].customQuery && !isDerived
-            ? "y_axis_" +
-              (dashboardPanelData.data.queries[
-                dashboardPanelData.layout.currentQueryIndex
-              ].fields.y.length +
-                1)
-            : row.name,
-        column: row.name,
-        color: getNewColorValue(),
-        aggregationFunction:
-          dashboardPanelData.data.type == "heatmap" || isDerived
-            ? null
-            : "count",
-        isDerived,
-        havingConditions: [],
-        treatAsNonTimestamp:
-          row.name === store.state.zoConfig.timestamp_column ? false : true,
-      });
-    }
-=======
       // column: row.name,
       color: getNewColorValue(),
       type: "build",
@@ -792,7 +719,6 @@
       isDerived,
       havingConditions: [],
     });
->>>>>>> c6c707d8
     updateArrayAlias();
   };
 
@@ -1122,16 +1048,6 @@
           query.fields.source = null;
           query.fields.target = null;
           query.fields.value = null;
-
-          // make sure that x axis should not have more than one field
-          if (query.fields.x.length > 1) {
-            query.fields.x = [query.fields.x[0]];
-          }
-
-          // make sure that y axis should not have more than one field
-          if (query.fields.y.length > 1) {
-            query.fields.y = [query.fields.y[0]];
-          }
         });
         if (dashboardPanelData.data.queryType === "sql") {
           dashboardPanelData.layout.currentQueryIndex = 0;
@@ -1167,53 +1083,6 @@
         dashboardPanelData.data.queries[
           dashboardPanelData.layout.currentQueryIndex
         ].fields.z = [];
-        // we have multiple queries for geomap, so if we are moving away, we need to reset
-        // the values of lat, lng and weight in all the queries
-        dashboardPanelData.data.queries?.forEach((query: any) => {
-          query.fields.latitude = null;
-          query.fields.longitude = null;
-          query.fields.weight = null;
-          query.fields.name = null;
-          query.fields.value_for_maps = null;
-          query.fields.source = null;
-          query.fields.target = null;
-          query.fields.value = null;
-
-          // make sure that x axis should not have more than one field
-          if (query.fields.x.length > 1) {
-            // if breakdown is empty, then take 2nd x axis field on breakdown and remove all other x axis
-            if (query.fields.breakdown.length === 0) {
-              query.fields.breakdown = [query.fields.x[1]];
-              query.fields.x = [query.fields.x[0]];
-            } else {
-              query.fields.x = [query.fields.x[0]];
-            }
-          }
-        });
-        if (dashboardPanelData.data.queryType === "sql") {
-          dashboardPanelData.layout.currentQueryIndex = 0;
-          dashboardPanelData.data.queries =
-            dashboardPanelData.data.queries.slice(0, 1);
-        }
-        dashboardPanelData.data.htmlContent = "";
-        dashboardPanelData.data.markdownContent = "";
-        dashboardPanelData.data.customChartContent =
-          getDefaultCustomChartText();
-        break;
-      case "table":
-        dashboardPanelData.data.queries[
-          dashboardPanelData.layout.currentQueryIndex
-        ].fields.y.forEach((itemY: any) => {
-          if (itemY.aggregationFunction === null && !itemY.isDerived) {
-            itemY.aggregationFunction = "count";
-          }
-        });
-        dashboardPanelData.data.queries[
-          dashboardPanelData.layout.currentQueryIndex
-        ].fields.z = [];
-        dashboardPanelData.data.queries[
-          dashboardPanelData.layout.currentQueryIndex
-        ].fields.breakdown = [];
         // we have multiple queries for geomap, so if we are moving away, we need to reset
         // the values of lat, lng and weight in all the queries
         dashboardPanelData.data.queries?.forEach((query: any) => {
@@ -1235,13 +1104,11 @@
         dashboardPanelData.data.markdownContent = "";
         dashboardPanelData.data.customChartContent =
           getDefaultCustomChartText();
-
-        dashboardPanelData.data.queries[
-          dashboardPanelData.layout.currentQueryIndex
-        ].config.time_shift = [];
         break;
+      case "table":
       case "pie":
       case "donut":
+      case "metric":
       case "gauge":
         dashboardPanelData.data.queries[
           dashboardPanelData.layout.currentQueryIndex
@@ -1269,63 +1136,6 @@
           query.fields.source = null;
           query.fields.target = null;
           query.fields.value = null;
-
-          // make sure that x axis should not have more than one field
-          if (query.fields.x.length > 1) {
-            query.fields.x = [query.fields.x[0]];
-          }
-
-          // make sure that y axis should not have more than one field
-          if (query.fields.y.length > 1) {
-            query.fields.y = [query.fields.y[0]];
-          }
-        });
-        if (dashboardPanelData.data.queryType === "sql") {
-          dashboardPanelData.layout.currentQueryIndex = 0;
-          dashboardPanelData.data.queries =
-            dashboardPanelData.data.queries.slice(0, 1);
-        }
-        dashboardPanelData.data.htmlContent = "";
-        dashboardPanelData.data.markdownContent = "";
-        dashboardPanelData.data.customChartContent =
-          getDefaultCustomChartText();
-
-        dashboardPanelData.data.queries[
-          dashboardPanelData.layout.currentQueryIndex
-        ].config.time_shift = [];
-        break;
-      case "metric":
-        dashboardPanelData.data.queries[
-          dashboardPanelData.layout.currentQueryIndex
-        ].fields.y.forEach((itemY: any) => {
-          if (itemY.aggregationFunction === null && !itemY.isDerived) {
-            itemY.aggregationFunction = "count";
-          }
-        });
-        dashboardPanelData.data.queries[
-          dashboardPanelData.layout.currentQueryIndex
-        ].fields.z = [];
-        dashboardPanelData.data.queries[
-          dashboardPanelData.layout.currentQueryIndex
-        ].fields.breakdown = [];
-        // we have multiple queries for geomap, so if we are moving away, we need to reset
-        // the values of lat, lng and weight in all the queries
-        dashboardPanelData.data.queries?.forEach((query: any) => {
-          query.fields.latitude = null;
-          query.fields.longitude = null;
-          query.fields.weight = null;
-          query.fields.name = null;
-          query.fields.value_for_maps = null;
-          query.fields.source = null;
-          query.fields.target = null;
-          query.fields.value = null;
-
-          // remove all x axis fields
-          query.fields.x = [];
-          // make sure that y axis should not have more than one field
-          if (query.fields.y.length > 1) {
-            query.fields.y = [query.fields.y[0]];
-          }
         });
         if (dashboardPanelData.data.queryType === "sql") {
           dashboardPanelData.layout.currentQueryIndex = 0;
@@ -1648,7 +1458,7 @@
     }
 
     try {
-      const queryReq = {
+      const res = await StreamService.fieldValues({
         org_identifier: store.state.selectedOrganization.identifier,
         stream_name: currentQuery.fields.stream,
         start_time: new Date(
@@ -1661,15 +1471,8 @@
         size: 100,
         type: currentQuery.fields.stream_type,
         no_count: true,
-      };
-
-<<<<<<< HEAD
-      const res = await valuesWebSocket.fetchFieldValues(
-        queryReq,
-        dashboardPanelData,
-        name,
-      );
-=======
+      });
+
       dashboardPanelData.meta.filterValue.push({
         filterItem: {
           field: filterItem.name,
@@ -1679,7 +1482,6 @@
           .map((it: any) => it.zo_sql_key)
           .filter((it: any) => it),
       });
->>>>>>> c6c707d8
     } catch (error: any) {
       const errorDetailValue =
         error.response?.data.error_detail ||
@@ -1694,46 +1496,6 @@
     }
   };
 
-<<<<<<< HEAD
-  const loadFilterItem = async (name: any) => {
-    try {
-      const queryReq = {
-        org_identifier: store.state.selectedOrganization.identifier,
-        stream_name:
-          dashboardPanelData.data.queries[
-            dashboardPanelData.layout.currentQueryIndex
-          ].fields.stream,
-        start_time: new Date(
-          dashboardPanelData?.meta?.dateTime?.["start_time"]?.toISOString(),
-        ).getTime(),
-        end_time: new Date(
-          dashboardPanelData?.meta?.dateTime?.["end_time"]?.toISOString(),
-        ).getTime(),
-        fields: [name],
-        size: 100,
-        type: dashboardPanelData.data.queries[
-          dashboardPanelData.layout.currentQueryIndex
-        ].fields.stream_type,
-        no_count: true,
-      };
-
-      const response = await valuesWebSocket.fetchFieldValues(
-        queryReq,
-        dashboardPanelData,
-        name,
-      );
-    } catch (error: any) {
-      const errorDetailValue =
-        error.response?.data.error_detail ||
-        error.response?.data.message ||
-        "Something went wrong!";
-      const trimmedErrorMessage =
-        errorDetailValue.length > 300
-          ? errorDetailValue.slice(0, 300) + " ..."
-          : errorDetailValue;
-      showErrorNotification(trimmedErrorMessage);
-    }
-=======
   const loadFilterItem = (filterItem: {
     streamAlias: string;
     field: string;
@@ -1792,7 +1554,6 @@
 
         showErrorNotification(trimmedErrorMessage);
       });
->>>>>>> c6c707d8
   };
 
   const removeXYFilters = () => {
@@ -2371,17 +2132,12 @@
     await importSqlParser();
   });
 
-  onUnmounted(async () => {
-    parser = null;
-  });
-
   const importSqlParser = async () => {
     const useSqlParser: any = await import("@/composables/useParser");
     const { sqlParser }: any = useSqlParser.default();
     parser = await sqlParser();
 
-    // do not allow to modify custom query fields for logs page
-    updateQueryValue(pageKey == "logs" ? true : false);
+    updateQueryValue();
   };
 
   /**
@@ -2545,102 +2301,6 @@
           (it: any) => it.name == condition.column.field,
         )?.type;
 
-<<<<<<< HEAD
-        return groupConditions.length ? `(${groupQuery})` : "";
-      } else if (condition.type === "list" && condition.values?.length > 0) {
-        return `${condition.column} IN (${condition.values
-          .map((value: any) => formatValue(value, condition.column))
-          .join(", ")})`;
-      } else if (condition.type === "condition" && condition.operator != null) {
-        let selectFilter = "";
-        if (["Is Null", "Is Not Null"].includes(condition.operator)) {
-          selectFilter += `${condition.column} `;
-          switch (condition.operator) {
-            case "Is Null":
-              selectFilter += `IS NULL`;
-              break;
-            case "Is Not Null":
-              selectFilter += `IS NOT NULL`;
-              break;
-          }
-        } else if (condition.operator === "IN") {
-          selectFilter += `${condition.column} IN (${formatINValue(
-            condition.value,
-          )})`;
-        } else if (condition.operator === "NOT IN") {
-          selectFilter += `${condition.column} NOT IN (${formatINValue(
-            condition.value,
-          )})`;
-        } else if (condition.operator === "match_all") {
-          selectFilter += `match_all(${formatValue(condition.value, condition.column)})`;
-        } else if (
-          condition.operator === "str_match" ||
-          condition.operator === "Contains"
-        ) {
-          selectFilter += `str_match(${condition.column}, ${formatValue(
-            condition.value,
-            condition.column,
-          )})`;
-        } else if (condition.operator === "str_match_ignore_case") {
-          selectFilter += `str_match_ignore_case(${
-            condition.column
-          }, ${formatValue(condition.value, condition.column)})`;
-        } else if (condition.operator === "re_match") {
-          selectFilter += `re_match(${condition.column}, ${formatValue(
-            condition.value,
-            condition.column,
-          )})`;
-        } else if (condition.operator === "re_not_match") {
-          selectFilter += `re_not_match(${condition.column}, ${formatValue(
-            condition.value,
-            condition.column,
-          )})`;
-        } else if (condition.value != null && condition.value !== "") {
-          selectFilter += `${condition.column} `;
-          switch (condition.operator) {
-            case "=":
-            case "<>":
-            case "<":
-            case ">":
-            case "<=":
-            case ">=":
-              selectFilter += `${condition.operator} ${formatValue(
-                condition.value,
-                condition.column,
-              )}`;
-              break;
-            // case "Contains":
-            //   selectFilter +=
-            //     columnType === "Utf8"
-            //       ? `LIKE '%${condition.value}%'`
-            //       : `LIKE %${condition.value}%`;
-            //   break;
-            case "Not Contains":
-              selectFilter +=
-                columnType === "Utf8"
-                  ? `NOT LIKE '%${condition.value}%'`
-                  : `NOT LIKE %${condition.value}%`;
-              break;
-            case "Starts With":
-              selectFilter +=
-                columnType === "Utf8"
-                  ? `LIKE '${condition.value}%'`
-                  : `LIKE ${condition.value}%`;
-              break;
-            case "Ends With":
-              selectFilter +=
-                columnType === "Utf8"
-                  ? `LIKE '%${condition.value}'`
-                  : `LIKE %${condition.value}`;
-              break;
-            default:
-              selectFilter += `${condition.operator} ${formatValue(
-                condition.value,
-                condition.column,
-              )}`;
-              break;
-          }
-=======
         selectFilter += `${streamAlias}.${condition.column.field} `;
         switch (condition.operator) {
           case "=":
@@ -2684,7 +2344,6 @@
               condition.column,
             )}`;
             break;
->>>>>>> c6c707d8
         }
       }
       return selectFilter;
@@ -3436,7 +3095,7 @@
       ...selectedStreamFieldsBasedOnUserDefinedSchema.value,
       ...dashboardPanelData.meta.stream.vrlFunctionFieldList,
       ...dashboardPanelData.meta.stream.customQueryFields,
-    ], pageKey);
+    ]);
   };
 
   const VARIABLE_PLACEHOLDER = "substituteValue";
@@ -3498,7 +3157,7 @@
   }
 
   // This function parses the custom query and generates the errors and custom fields
-  const updateQueryValue = async (shouldSkipCustomQueryFields: boolean = false) => {
+  const updateQueryValue = () => {
     // store the query in the dashboard panel data
     // dashboardPanelData.meta.editorValue = value;
     // dashboardPanelData.data.query = value;
@@ -3568,8 +3227,7 @@
       // get the columns first
       if (
         Array.isArray(dashboardPanelData.meta.parsedQuery?.columns) &&
-        dashboardPanelData.meta.parsedQuery?.columns?.length > 0 &&
-        !shouldSkipCustomQueryFields
+        dashboardPanelData.meta.parsedQuery?.columns?.length > 0
       ) {
         const oldCustomQueryFields = JSON.parse(
           JSON.stringify(dashboardPanelData.meta.stream.customQueryFields),
@@ -3599,22 +3257,22 @@
 
         // update the existing x and y axis fields
         updateXYFieldsOnCustomQueryChange(oldCustomQueryFields);
-      } else if (!shouldSkipCustomQueryFields) {
+      } else {
         dashboardPanelData.meta.errors.queryErrors.push("Invalid Columns");
       }
 
-      const currentQuery =
-      dashboardPanelData.data.queries[
-        dashboardPanelData.layout.currentQueryIndex
-      ];
-
-      const tableName = await getStreamNameFromQuery(currentQuery?.query ?? "");
-
-      if (tableName) {
+      if (dashboardPanelData.meta.parsedQuery.from?.length > 0) {
         const streamFound = dashboardPanelData.meta.stream.streamResults.find(
           (it: any) =>
-            it.name == tableName,
+            it.name == dashboardPanelData.meta.parsedQuery.from[0].table,
         );
+
+        const currentQuery =
+          dashboardPanelData.data.queries[
+            dashboardPanelData.layout.currentQueryIndex
+          ];
+
+        const tableName = dashboardPanelData.meta.parsedQuery.from?.[0]?.table;
 
         if (streamFound) {
           if (currentQuery.fields.stream != streamFound.name) {
@@ -3622,6 +3280,14 @@
           }
         } else if (isDummyStreamName(tableName)) {
           // nothing to do as the stream is dummy
+        } else {
+          let parsedQuery;
+          try {
+            parsedQuery = parser.astify(currentQuery?.query);
+          } catch (e) {
+            // exit if not able to parse query
+            return;
+          }
         }
       }
     }
@@ -3637,16 +3303,7 @@
       ].customQuery, // Only watch for custom query mode changes
       selectedStreamFieldsBasedOnUserDefinedSchema.value,
     ],
-    async (newVal, oldVal) => {
-
-      // if pageKey is logs, then return
-      // because custom query fields will be extracted from the query using the result schema api
-      // NOW: we need to only skip custom query fields for logs page
-      // not stream selection, so commented below code and in updateQueryValue function will skip custom query fields extraction
-      // if (pageKey == "logs") {
-      //   return;
-      // }
-
+    (newVal, oldVal) => {
       // Check if customQuery mode has changed
       const customQueryChanged = newVal[1] !== oldVal[1];
 
@@ -3658,8 +3315,7 @@
         dashboardPanelData.data.queryType == "sql"
       ) {
         // Call the updateQueryValue function
-        // will skip custom query fields extraction for logs page
-        if (parser) await updateQueryValue(pageKey == "logs" ? true : false);
+        if (parser) updateQueryValue();
       } else if (customQueryChanged) {
         // Only clear lists when switching modes
         // auto query mode selected
@@ -3689,282 +3345,6 @@
         ? "X-Axis"
         : "Y-Axis";
   });
-
-  const resetFields = () => {
-    dashboardPanelData.data.queries[
-      dashboardPanelData.layout.currentQueryIndex
-    ].fields = {
-      stream: "",
-      stream_type: "logs",
-      x: [],
-      y: [],
-      z: [],
-      breakdown: [],
-      filter: {
-        filterType: "group",
-        logicalOperator: "AND",
-        conditions: [],
-      },
-      latitude: null,
-      longitude: null,
-      weight: null,
-      name: null,
-      value_for_maps: null,
-      source: null,
-      target: null,
-      value: null,
-    };
-  };
-
-  const setFieldsBasedOnChartTypeValidation = (
-    fields: any,
-    chartType: string,
-  ) => {
-    // First reset all existing fields in dashboardPanelData
-    resetFields();
-
-    // For table chart type, merge breakdown fields into x fields
-    const fieldsToProcess = { ...fields };
-    if (chartType === "table") {
-      fieldsToProcess.x = [...(fields.x || []), ...(fields.breakdown || [])];
-      fieldsToProcess.breakdown = [];
-    }
-
-    // The add functions will automatically apply validation based on current chart type
-    // Add X-axis fields
-    fieldsToProcess.x?.forEach((field: any) => {
-      const fieldName =
-        typeof field === "string" ? field : field.name || field.column;
-      if (fieldName) {
-        addXAxisItem({ name: fieldName });
-      }
-    });
-
-    // Add Y-axis fields
-    fieldsToProcess.y?.forEach((field: any) => {
-      const fieldName =
-        typeof field === "string" ? field : field.name || field.column;
-      if (fieldName) {
-        addYAxisItem({ name: fieldName });
-      }
-    });
-
-    // Add Z-axis fields
-    fieldsToProcess.z?.forEach((field: any) => {
-      const fieldName =
-        typeof field === "string" ? field : field.name || field.column;
-      if (fieldName) {
-        addZAxisItem({ name: fieldName });
-      }
-    });
-
-    // Add breakdown fields
-    fieldsToProcess.breakdown?.forEach((field: any) => {
-      const fieldName =
-        typeof field === "string" ? field : field.name || field.column;
-      if (fieldName) {
-        addBreakDownAxisItem({ name: fieldName });
-      }
-    });
-  };
-
-  // Function to get result schema
-  const getResultSchema = async (
-    query: string,
-    abortSignal?: AbortSignal,
-    startISOTimestamp?: number,
-    endISOTimestamp?: number,
-  ): Promise<{
-    group_by: string[];
-    projections: string[];
-    timeseries_field: string | null;
-  }> => {
-    // get extracted fields from the query
-    const schemaRes = await queryService.result_schema(
-      {
-        org_identifier: store.state.selectedOrganization.identifier,
-        query: {
-          query: {
-            sql: store.state.zoConfig.sql_base64_enabled
-              ? b64EncodeUnicode(query)
-              : query,
-            query_fn: null,
-            start_time: startISOTimestamp,
-            end_time: endISOTimestamp,
-            size: -1,
-            histogram_interval: undefined,
-            streaming_output: false,
-            streaming_id: null,
-          },
-          ...(store.state.zoConfig.sql_base64_enabled
-            ? { encoding: "base64" }
-            : {}),
-        },
-        page_type: "dashboards",
-        is_streaming: isStreamingEnabled(store.state),
-      },
-      "dashboards",
-    );
-
-    // if abort signal is received, throw an error
-    if (abortSignal?.aborted) {
-      throw new DOMException("Aborted", "AbortError");
-    }
-
-    return schemaRes.data;
-  };
-
-  // Function to determine chart type based on extracted fields
-  const determineChartType = (
-    extractedFields: {
-      group_by: string[];
-      projections: string[];
-      timeseries_field: string | null;
-    }
-  ): string => {
-    if (
-      extractedFields.timeseries_field &&
-      extractedFields.group_by.length <= 2
-    ) {
-      return "line";
-    } else {
-      return "table";
-    }
-  };
-
-  // Function to convert result schema to x, y, breakdown fields
-  const convertSchemaToFields = (extractedFields: {
-    group_by: string[];
-    projections: string[];
-    timeseries_field: string | null;
-  }, chartType: string): {
-    x: string[];
-    y: string[];
-    breakdown: string[];
-  } => {
-    // For table charts, add all projections to x-axis since tables display all fields as columns
-    if (chartType === "table") {
-      return {
-        x: [...extractedFields.projections],
-        y: [],
-        breakdown: [],
-      };
-    }
-
-    // For non-table charts, use the original logic
-    // remove group by and timeseries field from projections, while using it on y axis
-    const yAxisFields = extractedFields.projections.filter(
-      (field) =>
-        !extractedFields.group_by.includes(field) &&
-        field !== extractedFields.timeseries_field,
-    );
-
-    const fields = {
-      x: [] as string[],
-      y: yAxisFields,
-      breakdown: [] as string[],
-    };
-
-    // add timestamp as x axis
-    if (extractedFields.timeseries_field) {
-      fields.x.push(extractedFields.timeseries_field);
-    }
-
-    extractedFields.group_by.forEach((field: any) => {
-      if (field != extractedFields.timeseries_field) {
-        // if x axis is empty then first add group by as x axis
-        if (fields.x.length == 0) {
-          fields.x.push(field);
-        } else {
-          fields.breakdown.push(field);
-        }
-      }
-    });
-
-    return fields;
-  };
-
-  // For visualization, we need to set the custom query fields
-  const setCustomQueryFields = async (
-    extractedFieldsParam?: {
-      group_by: string[];
-      projections: string[];
-      timeseries_field: string | null;
-    },
-    autoSelectChartType: boolean = true,
-    abortSignal?: AbortSignal,
-  ) => {
-    resetFields();
-
-    // Helper function to process extracted fields and populate axes
-    const processExtractedFields = (
-      extractedFields: {
-        group_by: string[];
-        projections: string[];
-        timeseries_field: string | null;
-      },
-      autoSelectChartType: boolean = true,
-    ) => {
-      // remove all fields from custom query fields
-      dashboardPanelData.meta.stream.customQueryFields = [];
-
-      // add all fields to custom query fields
-      extractedFields.projections.forEach((field: any) => {
-        dashboardPanelData.meta.stream.customQueryFields.push({
-          name: field,
-          type: "",
-        });
-      });
-
-      // Determine chart type
-      const chartType = autoSelectChartType
-        ? determineChartType(extractedFields)
-        : dashboardPanelData.data.type;
-      dashboardPanelData.data.type = chartType;
-
-      // Convert schema to fields
-      const fields = convertSchemaToFields(extractedFields, chartType);
-
-      // Set fields using existing validation function
-      setFieldsBasedOnChartTypeValidation(fields, chartType);
-    };
-
-    // If extractedFieldsParam is provided, use it directly to avoid duplicate API call
-    if (extractedFieldsParam) {
-      processExtractedFields(extractedFieldsParam, autoSelectChartType);
-      return;
-    }
-
-    const timestamps = dashboardPanelData.meta.dateTime;
-    let startISOTimestamp: any;
-    let endISOTimestamp: any;
-    if (
-      timestamps?.start_time &&
-      timestamps?.end_time &&
-      timestamps.start_time != "Invalid Date" &&
-      timestamps.end_time != "Invalid Date"
-    ) {
-      startISOTimestamp = new Date(
-        timestamps.start_time.toISOString(),
-      ).getTime();
-      endISOTimestamp = new Date(timestamps.end_time.toISOString()).getTime();
-    } else {
-      return;
-    }
-
-    const currentQuery =
-      dashboardPanelData.data.queries[
-        dashboardPanelData.layout.currentQueryIndex
-      ].query;
-
-    const extractedFields = await getResultSchema(
-      currentQuery,
-      abortSignal,
-      startISOTimestamp,
-      endISOTimestamp,
-    );
-    processExtractedFields(extractedFields, autoSelectChartType);
-  };
 
   return {
     dashboardPanelData,
@@ -4017,18 +3397,9 @@
     currentYLabel,
     generateLabelFromName,
     selectedStreamFieldsBasedOnUserDefinedSchema,
-<<<<<<< HEAD
-    setCustomQueryFields,
-    getResultSchema,
-    determineChartType,
-    convertSchemaToFields,
-    setFieldsBasedOnChartTypeValidation,
-    getDefaultDashboardPanelData,
-=======
     updateGroupedFields,
     getAllSelectedStreams,
     buildCondition,
->>>>>>> c6c707d8
   };
 };
 export default useDashboardPanelData;