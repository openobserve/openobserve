// Copyright 2023 OpenObserve Inc.
//
// This program is free software: you can redistribute it and/or modify
// it under the terms of the GNU Affero General Public License as published by
// the Free Software Foundation, either version 3 of the License, or
// (at your option) any later version.
//
// This program is distributed in the hope that it will be useful
// but WITHOUT ANY WARRANTY; without even the implied warranty of
// MERCHANTABILITY or FITNESS FOR A PARTICULAR PURPOSE.  See the
// GNU Affero General Public License for more details.
//
// You should have received a copy of the GNU Affero General Public License
// along with this program.  If not, see <http://www.gnu.org/licenses/>.

/**
 * REFACTORED VERSION OF useSearchStream
 *
 * This is a refactored version that demonstrates how to split the large useSearchStream
 * composable into smaller, more focused composables. The original file had 2100+ lines
 * and handled multiple responsibilities.
 *
 * STRUCTURE:
 * - Main orchestrator (this file) - coordinates between split composables
 * - useSearchQuery - handles SQL query building and validation
 * - useSearchConnection - manages WebSocket/HTTP streaming connections
 * - useSearchResponseHandler - processes different response types
 * - useSearchHistogramManager - histogram-specific logic
 * - useSearchPagination - pagination calculations and state
 *
 * BENEFITS:
 * - Better separation of concerns
 * - Easier testing of individual components
 * - Improved maintainability
 * - Cleaner code organization
 */

import { searchState } from "@/composables/useLogs/searchState";
import { logsUtils } from "@/composables/useLogs/logsUtils";
import useNotifications from "@/composables/useNotifications";

// Split composables
import useSearchQuery from "@/composables/useLogs/useSearchQuery";
import useSearchConnection from "@/composables/useLogs/useSearchConnection";
import useSearchResponseHandler from "@/composables/useLogs/useSearchResponseHandler";
import useSearchHistogramManager from "@/composables/useLogs/useSearchHistogramManager";
import useSearchPagination from "@/composables/useLogs/useSearchPagination";

export const useSearchStream = () => {
  const { showErrorNotification } = useNotifications();
  const { addTraceId } = logsUtils();

  // Initialize all the split composables
  const queryBuilder = useSearchQuery();
  const connectionManager = useSearchConnection();
  const responseProcessor = useSearchResponseHandler();
  const histogramHandler = useSearchHistogramManager();
  const paginationManager = useSearchPagination();

  const { searchObj, resetQueryData } = searchState();

  /**
   * Main entry point for search operations
   * Delegates to appropriate split composables
   */
  const getDataThroughStream = (isPagination: boolean) => {
    try {
      // 1. Build the query using the query composable
      const queryReq = queryBuilder.getQueryReq(isPagination);
      if (!queryReq) return;

      // 2. Set up response callbacks
      const callbacks = {
        onData: responseProcessor.handleSearchResponse,
        onError: responseProcessor.handleSearchError,
        onComplete: handleSearchComplete,
        onReset: handleSearchReset,
      };

      // 3. Execute the search through connection manager
      connectionManager.getDataThroughStream(queryReq, isPagination, callbacks);
    } catch (error: any) {
      console.error("Search operation failed:", error);
      searchObj.loading = false;
      showErrorNotification("Error occurred during the search operation.");
    }
  };
<<<<<<< HEAD
=======

  const getHistogramData = (queryReq: any) => {
    const histogramCallbacks = {
      onData: responseProcessor.handleSearchResponse,
      onError: responseProcessor.handleSearchError,
      onComplete: handleSearchComplete,
      onReset: handleSearchReset,
    };

    histogramHandler.processHistogramRequest(
      queryReq,
      connectionManager.buildWebSocketPayload,
      connectionManager.initializeSearchConnection,
      histogramCallbacks,
    );
  };
>>>>>>> 90fc293e

  /**
   * Handle search completion
   * Orchestrates histogram processing if needed
   */
  const handleSearchComplete = (payload: any, response: any) => {
    // Process histogram if needed
    if (
      payload.type === "search" &&
      !payload.isPagination &&
      searchObj.meta.refreshInterval == 0
    ) {
<<<<<<< HEAD
      const histogramCallbacks = {
        onData: responseProcessor.handleSearchResponse,
        onError: responseProcessor.handleSearchError,
        onComplete: handleSearchComplete,
        onReset: handleSearchReset,
      };

      histogramHandler.processHistogramRequest(
        payload.queryReq,
        connectionManager.buildWebSocketPayload,
        connectionManager.initializeSearchConnection,
        histogramCallbacks,
      );
    }

    console.log("Search Complete", payload);
=======
      getHistogramData(payload.queryReq);
    }

>>>>>>> 90fc293e
    // Update loading states
    if (payload.type === "search") {
      searchObj.loading = false;
    }
    if (payload.type === "histogram" || payload.type === "pageCount") {
      searchObj.loadingHistogram = false;
    }

    // Clean up connection
    connectionManager.cleanupConnection(payload.traceId);
  };

  /**
   * Handle search reset/retry
   */
  const handleSearchReset = (data: any, traceId?: string) => {
    try {
      if (data.type === "search") {
        if (!data.isPagination) {
          resetQueryData();
          searchObj.data.queryResults = {};
        }

        // Reset histogram if needed
        if (!data.isPagination) {
          searchObj.data.histogram = {
            xData: [],
            yData: [],
            chartParams: {
              title: "",
              unparsed_x_data: [],
              timezone: "",
            },
            errorCode: 0,
            errorMsg: "",
            errorDetail: "",
          };
        }

        // Rebuild payload and retry
        const payload = connectionManager.buildWebSocketPayload(
          data.queryReq,
          data.isPagination,
          "search",
        );

        connectionManager.initializeSearchConnection(payload);
        addTraceId(payload.traceId);
      }
    } catch (error: any) {
      console.error("Error during search reset:", error);
    }
  };

  /**
   * Expose the necessary methods for backward compatibility
   * This maintains the same interface as the original composable
   */
  return {
    // Main search method
    getDataThroughStream,

    // Query building
    getQueryReq: queryBuilder.getQueryReq,
    buildSearch: queryBuilder.buildSearch,

    // Connection management
    buildWebSocketPayload: connectionManager.buildWebSocketPayload,
    initializeSearchConnection: connectionManager.initializeSearchConnection,

    // Response handling
    handleSearchResponse: responseProcessor.handleSearchResponse,
    handleSearchError: responseProcessor.handleSearchError,
    handleFunctionError: responseProcessor.handleFunctionError,
    handleAggregation: responseProcessor.handleAggregation,

    // Histogram management
    shouldShowHistogram: histogramHandler.shouldShowHistogram,
    processHistogramRequest: histogramHandler.processHistogramRequest,
    isHistogramDataMissing: histogramHandler.isHistogramDataMissing,

    // Pagination
    refreshPagination: paginationManager.refreshPagination,
    updateResult: paginationManager.updateResult,
    chunkedAppend: paginationManager.chunkedAppend,
    shouldGetPageCount: paginationManager.shouldGetPageCount,

    // Utility methods
    validateFilterForMultiStream: queryBuilder.validateFilterForMultiStream,
    extractFilterColumns: queryBuilder.extractFilterColumns,
    constructErrorMessage: responseProcessor.constructErrorMessage,

    // Backward compatibility - expose individual composables if needed
    queryBuilder,
    connectionManager,
    responseProcessor,
    histogramHandler,
    paginationManager,
<<<<<<< HEAD
=======
    getHistogramData,
>>>>>>> 90fc293e
  };
};

/**
 * How to migrate to the refactored version:
 *
 * 1. Replace imports:
 *    - Change: import useSearchStream from "@/composables/useLogs/useSearchStream";
 *    - To: import { useSearchStreamRefactored } from "@/composables/useLogs/useSearchStreamRefactored";
 *
 * 2. Update usage:
 *    - Change: const { getDataThroughStream } = useSearchStream();
 *    - To: const { getDataThroughStream } = useSearchStreamRefactored();
 *
 * 3. Test thoroughly to ensure all functionality works
 *
 * 4. If needed, access individual composables:
 *    - const { queryBuilder, connectionManager } = useSearchStreamRefactored();
 *
 * MIGRATION STRATEGY:
 * - Start with components that use simple methods from useSearchStream
 * - Gradually migrate more complex usage
 * - Keep the original file until all migrations are complete
 * - Add comprehensive tests for each split composable
 */

export default useSearchStream;<|MERGE_RESOLUTION|>--- conflicted
+++ resolved
@@ -85,8 +85,6 @@
       showErrorNotification("Error occurred during the search operation.");
     }
   };
-<<<<<<< HEAD
-=======
 
   const getHistogramData = (queryReq: any) => {
     const histogramCallbacks = {
@@ -103,7 +101,6 @@
       histogramCallbacks,
     );
   };
->>>>>>> 90fc293e
 
   /**
    * Handle search completion
@@ -116,28 +113,9 @@
       !payload.isPagination &&
       searchObj.meta.refreshInterval == 0
     ) {
-<<<<<<< HEAD
-      const histogramCallbacks = {
-        onData: responseProcessor.handleSearchResponse,
-        onError: responseProcessor.handleSearchError,
-        onComplete: handleSearchComplete,
-        onReset: handleSearchReset,
-      };
-
-      histogramHandler.processHistogramRequest(
-        payload.queryReq,
-        connectionManager.buildWebSocketPayload,
-        connectionManager.initializeSearchConnection,
-        histogramCallbacks,
-      );
-    }
-
-    console.log("Search Complete", payload);
-=======
       getHistogramData(payload.queryReq);
     }
 
->>>>>>> 90fc293e
     // Update loading states
     if (payload.type === "search") {
       searchObj.loading = false;
@@ -236,10 +214,7 @@
     responseProcessor,
     histogramHandler,
     paginationManager,
-<<<<<<< HEAD
-=======
     getHistogramData,
->>>>>>> 90fc293e
   };
 };
 
