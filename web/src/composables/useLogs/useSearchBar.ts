// Copyright 2023 OpenObserve Inc.
//
// This program is free software: you can redistribute it and/or modify
// it under the terms of the GNU Affero General Public License as published by
// the Free Software Foundation, either version 3 of the License, or
// (at your option) any later version.
//
// This program is distributed in the hope that it will be useful
// but WITHOUT ANY WARRANTY; without even the implied warranty of
// MERCHANTABILITY or FITNESS FOR A PARTICULAR PURPOSE.  See the
// GNU Affero General Public License for more details.
//
// You should have received a copy of the GNU Affero General Public License
// along with this program.  If not, see <http://www.gnu.org/licenses/>.

import { useQuasar } from "quasar";
import { useStore } from "vuex";
import { useRouter } from "vue-router";

import { searchState } from "@/composables/useLogs/searchState";
import useStreams from "@/composables/useStreams";
import savedviewsService from "@/services/saved_views";
import searchService from "@/services/search";

<<<<<<< HEAD
import { arraysMatch, isStreamingEnabled } from "@/utils/zincutils";
=======
import { arraysMatch } from "@/utils/zincutils";
>>>>>>> 90fc293e

import { logsUtils } from "@/composables/useLogs/logsUtils";

import useActions from "@/composables/useActions";
import useFunctions from "@/composables/useFunctions";
import useNotifications from "@/composables/useNotifications";
import useSearchWebSocket from "@/composables/useSearchWebSocket";
import useSearchStream from "@/composables/useLogs/useSearchStream";
import useStreamFields from "@/composables/useLogs/useStreamFields";

export const useSearchBar = () => {
  const { getStream, isStreamExists, isStreamFetched } = useStreams();

  let { searchObj, searchObjDebug, notificationMsg } = searchState();

  const store = useStore();
  const router = useRouter();
  const $q = useQuasar();

  const { fnParsedSQL, extractTimestamps } = logsUtils();

  const { getDataThroughStream } = useSearchStream();

  const { getAllFunctions } = useFunctions();
  const { getAllActions } = useActions();
  const { showErrorNotification } = useNotifications();

  const { cancelSearchQueryBasedOnRequestId } = useSearchWebSocket();

  const { extractFields } = useStreamFields();

  const getFunctions = async () => {
    try {
      if (store.state.organizationData.functions.length == 0) {
        await getAllFunctions();
      }

      store.state.organizationData.functions.map((data: any) => {
        const args: any = [];
        for (let i = 0; i < parseInt(data.num_args); i++) {
          args.push("'${1:value}'");
        }

        const itemObj: {
          name: any;
          args: string;
        } = {
          name: data.name,
          args: "(" + args.join(",") + ")",
        };
        searchObj.data.transforms.push({
          name: data.name,
          function: data.function,
        });
        if (!data.stream_name) {
          searchObj.data.stream.functions.push(itemObj);
        }
      });
      return;
    } catch (e) {
      showErrorNotification("Error while fetching functions");
    }
  };

  const getActions = async () => {
    try {
      searchObj.data.actions = [];

      if (store.state.organizationData.actions.length == 0) {
        await getAllActions();
      }

      store.state.organizationData.actions.forEach((data: any) => {
        if (data.execution_details_type === "service") {
          searchObj.data.actions.push({
            name: data.name,
            id: data.id,
          });
        }
      });
      return;
    } catch (e) {
      showErrorNotification("Error while fetching actions");
    }
  };

  const getSavedViews = async () => {
    try {
      searchObj.loadingSavedView = true;
      const favoriteViews: any = [];
      savedviewsService
        .get(store.state.selectedOrganization.identifier)
        .then((res) => {
          searchObj.loadingSavedView = false;
          searchObj.data.savedViews = res.data.views;
        })
        .catch((err) => {
          searchObj.loadingSavedView = false;
          console.log(err);
        });
    } catch (e: any) {
      searchObj.loadingSavedView = false;
      console.log("Error while getting saved views", e);
    }
  };

  const getRegionInfo = () => {
    searchService.get_regions().then((res) => {
      const clusterData = [];
      let regionObj: any = {};
      const apiData = res.data;
      for (const region in apiData) {
        regionObj = {
          label: region,
          children: [],
        };
        for (const cluster of apiData[region]) {
          regionObj.children.push({ label: cluster });
        }
        clusterData.push(regionObj);
      }

      store.dispatch("setRegionInfo", clusterData);
    });
  };

  const setSelectedStreams = (value: string) => {
    try {
      const parsedSQL = fnParsedSQL();

      if (
        !Object.hasOwn(parsedSQL, "from") ||
        parsedSQL?.from == null ||
        parsedSQL?.from?.length == 0
      ) {
        console.info("Failed to parse SQL query:", value);
        return;
        // throw new Error("Invalid SQL syntax");
      }

      const newSelectedStreams: string[] = [];

      // handled WITH query
      if (parsedSQL?.with) {
        let withObj = parsedSQL.with;
        withObj.forEach((obj: any) => {
          // Recursively extract table names from the WITH statement with depth protection
          const MAX_RECURSION_DEPTH = 50; // Prevent stack overflow
          const visitedNodes = new WeakSet(); // Prevent circular references - more efficient for objects

          const extractTablesFromNode = (node: any, depth: number = 0) => {
            if (!node || depth > MAX_RECURSION_DEPTH) {
              if (depth > MAX_RECURSION_DEPTH) {
                console.warn(
                  "Maximum recursion depth reached while parsing SQL query",
                );
              }
              return;
            }

            // Use WeakSet for efficient circular reference detection
            if (typeof node === "object" && node !== null) {
              if (visitedNodes.has(node)) {
                return; // Skip already visited nodes
              }
              visitedNodes.add(node);
            }

            // Check if current node has a from clause
            if (node.from && Array.isArray(node.from)) {
              node.from.forEach((stream: any) => {
                if (stream.table) {
                  newSelectedStreams.push(stream.table);
                }
                // Handle subquery in FROM clause
                if (stream.expr && stream.expr.ast) {
                  extractTablesFromNode(stream.expr.ast, depth + 1);
                }
              });
            }

            // Check for nested subqueries in WHERE clause
            if (node.where && node.where.right && node.where.right.ast) {
              extractTablesFromNode(node.where.right.ast, depth + 1);
            }

            // Check for nested subqueries in SELECT expressions
            if (node.columns && Array.isArray(node.columns)) {
              node.columns.forEach((col: any) => {
                if (col.expr && col.expr.ast) {
                  extractTablesFromNode(col.expr.ast, depth + 1);
                }
              });
            }
          };

          // Start extraction from the WITH statement
          extractTablesFromNode(obj?.stmt);
        });
      }
      // additionally, if union is there then it will have _next object which will have the table name it should check recursuvely as user can write multiple union
      else if (parsedSQL?._next) {
        //get the first table if it is next
        //this is to handle the union queries when user selects the multi stream selection the first table will be there in from array
        newSelectedStreams.push(
          ...parsedSQL.from.map((stream: any) => {
            return stream.table;
          }),
        );
        let nextTable = parsedSQL._next;
        //this will handle the union queries
        while (nextTable) {
          // Map through each "from" array in the _next object, as it can contain multiple tables
          if (nextTable.from) {
            nextTable.from.forEach((stream: { table: string }) =>
              newSelectedStreams.push(stream.table),
            );
          }
          nextTable = nextTable._next;
        }
      }
      //for simple query get the table name from the parsedSQL object
      // this will handle joins as well
      else if (parsedSQL?.from) {
        parsedSQL.from.map((stream: any) => {
          // Check if 'expr' and 'ast' exist, then access 'from' to get the table
          if (stream.expr?.ast?.from) {
            stream.expr.ast.from.forEach((subStream: any) => {
              if (subStream.table != undefined) {
                newSelectedStreams.push(subStream.table);
              }
            });
          }
          // Otherwise, return the table name directly
          if (stream.table != undefined) {
            newSelectedStreams.push(stream.table);
          }
        });
      }

      if (
        !arraysMatch(
          searchObj.data.stream.selectedStream,
          newSelectedStreams,
        ) &&
        isStreamFetched(searchObj.data.stream.streamType) &&
        isStreamExists(
          newSelectedStreams[newSelectedStreams.length - 1],
          searchObj.data.stream.streamType,
        )
      ) {
        searchObj.data.stream.selectedStream = newSelectedStreams;
        onStreamChange(value);
      }
    } catch (error) {
      console.error("Error in setSelectedStreams:", {
        error,
        query: value,
        currentStreams: searchObj.data.stream.selectedStream,
      });
      throw error;
    }
  };

  const onStreamChange = async (queryStr: string) => {
    try {
      searchObj.loadingStream = true;

      await cancelQuery();

      // Reset query results
      searchObj.data.queryResults = { hits: [] };

      // Build UNION query once
      const streams = searchObj.data.stream.selectedStream;
      const unionquery = streams
        .map((stream: string) => `SELECT [FIELD_LIST] FROM "${stream}"`)
        .join(" UNION ");

      const query = searchObj.meta.sqlMode ? queryStr || unionquery : "";

      // Fetch all stream data in parallel
      const streamDataPromises = streams.map((stream: string) =>
        getStream(stream, searchObj.data.stream.streamType || "logs", true),
      );

      const streamDataResults = await Promise.all(streamDataPromises);

      // TODO : We can optimize filter + flatMap using a single reducer function
      // Collect all schema fields
      const allStreamFields = streamDataResults
        .filter((data) => data?.schema)
        .flatMap((data) => data.schema);

      // Update selectedStreamFields once
      searchObj.data.stream.selectedStreamFields = allStreamFields;
      //check if allStreamFields is empty or not
      //if empty then we are displaying no events found... message on the UI instead of throwing in an error format
      if (!allStreamFields.length) {
        // searchObj.data.errorMsg = t("search.noFieldFound");
        return;
      }

      // Update selected fields if needed
      const streamFieldNames = new Set(
        allStreamFields.map((item) => item.name),
      );
      if (searchObj.data.stream.selectedFields.length > 0) {
        searchObj.data.stream.selectedFields =
          searchObj.data.stream.selectedFields.filter((fieldName: string) =>
            streamFieldNames.has(fieldName),
          );
      }

      // Update interesting fields list
      searchObj.data.stream.interestingFieldList =
        searchObj.data.stream.interestingFieldList.filter((fieldName: string) =>
          streamFieldNames.has(fieldName),
        );

      // Replace field list in query
      const fieldList =
        searchObj.meta.quickMode &&
        searchObj.data.stream.interestingFieldList.length > 0
          ? searchObj.data.stream.interestingFieldList.join(",")
          : "*";

      const finalQuery = query.replace(/\[FIELD_LIST\]/g, fieldList);

      // Update query related states
      searchObj.data.editorValue = finalQuery;
      searchObj.data.query = finalQuery;
      searchObj.data.tempFunctionContent = "";
      searchObj.meta.searchApplied = false;

      // Update histogram visibility
      if (streams.length > 1 && searchObj.meta.sqlMode == true) {
        searchObj.meta.showHistogram = false;
      }

      if (!store.state.zoConfig.query_on_stream_selection) {
        await handleQueryData();
      } else {
        // Reset states when query on selection is disabled
        searchObj.data.sortedQueryResults = [];
        searchObj.data.histogram = {
          xData: [],
          yData: [],
          chartParams: {
            title: "",
            unparsed_x_data: [],
            timezone: "",
          },
          errorCode: 0,
          errorMsg: "",
          errorDetail: "",
        };
        extractFields();
      }
    } catch (e: any) {
      console.info("Error while getting stream data:", e);
    } finally {
      searchObj.loadingStream = false;
    }
  };

  const handleQueryData = async () => {
    try {
      searchObj.data.tempFunctionLoading = false;
      searchObj.data.tempFunctionName = "";
      searchObj.data.tempFunctionContent = "";
      searchObj.loading = true;
      await getQueryData();
    } catch (e: any) {
      console.log("Error while loading logs data");
    }
  };

  const getQueryData = async (isPagination = false) => {
    try {
      //remove any data that has been cached
      if (Object.keys(searchObj.data.originalDataCache).length > 0) {
        searchObj.data.originalDataCache = {};
      }
      // Reset cancel query on new search request initation
      searchObj.data.isOperationCancelled = false;

      // window will have more priority
      // if window has use_web_socket property then use that
      // else use organization settings
      searchObj.meta.jobId = "";

      // setCommunicationMethod();

      // searchObj.data.histogram.chartParams.title = "";
      searchObjDebug["queryDataStartTime"] = performance.now();
      searchObj.meta.showDetailTab = false;
      searchObj.meta.searchApplied = true;
      searchObj.data.functionError = "";
      if (
        !searchObj.data.stream.streamLists?.length ||
        searchObj.data.stream.selectedStream.length == 0
      ) {
        searchObj.loading = false;
        return;
      }

      if (
        isNaN(searchObj.data.datetime.endTime) ||
        isNaN(searchObj.data.datetime.startTime)
      ) {
        setDateTime(
          (router.currentRoute.value?.query?.period as string) || "15m",
        );
      }

      // Use the appropriate method to fetch data
<<<<<<< HEAD
      if (searchObj.communicationMethod === "streaming") {
        getDataThroughStream(isPagination);
        return;
      }
=======
      getDataThroughStream(isPagination);
>>>>>>> 90fc293e

      // searchObjDebug["buildSearchStartTime"] = performance.now();
      // const queryReq: any = buildSearch();
      // searchObjDebug["buildSearchEndTime"] = performance.now();
      // if (queryReq == false) {
      //   throw new Error(notificationMsg.value || "Something went wrong.");
      // }
      // // reset query data and get partition detail for given query.
      // if (!isPagination) {
      //   resetQueryData();
      //   searchObjDebug["partitionStartTime"] = performance.now();
      //   await getQueryPartitions(queryReq);
      //   searchObjDebug["partitionEndTime"] = performance.now();
      // }

      //reset the plot chart when the query is run
      //this is to avoid the issue of chart not updating when histogram is disabled and enabled and clicking the run query button
      //only reset the plot chart when the query is not run for pagination
      // if(!isPagination && searchObj.meta.refreshInterval == 0) searchObj.meta.resetPlotChart = true;

      // if (queryReq != null) {
      //   // in case of live refresh, reset from to 0
      //   if (
      //     searchObj.meta.refreshInterval > 0 &&
      //     router.currentRoute.value.name == "logs"
      //   ) {
      //     queryReq.query.from = 0;
      //     searchObj.meta.refreshHistogram = true;
      //   }

      //   // update query with function or action
      //   addTransformToQuery(queryReq);

      //   // in case of relative time, set start_time and end_time to query
      //   // it will be used in pagination request
      //   if (searchObj.data.datetime.type === "relative") {
      //     if (!isPagination) initialQueryPayload.value = cloneDeep(queryReq);
      //     else {
      //       if (
      //         searchObj.meta.refreshInterval == 0 &&
      //         router.currentRoute.value.name == "logs" &&
      //         searchObj.data.queryResults.hasOwnProperty("hits")
      //       ) {
      //         const start_time: number =
      //           initialQueryPayload.value?.query?.start_time || 0;
      //         const end_time: number =
      //           initialQueryPayload.value?.query?.end_time || 0;
      //         queryReq.query.start_time = start_time;
      //         queryReq.query.end_time = end_time;
      //       }
      //     }
      //   }

      //   // reset errorCode
      //   searchObj.data.errorCode = 0;

      //   // copy query request for histogram query and same for customDownload
      //   searchObj.data.histogramQuery = JSON.parse(JSON.stringify(queryReq));

      //   //here we need to send the actual sql query for histogram
      //   searchObj.data.histogramQuery.query.sql = queryReq.query.sql;

      //   // searchObj.data.histogramQuery.query.start_time =
      //   //   queryReq.query.start_time;

      //   // searchObj.data.histogramQuery.query.end_time =
      //   //   queryReq.query.end_time;

      //   delete searchObj.data.histogramQuery.query.quick_mode;
      //   delete searchObj.data.histogramQuery.query.from;
      //   if (searchObj.data.histogramQuery.query.action_id)
      //     delete searchObj.data.histogramQuery.query.action_id;

      //   delete searchObj.data.histogramQuery.aggs;
      //   searchObj.data.customDownloadQueryObj = JSON.parse(
      //     JSON.stringify(queryReq),
      //   );

      //   // get the current page detail and set it into query request
      //   queryReq.query.start_time =
      //     searchObj.data.queryResults.partitionDetail.paginations[
      //       searchObj.data.resultGrid.currentPage - 1
      //     ][0].startTime;
      //   queryReq.query.end_time =
      //     searchObj.data.queryResults.partitionDetail.paginations[
      //       searchObj.data.resultGrid.currentPage - 1
      //     ][0].endTime;
      //   queryReq.query.from =
      //     searchObj.data.queryResults.partitionDetail.paginations[
      //       searchObj.data.resultGrid.currentPage - 1
      //     ][0].from;
      //   queryReq.query.size =
      //     searchObj.data.queryResults.partitionDetail.paginations[
      //       searchObj.data.resultGrid.currentPage - 1
      //     ][0].size;
      //   queryReq.query.streaming_output =
      //     searchObj.data.queryResults.partitionDetail.paginations[
      //       searchObj.data.resultGrid.currentPage - 1
      //     ][0].streaming_output;
      //   queryReq.query.streaming_id =
      //     searchObj.data.queryResults.partitionDetail.paginations[
      //       searchObj.data.resultGrid.currentPage - 1
      //     ][0].streaming_id;

      //   // for custom download we need to set the streaming_output and streaming_id
      //   searchObj.data.customDownloadQueryObj.query.streaming_output =
      //     queryReq.query.streaming_output;
      //   searchObj.data.customDownloadQueryObj.query.streaming_id =
      //     queryReq.query.streaming_id;
      //   // setting subpage for pagination to handle below scenario
      //   // for one particular page, if we have to fetch data from multiple partitions in that case we need to set subpage
      //   // in below example we have 2 partitions and we need to fetch data from both partitions for page 2 to match recordsPerPage
      //   /*
      //        [
      //           {
      //               "startTime": 1704869331795000,
      //               "endTime": 1705474131795000,
      //               "from": 500,
      //               "size": 34
      //           },
      //           {
      //               "startTime": 1705474131795000,
      //               "endTime": 1706078931795000,
      //               "from": 0,
      //               "size": 216
      //           }
      //         ],
      //         [
      //           {
      //               "startTime": 1706078931795000,
      //               "endTime": 1706683731795000,
      //               "from": 0,
      //               "size": 250
      //           }
      //         ]
      //       */
      //   searchObj.data.queryResults.subpage = 1;

      //   // based on pagination request, get the data
      //   searchObjDebug["paginatedDatawithAPIStartTime"] = performance.now();
      //   await getPaginatedData(queryReq);
      //   if (
      //     !isPagination &&
      //     searchObj.meta.refreshInterval == 0 &&
      //     searchObj.data.queryResults.hits.length > 0
      //   )
      //     searchObj.meta.resetPlotChart = true;
      //   searchObjDebug["paginatedDatawithAPIEndTime"] = performance.now();
      //   const parsedSQL: any = fnParsedSQL();

      //   if (
      //     (searchObj.data.queryResults.aggs == undefined &&
      //       searchObj.meta.refreshHistogram == true &&
      //       searchObj.loadingHistogram == false &&
      //       searchObj.meta.showHistogram == true &&
      //       (!searchObj.meta.sqlMode ||
      //         isNonAggregatedSQLMode(searchObj, parsedSQL))) ||
      //     (searchObj.loadingHistogram == false &&
      //       searchObj.meta.showHistogram == true &&
      //       searchObj.meta.sqlMode == false &&
      //       searchObj.meta.refreshHistogram == true)
      //   ) {
      //     searchObj.meta.refreshHistogram = false;
      //     if (searchObj.data.queryResults.hits.length > 0) {
      //       if (
      //         searchObj.data.stream.selectedStream.length > 1 &&
      //         searchObj.meta.sqlMode == true
      //       ) {
      //         searchObj.data.histogram = {
      //           xData: [],
      //           yData: [],
      //           chartParams: {
      //             title: getHistogramTitle(),
      //             unparsed_x_data: [],
      //             timezone: "",
      //           },
      //           errorCode: 0,
      //           errorMsg:
      //             "Histogram is not available for multi-stream SQL mode search.",
      //           errorDetail: "",
      //         };

      //         // get page count for multi stream sql mode search
      //         setTimeout(async () => {
      //           getPageCount(queryReq);
      //         }, 0);
      //         searchObj.meta.histogramDirtyFlag = false;
      //       } else {
      //         if (
      //           searchObj.data.stream.selectedStream.length > 1 &&
      //           searchObj.meta.sqlMode == false
      //         ) {
      //           searchObj.data.histogramQuery.query.sql =
      //             setMultiStreamHistogramQuery(
      //               searchObj.data.histogramQuery.query,
      //             );
      //         }
      //         searchObjDebug["histogramStartTime"] = performance.now();
      //         searchObj.data.histogram.errorMsg = "";
      //         searchObj.data.histogram.errorCode = 0;
      //         searchObj.data.histogram.errorDetail = "";
      //         searchObj.loadingHistogram = true;

      //         const parsedSQL: any = fnParsedSQL();
      //         searchObj.data.queryResults.aggs = [];

      //         const partitions = JSON.parse(
      //           JSON.stringify(
      //             searchObj.data.queryResults.partitionDetail.partitions,
      //           ),
      //         );

      //         // is _timestamp orderby ASC then reverse the partition array
      //         if (isTimestampASC(parsedSQL?.orderby) && partitions.length > 1) {
      //           partitions.reverse();
      //         }

      //         await generateHistogramSkeleton();
      //         for (const partition of partitions) {
      //           searchObj.data.histogramQuery.query.start_time = partition[0];
      //           searchObj.data.histogramQuery.query.end_time = partition[1];
      //           //to improve the cancel query UI experience we add additional check here and further we need to remove it
      //           if (searchObj.data.isOperationCancelled) {
      //             searchObj.loadingHistogram = false;
      //             searchObj.data.isOperationCancelled = false;

      //             if (!searchObj.data.histogram?.xData?.length) {
      //               notificationMsg.value = "Search query was cancelled";
      //               searchObj.data.histogram.errorMsg =
      //                 "Search query was cancelled";
      //               searchObj.data.histogram.errorDetail =
      //                 "Search query was cancelled";
      //             }

      //             showCancelSearchNotification();
      //             break;
      //           }
      //           await getHistogramQueryData(searchObj.data.histogramQuery);
      //           if (partitions.length > 1) {
      //             setTimeout(async () => {
      //               await generateHistogramData();
      //               if (!queryReq.query?.streaming_output)
      //                 refreshPartitionPagination(true);
      //             }, 100);
      //           }
      //         }
      //         searchObj.loadingHistogram = false;
      //       }
      //     }
      //     if (
      //       searchObj.data.stream.selectedStream.length == 1 ||
      //       (searchObj.data.stream.selectedStream.length > 1 &&
      //         searchObj.meta.sqlMode == false)
      //     ) {
      //       await generateHistogramData();
      //     }
      //     if (!queryReq.query?.streaming_output)
      //       refreshPartitionPagination(true);
      //   } else if (searchObj.meta.sqlMode && isLimitQuery(parsedSQL)) {
      //     resetHistogramWithError(
      //       "Histogram unavailable for CTEs, DISTINCT, JOIN and LIMIT queries.",
      //       -1,
      //     );
      //     searchObj.meta.histogramDirtyFlag = false;
      //   } else if (
      //     searchObj.meta.sqlMode &&
      //     (isDistinctQuery(parsedSQL) ||
      //       isWithQuery(parsedSQL) ||
      //       !searchObj.data.queryResults.is_histogram_eligible)
      //   ) {
      //     let aggFlag = false;
      //     if (parsedSQL) {
      //       aggFlag = hasAggregation(parsedSQL?.columns);
      //     }
      //     if (
      //       queryReq.query.from == 0 &&
      //       searchObj.data.queryResults.hits.length > 0 &&
      //       !aggFlag
      //     ) {
      //       setTimeout(async () => {
      //         searchObjDebug["pagecountStartTime"] = performance.now();
      //         // TODO : check the page count request
      //         getPageCount(queryReq);
      //         searchObjDebug["pagecountEndTime"] = performance.now();
      //       }, 0);
      //     }
      //     if (
      //       isWithQuery(parsedSQL) ||
      //       !searchObj.data.queryResults.is_histogram_eligible
      //     ) {
      //       resetHistogramWithError(
      //         "Histogram unavailable for CTEs, DISTINCT, JOIN and LIMIT queries.",
      //         -1,
      //       );
      //     } else {
      //       resetHistogramWithError(
      //         "Histogram unavailable for CTEs, DISTINCT, JOIN and LIMIT queries",
      //         -1,
      //       );
      //     }
      //     searchObj.meta.histogramDirtyFlag = false;
      //   } else {
      //     let aggFlag = false;
      //     if (parsedSQL) {
      //       aggFlag = hasAggregation(parsedSQL?.columns);
      //     }
      //     if (
      //       queryReq.query.from == 0 &&
      //       searchObj.data.queryResults.hits.length > 0 &&
      //       !aggFlag &&
      //       searchObj.data.queryResults.aggs == undefined
      //     ) {
      //       setTimeout(async () => {
      //         searchObjDebug["pagecountStartTime"] = performance.now();
      //         await getPageCount(queryReq);
      //         searchObjDebug["pagecountEndTime"] = performance.now();
      //       }, 0);
      //     } else {
      //       await generateHistogramData();
      //     }
      //   }
      // } else {
      //   searchObj.loading = false;
      //   if (!notificationMsg.value) {
      //     notificationMsg.value = "Search query is empty or invalid.";
      //   }
      // }
      // searchObjDebug["queryDataEndTime"] = performance.now();
    } catch (e: any) {
      console.error(
        `${notificationMsg.value || "Error occurred during the search operation."}`,
        e,
      );
      searchObj.loading = false;
      showErrorNotification(
        notificationMsg.value || "Error occurred during the search operation.",
      );
      notificationMsg.value = "";
    }
  };

  const cancelQuery = async (): Promise<boolean> => {
    return new Promise((resolve, reject) => {
      try {
        const tracesIds = [...searchObj.data.searchRequestTraceIds];

        if (!searchObj.data.searchRequestTraceIds.length) {
          searchObj.data.isOperationCancelled = false;
          resolve(true);
          return;
        }

        searchObj.data.isOperationCancelled = true;

        searchService
          .delete_running_queries(
            store.state.selectedOrganization.identifier,
            searchObj.data.searchRequestTraceIds,
          )
          .then((res) => {
            const isCancelled = res.data.some((item: any) => item.is_success);
            if (isCancelled) {
              searchObj.data.isOperationCancelled = false;
              $q.notify({
                message: "Running query cancelled successfully",
                color: "positive",
                position: "bottom",
                timeout: 4000,
              });
            }
          })
          .catch((error: any) => {
            $q.notify({
              message:
                error.response?.data?.message ||
                "Failed to cancel running query",
              color: "negative",
              position: "bottom",
              timeout: 1500,
            });
          })
          .finally(() => {
            searchObj.data.searchRequestTraceIds =
              searchObj.data.searchRequestTraceIds.filter(
                (id: string) => !tracesIds.includes(id),
              );
            resolve(true);
          });
      } catch (error) {
        $q.notify({
          message: "Failed to cancel running query",
          color: "negative",
          position: "bottom",
          timeout: 1500,
        });
        resolve(true);
      }
    });
  };

  const sendCancelSearchMessage = (searchRequests: any[]) => {
    try {
      if (!searchRequests.length) {
        searchObj.data.isOperationCancelled = false;
        return;
      }

      searchObj.data.isOperationCancelled = true;

      // loop on all requestIds
      searchRequests.forEach((traceId) => {
        cancelSearchQueryBasedOnRequestId({
          trace_id: traceId,
          org_id: store?.state?.selectedOrganization?.identifier,
        });
      });
    } catch (error: any) {
      console.error("Failed to cancel WebSocket searches:", error);
      showErrorNotification("Failed to cancel search operations");
    }
  };

  // const setCommunicationMethod = () => {
<<<<<<< HEAD
    // const shouldUseStreaming = isStreamingEnabled(store.state);

    // const isMultiStreamSearch =
    //   searchObj.data.stream.selectedStream.length > 1 &&
    //   !searchObj.meta.sqlMode;

    // if (shouldUseStreaming && !isMultiStreamSearch) {
      // searchObj.communicationMethod = "streaming";
    // } else {
    //   searchObj.communicationMethod = "http";
    // }
=======
  // const shouldUseStreaming = isStreamingEnabled(store.state);

  // const isMultiStreamSearch =
  //   searchObj.data.stream.selectedStream.length > 1 &&
  //   !searchObj.meta.sqlMode;

  // if (shouldUseStreaming && !isMultiStreamSearch) {
  // searchObj.communicationMethod = "streaming";
  // } else {
  //   searchObj.communicationMethod = "http";
  // }
>>>>>>> 90fc293e
  // };

  // const getPageCount = async (queryReq: any) => {
  //   return new Promise((resolve, reject) => {
  //     try {
  //       const isStreamingOutput = !!queryReq.query.streaming_output;
  //       searchObj.loadingCounter = true;
  //       searchObj.data.countErrorMsg = "";
  //       queryReq.query.size = 0;
  //       delete queryReq.query.from;
  //       delete queryReq.query.quick_mode;
  //       if (queryReq.query.action_id) delete queryReq.query.action_id;
  //       if (queryReq.query.hasOwnProperty("streaming_output"))
  //         delete queryReq.query.streaming_output;
  //       if (queryReq.query.hasOwnProperty("streaming_id"))
  //         delete queryReq.query.streaming_id;

  //       queryReq.query.track_total_hits = true;

  //       const { traceparent, traceId } = generateTraceContext();
  //       addTraceId(traceId);

  //       searchService
  //         .search(
  //           {
  //             org_identifier: searchObj.organizationIdentifier,
  //             query: queryReq,
  //             page_type: searchObj.data.stream.streamType,
  //             traceparent,
  //           },
  //           "ui",
  //         )
  //         .then(async (res) => {
  //           // check for total records update for the partition and update pagination accordingly
  //           // searchObj.data.queryResults.partitionDetail.partitions.forEach(
  //           //   (item: any, index: number) => {
  //           searchObj.data.queryResults.scan_size += res.data.scan_size;
  //           searchObj.data.queryResults.took += res.data.took;

  //           // Update total for the last partition
  //           if (searchObj.meta.jobId == "") {
  //             for (const [
  //               index,
  //               item,
  //             ] of searchObj.data.queryResults.partitionDetail.partitions.entries()) {
  //               if (
  //                 (searchObj.data.queryResults.partitionDetail.partitionTotal[
  //                   index
  //                 ] == -1 ||
  //                   searchObj.data.queryResults.partitionDetail.partitionTotal[
  //                     index
  //                   ] < res.data.total) &&
  //                 queryReq.query.start_time == item[0]
  //               ) {
  //                 searchObj.data.queryResults.partitionDetail.partitionTotal[
  //                   index
  //                 ] = res.data.total;
  //               }
  //             }
  //           }

  //           if (isStreamingOutput) {
  //             searchObj.data.queryResults.total = res.data.total;
  //           }

  //           let regeratePaginationFlag = false;
  //           if (res.data.hits.length != searchObj.meta.resultGrid.rowsPerPage) {
  //             regeratePaginationFlag = true;
  //           }
  //           // if total records in partition is greater than recordsPerPage then we need to update pagination
  //           // setting up forceFlag to true to update pagination as we have check for pagination already created more than currentPage + 3 pages.
  //           refreshPartitionPagination(
  //             regeratePaginationFlag,
  //             isStreamingOutput,
  //           );

  //           searchObj.data.histogram.chartParams.title = getHistogramTitle();
  //           searchObj.loadingCounter = false;
  //           resolve(true);
  //         })
  //         .catch((err) => {
  //           searchObj.loading = false;
  //           searchObj.loadingCounter = false;

  //           // Reset cancel query on search error
  //           searchObj.data.isOperationCancelled = false;

  //           let trace_id = "";
  //           searchObj.data.countErrorMsg =
  //             "Error while retrieving total events: ";
  //           if (err.response != undefined) {
  //             if (err.response.data.hasOwnProperty("trace_id")) {
  //               trace_id = err.response.data?.trace_id;
  //             }
  //           } else {
  //             if (err.hasOwnProperty("trace_id")) {
  //               trace_id = err?.trace_id;
  //             }
  //           }

  //           const customMessage = logsErrorMessage(err?.response?.data.code);
  //           searchObj.data.errorCode = err?.response?.data.code;

  //           notificationMsg.value = searchObj.data.countErrorMsg;

  //           if (err?.request?.status >= 429 || err?.request?.status == 400) {
  //             notificationMsg.value = err?.response?.data?.message;
  //             searchObj.data.countErrorMsg += err?.response?.data?.message;
  //           }

  //           if (trace_id) {
  //             searchObj.data.countErrorMsg += " TraceID:" + trace_id;
  //             notificationMsg.value += " TraceID:" + trace_id;
  //             trace_id = "";
  //           }
  //           reject(false);
  //         })
  //         .finally(() => {
  //           removeTraceId(traceId);
  //         });
  //     } catch (e) {
  //       searchObj.loadingCounter = false;
  //       reject(false);
  //     }
  //   });
  // };

  // const getQueryPartitions = async (queryReq: any) => {
  //   try {
  //     // const queryReq = buildSearch();
  //     searchObj.data.queryResults.hits = [];
  //     searchObj.data.histogram = {
  //       xData: [],
  //       yData: [],
  //       chartParams: {
  //         title: "",
  //         unparsed_x_data: [],
  //         timezone: "",
  //       },
  //       errorCode: 0,
  //       errorMsg: "",
  //       errorDetail: "",
  //     };

  //     const parsedSQL: any = fnParsedSQL();

  //     // if (searchObj.meta.sqlMode && parsedSQL == undefined) {
  //     //   searchObj.data.queryResults.error =
  //     //     "Error while search partition. Search query is invalid.";
  //     //   return;
  //     // }

  //     // In Limit we don't need to get partitions, as we directly hit search request with query limit
  //     if (
  //       !searchObj.meta.sqlMode ||
  //       (searchObj.meta.sqlMode && !isLimitQuery(parsedSQL))
  //     ) {
  //       const partitionQueryReq: any = {
  //         sql: queryReq.query.sql,
  //         start_time: queryReq.query.start_time,
  //         end_time: queryReq.query.end_time,
  //       };
  //       //if the sql_base64_enabled is true, then we will encode the query
  //       if (store.state.zoConfig.sql_base64_enabled) {
  //         partitionQueryReq["encoding"] = "base64";
  //       }

  //       if (
  //         config.isEnterprise == "true" &&
  //         store.state.zoConfig.super_cluster_enabled
  //       ) {
  //         if (queryReq.query.hasOwnProperty("regions")) {
  //           partitionQueryReq["regions"] = queryReq.query.regions;
  //         }

  //         if (queryReq.query.hasOwnProperty("clusters")) {
  //           partitionQueryReq["clusters"] = queryReq.query.clusters;
  //         }
  //       }

  //       const { traceparent, traceId } = generateTraceContext();

  //       addTraceId(traceId);

  //       partitionQueryReq["streaming_output"] = true;

  //       searchObj.data.queryResults.histogram_interval = null;

  //       // for visualization, will require to set histogram interval to fill missing values
  //       searchObj.data.queryResults.visualization_histogram_interval = null;

  //       await searchService
  //         .partition({
  //           org_identifier: searchObj.organizationIdentifier,
  //           query: partitionQueryReq,
  //           page_type: searchObj.data.stream.streamType,
  //           traceparent,
  //           enable_align_histogram: true,
  //         })
  //         .then(async (res: any) => {
  //           searchObj.data.queryResults.partitionDetail = {
  //             partitions: [],
  //             partitionTotal: [],
  //             paginations: [],
  //           };
  //           //we get is_histogram_eligible flag to check from the BE so that if it is false then we dont need to make histogram call
  //           searchObj.data.queryResults.is_histogram_eligible =
  //             res.data?.is_histogram_eligible;
  //           searchObj.data.queryResults.histogram_interval =
  //             res.data.histogram_interval;

  //           // check if histogram interval is undefined, then set current response as histogram response
  //           // for visualization, will require to set histogram interval to fill missing values
  //           // Using same histogram interval attribute creates pagination issue(showing 1 to 50 out of .... was not shown on page change)
  //           // created new attribute visualization_histogram_interval to avoid this issue
  //           if (
  //             !searchObj.data.queryResults.visualization_histogram_interval &&
  //             res.data?.histogram_interval
  //           ) {
  //             searchObj.data.queryResults.visualization_histogram_interval =
  //               res.data?.histogram_interval;
  //           }

  //           if (typeof partitionQueryReq.sql != "string") {
  //             const partitionSize = 0;
  //             let partitions = [];
  //             let pageObject = [];
  //             // Object.values(res).forEach((partItem: any) => {
  //             const partItem = res.data;
  //             searchObj.data.queryResults.total += partItem.records;

  //             if (partItem.partitions.length > partitionSize) {
  //               partitions = partItem.partitions;

  //               searchObj.data.queryResults.partitionDetail.partitions =
  //                 partitions;

  //               for (const [index, item] of partitions.entries()) {
  //                 pageObject = [
  //                   {
  //                     startTime: item[0],
  //                     endTime: item[1],
  //                     from: 0,
  //                     size: searchObj.meta.resultGrid.rowsPerPage,
  //                     streaming_output: res.data?.streaming_aggs || false,
  //                     streaming_id: res.data?.streaming_id || null,
  //                   },
  //                 ];
  //                 searchObj.data.queryResults.partitionDetail.paginations.push(
  //                   pageObject,
  //                 );
  //                 searchObj.data.queryResults.partitionDetail.partitionTotal.push(
  //                   -1,
  //                 );
  //               }
  //             }
  //             // });
  //           }
  //           //this condition will satisfy only in the case of single stream because
  //           //we will send the query in string format in case of single stream
  //           //eg: select * from stream1
  //           else {
  //             //we need to reset the total as 0 because we are getting the total from the response
  //             //the previous total would not be valid
  //             searchObj.data.queryResults.total = 0;
  //             // delete searchObj.data.histogram.chartParams.title;

  //             // generateHistogramData();
  //             const partitions = res.data.partitions;
  //             let pageObject = [];
  //             //we use res.data.partitions in the paritionDetail.partitions array
  //             // so here this would become as per the response we are getting 2 partitions
  //             // [
  //             //   [1749627783934000, 1749627843934000],
  //             //   [1749625143934000, 1749627783934000]
  //             // ]
  //             searchObj.data.queryResults.partitionDetail.partitions =
  //               partitions;
  //             //now we will iterate over the partitions and create the pageObject
  //             //the pageObject would look like this
  //             // [
  //             //   {
  //             //     startTime: 1749627783934000,
  //             //     endTime: 1749627843934000,
  //             //     from: 0,
  //             //     size: 50, this depends on the rows per page that we have
  //             //     streaming_output: false,
  //             //     streaming_id: null
  //             //   }
  //             // ]
  //             for (const [index, item] of partitions.entries()) {
  //               pageObject = [
  //                 {
  //                   startTime: item[0],
  //                   endTime: item[1],
  //                   from: 0,
  //                   size: searchObj.meta.resultGrid.rowsPerPage,
  //                   streaming_output: res.data?.streaming_aggs || false,
  //                   streaming_id: res.data?.streaming_id || null,
  //                 },
  //               ];
  //               searchObj.data.queryResults.partitionDetail.paginations.push(
  //                 pageObject,
  //               );
  //               //and we will push the partitionTotal as -1 because we are not getting the total from the response
  //               //so we inititate with -1 for all the paginations
  //               //it will be [ -1, -1 ] for 2 partitions
  //               searchObj.data.queryResults.partitionDetail.partitionTotal.push(
  //                 -1,
  //               );
  //             }
  //           }
  //         })
  //         .catch((err: any) => {
  //           searchObj.loading = false;

  //           // Reset cancel query on search error
  //           searchObj.data.isOperationCancelled = false;

  //           let trace_id = "";
  //           searchObj.data.errorMsg =
  //             "Error while processing partition request.";
  //           if (err.response != undefined) {
  //             searchObj.data.errorMsg =
  //               err.response?.data?.error || err.response?.data?.message || "";
  //             if (err.response.data.hasOwnProperty("error_detail")) {
  //               searchObj.data.errorDetail = err.response.data.error_detail;
  //             }
  //             if (err.response.data.hasOwnProperty("trace_id")) {
  //               trace_id = err.response.data?.trace_id;
  //             }
  //           } else {
  //             searchObj.data.errorMsg = err.message;
  //             if (err.hasOwnProperty("trace_id")) {
  //               trace_id = err?.trace_id;
  //             }
  //           }

  //           notificationMsg.value = searchObj.data.errorMsg;

  //           if (err?.request?.status >= 429 || err?.request?.status == 400) {
  //             notificationMsg.value = err?.response?.data?.message;
  //             searchObj.data.errorMsg = err?.response?.data?.message || "";
  //             searchObj.data.errorDetail = err?.response?.data?.error_detail;
  //           }

  //           if (trace_id) {
  //             searchObj.data.errorMsg +=
  //               " <br><span class='text-subtitle1'>TraceID:" +
  //               trace_id +
  //               "</span>";
  //             notificationMsg.value += " TraceID:" + trace_id;
  //             trace_id = "";
  //           }
  //         })
  //         .finally(() => {
  //           removeTraceId(traceId);
  //         });
  //       // }
  //     } else {
  //       searchObj.data.queryResults.partitionDetail = {
  //         partitions: [],
  //         partitionTotal: [],
  //         paginations: [],
  //       };

  //       searchObj.data.queryResults.partitionDetail.partitions = [
  //         [queryReq.query.start_time, queryReq.query.end_time],
  //       ];

  //       let pageObject: any = [];
  //       for (const [
  //         index,
  //         item,
  //       ] of searchObj.data.queryResults.partitionDetail.partitions.entries()) {
  //         pageObject = [
  //           {
  //             startTime: item[0],
  //             endTime: item[1],
  //             from: 0,
  //             size: searchObj.meta.resultGrid.rowsPerPage,
  //           },
  //         ];
  //         searchObj.data.queryResults.partitionDetail.paginations.push(
  //           pageObject,
  //         );
  //         searchObj.data.queryResults.partitionDetail.partitionTotal.push(-1);
  //       }
  //     }
  //   } catch (e: any) {
  //     console.log("error", e);
  //     notificationMsg.value = "Error while getting search partitions.";
  //     searchObj.data.queryResults.error = e.message;
  //     throw e;
  //   }
  // };

  const setDateTime = (period: string = "15m") => {
    const extractedDate: any = extractTimestamps(period);
    searchObj.data.datetime.startTime = extractedDate.from;
    searchObj.data.datetime.endTime = extractedDate.to;
  };

  return {
    getFunctions,
    getActions,
    getSavedViews,
    getRegionInfo,
    setSelectedStreams,
    onStreamChange,
    getQueryData,
    sendCancelSearchMessage,
    cancelQuery,
    handleQueryData,
    setDateTime,
  };
};

export default useSearchBar;<|MERGE_RESOLUTION|>--- conflicted
+++ resolved
@@ -22,11 +22,7 @@
 import savedviewsService from "@/services/saved_views";
 import searchService from "@/services/search";
 
-<<<<<<< HEAD
-import { arraysMatch, isStreamingEnabled } from "@/utils/zincutils";
-=======
 import { arraysMatch } from "@/utils/zincutils";
->>>>>>> 90fc293e
 
 import { logsUtils } from "@/composables/useLogs/logsUtils";
 
@@ -444,14 +440,7 @@
       }
 
       // Use the appropriate method to fetch data
-<<<<<<< HEAD
-      if (searchObj.communicationMethod === "streaming") {
-        getDataThroughStream(isPagination);
-        return;
-      }
-=======
       getDataThroughStream(isPagination);
->>>>>>> 90fc293e
 
       // searchObjDebug["buildSearchStartTime"] = performance.now();
       // const queryReq: any = buildSearch();
@@ -875,19 +864,6 @@
   };
 
   // const setCommunicationMethod = () => {
-<<<<<<< HEAD
-    // const shouldUseStreaming = isStreamingEnabled(store.state);
-
-    // const isMultiStreamSearch =
-    //   searchObj.data.stream.selectedStream.length > 1 &&
-    //   !searchObj.meta.sqlMode;
-
-    // if (shouldUseStreaming && !isMultiStreamSearch) {
-      // searchObj.communicationMethod = "streaming";
-    // } else {
-    //   searchObj.communicationMethod = "http";
-    // }
-=======
   // const shouldUseStreaming = isStreamingEnabled(store.state);
 
   // const isMultiStreamSearch =
@@ -899,7 +875,6 @@
   // } else {
   //   searchObj.communicationMethod = "http";
   // }
->>>>>>> 90fc293e
   // };
 
   // const getPageCount = async (queryReq: any) => {
