--- conflicted
+++ resolved
@@ -69,19 +69,21 @@
           },
         },
         {
-<<<<<<< HEAD
           path: "cipher_keys",
           name: "cipherKeys",
           component: () => import("@/components/settings/CipherKeys.vue"),
           meta: {
             keepAlive: true,
           },
-=======
+          beforeEnter(to: any, from: any, next: any) {
+            routeGuard(to, from, next);
+          },
+        },
+        {
           path: "pipeline_destinations",
           name: "pipelineDestinations",
           component: () =>
             import("@/components/alerts/PipelinesDestinationList.vue"),
->>>>>>> d24d405b
           beforeEnter(to: any, from: any, next: any) {
             routeGuard(to, from, next);
           },
