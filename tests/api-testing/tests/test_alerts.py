--- conflicted
+++ resolved
@@ -557,9 +557,6 @@
         resp_delete_template.status_code == 200
     ), f"Deleting this function, but got {resp_delete_template.status_code} {resp_delete_template.content}"
 
-<<<<<<< HEAD
-
-=======
 @pytest.mark.skip(reason="WIP")
 def test_e2e_alert_history(create_session, base_url):
     """Running an E2E test for alert history API.
@@ -582,230 +579,8 @@
 
     headers = {"Content-Type": "application/json"}
 
-    # Step 1: Create a template for the alert
-    template_name = "history_test_template"
-    template_payload = {
-        "name": template_name,
-        "body": '{"text": "Alert {alert_name} triggered for {org_name}"}',
-    }
-
-    resp_create_template = session.post(
-        f"{url}api/{org_id}/alerts/templates",
-        json=template_payload,
-        headers=headers,
-    )
-    print(f"Create template response: {resp_create_template.content}")
-    assert resp_create_template.status_code == 200, (
-        f"Expected 200 for create template, but got {resp_create_template.status_code} {resp_create_template.content}"
-    )
-
-    # Step 2: Create a destination
-    destination_name = "history_test_destination"
-    destination_payload = {
-        "name": destination_name,
-        "url": "http://localhost:9999/webhook",
-        "method": "post",
-        "skip_tls_verify": True,
-        "template": template_name,
-        "headers": {"Content-Type": "application/json"},
-    }
-
-    resp_create_destination = session.post(
-        f"{url}api/{org_id}/alerts/destinations",
-        json=destination_payload,
-        headers=headers,
-    )
-    print(f"Create destination response: {resp_create_destination.content}")
-    assert resp_create_destination.status_code == 200, (
-        f"Expected 200 for create destination, but got {resp_create_destination.status_code} {resp_create_destination.content}"
-    )
-
-    # Step 3: Ingest some test data
-    stream_name = "alert_history_test_stream"
-    log_payload = [
-        {
-            "level": "ERROR",
-            "message": "Test error message 1",
-            "timestamp": datetime.utcnow().isoformat(),
-        },
-        {
-            "level": "ERROR",
-            "message": "Test error message 2",
-            "timestamp": datetime.utcnow().isoformat(),
-        },
-        {
-            "level": "INFO",
-            "message": "Test info message",
-            "timestamp": datetime.utcnow().isoformat(),
-        },
-    ]
-
-    resp_ingest = session.post(
-        f"{url}api/{org_id}/{stream_name}/_json",
-        json=log_payload,
-        headers=headers,
-    )
-    print(f"Ingest logs response: {resp_ingest.content}")
-    assert resp_ingest.status_code == 200, (
-        f"Expected 200 for log ingestion, but got {resp_ingest.status_code} {resp_ingest.content}"
-    )
-
-    # Step 4: Create alerts
-    alert_name_1 = "history_test_alert_1"
-    alert_payload_1 = {
-        "name": alert_name_1,
-        "stream_type": "logs",
-        "stream_name": stream_name,
-        "is_real_time": False,
-        "query_condition": {
-            "type": "sql",
-            "conditions": None,
-            "sql": f"SELECT count(*) as error_count FROM \"{stream_name}\" WHERE level='ERROR'",
-            "promql": None,
-            "aggregation": None,
-        },
-        "trigger_condition": {
-            "period": 5,
-            "operator": ">=",
-            "threshold": 1,
-            "silence": 5,
-        },
-        "destinations": [destination_name],
-        "enabled": True,
-        "description": "Test alert for history validation",
-    }
-
-    resp_create_alert_1 = session.post(
-        f"{url}api/{org_id}/{stream_name}/alerts",
-        json=alert_payload_1,
-        headers=headers,
-    )
-    print(f"Create alert 1 response: {resp_create_alert_1.content}")
-    assert resp_create_alert_1.status_code == 200, (
-        f"Expected 200 for create alert 1, but got {resp_create_alert_1.status_code} {resp_create_alert_1.content}"
-    )
-
-    # Create a second alert
-    alert_name_2 = "history_test_alert_2"
-    alert_payload_2 = {
-        "name": alert_name_2,
-        "stream_type": "logs",
-        "stream_name": stream_name,
-        "is_real_time": False,
-        "query_condition": {
-            "type": "sql",
-            "conditions": None,
-            "sql": f"SELECT count(*) as info_count FROM \"{stream_name}\" WHERE level='INFO'",
-            "promql": None,
-            "aggregation": None,
-        },
-        "trigger_condition": {
-            "period": 5,
-            "operator": ">=",
-            "threshold": 1,
-            "silence": 5,
-        },
-        "destinations": [destination_name],
-        "enabled": True,
-        "description": "Second test alert for history validation",
-    }
-
-    resp_create_alert_2 = session.post(
-        f"{url}api/{org_id}/{stream_name}/alerts",
-        json=alert_payload_2,
-        headers=headers,
-    )
-    print(f"Create alert 2 response: {resp_create_alert_2.content}")
-    assert resp_create_alert_2.status_code == 200, (
-        f"Expected 200 for create alert 2, but got {resp_create_alert_2.status_code} {resp_create_alert_2.content}"
-    )
-
-    # Wait a bit for alerts to be processed (if they auto-trigger)
-    print("Waiting for alerts to potentially trigger and generate history...")
-    time.sleep(3)
-
-    # Step 5: Test 1 - Get all alert history for the organization
-    print("\n=== Test 1: Get all alert history ===")
-    resp_get_history = session.get(
-        f"{url}api/{org_id}/alerts/history",
-        headers=headers,
-    )
-    print(f"Get alert history response: {resp_get_history.content}")
-    assert resp_get_history.status_code == 200, (
-        f"Expected 200 for get alert history, but got {resp_get_history.status_code} {resp_get_history.content}"
-    )
-
-    history_data = resp_get_history.json()
-    assert "total" in history_data, "Response should contain 'total' field"
-    assert "from" in history_data, "Response should contain 'from' field"
-    assert "size" in history_data, "Response should contain 'size' field"
-    assert "hits" in history_data, "Response should contain 'hits' field"
-    assert isinstance(history_data["hits"], list), "'hits' should be a list"
-
-    print(f"Total alert history entries: {history_data['total']}")
-    print(f"Retrieved {len(history_data['hits'])} history entries")
-
-    # Step 6: Test 2 - Filter history by specific alert name
-    print(f"\n=== Test 2: Filter history by alert name: {alert_name_1} ===")
-    resp_filtered_history = session.get(
-        f"{url}api/{org_id}/alerts/history?alert_name={alert_name_1}",
-        headers=headers,
-    )
-    print(f"Filtered alert history response: {resp_filtered_history.content}")
-
-    # This might return 200 with empty results if alert hasn't triggered yet
-    # or 404 if alert doesn't exist
-    assert resp_filtered_history.status_code in [200, 404], (
-        f"Expected 200 or 404 for filtered history, but got {resp_filtered_history.status_code} {resp_filtered_history.content}"
-    )
-
-    if resp_filtered_history.status_code == 200:
-        filtered_data = resp_filtered_history.json()
-        print(f"Filtered results: {filtered_data['total']} entries")
-
-        # If there are results, verify they're for the correct alert
-        for entry in filtered_data.get("hits", []):
-            assert entry["alert_name"] == alert_name_1, (
-                f"Expected alert_name to be {alert_name_1}, but got {entry['alert_name']}"
-            )
-
-    # Step 7: Test 3 - Test pagination parameters
-    print("\n=== Test 3: Test pagination ===")
-    resp_paginated = session.get(
-        f"{url}api/{org_id}/alerts/history?from=0&size=10",
-        headers=headers,
-    )
-    assert resp_paginated.status_code == 200, (
-        f"Expected 200 for paginated history, but got {resp_paginated.status_code} {resp_paginated.content}"
-    )
-
-    paginated_data = resp_paginated.json()
-    assert paginated_data["from"] == 0, "from parameter should be 0"
-    assert paginated_data["size"] == 10, "size parameter should be 10"
-    print(
-        f"Pagination test passed: from={paginated_data['from']}, size={paginated_data['size']}"
-    )
-
-    # Step 8: Test 4 - Test with time range
-    print("\n=== Test 4: Test time range filtering ===")
-    # Get timestamps in microseconds
-    end_time = int(datetime.utcnow().timestamp() * 1_000_000)
-    start_time = int((datetime.utcnow() - timedelta(hours=1)).timestamp() * 1_000_000)
-
-    resp_time_range = session.get(
-        f"{url}api/{org_id}/alerts/history?start_time={start_time}&end_time={end_time}",
-        headers=headers,
-    )
-    assert resp_time_range.status_code == 200, (
-        f"Expected 200 for time range history, but got {resp_time_range.status_code} {resp_time_range.content}"
-    )
-
-    time_range_data = resp_time_range.json()
-    print(f"Time range results: {time_range_data['total']} entries")
->>>>>>> 85a8fc16
-
-
-
-
-
-
+
+
+
+
+
