import json
import requests

from datetime import datetime, timezone, timedelta
import time


def test_e2e_getsearch(create_session, base_url):
    """Running an E2E test no payload."""

    session = create_session
    url = base_url
    org_id = "default"

    resp_get_allsearch = session.post(f"{url}api/{org_id}/_search?type=logs")

    # print(resp_get_allalerts.content)
    assert (
        resp_get_allsearch.status_code == 400
    ), f"No payload added 400, but got {resp_get_allsearch.status_code} {resp_get_allsearch.content}"

def test_e2e_query(create_session, base_url):
    """Running an E2E test for valid sql query."""

    session = create_session
    url = base_url
    org_id = "org_pytest_data"
    now = datetime.now(timezone.utc)
    end_time = int(now.timestamp() * 1000000)
    one_min_ago = int((now - timedelta(minutes=1)).timestamp() * 1000000)
    json_data = {
                "query": {
                        "sql": 'SELECT * FROM "stream_pytest_data" WHERE code=200',
                        "start_time": one_min_ago,
                        "end_time": end_time,
                        "from": 0,
                        "size": 150,
                        "sql_mode": "full",
                },
            }

    resp_get_allsearch = session.post(f"{url}api/{org_id}/_search?type=logs", json=json_data)
   
    assert (
        resp_get_allsearch.status_code == 200
    ), f"Sql mode added 200, but got {resp_get_allsearch.status_code} {resp_get_allsearch.content}"


def test_e2e_invalidsqlquery(create_session, base_url):
    """Running an E2E test for invalid sql query."""

    session = create_session
    url = base_url
    org_id = "org_pytest_data"
    now = datetime.now(timezone.utc)
    end_time = int(now.timestamp() * 1000000)
    one_min_ago = int((now - timedelta(minutes=1)).timestamp() * 1000000)
    json_data = {
                "query": {
                        "sql": 'SELECT * FROM "stream_pytest_data" WHERE code',
                        "start_time": one_min_ago,
                        "end_time": end_time,
                        "from": 0,
                        "size": 150,
                        "sql_mode": "full",
                },
            }

    resp_get_allsearch = session.post(f"{url}api/{org_id}/_search?type=logs", json=json_data)
   

    # print(resp_get_allalerts.content)
    assert (
        resp_get_allsearch.status_code == 500
    ), f"Sql mode added 500, but got {resp_get_allsearch.status_code} {resp_get_allsearch.content}"


def test_e2e_limitadded(create_session, base_url):
    """Running an E2E test add limit to sql query."""

    session = create_session
    url = base_url
    org_id = "org_pytest_data"
    now = datetime.now(timezone.utc)
    end_time = int(now.timestamp() * 1000000)
    one_min_ago = int((now - timedelta(minutes=1)).timestamp() * 1000000)
    json_data = {
                "query": {
                        "sql": 'SELECT * FROM "stream_pytest_data" WHERE code=200 limit 5',
                        "start_time": one_min_ago,
                        "end_time": end_time,
                        "from": 0,
                        "size": 150,
                        "sql_mode": "full",
                },
            }

    resp_get_allsearch = session.post(f"{url}api/{org_id}/_search?type=logs", json=json_data)
   

    # print(resp_get_allalerts.content)
    assert (
        resp_get_allsearch.status_code == 200
    ), f"Sql mode added  with limit 200, but got {resp_get_allsearch.status_code} {resp_get_allsearch.content}"


def test_e2e_validhistogram(create_session, base_url):
    """Running an E2E test for valid histogram."""

    session = create_session
    url = base_url
    org_id = "org_pytest_data"
    now = datetime.now(timezone.utc)
    end_time = int(now.timestamp() * 1000000)
    one_min_ago = int((now - timedelta(minutes=1)).timestamp() * 1000000)
    json_data = {
        "query": {
             "sql": 'select * from "stream_pytest_data" WHERE code=200',
            "start_time": one_min_ago,
            "end_time": end_time,
            "from": 0,
            "size": 0,
            "quick_mode": True,
            "track_total_hits": True
        },
        "aggs": {
            "histogram": "select histogram(_timestamp, '10 second') AS zo_sql_key, count(*) AS zo_sql_num from query GROUP BY zo_sql_key ORDER BY zo_sql_key"
        }
    }

    resp_get_allsearch = session.post(f"{url}api/{org_id}/_search?type=logs", json=json_data)
   

    # print(resp_get_allalerts.content)
    assert (
        resp_get_allsearch.status_code == 200
    ), f"histogram mode added 200, but got {resp_get_allsearch.status_code} {resp_get_allsearch.content}"


def test_e2e_histogramwithlimit(create_session, base_url):
    """Running an E2E test for invalid query -history with limit  list."""

    session = create_session
    url = base_url
    org_id = "org_pytest_data"
    now = datetime.now(timezone.utc)
    end_time = int(now.timestamp() * 1000000)
    one_min_ago = int((now - timedelta(minutes=1)).timestamp() * 1000000)
    json_data = {
        "query": {
            "sql": 'select * from "stream_pytest_data" WHERE code=200 limit 5',
            "start_time": one_min_ago,
            "end_time": end_time,
            "from": 0,
            "size": 0,
            "quick_mode": True,
            "track_total_hits": True
        },
        "aggs": {
            "histogram": "select histogram(_timestamp, '10 second') AS zo_sql_key, count(*) AS zo_sql_num from query GROUP BY zo_sql_key ORDER BY zo_sql_key"
        }
    }

    resp_get_allsearch = session.post(f"{url}api/{org_id}/_search?type=logs", json=json_data)
   

    # print(resp_get_allalerts.content)
    assert (
        resp_get_allsearch.status_code == 500
    ), f"histogram mode added 200, but got {resp_get_allsearch.status_code} {resp_get_allsearch.content}"


def test_e2e_matchallhistogram(create_session, base_url):
    """Running an E2E test for valid match all histogram query."""

    session = create_session
    url = base_url
    org_id = "org_pytest_data"
    now = datetime.now(timezone.utc)
    end_time = int(now.timestamp() * 1000000)
    one_min_ago = int((now - timedelta(minutes=1)).timestamp() * 1000000)
    json_data = {
        "query": {
            "sql": 'select * from "stream_pytest_data" WHERE match_all(\'provide_credentials\')',
            "start_time": one_min_ago,
            "end_time": end_time,
            "from": 0,
            "size": 0,
            "quick_mode": True,
            "track_total_hits": True
        },
        "aggs": {
            "histogram": "select histogram(_timestamp, '1 hour') AS zo_sql_key, count(*) AS zo_sql_num from query GROUP BY zo_sql_key ORDER BY zo_sql_key"
        }
} 

    resp_get_allsearch = session.post(f"{url}api/{org_id}/_search?type=logs", json=json_data)
   

    # print(resp_get_allalerts.content)
    assert (
        resp_get_allsearch.status_code == 200
    ), f"histogram mode added 200, but got {resp_get_allsearch.status_code} {resp_get_allsearch.content}"


def test_e2e_matchallindexhistogram(create_session, base_url):
    """Running an E2E test for valid match all histogram query."""

    session = create_session
    url = base_url
    org_id = "org_pytest_data"
    now = datetime.now(timezone.utc)
    end_time = int(now.timestamp() * 1000000)
    one_min_ago = int((now - timedelta(minutes=1)).timestamp() * 1000000)
    json_data = {
        "query": {
            "sql": 'select * from "stream_pytest_data" WHERE match_all_indexed(\'provide_credentials\')',
            "start_time": one_min_ago,
            "end_time": end_time,
            "from": 0,
            "size": 0,
            "quick_mode": True,
            "track_total_hits": True
        },
        "aggs": {
            "histogram": "select histogram(_timestamp, '1 hour') AS zo_sql_key, count(*) AS zo_sql_num from query GROUP BY zo_sql_key ORDER BY zo_sql_key"
        }
} 

    resp_get_allsearch = session.post(f"{url}api/{org_id}/_search?type=logs", json=json_data)
   

    # print(resp_get_allalerts.content)
    assert (
        resp_get_allsearch.status_code == 200
    ), f"histogram mode added 200, but got {resp_get_allsearch.status_code} {resp_get_allsearch.content}"


def test_e2e_matchallignorecasehistogram(create_session, base_url):
    """Running an E2E test for valid match all histogram query."""

    session = create_session
    url = base_url
    org_id = "org_pytest_data"
    now = datetime.now(timezone.utc)
    end_time = int(now.timestamp() * 1000000)
    one_min_ago = int((now - timedelta(minutes=1)).timestamp() * 1000000)
    json_data = {
        "query": {
            "sql": 'select * from "stream_pytest_data" WHERE match_all_ignore_case(\'provide_credentials\')',
            "start_time": one_min_ago,
            "end_time": end_time,
            "from": 0,
            "size": 0,
            "quick_mode": True,
            "track_total_hits": True
        },
        "aggs": {
            "histogram": "select histogram(_timestamp, '1 hour') AS zo_sql_key, count(*) AS zo_sql_num from query GROUP BY zo_sql_key ORDER BY zo_sql_key"
        }
} 

    resp_get_allsearch = session.post(f"{url}api/{org_id}/_search?type=logs", json=json_data)


<<<<<<< HEAD
=======
def test_e2e_matchallindexedignorecasehistogram(create_session, base_url):
    """Running an E2E test for valid match all histogram query."""

    session = create_session
    url = base_url
    org_id = "org_pytest_data"
    now = datetime.now(timezone.utc)
    end_time = int(now.timestamp() * 1000000)
    one_min_ago = int((now - timedelta(minutes=1)).timestamp() * 1000000)
    json_data = {
        "query": {
            "sql": 'select * from "stream_pytest_data" WHERE match_all_indexed_ignore_case(\'provide_credentials\')',
            "start_time": one_min_ago,
            "end_time": end_time,
            "from": 0,
            "size": 0,
            "quick_mode": True,
            "track_total_hits": True
        },
        "aggs": {
            "histogram": "select histogram(_timestamp, '1 hour') AS zo_sql_key, count(*) AS zo_sql_num from query GROUP BY zo_sql_key ORDER BY zo_sql_key"
        }
} 

    resp_get_allsearch = session.post(f"{url}api/{org_id}/_search?type=logs", json=json_data)

    # print(resp_get_allalerts.content)
    assert (
        resp_get_allsearch.status_code == 200
    ), f"histogram mode added 200, but got {resp_get_allsearch.status_code} {resp_get_allsearch.content}"

    response_data = resp_get_allsearch.json()

    # In histogram type queries, there should be no hits.
    assert(len(response_data.get("hits")) == 0 )

    # In histogram type queries, there should be agg.histogram type keys.
    assert len(response_data.get("aggs", {}).get("histogram")) != 0
 

>>>>>>> 5b7da029
def test_e2e_matchallindexedignorecasewithoutsearchfeild(create_session, base_url):
    """Running an E2E test for valid match all histogram query."""

    session = create_session
    url = base_url
    org_id = "org_pytest_data"
    now = datetime.now(timezone.utc)
    end_time = int(now.timestamp() * 1000000)
    one_min_ago = int((now - timedelta(minutes=1)).timestamp() * 1000000)
    json_data = {
        "query": {
            "sql": 'select * from "stream_pytest_data" WHERE match_all_ignore_case()',
            "start_time": one_min_ago,
            "end_time": end_time,
            "from": 0,
            "size": 0,
            "quick_mode": True,
            "track_total_hits": True
        },
        "aggs": {
            "histogram": "select histogram(_timestamp, '1 hour') AS zo_sql_key, count(*) AS zo_sql_num from query GROUP BY zo_sql_key ORDER BY zo_sql_key"
        }
} 

    resp_get_allsearch = session.post(f"{url}api/{org_id}/_search?type=logs", json=json_data)
   

    # print(resp_get_allalerts.content)
    assert (
        resp_get_allsearch.status_code == 500
    ), f"histogram mode added 500, but got {resp_get_allsearch.status_code} {resp_get_allsearch.content}"


<<<<<<< HEAD
=======
def test_e2e_matchallindexedignorecaseinvalidsearchfeild(create_session, base_url):
    """Running an E2E test for valid match all histogram query."""

    session = create_session
    url = base_url
    org_id = "org_pytest_data"
    now = datetime.now(timezone.utc)
    end_time = int(now.timestamp() * 1000000)
    one_min_ago = int((now - timedelta(minutes=1)).timestamp() * 1000000)
    json_data = {
        "query": {
            "sql": 'select * from "stream_pytest_data" WHERE match_all_indexed_ignore_case('')',
            "start_time": one_min_ago,
            "end_time": end_time,
            "from": 0,
            "size": 0,
            "quick_mode": True,
            "track_total_hits": True
        },
        "aggs": {
            "histogram": "select histogram(_timestamp, '1 hour') AS zo_sql_key, count(*) AS zo_sql_num from query GROUP BY zo_sql_key ORDER BY zo_sql_key"
        }
} 

    resp_get_allsearch = session.post(f"{url}api/{org_id}/_search?type=logs", json=json_data)
   

    # print(resp_get_allalerts.content)
    assert (
        resp_get_allsearch.status_code == 500
    ), f"histogram mode added 500, but got {resp_get_allsearch.status_code} {resp_get_allsearch.content}"

>>>>>>> 5b7da029
def test_e2e_matchallsql(create_session, base_url):
    """Running an E2E test for valid sql query."""

    session = create_session
    url = base_url
    org_id = "org_pytest_data"
    now = datetime.now(timezone.utc)
    end_time = int(now.timestamp() * 1000000)
    one_min_ago = int((now - timedelta(minutes=1)).timestamp() * 1000000)
    json_data = {
                "query": {
                        "sql": 'SELECT * FROM "stream_pytest_data" WHERE match_all(\'provide_credentials\')',
                        "start_time": one_min_ago,
                        "end_time": end_time,
                        "from": 0,
                        "size": 150,
                        "sql_mode": "full",
                },
            }

    resp_get_allsearch = session.post(f"{url}api/{org_id}/_search?type=logs", json=json_data)
 
    assert (
        resp_get_allsearch.status_code == 200
    ), f"Sql mode added 200, but got {resp_get_allsearch.status_code} {resp_get_allsearch.content}"


def test_e2e_matchallindexedsql(create_session, base_url):
    """Running an E2E test for valid sql query."""

    session = create_session
    url = base_url
    org_id = "org_pytest_data"
    now = datetime.now(timezone.utc)
    end_time = int(now.timestamp() * 1000000)
    one_min_ago = int((now - timedelta(minutes=1)).timestamp() * 1000000)
    json_data = {
                "query": {
                        "sql": 'SELECT * FROM "stream_pytest_data" WHERE match_all_indexed(\'provide_credentials\')',
                        "start_time": one_min_ago,
                        "end_time": end_time,
                        "from": 0,
                        "size": 150,
                        "sql_mode": "full",
                },
            }

    resp_get_allsearch = session.post(f"{url}api/{org_id}/_search?type=logs", json=json_data)
    assert (
        resp_get_allsearch.status_code == 200
    ), f"histogram mode added 200, but got {resp_get_allsearch.status_code} {resp_get_allsearch.content}"
    response_data = resp_get_allsearch.json()
        

    log_messages = [hit['log'] for hit in response_data.get('hits', [])]
        
        # Asserting that at least one log message contains 'provide_credentials'
    assert any('provide_credentials' in log for log in log_messages), "No log message contains 'provide_credentials'"
   
  
    assert (
        resp_get_allsearch.status_code == 200
    ), f"Sql mode added 200, but got {resp_get_allsearch.status_code} {resp_get_allsearch.content}"


<<<<<<< HEAD
=======
def test_e2e_matchallindexedignorecasesql(create_session, base_url):
    """Running an E2E test for valid sql query."""

    session = create_session
    url = base_url
    org_id = "org_pytest_data"
    now = datetime.now(timezone.utc)
    end_time = int(now.timestamp() * 1000000)
    one_min_ago = int((now - timedelta(minutes=1)).timestamp() * 1000000)
    json_data = {
                "query": {
                        "sql": 'SELECT * FROM "stream_pytest_data" WHERE match_all_indexed_ignore_case(\'provide_credentials\')',
                        "start_time": one_min_ago,
                        "end_time": end_time,
                        "from": 0,
                        "size": 150,
                        "sql_mode": "full",
                },
            }

    resp_get_allsearch = session.post(f"{url}api/{org_id}/_search?type=logs", json=json_data)
    assert (
        resp_get_allsearch.status_code == 200
    ), f"histogram mode added 200, but got {resp_get_allsearch.status_code} {resp_get_allsearch.content}"
    response_data = resp_get_allsearch.json()
        

    log_messages = [hit['log'] for hit in response_data.get('hits', [])]
   
        
        # Asserting that at least one log message contains 'provide_credentials'
    assert any('provide_credentials' in log for log in log_messages), "No log message contains 'provide_credentials'"
   
    assert (
        resp_get_allsearch.status_code == 200
    ), f"Sql mode added 200, but got {resp_get_allsearch.status_code} {resp_get_allsearch.content}"


>>>>>>> 5b7da029
def test_e2e_matchallignorecasesql(create_session, base_url):
    """Running an E2E test for valid sql query."""

    session = create_session
    url = base_url
    org_id = "org_pytest_data"
    now = datetime.now(timezone.utc)
    end_time = int(now.timestamp() * 1000000)
    one_min_ago = int((now - timedelta(minutes=1)).timestamp() * 1000000)
    json_data = {
                "query": {
                        "sql": 'SELECT * FROM "stream_pytest_data" WHERE match_all_ignore_case(\'provide_credentials\')',
                        "start_time": one_min_ago,
                        "end_time": end_time,
                        "from": 0,
                        "size": 150,
                        "sql_mode": "full",
                },
            }

    resp_get_allsearch = session.post(f"{url}api/{org_id}/_search?type=logs", json=json_data)
    assert (
        resp_get_allsearch.status_code == 200
    ), f"histogram mode added 200, but got {resp_get_allsearch.status_code} {resp_get_allsearch.content}"
    response_data = resp_get_allsearch.json()
        

    log_messages = [hit['log'] for hit in response_data.get('hits', [])]
        
        # Asserting that at least one log message contains 'provide_credentials'
    assert any('provide_credentials' in log for log in log_messages), "No log message contains 'provide_credentials'"
    
    assert (
        resp_get_allsearch.status_code == 200
    ), f"Sql mode added 200, but got {resp_get_allsearch.status_code} {resp_get_allsearch.content}"




def test_e2e_sqlaggregationquery(create_session, base_url):
    """Running an E2E test for valid sql query."""

    session = create_session
    url = base_url
    org_id = "org_pytest_data"
    now = datetime.now(timezone.utc)
    end_time = int(now.timestamp() * 1000000)
    one_min_ago = int((now - timedelta(minutes=1)).timestamp() * 1000000)
    json_data = {
            "query": {
                "sql": "SELECT service_name,_timestamp, COUNT(*) AS log_count FROM \"default\" GROUP BY service_name,_timestamp",
                "start_time": one_min_ago,
                "end_time": end_time,
                "from": 0,
                "size": 250,
                "quick_mode": True,
                "sql_mode": "full"
            },
}
    resp_get_allsearch = session.post(f"{url}api/{org_id}/_search?type=logs", json=json_data)
    assert (
        resp_get_allsearch.status_code == 200
    ), f"histogram mode added 200, but got {resp_get_allsearch.status_code} {resp_get_allsearch.content}"
    response_data = resp_get_allsearch.json()
    # result = execute_sql_query(**query_params)

    # # Perform assertions on the result
    # assert isinstance(result, list)
    # assert len(result) > 0

    # for entry in result:
    #     assert "_timestamp" in entry
    #     assert "log_count" in entry
    #     # Optionally, assert that "service_name" is present if available
    #     if "service_name" in entry:
    #         assert isinstance(entry["service_name"], str)
        

def test_e2e_sqlgroupbytimestamp(create_session, base_url):
    """Running an E2E test for valid sql query."""

    session = create_session
    url = base_url
    org_id = "org_pytest_data"
    now = datetime.now(timezone.utc)
    end_time = int(now.timestamp() * 1000000)
    one_min_ago = int((now - timedelta(minutes=1)).timestamp() * 1000000)
    json_data = {
            "query": {
                "sql": "SELECT count(*), _timestamp FROM \"default\" group by _timestamp",
                "start_time": one_min_ago,
                "end_time": end_time,
                "from": 0,
                "size": 250,
                "quick_mode": True,
                "sql_mode": "full"
            },
}
    resp_get_allsearch = session.post(f"{url}api/{org_id}/_search?type=logs", json=json_data)
    assert (
        resp_get_allsearch.status_code == 200
    ), f"histogram mode added 200, but got {resp_get_allsearch.status_code} {resp_get_allsearch.content}"
    response_data = resp_get_allsearch.json()
        
   
def test_e2e_sqlgroupbytimestampwithk8s(create_session, base_url):
    """Running an E2E test for valid sql query."""

    session = create_session
    url = base_url
    org_id = "org_pytest_data"
    now = datetime.now(timezone.utc)
    end_time = int(now.timestamp() * 1000000)
    one_min_ago = int((now - timedelta(minutes=1)).timestamp() * 1000000)
    json_data = {
            "query": {
                "sql": "SELECT count(*), k8s_node_name,_timestamp FROM \"default\" group by k8s_node_name,_timestamp",
                "start_time": one_min_ago,
                "end_time": end_time,
                "from": 0,
                "size": 250,
                "quick_mode": True,
                "sql_mode": "full"
            },
}
    resp_get_allsearch = session.post(f"{url}api/{org_id}/_search?type=logs", json=json_data)
    assert (
        resp_get_allsearch.status_code == 200
    ), f"histogram mode added 200, but got {resp_get_allsearch.status_code} {resp_get_allsearch.content}"
    response_data = resp_get_allsearch.json()
        
   

<|MERGE_RESOLUTION|>--- conflicted
+++ resolved
@@ -263,49 +263,6 @@
     resp_get_allsearch = session.post(f"{url}api/{org_id}/_search?type=logs", json=json_data)
 
 
-<<<<<<< HEAD
-=======
-def test_e2e_matchallindexedignorecasehistogram(create_session, base_url):
-    """Running an E2E test for valid match all histogram query."""
-
-    session = create_session
-    url = base_url
-    org_id = "org_pytest_data"
-    now = datetime.now(timezone.utc)
-    end_time = int(now.timestamp() * 1000000)
-    one_min_ago = int((now - timedelta(minutes=1)).timestamp() * 1000000)
-    json_data = {
-        "query": {
-            "sql": 'select * from "stream_pytest_data" WHERE match_all_indexed_ignore_case(\'provide_credentials\')',
-            "start_time": one_min_ago,
-            "end_time": end_time,
-            "from": 0,
-            "size": 0,
-            "quick_mode": True,
-            "track_total_hits": True
-        },
-        "aggs": {
-            "histogram": "select histogram(_timestamp, '1 hour') AS zo_sql_key, count(*) AS zo_sql_num from query GROUP BY zo_sql_key ORDER BY zo_sql_key"
-        }
-} 
-
-    resp_get_allsearch = session.post(f"{url}api/{org_id}/_search?type=logs", json=json_data)
-
-    # print(resp_get_allalerts.content)
-    assert (
-        resp_get_allsearch.status_code == 200
-    ), f"histogram mode added 200, but got {resp_get_allsearch.status_code} {resp_get_allsearch.content}"
-
-    response_data = resp_get_allsearch.json()
-
-    # In histogram type queries, there should be no hits.
-    assert(len(response_data.get("hits")) == 0 )
-
-    # In histogram type queries, there should be agg.histogram type keys.
-    assert len(response_data.get("aggs", {}).get("histogram")) != 0
- 
-
->>>>>>> 5b7da029
 def test_e2e_matchallindexedignorecasewithoutsearchfeild(create_session, base_url):
     """Running an E2E test for valid match all histogram query."""
 
@@ -339,41 +296,6 @@
     ), f"histogram mode added 500, but got {resp_get_allsearch.status_code} {resp_get_allsearch.content}"
 
 
-<<<<<<< HEAD
-=======
-def test_e2e_matchallindexedignorecaseinvalidsearchfeild(create_session, base_url):
-    """Running an E2E test for valid match all histogram query."""
-
-    session = create_session
-    url = base_url
-    org_id = "org_pytest_data"
-    now = datetime.now(timezone.utc)
-    end_time = int(now.timestamp() * 1000000)
-    one_min_ago = int((now - timedelta(minutes=1)).timestamp() * 1000000)
-    json_data = {
-        "query": {
-            "sql": 'select * from "stream_pytest_data" WHERE match_all_indexed_ignore_case('')',
-            "start_time": one_min_ago,
-            "end_time": end_time,
-            "from": 0,
-            "size": 0,
-            "quick_mode": True,
-            "track_total_hits": True
-        },
-        "aggs": {
-            "histogram": "select histogram(_timestamp, '1 hour') AS zo_sql_key, count(*) AS zo_sql_num from query GROUP BY zo_sql_key ORDER BY zo_sql_key"
-        }
-} 
-
-    resp_get_allsearch = session.post(f"{url}api/{org_id}/_search?type=logs", json=json_data)
-   
-
-    # print(resp_get_allalerts.content)
-    assert (
-        resp_get_allsearch.status_code == 500
-    ), f"histogram mode added 500, but got {resp_get_allsearch.status_code} {resp_get_allsearch.content}"
-
->>>>>>> 5b7da029
 def test_e2e_matchallsql(create_session, base_url):
     """Running an E2E test for valid sql query."""
 
@@ -439,47 +361,6 @@
     ), f"Sql mode added 200, but got {resp_get_allsearch.status_code} {resp_get_allsearch.content}"
 
 
-<<<<<<< HEAD
-=======
-def test_e2e_matchallindexedignorecasesql(create_session, base_url):
-    """Running an E2E test for valid sql query."""
-
-    session = create_session
-    url = base_url
-    org_id = "org_pytest_data"
-    now = datetime.now(timezone.utc)
-    end_time = int(now.timestamp() * 1000000)
-    one_min_ago = int((now - timedelta(minutes=1)).timestamp() * 1000000)
-    json_data = {
-                "query": {
-                        "sql": 'SELECT * FROM "stream_pytest_data" WHERE match_all_indexed_ignore_case(\'provide_credentials\')',
-                        "start_time": one_min_ago,
-                        "end_time": end_time,
-                        "from": 0,
-                        "size": 150,
-                        "sql_mode": "full",
-                },
-            }
-
-    resp_get_allsearch = session.post(f"{url}api/{org_id}/_search?type=logs", json=json_data)
-    assert (
-        resp_get_allsearch.status_code == 200
-    ), f"histogram mode added 200, but got {resp_get_allsearch.status_code} {resp_get_allsearch.content}"
-    response_data = resp_get_allsearch.json()
-        
-
-    log_messages = [hit['log'] for hit in response_data.get('hits', [])]
-   
-        
-        # Asserting that at least one log message contains 'provide_credentials'
-    assert any('provide_credentials' in log for log in log_messages), "No log message contains 'provide_credentials'"
-   
-    assert (
-        resp_get_allsearch.status_code == 200
-    ), f"Sql mode added 200, but got {resp_get_allsearch.status_code} {resp_get_allsearch.content}"
-
-
->>>>>>> 5b7da029
 def test_e2e_matchallignorecasesql(create_session, base_url):
     """Running an E2E test for valid sql query."""
 
