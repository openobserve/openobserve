// Copyright 2024 Zinc Labs Inc.
//
// This program is free software: you can redistribute it and/or modify
// it under the terms of the GNU Affero General Public License as published by
// the Free Software Foundation, either version 3 of the License, or
// (at your option) any later version.
//
// This program is distributed in the hope that it will be useful
// but WITHOUT ANY WARRANTY; without even the implied warranty of
// MERCHANTABILITY or FITNESS FOR A PARTICULAR PURPOSE.  See the
// GNU Affero General Public License for more details.
//
// You should have received a copy of the GNU Affero General Public License
// along with this program.  If not, see <http://www.gnu.org/licenses/>.

#[cfg(test)]
mod tests {
    use core::time;
    use std::{env, fs, net::SocketAddr, str, sync::Once, thread};

    use actix_web::{http::header::ContentType, test, web, App};
    use arrow_flight::flight_service_server::FlightServiceServer;
    use bytes::{Bytes, BytesMut};
    use chrono::Utc;
    use config::{get_config, utils::json};
    use openobserve::{
<<<<<<< HEAD
        common::meta::{
            alerts::destinations::{Destination, DestinationType},
            dashboards::{v1, Dashboard, Dashboards},
        },
        handler::http::router::*,
=======
        common::meta::dashboards::{v1, Dashboard, Dashboards},
        handler::{
            grpc::{auth::check_auth, flight::FlightServiceImpl},
            http::router::*,
        },
        service::search::SEARCH_SERVER,
>>>>>>> a46ad6ce
    };
    use prost::Message;
    use proto::{cluster_rpc::search_server::SearchServer, prometheus_rpc};
    use tonic::codec::CompressionEncoding;

    static START: Once = Once::new();

    fn setup() -> (&'static str, &'static str) {
        START.call_once(|| {
            env::set_var("ZO_ROOT_USER_EMAIL", "root@example.com");
            env::set_var("ZO_ROOT_USER_PASSWORD", "Complexpass#123");
            env::set_var("ZO_LOCAL_MODE", "true");
            env::set_var("ZO_MAX_FILE_SIZE_ON_DISK", "1");
            env::set_var("ZO_FILE_PUSH_INTERVAL", "1");
            env::set_var("ZO_PAYLOAD_LIMIT", "209715200");
            env::set_var("ZO_JSON_LIMIT", "209715200");
            env::set_var("ZO_RESULT_CACHE_ENABLED", "false");
            env::set_var("ZO_PRINT_KEY_SQL", "true");

            env_logger::init_from_env(
                env_logger::Env::new().default_filter_or(&get_config().log.level),
            );

            log::info!("setup Invoked");
        });
        (
            "Authorization",
            "Basic cm9vdEBleGFtcGxlLmNvbTpDb21wbGV4cGFzcyMxMjM=",
        )
    }

    async fn init_grpc_server() -> Result<(), anyhow::Error> {
        let cfg = get_config();
        let ip = if !cfg.grpc.addr.is_empty() {
            cfg.grpc.addr.clone()
        } else {
            "0.0.0.0".to_string()
        };
        let gaddr: SocketAddr = format!("{}:{}", ip, cfg.grpc.port).parse()?;
        let search_svc = SearchServer::new(SEARCH_SERVER.clone())
            .send_compressed(CompressionEncoding::Gzip)
            .accept_compressed(CompressionEncoding::Gzip);
        let flight_svc = FlightServiceServer::new(FlightServiceImpl)
            .send_compressed(CompressionEncoding::Gzip)
            .accept_compressed(CompressionEncoding::Gzip);

        log::info!("starting gRPC server at {}", gaddr);
        tonic::transport::Server::builder()
            .layer(tonic::service::interceptor(check_auth))
            .add_service(search_svc)
            .add_service(flight_svc)
            .serve(gaddr)
            .await
            .expect("gRPC server init failed");
        Ok(())
    }

    async fn e2e_100_tear_down() {
        log::info!("Tear Down Invoked");
        fs::remove_dir_all("./data").expect("Delete local dir failed");
    }

    #[test]
    async fn e2e_test() {
        // make sure data dir is deleted before we run integration tests
        fs::remove_dir_all("./data")
            .unwrap_or_else(|e| log::info!("Error deleting local dir: {}", e));

        setup();

        // start gRPC server
        tokio::task::spawn(async move {
            init_grpc_server()
                .await
                .expect("router gRPC server init failed");
        });

        // register node
        openobserve::common::infra::cluster::register_and_keepalive()
            .await
            .unwrap();
        // init config
        config::init().await.unwrap();
        // init infra
        infra::init().await.unwrap();
        openobserve::common::infra::init().await.unwrap();
        // ingester init
        ingester::init().await.unwrap();
        // init job
        openobserve::job::init().await.unwrap();

        for _i in 0..3 {
            e2e_1_post_bulk().await;
        }

        // ingest
        e2e_post_json().await;
        e2e_post_multi().await;
        e2e_post_trace().await;
        e2e_post_metrics().await;
        // e2e_post_kinesis_data().await;

        // streams
        e2e_get_stream().await;
        e2e_get_stream_schema().await;
        e2e_get_org_summary().await;
        e2e_post_stream_settings().await;
        e2e_get_org().await;

        // functions
        e2e_post_function().await;
        e2e_add_stream_function().await;
        e2e_list_functions().await;
        e2e_list_stream_functions().await;
        e2e_remove_stream_function().await;
        e2e_delete_function().await;

        // search
        e2e_search().await;
        e2e_search_around().await;

        // users
        e2e_post_user().await;
        e2e_update_user().await;
        e2e_update_user_with_empty().await;
        e2e_add_user_to_org().await;
        e2e_list_users().await;
        e2e_delete_user().await;
        e2e_get_organizations().await;
        e2e_get_user_passcode().await;
        e2e_update_user_passcode().await;
        e2e_user_authentication().await;
        e2e_user_authentication_with_error().await;

        // dashboards
        {
            let board = e2e_create_dashboard().await;
            let list = e2e_list_dashboards().await;
            assert_eq!(list.dashboards[0], board.clone());

            let board = e2e_update_dashboard(v1::Dashboard {
                title: "e2e test".to_owned(),
                description: "Logs flow downstream".to_owned(),
                ..board.v1.unwrap()
            })
            .await;
            assert_eq!(
                e2e_get_dashboard(&board.clone().v1.unwrap().dashboard_id).await,
                board
            );
            e2e_delete_dashboard(&board.v1.unwrap().dashboard_id).await;
            assert!(e2e_list_dashboards().await.dashboards.is_empty());
        }

        // alert
        e2e_post_alert_template().await;
        e2e_get_alert_template().await;
        e2e_list_alert_template().await;
        e2e_post_alert_destination().await;
        e2e_get_alert_destination().await;
        e2e_list_alert_destinations().await;
        e2e_post_alert().await;
        e2e_get_alert().await;
        e2e_list_alerts().await;
        e2e_list_real_time_alerts().await;
        e2e_delete_alert().await;
        e2e_delete_alert_destination().await;
        e2e_delete_alert_template().await;

        // SNS-specific alert tests
        // Set up templates
        e2e_post_alert_template().await;
        e2e_post_sns_alert_template().await;

        // SNS destination tests
        e2e_post_sns_alert_destination().await;
        e2e_get_sns_alert_destination().await;
        e2e_list_alert_destinations_with_sns().await;
        e2e_update_sns_alert_destination().await;

        // Create and test alert with SNS destination
        e2e_post_alert_with_sns_destination().await;

        // Cleanup
        e2e_delete_alert_with_sns_destination().await;
        e2e_delete_sns_alert_destination().await;

        // syslog
        e2e_post_syslog_route().await;
        e2e_list_syslog_routes().await;

        // others
        e2e_health_check().await;
        e2e_config().await;
        e2e_100_tear_down().await;

        // clear
        e2e_delete_stream().await;
    }

    async fn e2e_1_post_bulk() {
        let auth = setup();
        let path = "./tests/input.json";
        let body_str = fs::read_to_string(path).expect("Read file failed");
        let thread_id: usize = 0;
        let app = test::init_service(
            App::new()
                .app_data(web::JsonConfig::default().limit(get_config().limit.req_json_limit))
                .app_data(web::PayloadConfig::new(
                    get_config().limit.req_payload_limit,
                ))
                .app_data(web::Data::new(thread_id))
                .configure(get_service_routes)
                .configure(get_basic_routes),
        )
        .await;
        let req = test::TestRequest::post()
            .uri(&format!("/api/{}/_bulk", "e2e"))
            .insert_header(ContentType::json())
            .append_header(auth)
            .set_payload(body_str)
            .to_request();
        let resp = test::call_service(&app, req).await;
        assert!(resp.status().is_success());
    }

    async fn e2e_post_json() {
        let auth = setup();
        let body_str = "[{\"Year\": 1896, \"City\": \"Athens\", \"Sport\": \"Aquatics\", \"Discipline\": \"Swimming\", \"Athlete\": \"HERSCHMANN, Otto\", \"Country\": \"AUT\", \"Gender\": \"Men\", \"Event\": \"100M Freestyle\", \"Medal\": \"Silver\", \"Season\": \"summer\",\"_timestamp\":1665136888163792}]";
        let thread_id: usize = 0;
        let app = test::init_service(
            App::new()
                .app_data(web::JsonConfig::default().limit(get_config().limit.req_json_limit))
                .app_data(web::PayloadConfig::new(
                    get_config().limit.req_payload_limit,
                ))
                .app_data(web::Data::new(thread_id))
                .configure(get_service_routes)
                .configure(get_basic_routes),
        )
        .await;
        let req = test::TestRequest::post()
            .uri(&format!("/api/{}/{}/_json", "e2e", "olympics_schema"))
            .insert_header(ContentType::json())
            .append_header(auth)
            .set_payload(body_str)
            .to_request();
        let resp = test::call_service(&app, req).await;
        assert!(resp.status().is_success());
    }

    async fn e2e_post_multi() {
        let auth = setup();
        let body_str = "{\"Year\": 1896, \"City\": \"Athens\", \"Sport\": \"Aquatics\", \"Discipline\": \"Swimming\", \"Athlete\": \"HERSCHMANN, Otto\", \"Country\": \"AUT\", \"Gender\": \"Men\", \"Event\": \"100M Freestyle\", \"Medal\": \"Silver\", \"Season\": \"summer\",\"_timestamp\":1665136888163792}";
        let thread_id: usize = 0;
        let app = test::init_service(
            App::new()
                .app_data(web::JsonConfig::default().limit(get_config().limit.req_json_limit))
                .app_data(web::PayloadConfig::new(
                    get_config().limit.req_payload_limit,
                ))
                .app_data(web::Data::new(thread_id))
                .configure(get_service_routes)
                .configure(get_basic_routes),
        )
        .await;
        let req = test::TestRequest::post()
            .uri(&format!("/api/{}/{}/_multi", "e2e", "olympics_schema"))
            .insert_header(ContentType::json())
            .append_header(auth)
            .set_payload(body_str)
            .to_request();
        let resp = test::call_service(&app, req).await;
        assert!(resp.status().is_success());
    }

    async fn e2e_get_stream() {
        let auth = setup();
        let app = test::init_service(
            App::new()
                .app_data(web::JsonConfig::default().limit(get_config().limit.req_json_limit))
                .app_data(web::PayloadConfig::new(
                    get_config().limit.req_payload_limit,
                ))
                .configure(get_service_routes)
                .configure(get_basic_routes),
        )
        .await;
        let req = test::TestRequest::get()
            .uri(&format!("/api/{}/streams", "e2e"))
            .insert_header(ContentType::json())
            .append_header(auth)
            .to_request();
        let resp = test::call_service(&app, req).await;
        assert!(resp.status().is_success());
    }

    async fn e2e_get_stream_schema() {
        let auth = setup();
        let one_sec = time::Duration::from_secs(2);
        thread::sleep(one_sec);
        let app = test::init_service(
            App::new()
                .app_data(web::JsonConfig::default().limit(get_config().limit.req_json_limit))
                .app_data(web::PayloadConfig::new(
                    get_config().limit.req_payload_limit,
                ))
                .configure(get_service_routes)
                .configure(get_basic_routes),
        )
        .await;
        let req = test::TestRequest::get()
            .uri(&format!(
                "/api/{}/streams/{}/schema",
                "e2e", "olympics_schema"
            ))
            .insert_header(ContentType::json())
            .append_header(auth)
            .to_request();
        let resp = test::call_service(&app, req).await;
        assert!(resp.status().is_success());
    }

    async fn e2e_post_stream_settings() {
        let auth = setup();
        let body_str = r#"{"partition_keys":{"add":[{"field":"test_key"}],"remove":[]}, "full_text_search_keys":{"add":["log"],"remove":[]}}"#;
        // app
        let thread_id: usize = 0;
        let app = test::init_service(
            App::new()
                .app_data(web::JsonConfig::default().limit(get_config().limit.req_json_limit))
                .app_data(web::PayloadConfig::new(
                    get_config().limit.req_payload_limit,
                ))
                .app_data(web::Data::new(thread_id))
                .configure(get_service_routes)
                .configure(get_basic_routes),
        )
        .await;
        let req = test::TestRequest::put()
            .uri(&format!(
                "/api/{}/streams/{}/settings",
                "e2e", "olympics_schema"
            ))
            .insert_header(ContentType::json())
            .append_header(auth)
            .set_payload(body_str)
            .to_request();
        let resp = test::call_service(&app, req).await;
        assert!(resp.status().is_success());
    }

    async fn e2e_delete_stream() {
        let auth = setup();
        let app = test::init_service(
            App::new()
                .app_data(web::JsonConfig::default().limit(get_config().limit.req_json_limit))
                .app_data(web::PayloadConfig::new(
                    get_config().limit.req_payload_limit,
                ))
                .configure(get_service_routes)
                .configure(get_basic_routes),
        )
        .await;
        let req = test::TestRequest::delete()
            .uri(&format!("/api/{}/streams/{}", "e2e", "olympics_schema"))
            .insert_header(ContentType::json())
            .append_header(auth)
            .to_request();
        let resp = test::call_service(&app, req).await;
        assert!(resp.status().is_success());
    }

    async fn e2e_get_org() {
        let auth = setup();
        let app = test::init_service(
            App::new()
                .app_data(web::JsonConfig::default().limit(get_config().limit.req_json_limit))
                .app_data(web::PayloadConfig::new(
                    get_config().limit.req_payload_limit,
                ))
                .configure(get_service_routes)
                .configure(get_basic_routes),
        )
        .await;
        let req = test::TestRequest::get()
            .uri(&format!("/api/{}/", "e2e"))
            .insert_header(ContentType::json())
            .append_header(auth)
            .to_request();
        let resp = test::call_service(&app, req).await;
        assert!(resp.status().is_success());
    }

    async fn e2e_post_function() {
        let auth = setup();
        let body_str = r#"{
            "name": "e2etestfn",
            "function":".sqNew,err = .Year*.Year \n .",
            "params":"row"
        }"#;
        let app = test::init_service(
            App::new()
                .app_data(web::JsonConfig::default().limit(get_config().limit.req_json_limit))
                .app_data(web::PayloadConfig::new(
                    get_config().limit.req_payload_limit,
                ))
                .configure(get_service_routes)
                .configure(get_basic_routes),
        )
        .await;
        let req = test::TestRequest::post()
            .uri(&format!("/api/{}/functions", "e2e"))
            .insert_header(ContentType::json())
            .append_header(auth)
            .set_payload(body_str)
            .to_request();
        let resp = test::call_service(&app, req).await;
        assert!(resp.status().is_success());
    }

    async fn e2e_add_stream_function() {
        let auth = setup();
        let body_str = r#"{
                                "order":1
                            }"#;
        let app = test::init_service(
            App::new()
                .app_data(web::JsonConfig::default().limit(get_config().limit.req_json_limit))
                .app_data(web::PayloadConfig::new(
                    get_config().limit.req_payload_limit,
                ))
                .configure(get_service_routes)
                .configure(get_basic_routes),
        )
        .await;
        let req = test::TestRequest::put()
            .uri(&format!(
                "/api/{}/streams/{}/functions/{}",
                "e2e", "olympics_schema", "e2etestfn"
            ))
            .insert_header(ContentType::json())
            .append_header(auth)
            .set_payload(body_str)
            .to_request();
        let resp = test::call_service(&app, req).await;
        assert!(resp.status().is_success());
    }

    async fn e2e_list_functions() {
        let auth = setup();
        let app = test::init_service(
            App::new()
                .app_data(web::JsonConfig::default().limit(get_config().limit.req_json_limit))
                .app_data(web::PayloadConfig::new(
                    get_config().limit.req_payload_limit,
                ))
                .configure(get_service_routes)
                .configure(get_basic_routes),
        )
        .await;
        let req = test::TestRequest::get()
            .uri(&format!("/api/{}/functions", "e2e"))
            .insert_header(ContentType::json())
            .append_header(auth)
            .to_request();
        let resp = test::call_service(&app, req).await;
        assert!(resp.status().is_success());
    }

    async fn e2e_list_stream_functions() {
        let auth = setup();
        let app = test::init_service(
            App::new()
                .app_data(web::JsonConfig::default().limit(get_config().limit.req_json_limit))
                .app_data(web::PayloadConfig::new(
                    get_config().limit.req_payload_limit,
                ))
                .configure(get_service_routes)
                .configure(get_basic_routes),
        )
        .await;
        let req = test::TestRequest::get()
            .uri(&format!(
                "/api/{}/streams/{}/functions",
                "e2e", "olympics_schema"
            ))
            .insert_header(ContentType::json())
            .append_header(auth)
            .to_request();
        let resp = test::call_service(&app, req).await;
        assert!(resp.status().is_success());
    }

    async fn e2e_delete_function() {
        let auth = setup();
        let app = test::init_service(
            App::new()
                .app_data(web::JsonConfig::default().limit(get_config().limit.req_json_limit))
                .app_data(web::PayloadConfig::new(
                    get_config().limit.req_payload_limit,
                ))
                .configure(get_service_routes)
                .configure(get_basic_routes),
        )
        .await;
        let req = test::TestRequest::delete()
            .uri(&format!("/api/{}/functions/{}", "e2e", "e2etestfn"))
            .insert_header(ContentType::json())
            .append_header(auth)
            .to_request();
        let resp = test::call_service(&app, req).await;
        assert!(resp.status().is_success());
    }

    async fn e2e_remove_stream_function() {
        let auth = setup();
        let app = test::init_service(
            App::new()
                .app_data(web::JsonConfig::default().limit(get_config().limit.req_json_limit))
                .app_data(web::PayloadConfig::new(
                    get_config().limit.req_payload_limit,
                ))
                .configure(get_service_routes)
                .configure(get_basic_routes),
        )
        .await;
        let req = test::TestRequest::delete()
            .uri(&format!(
                "/api/{}/streams/{}/functions/{}",
                "e2e", "olympics_schema", "e2etestfn"
            ))
            .insert_header(ContentType::json())
            .append_header(auth)
            .to_request();
        let resp = test::call_service(&app, req).await;
        assert!(resp.status().is_success());
    }

    async fn e2e_search() {
        let auth = setup();
        let body_str = r#"{
            "query": {
                "sql": "select * from olympics_schema",
                "from": 0,
                "size": 100,
                "start_time": 1714857600000,
                "end_time": 1714944000000
            }
        }"#;
        let app = test::init_service(
            App::new()
                .app_data(web::JsonConfig::default().limit(get_config().limit.req_json_limit))
                .app_data(web::PayloadConfig::new(
                    get_config().limit.req_payload_limit,
                ))
                .configure(get_service_routes)
                .configure(get_basic_routes),
        )
        .await;
        let req = test::TestRequest::post()
            .uri(&format!("/api/{}/_search", "e2e"))
            .insert_header(ContentType::json())
            .append_header(auth)
            .set_payload(body_str)
            .to_request();
        let resp = test::call_service(&app, req).await;
        assert!(resp.status().is_success());
    }

    async fn e2e_search_around() {
        let auth = setup();

        let app = test::init_service(
            App::new()
                .app_data(web::JsonConfig::default().limit(get_config().limit.req_json_limit))
                .app_data(web::PayloadConfig::new(
                    get_config().limit.req_payload_limit,
                ))
                .configure(get_service_routes)
                .configure(get_basic_routes),
        )
        .await;
        let ts = chrono::Utc::now().timestamp_micros();

        let req = test::TestRequest::get()
            .uri(&format!(
                "/api/{}/{}/_around?key={}&size=10",
                "e2e", "olympics_schema", ts
            ))
            .insert_header(ContentType::json())
            .append_header(auth)
            .to_request();
        let resp = test::call_service(&app, req).await;
        assert!(resp.status().is_success());
    }

    async fn e2e_list_users() {
        let auth = setup();
        let app = test::init_service(
            App::new()
                .app_data(web::JsonConfig::default().limit(get_config().limit.req_json_limit))
                .app_data(web::PayloadConfig::new(
                    get_config().limit.req_payload_limit,
                ))
                .configure(get_service_routes)
                .configure(get_basic_routes),
        )
        .await;
        let req = test::TestRequest::get()
            .uri(&format!("/api/{}/users", "e2e"))
            .insert_header(ContentType::json())
            .append_header(auth)
            .to_request();
        let resp = test::call_service(&app, req).await;
        assert!(resp.status().is_success());
    }

    async fn e2e_get_organizations() {
        let auth = setup();
        let app = test::init_service(
            App::new()
                .app_data(web::JsonConfig::default().limit(get_config().limit.req_json_limit))
                .app_data(web::PayloadConfig::new(
                    get_config().limit.req_payload_limit,
                ))
                .configure(get_service_routes)
                .configure(get_basic_routes),
        )
        .await;
        let req = test::TestRequest::get()
            .uri("/api/organizations")
            .insert_header(ContentType::json())
            .append_header(auth)
            .to_request();
        let resp = test::call_service(&app, req).await;
        assert!(resp.status().is_success());
    }

    async fn e2e_get_user_passcode() {
        let auth = setup();
        let app = test::init_service(
            App::new()
                .app_data(web::JsonConfig::default().limit(get_config().limit.req_json_limit))
                .app_data(web::PayloadConfig::new(
                    get_config().limit.req_payload_limit,
                ))
                .configure(get_service_routes)
                .configure(get_basic_routes),
        )
        .await;
        let req = test::TestRequest::get()
            .uri(&format!("/api/{}/passcode", "e2e"))
            .insert_header(ContentType::json())
            .append_header(auth)
            .to_request();
        let resp = test::call_service(&app, req).await;
        assert!(resp.status().is_success());
    }

    async fn e2e_update_user_passcode() {
        let auth = setup();
        let body_str = "";
        let app = test::init_service(
            App::new()
                .app_data(web::JsonConfig::default().limit(get_config().limit.req_json_limit))
                .app_data(web::PayloadConfig::new(
                    get_config().limit.req_payload_limit,
                ))
                .configure(get_service_routes)
                .configure(get_basic_routes),
        )
        .await;
        let req = test::TestRequest::put()
            .uri(&format!("/api/{}/passcode", "e2e"))
            .insert_header(ContentType::json())
            .append_header(auth)
            .set_payload(body_str)
            .to_request();
        let resp = test::call_service(&app, req).await;
        assert!(resp.status().is_success());
    }

    async fn e2e_user_authentication() {
        let _auth = setup();
        let body_str = r#"{
                                "name": "root@example.com",
                                "password": "Complexpass#123"
                            }"#;
        let app = test::init_service(
            App::new()
                .app_data(web::JsonConfig::default().limit(get_config().limit.req_json_limit))
                .app_data(web::PayloadConfig::new(
                    get_config().limit.req_payload_limit,
                ))
                .configure(get_service_routes)
                .configure(get_basic_routes),
        )
        .await;
        let req = test::TestRequest::post()
            .uri("/auth/login")
            .insert_header(ContentType::json())
            .set_payload(body_str)
            .to_request();
        let resp = test::call_service(&app, req).await;
        assert!(resp.status().is_success());
    }

    async fn e2e_user_authentication_with_error() {
        let _auth = setup();
        let body_str = r#"{
                                "name": "root2@example.com",
                                "password": "Complexpass#123"
                            }"#;
        let app = test::init_service(
            App::new()
                .app_data(web::JsonConfig::default().limit(get_config().limit.req_json_limit))
                .app_data(web::PayloadConfig::new(
                    get_config().limit.req_payload_limit,
                ))
                .configure(get_service_routes)
                .configure(get_basic_routes),
        )
        .await;
        let req = test::TestRequest::post()
            .uri("/auth/login")
            .insert_header(ContentType::json())
            .set_payload(body_str)
            .to_request();
        let resp = test::call_service(&app, req).await;
        assert!(!resp.status().is_success());
    }

    async fn e2e_post_user() {
        let auth = setup();
        let body_str = r#"{
                                "email": "nonadmin@example.com",
                                "password": "Abcd12345",
                                "role": "member"
                            }"#;
        let app = test::init_service(
            App::new()
                .app_data(web::JsonConfig::default().limit(get_config().limit.req_json_limit))
                .app_data(web::PayloadConfig::new(
                    get_config().limit.req_payload_limit,
                ))
                .configure(get_service_routes)
                .configure(get_basic_routes),
        )
        .await;
        let req = test::TestRequest::post()
            .uri(&format!("/api/{}/users", "e2e"))
            .insert_header(ContentType::json())
            .append_header(auth)
            .set_payload(body_str)
            .to_request();
        let resp = test::call_service(&app, req).await;
        assert!(resp.status().is_success());
    }

    async fn e2e_update_user() {
        let auth = setup();
        let body_str = r#"{
                                "email": "nonadmin@example.com",
                                "password": "Abcd12345",
                                "role": "member"
                            }"#;
        let app = test::init_service(
            App::new()
                .app_data(web::JsonConfig::default().limit(get_config().limit.req_json_limit))
                .app_data(web::PayloadConfig::new(
                    get_config().limit.req_payload_limit,
                ))
                .configure(get_service_routes)
                .configure(get_basic_routes),
        )
        .await;
        let req = test::TestRequest::put()
            .uri(&format!("/api/{}/users/{}", "e2e", "nonadmin@example.com"))
            .insert_header(ContentType::json())
            .append_header(auth)
            .set_payload(body_str)
            .to_request();
        let resp = test::call_service(&app, req).await;
        assert!(resp.status().is_success());
    }

    async fn e2e_update_user_with_empty() {
        let auth = setup();
        let body_str = r#"{}"#;
        let app = test::init_service(
            App::new()
                .app_data(web::JsonConfig::default().limit(get_config().limit.req_json_limit))
                .app_data(web::PayloadConfig::new(
                    get_config().limit.req_payload_limit,
                ))
                .configure(get_service_routes)
                .configure(get_basic_routes),
        )
        .await;
        let req = test::TestRequest::put()
            .uri(&format!("/api/{}/users/{}", "e2e", "nonadmin@example.com"))
            .insert_header(ContentType::json())
            .append_header(auth)
            .set_payload(body_str)
            .to_request();
        let resp = test::call_service(&app, req).await;
        assert!(!resp.status().is_success());
    }

    async fn e2e_add_user_to_org() {
        let auth = setup();
        let body_str = r#"{
            "role":"member"
        }"#;
        let app = test::init_service(
            App::new()
                .app_data(web::JsonConfig::default().limit(get_config().limit.req_json_limit))
                .app_data(web::PayloadConfig::new(
                    get_config().limit.req_payload_limit,
                ))
                .configure(get_service_routes)
                .configure(get_basic_routes),
        )
        .await;
        let req = test::TestRequest::post()
            .uri(&format!("/api/{}/users/{}", "e2e", "root@example.com"))
            .insert_header(ContentType::json())
            .append_header(auth)
            .set_payload(body_str)
            .to_request();
        let resp = test::call_service(&app, req).await;
        assert!(resp.status().is_success());
    }

    async fn e2e_delete_user() {
        let auth = setup();
        let app = test::init_service(
            App::new()
                .app_data(web::JsonConfig::default().limit(get_config().limit.req_json_limit))
                .app_data(web::PayloadConfig::new(
                    get_config().limit.req_payload_limit,
                ))
                .configure(get_service_routes)
                .configure(get_basic_routes),
        )
        .await;
        let req = test::TestRequest::delete()
            .uri(&format!("/api/{}/users/{}", "e2e", "nonadmin@example.com"))
            .insert_header(ContentType::json())
            .append_header(auth)
            .to_request();
        let resp = test::call_service(&app, req).await;
        assert!(resp.status().is_success());
    }

    async fn e2e_create_dashboard() -> Dashboard {
        let auth = setup();
        let body_str = r##"{"title":"b2","dashboardId":"","description":"desc2","role":"","owner":"root@example.com","created":"2023-03-30T07:49:41.744+00:00","panels":[{"id":"Panel_ID7857010","type":"bar","fields":{"stream":"default","stream_type":"logs","x":[{"label":"Timestamp","alias":"x_axis_1","column":"_timestamp","color":null,"aggregationFunction":"histogram"}],"y":[{"label":"Kubernetes Host","alias":"y_axis_1","column":"kubernetes_host","color":"#5960b2","aggregationFunction":"count"}],"filter":[{"type":"condition","values":[],"column":"method","operator":"Is Not Null","value":null}]},"config":{"title":"p5","description":"sample config blah blah blah","show_legends":true},"query":"SELECT histogram(_timestamp) as \"x_axis_1\", count(kubernetes_host) as \"y_axis_1\"  FROM \"default\" WHERE method IS NOT NULL GROUP BY \"x_axis_1\" ORDER BY \"x_axis_1\"","customQuery":false}],"layouts":[{"x":0,"y":0,"w":12,"h":13,"i":1,"panelId":"Panel_ID7857010","static":false}]}"##;
        let app = test::init_service(
            App::new()
                .app_data(web::JsonConfig::default().limit(get_config().limit.req_json_limit))
                .app_data(web::PayloadConfig::new(
                    get_config().limit.req_payload_limit,
                ))
                .configure(get_service_routes)
                .configure(get_basic_routes),
        )
        .await;
        let req = test::TestRequest::post()
            .uri(&format!("/api/{}/dashboards", "e2e"))
            .insert_header(ContentType::json())
            .append_header(auth)
            .set_payload(body_str)
            .to_request();

        let body = test::call_and_read_body(&app, req).await;
        json::from_slice(&body).unwrap()
    }

    async fn e2e_list_dashboards() -> Dashboards {
        let auth = setup();
        let app = test::init_service(
            App::new()
                .app_data(web::JsonConfig::default().limit(get_config().limit.req_json_limit))
                .app_data(web::PayloadConfig::new(
                    get_config().limit.req_payload_limit,
                ))
                .configure(get_service_routes)
                .configure(get_basic_routes),
        )
        .await;
        let req = test::TestRequest::get()
            .uri(&format!("/api/{}/dashboards", "e2e"))
            .insert_header(ContentType::json())
            .append_header(auth)
            .to_request();

        let body = test::call_and_read_body(&app, req).await;
        json::from_slice(&body).unwrap()
    }

    async fn e2e_update_dashboard(dashboard: v1::Dashboard) -> Dashboard {
        let auth = setup();
        let app = test::init_service(
            App::new()
                .app_data(web::JsonConfig::default().limit(get_config().limit.req_json_limit))
                .app_data(web::PayloadConfig::new(
                    get_config().limit.req_payload_limit,
                ))
                .configure(get_service_routes)
                .configure(get_basic_routes),
        )
        .await;
        let req = test::TestRequest::put()
            .uri(&format!(
                "/api/{}/dashboards/{}",
                "e2e", dashboard.dashboard_id
            ))
            .insert_header(ContentType::json())
            .append_header(auth)
            .set_payload(json::to_string(&dashboard).unwrap())
            .to_request();

        let body = test::call_and_read_body(&app, req).await;
        json::from_slice(&body).unwrap()
    }

    async fn e2e_get_dashboard(dashboard_id: &str) -> Dashboard {
        let auth = setup();
        let app = test::init_service(
            App::new()
                .app_data(web::JsonConfig::default().limit(get_config().limit.req_json_limit))
                .app_data(web::PayloadConfig::new(
                    get_config().limit.req_payload_limit,
                ))
                .configure(get_service_routes)
                .configure(get_basic_routes),
        )
        .await;
        let req = test::TestRequest::get()
            .uri(&format!("/api/{}/dashboards/{dashboard_id}", "e2e"))
            .insert_header(ContentType::json())
            .append_header(auth)
            .to_request();

        let body = test::call_and_read_body(&app, req).await;
        json::from_slice(&body).unwrap()
    }

    async fn e2e_delete_dashboard(dashboard_id: &str) {
        let auth = setup();
        let app = test::init_service(
            App::new()
                .app_data(web::JsonConfig::default().limit(get_config().limit.req_json_limit))
                .app_data(web::PayloadConfig::new(
                    get_config().limit.req_payload_limit,
                ))
                .configure(get_service_routes)
                .configure(get_basic_routes),
        )
        .await;
        let req = test::TestRequest::delete()
            .uri(&format!("/api/{}/dashboards/{dashboard_id}", "e2e"))
            .insert_header(ContentType::json())
            .append_header(auth)
            .to_request();
        let resp = test::call_service(&app, req).await;
        assert!(resp.status().is_success());
    }

    async fn e2e_post_trace() {
        let auth = setup();
        let path = "./tests/trace_input.json";
        let body_str = fs::read_to_string(path).expect("Read file failed");

        // app
        let thread_id: usize = 0;
        let app = test::init_service(
            App::new()
                .app_data(web::JsonConfig::default().limit(get_config().limit.req_json_limit))
                .app_data(web::PayloadConfig::new(
                    get_config().limit.req_payload_limit,
                ))
                .app_data(web::Data::new(thread_id))
                .configure(get_service_routes)
                .configure(get_basic_routes),
        )
        .await;
        let req = test::TestRequest::post()
            .uri(&format!("/api/{}/traces", "e2e"))
            .insert_header(ContentType::json())
            .append_header(auth)
            .set_payload(body_str)
            .to_request();
        let resp = test::call_service(&app, req).await;
        assert!(resp.status().is_success());
    }

    async fn e2e_post_metrics() {
        let auth = setup();

        let loc_label: Vec<prometheus_rpc::Label> = vec![
            prometheus_rpc::Label {
                name: "__name__".to_string(),
                value: "grafana_api_dashboard_save_milliseconds_count".to_string(),
            },
            prometheus_rpc::Label {
                name: "cluster".to_string(),
                value: "prom-k8s".to_string(),
            },
            prometheus_rpc::Label {
                name: "__replica__".to_string(),
                value: "prom-k8s-0".to_string(),
            },
        ];

        let mut loc_samples: Vec<prometheus_rpc::Sample> = vec![];

        for i in 1..2 {
            loc_samples.push(prometheus_rpc::Sample {
                value: i as f64,
                timestamp: Utc::now().timestamp_micros(),
            });
        }
        loc_samples.push(prometheus_rpc::Sample {
            value: f64::NEG_INFINITY,
            timestamp: Utc::now().timestamp_micros(),
        });
        loc_samples.push(prometheus_rpc::Sample {
            value: f64::INFINITY,
            timestamp: Utc::now().timestamp_micros(),
        });

        loc_samples.push(prometheus_rpc::Sample {
            value: f64::NAN,
            timestamp: Utc::now().timestamp_micros(),
        });
        let loc_exemp: Vec<prometheus_rpc::Exemplar> = vec![];
        let loc_hist: Vec<prometheus_rpc::Histogram> = vec![];

        let ts = prometheus_rpc::TimeSeries {
            labels: loc_label,
            samples: loc_samples,
            exemplars: loc_exemp,
            histograms: loc_hist,
        };

        let metadata: Vec<prometheus_rpc::MetricMetadata> = vec![];
        let wr_req: prometheus_rpc::WriteRequest = prometheus_rpc::WriteRequest {
            timeseries: vec![ts],
            metadata,
        };
        let mut out = BytesMut::with_capacity(wr_req.encoded_len());
        wr_req.encode(&mut out).expect("Out of memory");
        let data: Bytes = out.into();
        let body = snap::raw::Encoder::new()
            .compress_vec(&data)
            .expect("Out of memory");

        // app
        let thread_id: usize = 0;
        let app = test::init_service(
            App::new()
                .app_data(web::JsonConfig::default().limit(get_config().limit.req_json_limit))
                .app_data(web::PayloadConfig::new(
                    get_config().limit.req_payload_limit,
                ))
                .app_data(web::Data::new(thread_id))
                .configure(get_service_routes)
                .configure(get_basic_routes),
        )
        .await;
        let req = test::TestRequest::post()
            .uri(&format!("/api/{}/prometheus/api/v1/write", "e2e"))
            .insert_header(("X-Prometheus-Remote-Write-Version", "0.1.0"))
            .insert_header(("Content-Encoding", "snappy"))
            .insert_header(("Content-Type", "application/x-protobuf"))
            .append_header(auth)
            .set_payload(body)
            .to_request();
        let resp = test::call_service(&app, req).await;
        assert!(resp.status().is_success());
    }

    async fn e2e_get_org_summary() {
        let auth = setup();
        let app = test::init_service(
            App::new()
                .app_data(web::JsonConfig::default().limit(get_config().limit.req_json_limit))
                .app_data(web::PayloadConfig::new(
                    get_config().limit.req_payload_limit,
                ))
                .configure(get_service_routes)
                .configure(get_basic_routes),
        )
        .await;
        let req = test::TestRequest::get()
            .uri(&format!("/api/{}/summary", "e2e"))
            .insert_header(ContentType::json())
            .append_header(auth)
            .to_request();
        let resp = test::call_service(&app, req).await;
        log::info!("{:?}", resp.status());
        assert!(resp.status().is_success());
    }

    async fn e2e_post_alert_template() {
        let auth = setup();
        let body_str = r#"{"name":"slackTemplate","body":"{\"text\":\"For stream {stream_name} of organization {org_name} alert {alert_name} of type {alert_type} is active app_name {app_name}\"}"}"#;
        let app = test::init_service(
            App::new()
                .app_data(web::JsonConfig::default().limit(get_config().limit.req_json_limit))
                .app_data(web::PayloadConfig::new(
                    get_config().limit.req_payload_limit,
                ))
                .configure(get_service_routes)
                .configure(get_basic_routes),
        )
        .await;
        let req = test::TestRequest::post()
            .uri(&format!("/api/{}/alerts/templates", "e2e"))
            .insert_header(ContentType::json())
            .append_header(auth)
            .set_payload(body_str)
            .to_request();
        let resp = test::call_service(&app, req).await;
        assert!(resp.status().is_success());
    }

    async fn e2e_get_alert_template() {
        let auth = setup();
        let app = test::init_service(
            App::new()
                .app_data(web::JsonConfig::default().limit(get_config().limit.req_json_limit))
                .app_data(web::PayloadConfig::new(
                    get_config().limit.req_payload_limit,
                ))
                .configure(get_service_routes)
                .configure(get_basic_routes),
        )
        .await;
        let req = test::TestRequest::get()
            .uri(&format!(
                "/api/{}/alerts/templates/{}",
                "e2e", "slackTemplate"
            ))
            .insert_header(ContentType::json())
            .append_header(auth)
            .to_request();
        let resp = test::call_service(&app, req).await;
        assert!(resp.status().is_success());
    }

    async fn e2e_delete_alert_template() {
        let auth = setup();
        let app = test::init_service(
            App::new()
                .app_data(web::JsonConfig::default().limit(get_config().limit.req_json_limit))
                .app_data(web::PayloadConfig::new(
                    get_config().limit.req_payload_limit,
                ))
                .configure(get_service_routes)
                .configure(get_basic_routes),
        )
        .await;
        let req = test::TestRequest::delete()
            .uri(&format!(
                "/api/{}/alerts/templates/{}",
                "e2e", "slackTemplate"
            ))
            .insert_header(ContentType::json())
            .append_header(auth)
            .to_request();
        let resp = test::call_service(&app, req).await;
        assert!(resp.status().is_success());
    }

    async fn e2e_list_alert_template() {
        let auth = setup();
        let app = test::init_service(
            App::new()
                .app_data(web::JsonConfig::default().limit(get_config().limit.req_json_limit))
                .app_data(web::PayloadConfig::new(
                    get_config().limit.req_payload_limit,
                ))
                .configure(get_service_routes)
                .configure(get_basic_routes),
        )
        .await;
        let req = test::TestRequest::get()
            .uri(&format!("/api/{}/alerts/templates", "e2e"))
            .insert_header(ContentType::json())
            .append_header(auth)
            .to_request();
        let resp = test::call_service(&app, req).await;
        assert!(resp.status().is_success());
    }

    async fn e2e_post_alert_destination() {
        let auth = setup();
        let body_str = r#"{
                "name": "slack",
                "url": "https://dummy/alert",
                "method": "post",
                "template": "slackTemplate",
                "headers":{
                    "x_org_id":"Test_header"
                }
            }"#;
        let app = test::init_service(
            App::new()
                .app_data(web::JsonConfig::default().limit(get_config().limit.req_json_limit))
                .app_data(web::PayloadConfig::new(
                    get_config().limit.req_payload_limit,
                ))
                .configure(get_service_routes)
                .configure(get_basic_routes),
        )
        .await;
        let req = test::TestRequest::post()
            .uri(&format!("/api/{}/alerts/destinations", "e2e"))
            .insert_header(ContentType::json())
            .append_header(auth)
            .set_payload(body_str)
            .to_request();
        let resp = test::call_service(&app, req).await;
        assert!(resp.status().is_success());
    }

    async fn e2e_get_alert_destination() {
        let auth = setup();
        let app = test::init_service(
            App::new()
                .app_data(web::JsonConfig::default().limit(get_config().limit.req_json_limit))
                .app_data(web::PayloadConfig::new(
                    get_config().limit.req_payload_limit,
                ))
                .configure(get_service_routes)
                .configure(get_basic_routes),
        )
        .await;
        let req = test::TestRequest::get()
            .uri(&format!("/api/{}/alerts/destinations/{}", "e2e", "slack"))
            .insert_header(ContentType::json())
            .append_header(auth)
            .to_request();
        let resp = test::call_service(&app, req).await;
        assert!(resp.status().is_success());
    }

    async fn e2e_delete_alert_destination() {
        let auth = setup();
        let app = test::init_service(
            App::new()
                .app_data(web::JsonConfig::default().limit(get_config().limit.req_json_limit))
                .app_data(web::PayloadConfig::new(
                    get_config().limit.req_payload_limit,
                ))
                .configure(get_service_routes)
                .configure(get_basic_routes),
        )
        .await;
        let req = test::TestRequest::delete()
            .uri(&format!("/api/{}/alerts/destinations/{}", "e2e", "slack"))
            .insert_header(ContentType::json())
            .append_header(auth)
            .to_request();
        let resp = test::call_service(&app, req).await;
        log::info!("{:?}", resp.status());
        assert!(resp.status().is_success());
    }

    async fn e2e_list_alert_destinations() {
        let auth = setup();
        let app = test::init_service(
            App::new()
                .app_data(web::JsonConfig::default().limit(get_config().limit.req_json_limit))
                .app_data(web::PayloadConfig::new(
                    get_config().limit.req_payload_limit,
                ))
                .configure(get_service_routes)
                .configure(get_basic_routes),
        )
        .await;
        let req = test::TestRequest::get()
            .uri(&format!("/api/{}/alerts/destinations", "e2e"))
            .insert_header(ContentType::json())
            .append_header(auth)
            .to_request();
        let resp = test::call_service(&app, req).await;
        assert!(resp.status().is_success());
    }

    async fn e2e_post_sns_alert_template() {
        let auth = setup();
        let body_str = r#"{
            "name": "snsTemplate",
            "body": "{\"default\": \"SNS alert {alert_name} triggered for {stream_name} in {org_name}\"}"
        }"#;
        let app = test::init_service(
            App::new()
                .app_data(web::JsonConfig::default().limit(get_config().limit.req_json_limit))
                .app_data(web::PayloadConfig::new(
                    get_config().limit.req_payload_limit,
                ))
                .configure(get_service_routes)
                .configure(get_basic_routes),
        )
        .await;
        let req = test::TestRequest::post()
            .uri(&format!("/api/{}/alerts/templates", "e2e"))
            .insert_header(ContentType::json())
            .append_header(auth)
            .set_payload(body_str)
            .to_request();
        let resp = test::call_service(&app, req).await;
        assert!(resp.status().is_success());
    }

    async fn e2e_post_sns_alert_destination() {
        let auth = setup();
        let body_str = r#"{
            "name": "sns_alert",
            "type": "sns",
            "sns_topic_arn": "arn:aws:sns:us-east-1:123456789012:MyTopic",
            "aws_region": "us-east-1",
            "template": "snsTemplate"
        }"#;
        let app = test::init_service(
            App::new()
                .app_data(web::JsonConfig::default().limit(get_config().limit.req_json_limit))
                .app_data(web::PayloadConfig::new(
                    get_config().limit.req_payload_limit,
                ))
                .configure(get_service_routes)
                .configure(get_basic_routes),
        )
        .await;
        let req = test::TestRequest::post()
            .uri(&format!("/api/{}/alerts/destinations", "e2e"))
            .insert_header(ContentType::json())
            .append_header(auth)
            .set_payload(body_str)
            .to_request();
        let resp = test::call_service(&app, req).await;
        assert!(resp.status().is_success());
    }

    async fn e2e_get_sns_alert_destination() {
        let auth = setup();
        let app = test::init_service(
            App::new()
                .app_data(web::JsonConfig::default().limit(get_config().limit.req_json_limit))
                .app_data(web::PayloadConfig::new(
                    get_config().limit.req_payload_limit,
                ))
                .configure(get_service_routes)
                .configure(get_basic_routes),
        )
        .await;
        let req = test::TestRequest::get()
            .uri(&format!(
                "/api/{}/alerts/destinations/{}",
                "e2e", "sns_alert"
            ))
            .insert_header(ContentType::json())
            .append_header(auth)
            .to_request();
        let resp = test::call_service(&app, req).await;
        assert!(resp.status().is_success());

        // Optionally, deserialize and check the response body
        let body = test::read_body(resp).await;
        let destination: Destination = serde_json::from_slice(&body).unwrap();
        assert_eq!(destination.destination_type, DestinationType::Sns);
        assert_eq!(
            destination.sns_topic_arn,
            Some("arn:aws:sns:us-east-1:123456789012:MyTopic".to_string())
        );
        assert_eq!(destination.aws_region, Some("us-east-1".to_string()));
    }

    async fn e2e_list_alert_destinations_with_sns() {
        let auth = setup();
        let app = test::init_service(
            App::new()
                .app_data(web::JsonConfig::default().limit(get_config().limit.req_json_limit))
                .app_data(web::PayloadConfig::new(
                    get_config().limit.req_payload_limit,
                ))
                .configure(get_service_routes)
                .configure(get_basic_routes),
        )
        .await;
        let req = test::TestRequest::get()
            .uri(&format!("/api/{}/alerts/destinations", "e2e"))
            .insert_header(ContentType::json())
            .append_header(auth)
            .to_request();
        let resp = test::call_service(&app, req).await;
        assert!(resp.status().is_success());

        // Optionally, deserialize and check the response body
        let body = test::read_body(resp).await;
        let destinations: Vec<Destination> = serde_json::from_slice(&body).unwrap();
        assert!(
            destinations
                .iter()
                .any(|d| d.destination_type == DestinationType::Sns)
        );
    }

    async fn e2e_update_sns_alert_destination() {
        let auth = setup();
        let body_str = r#"{
            "name": "sns_alert",
            "type": "sns",
            "sns_topic_arn": "arn:aws:sns:us-west-2:123456789012:UpdatedTopic",
            "aws_region": "us-west-2",
            "template": "snsTemplate"
        }"#;
        let app = test::init_service(
            App::new()
                .app_data(web::JsonConfig::default().limit(get_config().limit.req_json_limit))
                .app_data(web::PayloadConfig::new(
                    get_config().limit.req_payload_limit,
                ))
                .configure(get_service_routes)
                .configure(get_basic_routes),
        )
        .await;
        let req = test::TestRequest::put()
            .uri(&format!(
                "/api/{}/alerts/destinations/{}",
                "e2e", "sns_alert"
            ))
            .insert_header(ContentType::json())
            .append_header(auth)
            .set_payload(body_str)
            .to_request();
        let resp = test::call_service(&app, req).await;
        assert!(resp.status().is_success());
    }

    async fn e2e_delete_sns_alert_destination() {
        let auth = setup();
        let app = test::init_service(
            App::new()
                .app_data(web::JsonConfig::default().limit(get_config().limit.req_json_limit))
                .app_data(web::PayloadConfig::new(
                    get_config().limit.req_payload_limit,
                ))
                .configure(get_service_routes)
                .configure(get_basic_routes),
        )
        .await;
        let req = test::TestRequest::delete()
            .uri(&format!(
                "/api/{}/alerts/destinations/{}",
                "e2e", "sns_alert"
            ))
            .insert_header(ContentType::json())
            .append_header(auth)
            .to_request();
        let resp = test::call_service(&app, req).await;
        assert!(resp.status().is_success());
    }

    async fn e2e_post_alert_with_sns_destination() {
        let auth = setup();
        let body_str = r#"{
            "name": "sns_test_alert",
            "stream_type": "logs",
            "stream_name": "olympics_schema",
            "is_real_time": false,
            "query_condition": {
                "conditions": [{
                    "column": "level",
                    "operator": "=",
                    "value": "error"
                }]
            },
            "trigger_condition": {
                "period": 5,
                "threshold": 1,
                "silence": 10
            },
            "destinations": ["sns_alert"],
            "context_attributes": {
                "app_name": "TestApp"
            }
        }"#;
        let app = test::init_service(
            App::new()
                .app_data(web::JsonConfig::default().limit(get_config().limit.req_json_limit))
                .app_data(web::PayloadConfig::new(
                    get_config().limit.req_payload_limit,
                ))
                .configure(get_service_routes)
                .configure(get_basic_routes),
        )
        .await;
        let req = test::TestRequest::post()
            .uri(&format!("/api/{}/{}/alerts", "e2e", "test_stream"))
            .insert_header(ContentType::json())
            .append_header(auth)
            .set_payload(body_str)
            .to_request();
        let resp = test::call_service(&app, req).await;
        assert!(resp.status().is_success());
    }

    async fn e2e_delete_alert_with_sns_destination() {
        let auth = setup();
        let app = test::init_service(
            App::new()
                .app_data(web::JsonConfig::default().limit(get_config().limit.req_json_limit))
                .app_data(web::PayloadConfig::new(
                    get_config().limit.req_payload_limit,
                ))
                .configure(get_service_routes)
                .configure(get_basic_routes),
        )
        .await;
        let req = test::TestRequest::delete()
            .uri(&format!(
                "/api/{}/{}/alerts/{}",
                "e2e", "test_stream", "sns_test_alert"
            ))
            .insert_header(ContentType::json())
            .append_header(auth)
            .to_request();
        let resp = test::call_service(&app, req).await;
        assert!(resp.status().is_success());
    }

    async fn e2e_post_alert() {
        let auth = setup();
        let body_str = r#"{
                                "name": "alertChk",
                                "stream_type": "logs",
                                "stream_name": "olympics_schema",
                                "is_real_time": false,
                                "query_condition": {
                                    "conditions": [{
                                        "column": "country",
                                        "operator": "=",
                                        "value": "USA"
                                    }]
                                },
                                "trigger_condition": {
                                    "period": 5,
                                    "threshold": 1,
                                    "silence": 10
                                },
                                "destinations": ["slack"],
                                "context_attributes":{
                                    "app_name":"App1"
                                }
                            }"#;
        let app = test::init_service(
            App::new()
                .app_data(web::JsonConfig::default().limit(get_config().limit.req_json_limit))
                .app_data(web::PayloadConfig::new(
                    get_config().limit.req_payload_limit,
                ))
                .configure(get_service_routes)
                .configure(get_basic_routes),
        )
        .await;
        let req = test::TestRequest::post()
            .uri(&format!("/api/{}/{}/alerts", "e2e", "olympics_schema"))
            .insert_header(ContentType::json())
            .append_header(auth)
            .set_payload(body_str)
            .to_request();
        let resp = test::call_service(&app, req).await;
        println!("{:?}", resp.status());
        println!("{:?}", resp.response().body());
        assert!(resp.status().is_success());
    }

    async fn e2e_get_alert() {
        let auth = setup();
        let app = test::init_service(
            App::new()
                .app_data(web::JsonConfig::default().limit(get_config().limit.req_json_limit))
                .app_data(web::PayloadConfig::new(
                    get_config().limit.req_payload_limit,
                ))
                .configure(get_service_routes)
                .configure(get_basic_routes),
        )
        .await;
        let req = test::TestRequest::get()
            .uri(&format!(
                "/api/{}/{}/alerts/{}",
                "e2e", "olympics_schema", "alertChk"
            ))
            .insert_header(ContentType::json())
            .append_header(auth)
            .to_request();
        let resp = test::call_service(&app, req).await;
        log::info!("{:?}", resp.status());
        assert!(resp.status().is_success());
    }

    async fn e2e_delete_alert() {
        let auth = setup();
        let app = test::init_service(
            App::new()
                .app_data(web::JsonConfig::default().limit(get_config().limit.req_json_limit))
                .app_data(web::PayloadConfig::new(
                    get_config().limit.req_payload_limit,
                ))
                .configure(get_service_routes)
                .configure(get_basic_routes),
        )
        .await;
        let req = test::TestRequest::delete()
            .uri(&format!(
                "/api/{}/{}/alerts/{}",
                "e2e", "olympics_schema", "alertChk"
            ))
            .insert_header(ContentType::json())
            .append_header(auth)
            .to_request();
        let resp = test::call_service(&app, req).await;
        log::info!("{:?}", resp.status());
        assert!(resp.status().is_success());
    }

    async fn e2e_list_alerts() {
        let auth = setup();
        let app = test::init_service(
            App::new()
                .app_data(web::JsonConfig::default().limit(get_config().limit.req_json_limit))
                .app_data(web::PayloadConfig::new(
                    get_config().limit.req_payload_limit,
                ))
                .configure(get_service_routes)
                .configure(get_basic_routes),
        )
        .await;
        let req = test::TestRequest::get()
            .uri(&format!("/api/{}/alerts", "e2e"))
            .insert_header(ContentType::json())
            .append_header(auth)
            .to_request();
        let resp = test::call_service(&app, req).await;
        assert!(resp.status().is_success());
    }

    async fn e2e_list_real_time_alerts() {
        let auth = setup();
        let app = test::init_service(
            App::new()
                .app_data(web::JsonConfig::default().limit(get_config().limit.req_json_limit))
                .app_data(web::PayloadConfig::new(
                    get_config().limit.req_payload_limit,
                ))
                .configure(get_service_routes)
                .configure(get_basic_routes),
        )
        .await;
        let req = test::TestRequest::get()
            .uri(&format!("/api/{}/{}/alerts", "e2e", "olympics_schema"))
            .insert_header(ContentType::json())
            .append_header(auth)
            .to_request();
        let resp = test::call_service(&app, req).await;
        assert!(resp.status().is_success());
    }

    async fn e2e_health_check() {
        let auth = setup();
        let app = test::init_service(
            App::new()
                .app_data(web::JsonConfig::default().limit(get_config().limit.req_json_limit))
                .app_data(web::PayloadConfig::new(
                    get_config().limit.req_payload_limit,
                ))
                .configure(get_service_routes)
                .configure(get_basic_routes),
        )
        .await;
        let req = test::TestRequest::get()
            .uri("/healthz")
            .insert_header(ContentType::json())
            .append_header(auth)
            .to_request();
        let resp = test::call_service(&app, req).await;
        assert!(resp.status().is_success());
    }

    async fn e2e_config() {
        let auth = setup();
        let app = test::init_service(
            App::new()
                .app_data(web::JsonConfig::default().limit(get_config().limit.req_json_limit))
                .app_data(web::PayloadConfig::new(
                    get_config().limit.req_payload_limit,
                ))
                .configure(get_config_routes)
                .configure(get_service_routes)
                .configure(get_basic_routes),
        )
        .await;
        let req = test::TestRequest::get()
            .uri("/config")
            .insert_header(ContentType::json())
            .append_header(auth)
            .to_request();
        let resp = test::call_service(&app, req).await;
        assert!(resp.status().is_success());
    }

    async fn e2e_post_syslog_route() {
        let auth = setup();
        let body_str = r#"{
                                "orgId": "acceptLogs",
                                "streamName":"syslog",
                                "subnets": [
                                            "192.168.0.0/16",
                                            "127.0.0.0/8",
                                            "172.16.0.0/12"
                                        ]
                            }"#;

        let app = test::init_service(
            App::new()
                .app_data(web::JsonConfig::default().limit(get_config().limit.req_json_limit))
                .app_data(web::PayloadConfig::new(
                    get_config().limit.req_payload_limit,
                ))
                .configure(get_service_routes)
                .configure(get_basic_routes),
        )
        .await;
        let req = test::TestRequest::post()
            .uri(&format!("/api/{}/syslog-routes", "e2e"))
            .insert_header(ContentType::json())
            .append_header(auth)
            .set_payload(body_str)
            .to_request();
        let resp = test::call_service(&app, req).await;
        assert!(resp.status().is_success());
    }

    async fn e2e_list_syslog_routes() {
        let auth = setup();
        let app = test::init_service(
            App::new()
                .app_data(web::JsonConfig::default().limit(get_config().limit.req_json_limit))
                .app_data(web::PayloadConfig::new(
                    get_config().limit.req_payload_limit,
                ))
                .configure(get_service_routes)
                .configure(get_basic_routes),
        )
        .await;
        let req = test::TestRequest::get()
            .uri(&format!("/api/{}/syslog-routes", "e2e"))
            .insert_header(ContentType::json())
            .append_header(auth)
            .to_request();
        let resp = test::call_service(&app, req).await;
        assert!(resp.status().is_success());
    }
}<|MERGE_RESOLUTION|>--- conflicted
+++ resolved
@@ -24,20 +24,15 @@
     use chrono::Utc;
     use config::{get_config, utils::json};
     use openobserve::{
-<<<<<<< HEAD
         common::meta::{
             alerts::destinations::{Destination, DestinationType},
             dashboards::{v1, Dashboard, Dashboards},
         },
-        handler::http::router::*,
-=======
-        common::meta::dashboards::{v1, Dashboard, Dashboards},
         handler::{
             grpc::{auth::check_auth, flight::FlightServiceImpl},
             http::router::*,
         },
         service::search::SEARCH_SERVER,
->>>>>>> a46ad6ce
     };
     use prost::Message;
     use proto::{cluster_rpc::search_server::SearchServer, prometheus_rpc};
