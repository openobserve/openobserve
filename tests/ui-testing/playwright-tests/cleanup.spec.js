const { test } = require('./utils/enhanced-baseFixtures.js');
const PageManager = require('../pages/page-manager.js');
const testLogger = require('./utils/test-logger.js');

test.describe("Pre-Test Cleanup", () => {
  /**
   * This cleanup test runs before all UI integration tests
   * It removes all test data from previous runs using API calls
   * This ensures a clean state for all subsequent tests 
   */
  test('Clean up all test data via API', {
    tag: ['@cleanup', '@all']
  }, async ({ page }) => {
    testLogger.info('Starting pre-test cleanup');

    const pm = new PageManager(page);

<<<<<<< HEAD
    // Run complete cascade cleanup
    // This will delete:
    // 1. All destinations starting with 'auto_playwright'
    // 2. All alerts blocking those destinations
    // 3. All folders containing those alerts
    // 4. All templates linked to those destinations
    // 5. All remaining folders starting with 'auto_'
    await pm.apiCleanup.completeCascadeCleanup('auto_playwright');
=======
    // Run complete cascade cleanup for alert destinations, templates, and folders
    await pm.apiCleanup.completeCascadeCleanup(
      // Destination prefixes to clean up
      [
        'auto_',
        'newdest_',
        'sanitydest-',
        'rbac_basic_dest_',
        'rbac_editor_create_dest_',
        'rbac_403_test_dest_',
        'rbac_sql_dest_',
        'rbac_user_delete_dest_',
        'rbac_user_update_dest_',
        'rbac_viewer_delete_dest_',
        'rbac_viewer_update_dest_'
      ],
      // Template prefixes to clean up
      [
        'auto_email_template_',
        'auto_webhook_template_',
        'auto_playwright_template_',
        'auto_url_webhook_template_',
        'sanitytemp-',
        'newtemp_',
        'email_tmpl_',
        'rbac_403_test_tmpl_',
        'rbac_basic_tmpl_',
        'rbac_del_tmpl_',
        'rbac_editor_create_tmpl_',
        'rbac_editor_update_tmpl_',
        'rbac_sql_tmpl_',
        'rbac_user_delete_tmpl_',
        'rbac_viewer_delete_tmpl_',
        'rbac_viewer_update_tmpl_'
      ],
      // Folder prefixes to clean up
      ['auto_']
    );
>>>>>>> bac710bb

    // Clean up all reports owned by automation user
    await pm.apiCleanup.cleanupReports();

    // Clean up all dashboards owned by automation user
    await pm.apiCleanup.cleanupDashboards();

    // Clean up all pipelines for e2e_automate streams
    await pm.apiCleanup.cleanupPipelines(
      // Stream names to match
      [
        'e2e_automate',
        'e2e_automate1',
        'e2e_automate2',
        'e2e_automate3',
        'e2e_conditions_validation_precedence_src',
        'e2e_conditions_validation_nested_and_src',
        'e2e_conditions_validation_nested_or_src',
        'e2e_conditions_validation_numeric_src',
        'e2e_conditions_validation_contains_src',
        'e2e_conditions_validation_deep_src',
        'e2e_conditions_basic',
        'e2e_conditions_groups',
        'e2e_conditions_validation',
        'e2e_conditions_precedence',
        'e2e_conditions_multiple',
        'e2e_conditions_delete',
        'e2e_conditions_operators'
      ],
      // Source stream patterns to match
      [
        /^e2e_precedence_src_\d+$/,
        /^e2e_multiple_or_src_\d+$/,
        /^e2e_nested_or_src_\d+$/,
        /^e2e_numeric_src_\d+$/,
        /^e2e_multiple_and_src_\d+$/,
        /^e2e_deep_src_\d+$/,
        /^e2e_not_operator_src_\d+$/,
        /^e2e_impossible_src_\d+$/,
        /^e2e_universal_src_\d+$/,
        /^e2e_4level_src_\d+$/,
        /^simple_src_\d+$/,
        /^manual_debug_src_/,
        /^manual_verify_src_/
      ],
      // Pipeline name patterns to match
      [
        /^validation-precedence-\d+$/,
        /^validation-multiple-or-\d+$/,
        /^validation-nested-or-\d+$/,
        /^validation-numeric-\d+$/,
        /^validation-multiple-and-\d+$/,
        /^validation-deep-nested-\d+$/,
        /^validation-not-operator-\d+$/,
        /^validation-impossible-\d+$/,
        /^validation-universal-\d+$/,
        /^validation-4level-\d+$/,
        /^simple-test-\d+$/,
        /^or-root-test-\d+$/,
        /^manual-debug-pipeline-/,
        /^manual-verify-pipeline-/,
        /^scheurl\d+$/,       // scheurl556, scheurl149, scheurl56, etc.
        /^schefile\d+$/,      // schefile399, schefile971, schefile123, etc.
        /^realurl\d+$/        // realurl822, etc.
      ]
    );

<<<<<<< HEAD
    // Clean up all pipeline destinations matching pattern "destination" + 2-3 digits
    await pm.apiCleanup.cleanupPipelineDestinations();

    // Clean up all functions matching pattern "Pipeline" + 3 digits
    await pm.apiCleanup.cleanupFunctions();

    // Clean up all enrichment tables matching pattern "protocols_" + UUID + "_csv"
    await pm.apiCleanup.cleanupEnrichmentTables();

    // Clean up all streams starting with "sanitylogstream_"
    await pm.apiCleanup.cleanupStreams();
=======
    // Clean up pipeline destinations matching test patterns
    await pm.apiCleanup.cleanupPipelineDestinations([
      /^destination\d{2,3}$/  // destination12, destination123, etc.
    ]);

    // Clean up functions matching test patterns
    await pm.apiCleanup.cleanupFunctions([
      /^Pipeline\d{1,3}$/,           // Pipeline1, Pipeline12, Pipeline123
      /^first\d{1,3}$/,              // first0, first1, first99
      /^second\d{1,3}$/,             // second0, second1, second99
      /^sanitytest_/,                // sanitytest_a3f2, etc.
      /^e2eautomatefunctions_/       // e2eautomatefunctions_x9y2, etc.
    ]);

    // Clean up enrichment tables matching test patterns
    await pm.apiCleanup.cleanupEnrichmentTables([
      /^protocols_[a-f0-9]{8}_[a-f0-9]{4}_[a-f0-9]{4}_[a-f0-9]{4}_[a-f0-9]{12}_csv$/  // protocols_<uuid>_csv
    ]);

    // Clean up streams matching test patterns
    await pm.apiCleanup.cleanupStreams(
      [
        /^sanitylogstream_/,           // sanitylogstream_61hj, etc.
        /^test\d+$/,                   // test1, test2, test3, etc.
        /^stress_test/,                // stress_test*, stress_test_<runId>_w0, stress_test1, etc.
        /^sdr_/,                       // sdr_* (SDR test streams)
        /^e2e_join_/,                  // e2e_join_* (UNION test streams)
        /^e2e_conditions_/,            // e2e_conditions_* (Pipeline conditions UI test streams)
        /^e2e_streamcreation_/,        // e2e_streamcreation_* (Stream creation UI test streams)
        /^e2e_MyUpperStream/i,         // e2e_MyUpperStream* (Stream name casing test streams)
        /^e2e_mylowerstream/i,         // e2e_mylowerstream* (Stream name casing test streams)
        /^[a-z]{8,9}$/,                // Random 8-9 char lowercase strings
        /^e2e_cond_prec_(src|dest)_\d+$/,     // Test 1: Operator precedence test streams
        /^e2e_multiple_or_(src|dest)_\d+$/,   // Test 2: Multiple OR test streams
        /^e2e_nested_or_(src|dest)_\d+$/,     // Test 3: Nested OR test streams
        /^e2e_numeric_(src|dest)_\d+$/,       // Test 4: Numeric comparison test streams
        /^e2e_multiple_and_(src|dest)_\d+$/,  // Test 5: Multiple AND test streams
        /^e2e_deep_(src|dest)_\d+$/,          // Test 6: Deeply nested test streams
        /^e2e_not_operator_(src|dest)_\d+$/,  // Test 7: NOT operator test streams
        /^e2e_impossible_(src|dest)_\d+$/,    // Test 8: Impossible condition test streams
        /^e2e_universal_(src|dest)_\d+$/,     // Test 9: Universal condition test streams
        /^e2e_4level_(src|dest)_\d+$/,        // Test 10: 4-level nested test streams
        /^stream\d{13}$/,                     // stream1765164273471, etc. (timestamp-based test streams)
        /^e2e_stream_(a|b)_\d+$/              // Regression test streams (e2e_stream_a_*, e2e_stream_b_*)
      ],
      // Protected streams to never delete
      ['default', 'sensitive', 'important', 'critical', 'production', 'staging', 'automation', 'e2e_automate']
    );
>>>>>>> bac710bb

    // Clean up all service accounts matching pattern "email*@gmail.com"
    await pm.apiCleanup.cleanupServiceAccounts();

    // Clean up all users matching patterns "email*@gmail.com" and "duplicate*@gmail.com"
    await pm.apiCleanup.cleanupUsers();

    // Clean up regex patterns matching test data
    await pm.apiCleanup.cleanupRegexPatterns();

    // Clean up custom logo from _meta organization
    await pm.apiCleanup.cleanupLogo();

    // Clean up all search jobs
    await pm.apiCleanup.cleanupSearchJobs();

    // Clean up saved views matching test patterns
    await pm.apiCleanup.cleanupSavedViews();

    // Note: Stream deletion waiting is no longer needed here because:
    // 1. Pipeline conditions tests now use worker-specific stream names (e.g., e2e_conditions_basic_<runId>_w0)
    // 2. Schemaload/stress tests now use unique stream names (e.g., stress_test_<runId>_w0)
    // This avoids conflicts both within a test run (parallelIndex) and across test runs (testRunId)
    // The cleanup patterns above will clean up old test streams via regex matching

    testLogger.info('Pre-test cleanup completed successfully');
  });
});<|MERGE_RESOLUTION|>--- conflicted
+++ resolved
@@ -15,16 +15,6 @@
 
     const pm = new PageManager(page);
 
-<<<<<<< HEAD
-    // Run complete cascade cleanup
-    // This will delete:
-    // 1. All destinations starting with 'auto_playwright'
-    // 2. All alerts blocking those destinations
-    // 3. All folders containing those alerts
-    // 4. All templates linked to those destinations
-    // 5. All remaining folders starting with 'auto_'
-    await pm.apiCleanup.completeCascadeCleanup('auto_playwright');
-=======
     // Run complete cascade cleanup for alert destinations, templates, and folders
     await pm.apiCleanup.completeCascadeCleanup(
       // Destination prefixes to clean up
@@ -63,7 +53,6 @@
       // Folder prefixes to clean up
       ['auto_']
     );
->>>>>>> bac710bb
 
     // Clean up all reports owned by automation user
     await pm.apiCleanup.cleanupReports();
@@ -72,78 +61,8 @@
     await pm.apiCleanup.cleanupDashboards();
 
     // Clean up all pipelines for e2e_automate streams
-    await pm.apiCleanup.cleanupPipelines(
-      // Stream names to match
-      [
-        'e2e_automate',
-        'e2e_automate1',
-        'e2e_automate2',
-        'e2e_automate3',
-        'e2e_conditions_validation_precedence_src',
-        'e2e_conditions_validation_nested_and_src',
-        'e2e_conditions_validation_nested_or_src',
-        'e2e_conditions_validation_numeric_src',
-        'e2e_conditions_validation_contains_src',
-        'e2e_conditions_validation_deep_src',
-        'e2e_conditions_basic',
-        'e2e_conditions_groups',
-        'e2e_conditions_validation',
-        'e2e_conditions_precedence',
-        'e2e_conditions_multiple',
-        'e2e_conditions_delete',
-        'e2e_conditions_operators'
-      ],
-      // Source stream patterns to match
-      [
-        /^e2e_precedence_src_\d+$/,
-        /^e2e_multiple_or_src_\d+$/,
-        /^e2e_nested_or_src_\d+$/,
-        /^e2e_numeric_src_\d+$/,
-        /^e2e_multiple_and_src_\d+$/,
-        /^e2e_deep_src_\d+$/,
-        /^e2e_not_operator_src_\d+$/,
-        /^e2e_impossible_src_\d+$/,
-        /^e2e_universal_src_\d+$/,
-        /^e2e_4level_src_\d+$/,
-        /^simple_src_\d+$/,
-        /^manual_debug_src_/,
-        /^manual_verify_src_/
-      ],
-      // Pipeline name patterns to match
-      [
-        /^validation-precedence-\d+$/,
-        /^validation-multiple-or-\d+$/,
-        /^validation-nested-or-\d+$/,
-        /^validation-numeric-\d+$/,
-        /^validation-multiple-and-\d+$/,
-        /^validation-deep-nested-\d+$/,
-        /^validation-not-operator-\d+$/,
-        /^validation-impossible-\d+$/,
-        /^validation-universal-\d+$/,
-        /^validation-4level-\d+$/,
-        /^simple-test-\d+$/,
-        /^or-root-test-\d+$/,
-        /^manual-debug-pipeline-/,
-        /^manual-verify-pipeline-/,
-        /^scheurl\d+$/,       // scheurl556, scheurl149, scheurl56, etc.
-        /^schefile\d+$/,      // schefile399, schefile971, schefile123, etc.
-        /^realurl\d+$/        // realurl822, etc.
-      ]
-    );
+    await pm.apiCleanup.cleanupPipelines();
 
-<<<<<<< HEAD
-    // Clean up all pipeline destinations matching pattern "destination" + 2-3 digits
-    await pm.apiCleanup.cleanupPipelineDestinations();
-
-    // Clean up all functions matching pattern "Pipeline" + 3 digits
-    await pm.apiCleanup.cleanupFunctions();
-
-    // Clean up all enrichment tables matching pattern "protocols_" + UUID + "_csv"
-    await pm.apiCleanup.cleanupEnrichmentTables();
-
-    // Clean up all streams starting with "sanitylogstream_"
-    await pm.apiCleanup.cleanupStreams();
-=======
     // Clean up pipeline destinations matching test patterns
     await pm.apiCleanup.cleanupPipelineDestinations([
       /^destination\d{2,3}$/  // destination12, destination123, etc.
@@ -158,10 +77,10 @@
       /^e2eautomatefunctions_/       // e2eautomatefunctions_x9y2, etc.
     ]);
 
-    // Clean up enrichment tables matching test patterns
-    await pm.apiCleanup.cleanupEnrichmentTables([
-      /^protocols_[a-f0-9]{8}_[a-f0-9]{4}_[a-f0-9]{4}_[a-f0-9]{4}_[a-f0-9]{12}_csv$/  // protocols_<uuid>_csv
-    ]);
+  // Clean up enrichment tables matching test patterns
+  await pm.apiCleanup.cleanupEnrichmentTables([
+    /^protocols_[a-f0-9]{8}_[a-f0-9]{4}_[a-f0-9]{4}_[a-f0-9]{4}_[a-f0-9]{12}_csv$/  // protocols_<uuid>_csv
+  ]);
 
     // Clean up streams matching test patterns
     await pm.apiCleanup.cleanupStreams(
@@ -192,7 +111,6 @@
       // Protected streams to never delete
       ['default', 'sensitive', 'important', 'critical', 'production', 'staging', 'automation', 'e2e_automate']
     );
->>>>>>> bac710bb
 
     // Clean up all service accounts matching pattern "email*@gmail.com"
     await pm.apiCleanup.cleanupServiceAccounts();
