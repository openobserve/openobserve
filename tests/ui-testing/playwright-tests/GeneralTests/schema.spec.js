--- conflicted
+++ resolved
@@ -88,7 +88,6 @@
         await ingestion(page, testStreamName);
         await page.waitForLoadState('domcontentloaded');
 
-<<<<<<< HEAD
         // Navigate to logs page
         const logsUrl = `${process.env["ZO_BASE_URL"]}/web/logs?org_identifier=automationtesting`;
         testLogger.navigation('Navigating to logs page', { url: logsUrl });
@@ -102,48 +101,6 @@
         
         testLogger.info('Blank to detailed stream navigation test completed');
     });
-=======
-    await page.goto(`${logData.logsUrl}?org_identifier=automationtesting`);
-    await pageManager.logsPage.selectStream(testStreamName); 
-    await applyQueryButton(page);
-    
-    // Start of actual test
-    await page.locator('[data-test="menu-link-\\/streams-item"]').click();
-    await page.locator('[data-test="log-stream-add-stream-btn"]').click();
-    await page.getByLabel('Name *').click();
-    await page.getByLabel('Name *').fill(streamName);
-    await page.locator('.q-form > div:nth-child(2) > .q-field > .q-field__inner > .q-field__control > .q-field__control-container > .q-field__native').click();
-    await page.getByRole('option', { name: 'Logs' }).locator('div').nth(2).click();
-    await page.locator('[data-test="save-stream-btn"]').click();
-    await page.waitForTimeout(1000);
-    await page.locator('[data-test="menu-link-\\/-item"]').click();
-    await page.locator('[data-test="menu-link-\\/logs-item"]').click();
-    //before we click on fn editor we need to turn on the function editor if is toggled off
-    await page.locator('[data-test="logs-search-bar-show-query-toggle-btn"] div').first().click();
-    await page.locator('#fnEditor').getByRole('textbox').click()
-    await page.locator('[data-test="log-search-index-list-select-stream"]').click();
-    await page.locator('[data-test="log-search-index-list-select-stream"]').fill(streamName);
-    await page.getByText(streamName).click();
-    // await page.getByRole('option', { name: streamName }).locator('div').nth(2).click();
-    await page.waitForTimeout(1000);
-    await page.locator('[data-test="log-search-index-list-select-stream"]').click();
-    await page.locator('[data-test="log-search-index-list-select-stream"]').fill(testStreamName);
-    // await page.getByRole('option', { name: testStreamName }).locator('div').nth(2).click();
-    await page.getByText(testStreamName).click();
-    await page.waitForTimeout(4000);
-    await page.waitForSelector('text=Loading...', { state: 'hidden' });
-    await page.locator('[data-test="log-search-index-list-fields-table"]').getByTitle('_timestamp').click()
-    await page.locator('[data-test="menu-link-\\/streams-item"]').click();
-    await page.getByPlaceholder('Search Stream').click();
-    await page.getByPlaceholder('Search Stream').fill(streamName);
-    await page.waitForTimeout(1000);
-    await page.locator('[data-test="log-stream-refresh-stats-btn"]').click();
-    await page.getByPlaceholder('Search Stream').click();
-    await page.getByPlaceholder('Search Stream').click();
-    await page.getByRole('button', { name: 'Delete' }).click();
-    await page.getByRole('button', { name: 'Ok' }).click();
-  });
->>>>>>> 459d901e
 
     test('should add a new field and delete it from schema', async ({ page }, testInfo) => {
         const testStreamName = "test3";
