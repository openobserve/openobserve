--- conflicted
+++ resolved
@@ -137,18 +137,11 @@
       // Initial: horizontal headers with data rows
       // Transposed: field names become first column, values become second column
 
-<<<<<<< HEAD
-      testLogger.debug('Data comparison debug', { 
-        sortedFlattenedInitialData: JSON.parse(JSON.stringify(sortedFlattenedInitialData)),
-        sortedTransposedData: JSON.parse(JSON.stringify(sortedTransposedData))
-      });
-=======
       // Check that transposed data has the expected field name
       const expectedFieldName = initialData.headers.slice(1)[0]; // Get first data header (excluding first column)
       const transposedFieldNames = transposedData.data.map((row) => row[0]);
 
       expect(transposedFieldNames).toContain(expectedFieldName);
->>>>>>> 30babf9e
 
       // Verify that transpose actually changed the structure
       // Initial should have more columns, transposed should have 2 main columns
