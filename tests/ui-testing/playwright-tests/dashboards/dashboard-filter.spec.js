--- conflicted
+++ resolved
@@ -1017,12 +1017,6 @@
     await page.locator('[data-test="common-auto-complete"]').click();
     await page.locator('[data-test="common-auto-complete-option"]').click();
     await page.locator('[data-test="dashboard-apply"]').click();
-<<<<<<< HEAD
-    // await page.getByText("Error Loading Data").click();
-    await expect(
-      page.getByText("sql parser error: Expected:").first()
-    ).toBeVisible();
-=======
 
     // Matches either message (case–insensitive)
     const errorMsg = page.getByText(
@@ -1030,7 +1024,6 @@
     );
 
     await expect(errorMsg.first()).toBeVisible();
->>>>>>> 7c72f804
 
     await page
       .locator(
