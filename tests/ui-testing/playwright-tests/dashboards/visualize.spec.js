--- conflicted
+++ resolved
@@ -32,14 +32,9 @@
       `${logData.logsUrl}?org_identifier=${process.env["ORGNAME"]}`
     );
 
-<<<<<<< HEAD
-    await selectStream(page, logData.Stream);
-=======
-    const logsVisualise = new LogsVisualise(page);
-
+    const logsVisualise = new LogsVisualise(page);
     await selectStreamAndStreamTypeForLogs(page, logData.Stream);
     await logsVisualise.logsApplyQueryButton();
->>>>>>> cb81c7c7
   });
 
   test("should create logs when queries are ingested into the search field", async ({
