import { test, expect } from "../baseFixtures";
import LogsVisualise from "../../pages/dashboardPages/visualise";
import { login } from "../utils/dashLogin";
import { ingestion } from "../utils/dashIngestion";
import logData from "../../cypress/fixtures/log.json";

test.describe.configure({ mode: "parallel" });
const selectStream = async (page, stream) => {
  await page.waitForTimeout(4000);
  await page
    .locator('[data-test="log-search-index-list-select-stream"]')
    .click({ force: true });
  await page.locator("div.q-item").getByText(`${stream}`).first().click();
};

test.describe("visualization VRL testcases", () => {
  test.beforeEach(async ({ page }) => {
    await login(page);
    await page.waitForTimeout(1000);
    await ingestion(page);
    await page.waitForTimeout(2000);

    await page.goto(
      `${logData.logsUrl}?org_identifier=${process.env["ORGNAME"]}`
    );

<<<<<<< HEAD
    await selectStream(page, logData.Stream);
=======
    const logsVisualise = new LogsVisualise(page);

    await selectStreamAndStreamTypeForLogs(page, logData.Stream);
    await logsVisualise.logsApplyQueryButton();
>>>>>>> cb81c7c7
  });

  test("should allow adding a VRL function in the visualization chart", async ({
    page,
  }) => {
    // Setup
    const logsVisualise = new LogsVisualise(page);

    await logsVisualise.setRelative("4", "d");

    await logsVisualise.logsApplyQueryButton();

    // Open visualise tab and add Vrl
    await logsVisualise.openVisualiseTab();
    await logsVisualise.vrlFunctionEditor(".VRL=1000");
    await page.waitForTimeout(1000);
    await logsVisualise.runQueryAndWaitForCompletion();

    // Add VRL field to the chart
    await page
      .locator(
        '[data-test="field-list-item-logs-e2e_automate-vrl"] [data-test="dashboard-add-b-data"]'
      )
      .click();

    // Wait for query to complete
    await logsVisualise.runQueryAndWaitForCompletion();

    // Check if VRL field is visible
    const vrlField = page.locator(
      '[data-test="field-list-item-logs-e2e_automate-vrl"]'
    );

    await vrlField.waitFor({ state: "visible", timeout: 5000 });

    await expect(vrlField).toBeVisible();
  });

  test.skip('should display an error message when the VRL field is not updated after closing the "Toggle function editor"', async ({
    page,
  }) => {
    const logsVisualise = new LogsVisualise(page);

    // Set relative date and time
    await logsVisualise.setRelative("6", "d");
    await logsVisualise.logsApplyQueryButton();

    // Open visualise tab and add VRL field to the chart
    await logsVisualise.openVisualiseTab();

    // Add 'kubernetes_annotations_kubernetes_io_psp' field to the chart
    await page
      .locator(
        '[data-test="field-list-item-logs-e2e_automate-kubernetes_annotations_kubernetes_io_psp"] [data-test="dashboard-add-b-data"]'
      )
      .click();

    // Open the VRL function editor and add VRL function
    await logsVisualise.vrlFunctionEditor(".vrL=1000");
    await page.waitForTimeout(1000);

    // Run the query and wait for completion
    await logsVisualise.runQueryAndWaitForCompletion();
    await page
      .locator(
        '[data-test="field-list-item-logs-e2e_automate-vrl"] [data-test="dashboard-add-y-data"]'
      )
      .click();

    // Run the query and wait for completion
    await logsVisualise.runQueryAndWaitForCompletion();

    // Show query toggle
    await logsVisualise.showQueryToggle();

    // Run the query and wait for completion
    await logsVisualise.runQueryAndWaitForCompletion();

    // Remove VRL field from the chart
    await page.locator('[data-test="dashboard-y-item-vrl-remove"]').click();

    // Run the query and wait for completion
    await logsVisualise.runQueryAndWaitForCompletion();
  });

  test("should not show an error when adding a VRL function field to the Breakdown, X axis, or Y axis fields", async ({
    page,
  }) => {
    const logsVisualise = new LogsVisualise(page);

    // Set a relative time range and apply the query
    await logsVisualise.setRelative("6", "d");

    await logsVisualise.logsApplyQueryButton();

    // Open the Visualise tab and enter a VRL function
    await logsVisualise.openVisualiseTab();

    await logsVisualise.vrlFunctionEditor(".VRL=1000");

    await page.waitForTimeout(1000);

    // Run the query and wait for completion
    await logsVisualise.runQueryAndWaitForCompletion();

    // Add the VRL field to the Breakdown and Y axis fields
    // await page
    //   .locator(
    //     '[data-test="field-list-item-logs-e2e_automate-vrl"] [data-test="dashboard-add-b-data"]'
    //   )
    //   .waitFor({ state: "visible" });
    await page
      .locator(
        '[data-test="field-list-item-logs-e2e_automate-vrl"] [data-test="dashboard-add-b-data"]'
      )
      .click();

    await page
      .locator(
        '[data-test="field-list-item-logs-e2e_automate-vrl"] [data-test="dashboard-add-y-data"]'
      )
      .click();
    await logsVisualise.runQueryAndWaitForCompletion();

    // Remove the existing X axis field and add the VRL field to the X axis
    await page
      .locator('[data-test="dashboard-x-item-_timestamp-remove"]')
      .click();

    await page
      .locator(
        '[data-test="field-list-item-logs-e2e_automate-vrl"] [data-test="dashboard-add-x-data"]'
      )
      .click();
    await logsVisualise.runQueryAndWaitForCompletion();

    // Verify that the VRL field is visible in the Breakdown, Y axis, and X axis
    const breakdownField = await page
      .locator('[data-test="dashboard-b-item-vrl"]')
      .isVisible();

    const yAxisField = await page
      .locator('[data-test="dashboard-y-item-vrl"]')
      .isVisible();

    const xAxisField = await page
      .locator('[data-test="dashboard-x-item-vrl"]')
      .isVisible();

    expect(breakdownField).toBe(true);
    expect(yAxisField).toBe(true);
    expect(xAxisField).toBe(true);
  });

  test("should display an error message if an invalid VRL function is added", async ({
    page,
  }) => {
    const logsVisualise = new LogsVisualise(page);

    // Set a relative time range and apply the query
    await logsVisualise.setRelative("6", "d");
    await logsVisualise.logsApplyQueryButton();

    // Open the Visualise tab
    await logsVisualise.openVisualiseTab();

    // Add the fields
    await page
      .locator(
        '[data-test="field-list-item-logs-e2e_automate-kubernetes_annotations_kubernetes_io_psp"] [data-test="dashboard-add-b-data"]'
      )
      .click();
    await page
      .locator(
        '[data-test="field-list-item-logs-e2e_automate-kubernetes_container_image"] [data-test="dashboard-add-y-data"]'
      )
      .click();
    await logsVisualise.runQueryAndWaitForCompletion();

    // Enter an invalid VRL function (".vrl=11abc") and apply
    await logsVisualise.vrlFunctionEditor(".vrl=11abc");
    await page.waitForTimeout(1000);
    await logsVisualise.runQueryAndWaitForCompletion();

    // Enter a valid VRL function
    await logsVisualise.vrlFunctionEditor(".vrl=123");
    await page.waitForTimeout(1000);
    await logsVisualise.runQueryAndWaitForCompletion();

    // Add the 'vrl' field to the chart
    await page
      .locator(
        '[data-test="field-list-item-logs-e2e_automate-vrl"] [data-test="dashboard-add-y-data"]'
      )
      .click();
    await logsVisualise.runQueryAndWaitForCompletion();
  });

  test("should not update the search query when adding or updating a VRL field", async ({
    page,
  }) => {
    const logsVisualise = new LogsVisualise(page);

    // Set a relative time range and apply the query
    await logsVisualise.setRelative("6", "d");
    await logsVisualise.logsApplyQueryButton();

    // Open the Visualise tab and enable SQL mode
    await logsVisualise.openVisualiseTab();
    await logsVisualise.enableSQLMode();

    // Set a new relative time range and apply the query
    await logsVisualise.setRelative("6", "w");
    await logsVisualise.runQueryAndWaitForCompletion();
    await logsVisualise.openVisualiseTab();

    // Expect the search query to still be the same
    await expect(
      page
        .locator('[data-test="logs-search-bar-query-editor"]')
        .getByText('SELECT * FROM "e2e_automate"')
    ).toBeVisible();

    // Enter a valid VRL function and apply it
    await logsVisualise.vrlFunctionEditor(".vrl=100");
    await page.waitForTimeout(1000);
    await logsVisualise.runQueryAndWaitForCompletion();

    // Add the 'vrl' field to the chart and apply
    await page
      .locator(
        '[data-test="field-list-item-logs-e2e_automate-vrl"] [data-test="dashboard-add-b-data"]'
      )
      .click();
    await logsVisualise.runQueryAndWaitForCompletion();

    // Expect the search query to still be the same
    await expect(
      page
        .locator('[data-test="logs-search-bar-query-editor"]')
        .getByText('SELECT * FROM "e2e_automate"')
    ).toBeVisible();
  });

  test.skip("should display an error if the VRL field is not updated from the Breakdown", async ({
    page,
  }) => {
    const logsVisualise = new LogsVisualise(page);
    // Set a relative time range and apply the query
    await logsVisualise.setRelative("6", "d");
    await logsVisualise.logsApplyQueryButton();

    // Open the Visualise tab and enter a valid VRL function and apply
    await logsVisualise.openVisualiseTab();
    await page.waitForTimeout(1000);
    await logsVisualise.vrlFunctionEditor(".vrlsanity=100");
    await logsVisualise.applyQueryButtonVisualise();

    // Wait for the VRL field to be added to the Breakdown
    await page.waitForTimeout(3000);

    // Add the 'vrlsanity' field to the Breakdown
    await page
      .locator(
        '[data-test="field-list-item-logs-e2e_automate-vrlsanity"] [data-test="dashboard-add-b-data"]'
      )
      .click();

    // Apply the query again
    await logsVisualise.applyQueryButtonVisualise();

    await page
      .locator("div")
      .filter({ hasText: /^\.vrlsanity=100$/ })
      .nth(3)
      .click();

    await page.locator("#fnEditor").locator(".inputarea").press("Control+a");
    await page.locator('[data-test="logs-search-bar-refresh-btn"]').click();
  });

  test("should update the data on the chart when changing the time after applying a VRL field", async ({
    page,
  }) => {
    const logsVisualise = new LogsVisualise(page);

    // Set a relative time range (6 weeks) and apply the query
    await logsVisualise.setRelative("6", "w");
    await logsVisualise.logsApplyQueryButton();

    // Open the Visualise tab and add VRL  function and apply
    await logsVisualise.openVisualiseTab();
    await logsVisualise.vrlFunctionEditor(".vrl=123");
    await page.waitForTimeout(1000);
    await logsVisualise.runQueryAndWaitForCompletion();

    // Add the 'vrl' field to the chart
    await page
      .locator(
        '[data-test="field-list-item-logs-e2e_automate-vrl"] [data-test="dashboard-add-b-data"]'
      )
      .waitFor({ state: "visible" });
    // await page
    //   .locator(
    //     '[data-test="field-list-item-logs-e2e_automate-vrl"] [data-test="dashboard-add-b-data"]'
    //   )
    //   .waitFor({ state: "visible" });
    await page
      .locator(
        '[data-test="field-list-item-logs-e2e_automate-vrl"] [data-test="dashboard-add-b-data"]'
      )
      .click();
    await logsVisualise.runQueryAndWaitForCompletion();

    await logsVisualise.setRelative("4", "w");

    await logsVisualise.runQueryAndWaitForCompletion();
  });

  test("should not show an error when changing the chart type after adding a VRL function field", async ({
    page,
  }) => {
    const logsVisualise = new LogsVisualise(page);

    // Set a relative time range and apply the query
    await logsVisualise.setRelative("6", "d");

    await logsVisualise.logsApplyQueryButton();

    // Open the Visualise tab
    await logsVisualise.openVisualiseTab();
    let errorDetected = false;

    page.on("console", (msg) => {
      if (msg.type() === "error") {
        const errorText = msg.text();

        if (/Error|Failure|Cannot|Invalid/i.test(errorText)) {
          errorDetected = true;
        }
      }
    });

    // Wait for the visualisation tab to settle
    await page.waitForTimeout(5000);

    // Enter a VRL function and apply it
    await logsVisualise.vrlFunctionEditor(".VRLsanity=1000");

    await page.waitForTimeout(1000);

    await logsVisualise.runQueryAndWaitForCompletion();

    // Add the VRL field to the Y axis
    await page
      .locator(
        '[data-test="field-list-item-logs-e2e_automate-vrlsanity"] [data-test="dashboard-add-y-data"]'
      )
      .waitFor({ state: "visible" });

    await page
      .locator(
        '[data-test="field-list-item-logs-e2e_automate-vrlsanity"] [data-test="dashboard-add-y-data"]'
      )
      .click();

    await logsVisualise.runQueryAndWaitForCompletion();

    // List of chart types to test

    const chartTypes = [
      '[data-test="selected-chart-area-item"] img',
      '[data-test="selected-chart-area-stacked-item"] img',
      '[data-test="selected-chart-h-bar-item"] img',
      '[data-test="selected-chart-scatter-item"] img',
      '[data-test="selected-chart-h-stacked-item"] img',
      '[data-test="selected-chart-heatmap-item"] img',
      '[data-test="selected-chart-pie-item"] img',
      '[data-test="selected-chart-table-item"] img',
      '[data-test="selected-chart-gauge-item"] img',
    ];

    // Iterate through chart types and click each one
    for (const chartType of chartTypes) {
      await page.locator(chartType).click();

      await page.waitForTimeout(1000);
    }

    // Assert: Ensure no errors were detected during the chart type changes
    // Assertion: Fail the test if an error was detected
    expect(errorDetected).toBe(false);
  });
});<|MERGE_RESOLUTION|>--- conflicted
+++ resolved
@@ -24,14 +24,9 @@
       `${logData.logsUrl}?org_identifier=${process.env["ORGNAME"]}`
     );
 
-<<<<<<< HEAD
-    await selectStream(page, logData.Stream);
-=======
-    const logsVisualise = new LogsVisualise(page);
-
+    const logsVisualise = new LogsVisualise(page);
     await selectStreamAndStreamTypeForLogs(page, logData.Stream);
     await logsVisualise.logsApplyQueryButton();
->>>>>>> cb81c7c7
   });
 
   test("should allow adding a VRL function in the visualization chart", async ({
