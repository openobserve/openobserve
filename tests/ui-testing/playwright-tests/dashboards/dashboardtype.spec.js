--- conflicted
+++ resolved
@@ -17,44 +17,8 @@
 
 test.describe.configure({ mode: "parallel" });
 
-<<<<<<< HEAD
-const selectStream = async (page, stream) => {
-  await page.waitForTimeout(4000);
-  await page
-    .locator('[data-test="log-search-index-list-select-stream"]')
-    .click({ force: true });
-  await page
-    .locator("div.q-item")
-    .getByText(`${stream}`)
-    .first()
-    .click({ force: true });
-};
 
-test.describe("dashboard testcases", () => {
-  // let logData;
-  function removeUTFCharacters(text) {
-    // console.log(text, "tex");
-    // Remove UTF characters using regular expression
-    return text.replace(/[^\x00-\x7F]/g, " ");
-  }
-
-  async function applyQueryButton(page) {
-    // click on the run query button
-    // Type the value of a variable into an input field
-    const search = page.waitForResponse(logData.applyQuery);
-    await page.waitForTimeout(3000);
-    await page.locator("[data-test='logs-search-bar-refresh-btn']").click({
-      force: true,
-    });
-    await page.waitForTimeout(3000);
-    // get the data from the search variable
-    await expect.poll(async () => (await search).status()).toBe(200);
-    // await search.hits.FIXME_should("be.an", "array");
-  }
-=======
 // Refactored test cases using Page Object Model
->>>>>>> cb81c7c7
-
 test.describe("dashboard UI testcases", () => {
   test.beforeEach(async ({ page }) => {
     await login(page);
@@ -65,12 +29,6 @@
     await page.goto(
       `${logData.logsUrl}?org_identifier=${process.env["ORGNAME"]}`
     );
-<<<<<<< HEAD
-    await selectStream(page, logData.Stream);
-    await page.waitForTimeout(1000);
-    await applyQueryButton(page);
-=======
->>>>>>> cb81c7c7
   });
 
   test("should create, compare area type chart image and delete dashboard", async ({
