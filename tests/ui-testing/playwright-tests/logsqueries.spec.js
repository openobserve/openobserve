import { test, expect } from "./baseFixtures";
import logData from "../../ui-testing/cypress/fixtures/log.json";
import { LogsPage } from '../pages/logsPage.js';
import logsdata from "../../test-data/logs_data.json";

test.describe.configure({ mode: 'parallel' });

async function login(page) {
  await page.goto(process.env["ZO_BASE_URL"]);
  await page.waitForTimeout(4000);
  await page.goto(process.env["ZO_BASE_URL"]);
  if (await page.getByText('Login as internal user').isVisible()) {
    await page.getByText('Login as internal user').click();
}
  await page
    .locator('[data-cy="login-user-id"]')
    .fill(process.env["ZO_ROOT_USER_EMAIL"]);
  //Enter Password
  await page
    .locator('[data-cy="login-password"]')
    .fill(process.env["ZO_ROOT_USER_PASSWORD"]);
  await page.locator('[data-cy="login-sign-in"]').click();
  await page.waitForTimeout(4000);
  await page.goto(process.env["ZO_BASE_URL"]);
}

async function ingestion(page) {
  const orgId = process.env["ORGNAME"];
  const streamName = "e2e_automate";
  const basicAuthCredentials = Buffer.from(
    `${process.env["ZO_ROOT_USER_EMAIL"]}:${process.env["ZO_ROOT_USER_PASSWORD"]}`
  ).toString('base64');

  const headers = {
    "Authorization": `Basic ${basicAuthCredentials}`,
    "Content-Type": "application/json",
  };
  const response = await page.evaluate(async ({ url, headers, orgId, streamName, logsdata }) => {
    const fetchResponse = await fetch(`${url}/api/${orgId}/${streamName}/_json`, {
      method: 'POST',
      headers: headers,
      body: JSON.stringify(logsdata)
    });
    return await fetchResponse.json();
  }, {
    url: process.env.INGESTION_URL,
    headers: headers,
    orgId: orgId,
    streamName: streamName,
    logsdata: logsdata
  });
  console.log(response);
}
test.describe("Logs Queries testcases", () => {
  let logsPage;
  // let logData;
  function removeUTFCharacters(text) {
    // console.log(text, "tex");
    // Remove UTF characters using regular expression
    return text.replace(/[^\x00-\x7F]/g, " ");
  }
  async function applyQueryButton(page) {
    // click on the run query button
    // Type the value of a variable into an input field
    const search = page.waitForResponse(logData.applyQuery);
    await page.waitForTimeout(3000);
    await page.locator("[data-test='logs-search-bar-refresh-btn']").click({
      force: true,
    });
    // get the data from the search variable
    await expect.poll(async () => (await search).status()).toBe(200);
    // await search.hits.FIXME_should("be.an", "array");
  }

  test.beforeEach(async ({ page }) => {
    await login(page);
    logsPage = new LogsPage(page);
    await page.waitForTimeout(1000)
    await ingestion(page);
    await page.waitForTimeout(2000)
    logsPage = new LogsPage(page);

    await page.goto(
      `${logData.logsUrl}?org_identifier=${process.env["ORGNAME"]}`
    );
    const allsearch = page.waitForResponse("**/api/default/_search**");
    await logsPage.selectStreamAndStreamTypeForLogs("e2e_automate"); 
    await applyQueryButton(page);
    // const streams = page.waitForResponse("**/api/default/streams**");
  });

  test("should display quick mode toggle button", async ({ page }) => {
    await expect(
      page.locator('[data-test="logs-search-bar-quick-mode-toggle-btn"]')
    ).toBeVisible();
  });

  test.skip("should add timestamp to editor save this view and switch", async ({ page }) => {
    await page.waitForTimeout(3000);
    await page.locator('[data-test="log-table-column-0-source"]').click();

    await page.locator(':nth-child(1) > [data-test="log-details-include-exclude-field-btn"] > .q-btn__content > .q-icon').click(); 
    await page.locator('[data-test="log-details-include-field-btn"]').click(); 
    await page.locator('[data-test="close-dialog"] > .q-btn__content').click(); 
    await page.locator('[data-test="logs-search-saved-views-btn"] > .q-btn-dropdown--current > .q-btn__content > :nth-child(1)').click(); 
    await page.locator('[data-test="add-alert-name-input"]').fill("e2etimestamp"); 
    await page.locator('[data-test="saved-view-dialog-save-btn"] > .q-btn__content').click(); 
    await page.locator('[data-test="logs-search-saved-views-btn"] > .q-btn-dropdown__arrow-container > .q-btn__content > .q-icon').click(); 
    await page.locator('.q-item__label').getByText(/timestamp/).first().click({ force: true });
    await page.waitForTimeout(3000);
    await page.locator('[data-test="logs-search-saved-views-btn"]').getByLabel('Expand').click();
    await page.locator('[data-test="log-search-saved-view-field-search-input"]').click();
    await page.locator('[data-test="log-search-saved-view-field-search-input"]').fill('e2e');
    await page.getByTitle('e2etimestamp').click();
    await page.locator('[data-test="logs-search-saved-views-btn"]').getByLabel('Expand').click();
    await page.locator('[data-test="log-search-saved-view-field-search-input"]').click();
    await page.getByTitle('e2etimestamp').click();
    // await page.locator('[data-test="logs-search-saved-views-btn"]').getByLabel('Expand').click();
    await page.getByText('delete').click();
    await page.locator('[data-test="confirm-button"]').click();
  });

  test("should redirect to logs after clicking on stream explorer via stream page", async ({ page }) => {
    // Generate a random saved view name
    const randomSavedViewName = `streamslog${Math.random().toString(36).substring(2, 10)}`;
  
    // Interactions with the page
    await page.locator('[data-test="logs-search-bar-refresh-btn"]').click();
    await page.locator('[data-test="logs-search-saved-views-btn"]').getByLabel('Expand').click();
    await page.locator('button').filter({ hasText: 'savesaved_search' }).click();
    await page.locator('[data-test="add-alert-name-input"]').click();
    await page.locator('[data-test="add-alert-name-input"]').fill(randomSavedViewName); // Use the random name
    await page.locator('[data-test="saved-view-dialog-save-btn"]').click({ force: true });
    await page.waitForTimeout(5000);
    await page.locator('[data-test="menu-link-\\/streams-item"]').click({ force: true });
    await page.getByPlaceholder('Search Stream').click();
    await page.getByPlaceholder('Search Stream').fill('e2e');
    await page.waitForTimeout(1000);
    await page.getByRole('button', { name: 'Explore' }).first().click({ force: true });
    await page.waitForTimeout(5000);
    await page.waitForSelector('[data-test="logs-search-saved-views-btn"]');
    await page.locator('[data-test="logs-search-saved-views-btn"]').getByLabel('Expand').click();
    await page.locator('[data-test="log-search-saved-view-field-search-input"]').click({ force: true });
    await page.locator('[data-test="log-search-saved-view-field-search-input"]').fill(randomSavedViewName); // Use the random name here
    await page.waitForTimeout(3000);
    await page.waitForSelector(`:text("${randomSavedViewName}")`);
    await page.click(`:text("${randomSavedViewName}")`);
    await page.locator('[data-test="logs-search-saved-views-btn"]').getByLabel('Expand').click();
    await page.locator('[data-test="log-search-saved-view-field-search-input"]').click();
    await page.getByTitle(randomSavedViewName).click(); // Use the random name here
  
    // Dynamic delete button selector using the random saved view name
    const deleteButtonSelector = `[data-test="logs-search-bar-delete-${randomSavedViewName}-saved-view-btn"]`;
    await page.locator(deleteButtonSelector).click(); // Click delete
    await page.locator('[data-test="confirm-button"]').click(); // Confirm deletion
  });

  test("should reset the editor on clicking reset filter button", async ({ page }) => {
    await page.locator('[data-test="date-time-btn"]').click({ force: true });
    await page.locator('[data-test="date-time-relative-15-m-btn"] > .q-btn__content > .block').click({ force: true });
    await page.locator('[data-test="logs-search-bar-query-editor"]').getByRole('textbox').click();
    await page.keyboard.type("match_all_raw_ignore_case('provide_credentials')");
    await page.locator('[data-cy="search-bar-refresh-button"] > .q-btn__content').waitFor({ state: "visible" });
    await page.locator("[data-test='logs-search-bar-refresh-btn']").click({ force: true });
    await page.locator('[data-test="logs-search-bar-reset-filters-btn"]').click({ force: true });
    await page.locator('[data-test="logs-search-bar-query-editor"]').getByRole('textbox').waitFor({ state: "visible" });
    const text = await page.evaluate(() => {
      const editor = document.querySelector('[data-test="logs-search-bar-query-editor"]').querySelector('.cm-content');
      return editor ? editor.textContent : null;
    });
    await expect(text).toEqual("");
  });

  test("should add invalid query and display error", async ({ page }) => {
    // Type the value of a variable into an input field

    await page.waitForTimeout(2000);
    await page.locator(
      '[data-test="date-time-btn"]').click({ force: true }); await page.locator(

        '[data-test="date-time-relative-15-m-btn"] > .q-btn__content > .block').click({ force: true });
    await page.click('[data-test="logs-search-bar-query-editor"]')
    await page.keyboard.type("kubernetes");
    await page.waitForTimeout(2000);
    await page.locator('[data-cy="search-bar-refresh-button"] > .q-btn__content').click({ force: true })
    await expect(page.locator('[data-test="logs-search-error-message"]')).toBeVisible();
  });

  test("should not display error if match all case added in log query search", async ({ page }) => {
    // Type the value of a variable into an input field
    await page.locator('[data-test="date-time-btn"]').click({ force: true });
    await page.locator('[data-test="date-time-relative-15-m-btn"] > .q-btn__content > .block').click({ force: true });

    // Ensure the query editor is visible and clickable before typing
    const queryEditor = page.locator('[data-test="logs-search-bar-query-editor"]');
    await expect(queryEditor).toBeVisible();
    await queryEditor.click();
    await page.keyboard.type("match_all('code')");

    // Ensure the refresh button is visible and clickable before clicking
    const refreshButton = page.locator('[data-cy="search-bar-refresh-button"] > .q-btn__content');
    await expect(refreshButton).toBeVisible();
    await refreshButton.click({ force: true });

    // Verify that the expected log table column is visible
    await expect(page.locator('[data-test="log-table-column-0-source"]')).toBeVisible();
  });



  test("should change stream settings and click on search stream", async ({ page }) => {
    // Type the value of a variable into an input field
    await page.locator('[data-test="menu-link-/streams-item"]').click({ force: true });
    await page.waitForTimeout(3000);
    await page.click('[data-test="streams-search-stream-input"]')
    await page.keyboard.type("e2e_automate");
    await page.waitForTimeout(2000);
    await page.locator("[title=\"Stream Detail\"]").first().click({ force: true });
    await page.locator(':nth-child(2) > [data-test="schema-stream-index-select"]').click();
    const scope = page.locator(".q-virtual-scroll__content");
    await scope.getByText(/Full text search/).first().click();
    await page.locator('[data-test="schema-update-settings-button"]').click({ force: true });
    await page.waitForTimeout(3000);
    await page.locator(".col-auto > .q-btn > .q-btn__content").click({ force: true });
    await page.waitForTimeout(3000);
    await page.locator("[title=\"Explore\"]").first().click({ force: true });
    await expect(page.locator('[data-test="log-table-column-0-source"]')).toBeVisible();
  });


  test("should display error if blank spaces added under stream name and clicked create stream ", async ({ page }) => {
    await page.locator('[data-test="menu-link-/streams-item"]').click({ force: true });
    await page.locator('[data-test="log-stream-add-stream-btn"]').click({ force: true });
    await page.click('[data-test="add-stream-name-input"]')
    await page.keyboard.type("  ");
    await page.locator('[data-test="save-stream-btn"]').click({ force: true });
    await expect(page.getByText(/Field is required/).first()).toBeVisible();
  });



  test("should display error if create stream is clicked without adding name", async ({ page }) => {
    await page.locator('[data-test="menu-link-/streams-item"]').click({ force: true });
    await page.locator('[data-test="log-stream-add-stream-btn"]').click({ force: true });
    await page.locator('[data-test="save-stream-btn"]').waitFor({ state: "visible" });
    await page.locator('[data-test="save-stream-btn"]').scrollIntoViewIfNeeded();
    await page.locator('[data-test="save-stream-btn"]').click({ force: true });
    await expect(page.getByText(/Field is required/).first()).toBeVisible();
  });

  test("should display enter count query", async ({ page }) => {
    await page.locator('[data-test="logs-search-bar-query-editor"]').getByRole('textbox').click();
    // await page.click('.cm-lines')
    await page.keyboard.type('SELECT COUNT(_timestamp) AS xyz, _timestamp FROM "e2e_automate"  Group by _timestamp ORDER BY _timestamp DESC');
    await page.waitForTimeout(4000);
    await page.getByRole('switch', { name: 'SQL Mode' }).locator('div').nth(2).click();
    await expect(page.locator(
      '[data-cy="search-bar-refresh-button"] > .q-btn__content')).toBeVisible(); await page.waitForTimeout(
        3000); await page.locator(
          "[data-test='logs-search-bar-refresh-btn']").click({

            force: true
          });
    await page.waitForTimeout(4000);
    await expect(page.getByRole('heading', { name: 'Error while fetching' })).not.toBeVisible();
    await page.locator('[data-test="logs-search-result-bar-chart"] canvas').click({
      position: {
        x: 182,
        y: 66
      }
    });

  });

  test("should display values API text successfully and error to not be displayed", async ({ page }) => {
    await page.locator('[data-test="log-search-index-list-field-search-input"]').fill('kubernetes_pod_name');
    await page.getByLabel('Expand "kubernetes_pod_name"').click();
    const errorMessage = page.getByText('Error while fetching field values');
    await expect(errorMessage).not.toBeVisible();
    await page.getByText('ziox-ingester-').click();
    await page.locator('[data-test="logs-search-bar-refresh-btn"]').click();
    await page.getByLabel('Collapse "kubernetes_pod_name"').click();
    await page.getByLabel('Expand "kubernetes_pod_name"').click();
    const targetElement = page.locator('[data-test="logs-search-subfield-add-kubernetes_pod_name-ziox-ingester-0"]').getByText('ziox-ingester-');
    await expect(targetElement).toBeVisible(); // Assertion to ensure visibility
    await targetElement.click()
  });

  test("should display results in selected time", async ({
    page,
  }) => {

    await logsPage.setDateTimeToToday();


  });

  test("should display results if stringmatch ignorecase lowercase added in log query search", async ({ page }) => {
    await logsPage.setDateTimeTo15Minutes();
    await logsPage.searchWithStringMatchIgnoreCase('ziox');
  });

  test("should display results if stringmatch ignorecase uppercase added in log query search", async ({ page }) => {
    await logsPage.setDateTimeTo15Minutes();
    await logsPage.searchWithStringMatchIgnoreCase('Ziox');
  });

<<<<<<< HEAD
=======
  test("should trigger search results when pressing Cmd+Enter or Ctrl+Enter", async ({ page }) => {
    await logsPage.executeQueryWithKeyboardShortcutTest();
  });

  test("should execute query with keyboard shortcut (Cmd+Enter or Ctrl+Enter) after clicking elsewhere ", async ({ page }) => {
    await logsPage.executeQueryWithKeyboardShortcutAfterClickingElsewhere();
  });

  test("should execute different query with keyboard shortcut (Cmd+Enter or Ctrl+Enter)", async ({ page }) => {
    await logsPage.executeQueryWithKeyboardShortcutWithDifferentQuery();
  });

  test("should execute SQL query with keyboard shortcut (Cmd+Enter or Ctrl+Enter)", async ({ page }) => {
    await logsPage.executeQueryWithKeyboardShortcutWithSQLMode();
  });

  test("should verify logcount ordering in ascending and descending order", async ({ page }) => {
    // Verify descending order
    await logsPage.verifyLogCountOrderingDescending();
    
    // Verify ascending order
    await logsPage.verifyLogCountOrderingAscending();
  });
>>>>>>> efd2bab4
})<|MERGE_RESOLUTION|>--- conflicted
+++ resolved
@@ -305,8 +305,6 @@
     await logsPage.searchWithStringMatchIgnoreCase('Ziox');
   });
 
-<<<<<<< HEAD
-=======
   test("should trigger search results when pressing Cmd+Enter or Ctrl+Enter", async ({ page }) => {
     await logsPage.executeQueryWithKeyboardShortcutTest();
   });
@@ -330,5 +328,4 @@
     // Verify ascending order
     await logsPage.verifyLogCountOrderingAscending();
   });
->>>>>>> efd2bab4
 })