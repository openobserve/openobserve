const fetch = require('node-fetch');
const testLogger = require('../playwright-tests/utils/test-logger.js');

class APICleanup {
    constructor() {
        this.baseUrl = process.env.ZO_BASE_URL;
        this.org = process.env.ORGNAME;
        this.email = process.env.ZO_ROOT_USER_EMAIL;
        this.password = process.env.ZO_ROOT_USER_PASSWORD;
        this.authHeader = 'Basic ' + Buffer.from(`${this.email}:${this.password}`).toString('base64');
    }

    /**
     * Fetch all destinations and build template-destination mapping
     * @returns {Promise<Object>} Object with destinations array and templateToDestinations map
     */
    async fetchDestinationsWithTemplateMapping() {
        try {
            const response = await fetch(`${this.baseUrl}/api/${this.org}/alerts/destinations?page_num=1&page_size=100000&sort_by=name&desc=false&module=alert`, {
                method: 'GET',
                headers: {
                    'Authorization': this.authHeader,
                    'Content-Type': 'application/json'
                }
            });

            if (!response.ok) {
                testLogger.error('Failed to fetch destinations', { status: response.status });
                return { destinations: [], templateToDestinations: {} };
            }

            const destinations = await response.json();

            // Build map of template name -> destination names
            const templateToDestinations = {};
            for (const dest of destinations) {
                if (dest.template) {
                    if (!templateToDestinations[dest.template]) {
                        templateToDestinations[dest.template] = [];
                    }
                    templateToDestinations[dest.template].push(dest.name);
                }
            }

            return { destinations, templateToDestinations };
        } catch (error) {
            testLogger.error('Failed to fetch destinations', { error: error.message });
            return { destinations: [], templateToDestinations: {} };
        }
    }

    /**
     * Fetch all alert folders
     * @returns {Promise<Array>} Array of folder objects with folderId and name
     */
    async fetchAlertFolders() {
        try {
            const response = await fetch(`${this.baseUrl}/api/v2/${this.org}/folders/alerts`, {
                method: 'GET',
                headers: {
                    'Authorization': this.authHeader,
                    'Content-Type': 'application/json'
                }
            });

            if (!response.ok) {
                testLogger.error('Failed to fetch alert folders', { status: response.status });
                return [];
            }

            const data = await response.json();
            return data.list || [];
        } catch (error) {
            testLogger.error('Failed to fetch alert folders', { error: error.message });
            return [];
        }
    }

    /**
     * Fetch alerts in a specific folder
     * @param {string} folderId - The folder ID
     * @returns {Promise<Array>} Array of alert objects
     */
    async fetchAlertsInFolder(folderId) {
        try {
            const response = await fetch(`${this.baseUrl}/api/v2/${this.org}/alerts?sort_by=name&desc=false&name=&folder=${folderId}`, {
                method: 'GET',
                headers: {
                    'Authorization': this.authHeader,
                    'Content-Type': 'application/json'
                }
            });

            if (!response.ok) {
                testLogger.error('Failed to fetch alerts in folder', { folderId, status: response.status });
                return [];
            }

            const data = await response.json();
            return data.list || [];
        } catch (error) {
            testLogger.error('Failed to fetch alerts in folder', { folderId, error: error.message });
            return [];
        }
    }

    /**
     * Delete a single alert
     * @param {string} alertId - The alert ID
     * @param {string} folderId - The folder ID
     * @returns {Promise<Object>} Deletion result
     */
    async deleteAlert(alertId, folderId) {
        try {
            const response = await fetch(`${this.baseUrl}/api/v2/${this.org}/alerts/${alertId}?folder=${folderId}`, {
                method: 'DELETE',
                headers: {
                    'Authorization': this.authHeader,
                    'Content-Type': 'application/json'
                }
            });

            const result = await response.json();
            return result;
        } catch (error) {
            testLogger.error('Failed to delete alert', { alertId, folderId, error: error.message });
            return { code: 500, error: error.message };
        }
    }

    /**
     * Delete a folder
     * @param {string} folderId - The folder ID
     * @returns {Promise<Object>} Deletion result
     */
    async deleteFolder(folderId) {
        try {
            const response = await fetch(`${this.baseUrl}/api/v2/${this.org}/folders/alerts/${folderId}`, {
                method: 'DELETE',
                headers: {
                    'Authorization': this.authHeader,
                    'Content-Type': 'application/json'
                }
            });

            // API returns plain text "Folder deleted" instead of JSON
            const text = await response.text();

            // If successful, return standardized response
            if (response.ok) {
                return { code: 200, message: text };
            }

            // Try to parse as JSON for error responses
            try {
                const jsonResult = JSON.parse(text);
                return jsonResult;
            } catch {
                return { code: response.status, message: text };
            }
        } catch (error) {
            testLogger.error('Failed to delete folder', { folderId, error: error.message });
            return { code: 500, error: error.message };
        }
    }

    /**
     * Fetch all dashboard folders
     * @returns {Promise<Array>} Array of folder objects
     */
    async fetchDashboardFolders() {
        try {
            const response = await fetch(`${this.baseUrl}/api/${this.org}/folders`, {
                method: 'GET',
                headers: {
                    'Authorization': this.authHeader,
                    'Content-Type': 'application/json'
                }
            });

            if (!response.ok) {
                testLogger.error('Failed to fetch dashboard folders', { status: response.status });
                return [];
            }

            const folders = await response.json();
            return folders || [];
        } catch (error) {
            testLogger.error('Failed to fetch dashboard folders', { error: error.message });
            return [];
        }
    }

    /**
     * Fetch all dashboards in a specific folder
     * @param {string} folderName - The folder name (e.g., 'default')
     * @returns {Promise<Array>} Array of dashboard objects
     */
    async fetchDashboardsInFolder(folderName = 'default') {
        try {
            const response = await fetch(`${this.baseUrl}/api/${this.org}/dashboards?page_num=0&page_size=1000&sort_by=name&desc=false&name=&folder=${folderName}`, {
                method: 'GET',
                headers: {
                    'Authorization': this.authHeader,
                    'Content-Type': 'application/json'
                }
            });

            if (!response.ok) {
                testLogger.error('Failed to fetch dashboards', { folder: folderName, status: response.status });
                return [];
            }

            const data = await response.json();
            return data.dashboards || [];
        } catch (error) {
            testLogger.error('Failed to fetch dashboards', { folder: folderName, error: error.message });
            return [];
        }
    }

    /**
     * Delete a single dashboard
     * @param {string} dashboardId - The dashboard ID
     * @param {string} folderId - The folder ID
     * @returns {Promise<Object>} Deletion result
     */
    async deleteDashboard(dashboardId, folderId) {
        try {
            const response = await fetch(`${this.baseUrl}/api/${this.org}/dashboards/${dashboardId}?folder=${folderId}`, {
                method: 'DELETE',
                headers: {
                    'Authorization': this.authHeader,
                    'Content-Type': 'application/json'
                }
            });

            if (!response.ok) {
                testLogger.error('Failed to delete dashboard', { dashboardId, folderId, status: response.status });
                return { code: response.status, message: 'Failed to delete dashboard' };
            }

            const result = await response.json();
            return result;
        } catch (error) {
            testLogger.error('Failed to delete dashboard', { dashboardId, folderId, error: error.message });
            return { code: 500, error: error.message };
        }
    }

    /**
     * Fetch all reports
     * @returns {Promise<Array>} Array of report objects
     */
    async fetchReports() {
        try {
            const response = await fetch(`${this.baseUrl}/api/${this.org}/reports`, {
                method: 'GET',
                headers: {
                    'Authorization': this.authHeader,
                    'Content-Type': 'application/json'
                }
            });

            if (!response.ok) {
                testLogger.error('Failed to fetch reports', { status: response.status });
                return [];
            }

            const reports = await response.json();
            return reports || [];
        } catch (error) {
            testLogger.error('Failed to fetch reports', { error: error.message });
            return [];
        }
    }

    /**
     * Delete a single report
     * @param {string} reportName - The report name
     * @returns {Promise<Object>} Deletion result
     */
    async deleteReport(reportName) {
        try {
            const response = await fetch(`${this.baseUrl}/api/${this.org}/reports/${reportName}`, {
                method: 'DELETE',
                headers: {
                    'Authorization': this.authHeader,
                    'Content-Type': 'application/json'
                }
            });

            if (!response.ok) {
                testLogger.error('Failed to delete report', { reportName, status: response.status });
                return { code: response.status, message: 'Failed to delete report' };
            }

            const result = await response.json();
            return result;
        } catch (error) {
            testLogger.error('Failed to delete report', { reportName, error: error.message });
            return { code: 500, error: error.message };
        }
    }

    /**
     * Fetch all pipelines
     * @returns {Promise<Array>} Array of pipeline objects
     */
    async fetchPipelines() {
        try {
            const response = await fetch(`${this.baseUrl}/api/${this.org}/pipelines`, {
                method: 'GET',
                headers: {
                    'Authorization': this.authHeader,
                    'Content-Type': 'application/json'
                }
            });

            if (!response.ok) {
                testLogger.error('Failed to fetch pipelines', { status: response.status });
                return [];
            }

            const data = await response.json();
            return data.list || [];
        } catch (error) {
            testLogger.error('Failed to fetch pipelines', { error: error.message });
            return [];
        }
    }

    /**
     * Delete a single pipeline
     * @param {string} pipelineId - The pipeline ID
     * @returns {Promise<Object>} Deletion result
     */
    async deletePipeline(pipelineId) {
        try {
            const response = await fetch(`${this.baseUrl}/api/${this.org}/pipelines/${pipelineId}`, {
                method: 'DELETE',
                headers: {
                    'Authorization': this.authHeader,
                    'Content-Type': 'application/json'
                }
            });

            if (!response.ok) {
                testLogger.error('Failed to delete pipeline', { pipelineId, status: response.status });
                return { code: response.status, message: 'Failed to delete pipeline' };
            }

            const result = await response.json();
            return result;
        } catch (error) {
            testLogger.error('Failed to delete pipeline', { pipelineId, error: error.message });
            return { code: 500, error: error.message };
        }
    }

    /**
     * Fetch all functions
     * @returns {Promise<Array>} Array of function objects
     */
    async fetchFunctions() {
        try {
            const response = await fetch(`${this.baseUrl}/api/${this.org}/functions?page_num=1&page_size=100000&sort_by=name&desc=false&name=`, {
                method: 'GET',
                headers: {
                    'Authorization': this.authHeader,
                    'Content-Type': 'application/json'
                }
            });

            if (!response.ok) {
                testLogger.error('Failed to fetch functions', { status: response.status });
                return [];
            }

            const data = await response.json();
            return data.list || [];
        } catch (error) {
            testLogger.error('Failed to fetch functions', { error: error.message });
            return [];
        }
    }

    /**
     * Delete a single function
     * @param {string} functionName - The function name
     * @returns {Promise<Object>} Deletion result
     */
    async deleteFunction(functionName) {
        try {
            const response = await fetch(`${this.baseUrl}/api/${this.org}/functions/${functionName}`, {
                method: 'DELETE',
                headers: {
                    'Authorization': this.authHeader,
                    'Content-Type': 'application/json'
                }
            });

            if (!response.ok) {
                testLogger.error('Failed to delete function', { functionName, status: response.status });
                return { code: response.status, message: 'Failed to delete function' };
            }

            const result = await response.json();
            return result;
        } catch (error) {
            testLogger.error('Failed to delete function', { functionName, error: error.message });
            return { code: 500, error: error.message };
        }
    }

    /**
     * Fetch all enrichment tables
     * @returns {Promise<Array>} Array of enrichment table objects
     */
    async fetchEnrichmentTables() {
        try {
            const response = await fetch(`${this.baseUrl}/api/${this.org}/streams?type=enrichment_tables`, {
                method: 'GET',
                headers: {
                    'Authorization': this.authHeader,
                    'Content-Type': 'application/json'
                }
            });

            if (!response.ok) {
                testLogger.error('Failed to fetch enrichment tables', { status: response.status });
                return [];
            }

            const data = await response.json();
            return data.list || [];
        } catch (error) {
            testLogger.error('Failed to fetch enrichment tables', { error: error.message });
            return [];
        }
    }

    /**
     * Delete a single enrichment table
     * @param {string} tableName - The enrichment table name
     * @returns {Promise<Object>} Deletion result
     */
    async deleteEnrichmentTable(tableName) {
        try {
            const response = await fetch(`${this.baseUrl}/api/${this.org}/streams/${tableName}?type=enrichment_tables&delete_all=true`, {
                method: 'DELETE',
                headers: {
                    'Authorization': this.authHeader,
                    'Content-Type': 'application/json'
                }
            });

            if (!response.ok) {
                testLogger.error('Failed to delete enrichment table', { tableName, status: response.status });
                return { code: response.status, message: 'Failed to delete enrichment table' };
            }

            const result = await response.json();
            return result;
        } catch (error) {
            testLogger.error('Failed to delete enrichment table', { tableName, error: error.message });
            return { code: 500, error: error.message };
        }
    }

    /**
     * Clean up all enrichment tables matching pattern "protocols_" followed by UUID and "_csv"
     * Deletes tables like protocols_f916681d_b71b_4edd_a4c1_00a8bf34b86d_csv
     */
    async cleanupEnrichmentTables() {
        testLogger.info('Starting enrichment tables cleanup');

        try {
            // Fetch all enrichment tables
            const tables = await this.fetchEnrichmentTables();
            testLogger.info('Fetched enrichment tables', { total: tables.length });

            // Filter tables matching pattern: "protocols_" + UUID pattern + "_csv"
            const pattern = /^protocols_[a-f0-9]{8}_[a-f0-9]{4}_[a-f0-9]{4}_[a-f0-9]{4}_[a-f0-9]{12}_csv$/;
            const matchingTables = tables.filter(t => pattern.test(t.name));
            testLogger.info('Found enrichment tables matching cleanup pattern', { count: matchingTables.length });

            if (matchingTables.length === 0) {
                testLogger.info('No enrichment tables to clean up');
                return;
            }

            // Delete each table
            let deletedCount = 0;
            let failedCount = 0;

            for (const table of matchingTables) {
                const result = await this.deleteEnrichmentTable(table.name);

                if (result.code === 200) {
                    deletedCount++;
                    testLogger.debug('Deleted enrichment table', { name: table.name });
                } else {
                    failedCount++;
                    testLogger.warn('Failed to delete enrichment table', { name: table.name, result });
                }
            }

            testLogger.info('Enrichment tables cleanup completed', {
                total: matchingTables.length,
                deleted: deletedCount,
                failed: failedCount
            });

        } catch (error) {
            testLogger.error('Enrichment tables cleanup failed', { error: error.message });
        }
    }

    /**
     * Clean up all functions matching pattern "Pipeline" followed by exactly 3 digits
     * Deletes functions like Pipeline936, Pipeline657, etc.
     * Does NOT delete Pipeline1234, test123, alpha123, etc.
     */
    async cleanupFunctions() {
        testLogger.info('Starting functions cleanup');

        try {
            // Fetch all functions
            const functions = await this.fetchFunctions();
            testLogger.info('Fetched functions', { total: functions.length });

            // Filter functions matching patterns:
            // 1. "Pipeline" followed by 2 or 3 digits
            // 2. "first" followed by 2 or 3 digits
            // 3. "second" followed by 2 or 3 digits
            const patterns = [
                /^Pipeline\d{2,3}$/,
                /^first\d{2,3}$/,
                /^second\d{2,3}$/
            ];
            const matchingFunctions = functions.filter(f =>
                patterns.some(pattern => pattern.test(f.name))
            );
            testLogger.info('Found functions matching cleanup patterns', { count: matchingFunctions.length });

            if (matchingFunctions.length === 0) {
                testLogger.info('No functions to clean up');
                return;
            }

            // Delete each function
            let deletedCount = 0;
            let failedCount = 0;

            for (const func of matchingFunctions) {
                const result = await this.deleteFunction(func.name);

                if (result.code === 200) {
                    deletedCount++;
                    testLogger.debug('Deleted function', { name: func.name });
                } else {
                    failedCount++;
                    testLogger.warn('Failed to delete function', { name: func.name, result });
                }
            }

            testLogger.info('Functions cleanup completed', {
                total: matchingFunctions.length,
                deleted: deletedCount,
                failed: failedCount
            });

        } catch (error) {
            testLogger.error('Functions cleanup failed', { error: error.message });
        }
    }

    /**
     * Clean up all pipelines for specific streams and matching patterns
     * Deletes pipelines where source.stream_name matches any of the target streams or patterns
     * @param {Array<string>} streamNames - Array of stream names to match
     * @param {Array<RegExp>} sourceStreamPatterns - Array of regex patterns to match source stream names
     * @param {Array<RegExp>} pipelineNamePatterns - Array of regex patterns to match pipeline names
     */
    async cleanupPipelines(streamNames = [], sourceStreamPatterns = [], pipelineNamePatterns = []) {
        testLogger.info('Starting pipeline cleanup', {
            streams: streamNames,
            sourceStreamPatterns: sourceStreamPatterns.map(p => p.toString()),
            pipelineNamePatterns: pipelineNamePatterns.map(p => p.toString())
        });

        try {
            // Fetch all pipelines
            const pipelines = await this.fetchPipelines();
            testLogger.info('Fetched pipelines', { total: pipelines.length });

            // Filter pipelines by source stream name OR by pattern matching
            const matchingPipelines = pipelines.filter(p => {
                if (!p.source) return false;

                // Exact match for stream names
                if (streamNames.length > 0 && streamNames.includes(p.source.stream_name)) return true;

                // Pattern match for source stream names
                if (sourceStreamPatterns.length > 0 && p.source.stream_name &&
                    sourceStreamPatterns.some(pattern => pattern.test(p.source.stream_name))) {
                    return true;
                }

                // Pattern match for pipeline names
                if (pipelineNamePatterns.length > 0 && p.name &&
                    pipelineNamePatterns.some(pattern => pattern.test(p.name))) {
                    return true;
                }

                return false;
            });
            testLogger.info('Found pipelines matching target streams', { count: matchingPipelines.length });

            if (matchingPipelines.length === 0) {
                testLogger.info('No pipelines to clean up');
                return;
            }

            // Delete each pipeline
            let deletedCount = 0;
            let failedCount = 0;

            for (const pipeline of matchingPipelines) {
                const result = await this.deletePipeline(pipeline.pipeline_id);

                if (result.code === 200) {
                    deletedCount++;
                    testLogger.debug('Deleted pipeline', {
                        id: pipeline.pipeline_id,
                        name: pipeline.name,
                        stream: pipeline.source.stream_name
                    });
                } else {
                    failedCount++;
                    testLogger.warn('Failed to delete pipeline', {
                        id: pipeline.pipeline_id,
                        name: pipeline.name,
                        stream: pipeline.source.stream_name,
                        result
                    });
                }
            }

            testLogger.info('Pipeline cleanup completed', {
                total: matchingPipelines.length,
                deleted: deletedCount,
                failed: failedCount
            });

        } catch (error) {
            testLogger.error('Pipeline cleanup failed', { error: error.message });
        }
    }

    /**
     * Clean up all reports owned by the automation test user
     * Deletes all reports where owner matches ZO_ROOT_USER_EMAIL
     */
    async cleanupReports() {
        testLogger.info('Starting reports cleanup', { owner: this.email });

        try {
            // Fetch all reports
            const reports = await this.fetchReports();
            testLogger.info('Fetched reports', { total: reports.length });

            // Filter reports owned by automation user
            const ownedReports = reports.filter(r => r.owner === this.email);
            testLogger.info('Found reports owned by automation user', { count: ownedReports.length });

            if (ownedReports.length === 0) {
                testLogger.info('No reports to clean up');
                return;
            }

            // Delete each report
            let deletedCount = 0;
            let failedCount = 0;

            for (const report of ownedReports) {
                const result = await this.deleteReport(report.name);

                if (result.code === 200) {
                    deletedCount++;
                    testLogger.debug('Deleted report', {
                        id: report.report_id,
                        name: report.name
                    });
                } else {
                    failedCount++;
                    testLogger.warn('Failed to delete report', {
                        id: report.report_id,
                        name: report.name,
                        result
                    });
                }
            }

            testLogger.info('Reports cleanup completed', {
                total: ownedReports.length,
                deleted: deletedCount,
                failed: failedCount
            });

        } catch (error) {
            testLogger.error('Reports cleanup failed', { error: error.message });
        }
    }

    /**
     * Clean up all dashboards owned by the automation test user
     * Deletes dashboards from the 'default' folder where owner matches ZO_ROOT_USER_EMAIL
     */
    async cleanupDashboards() {
        testLogger.info('Starting dashboard cleanup', { owner: this.email });

        try {
            // Fetch dashboards from default folder
            const dashboards = await this.fetchDashboardsInFolder('default');
            testLogger.info('Fetched dashboards', { total: dashboards.length });

            // Filter dashboards owned by automation user
            const ownedDashboards = dashboards.filter(d => d.owner === this.email);
            testLogger.info('Found dashboards owned by automation user', { count: ownedDashboards.length });

            if (ownedDashboards.length === 0) {
                testLogger.info('No dashboards to clean up');
                return;
            }

            // Delete each dashboard
            let deletedCount = 0;
            let failedCount = 0;

            for (const dashboard of ownedDashboards) {
                const result = await this.deleteDashboard(dashboard.dashboard_id, dashboard.folder_id);

                if (result.code === 200) {
                    deletedCount++;
                    testLogger.debug('Deleted dashboard', {
                        id: dashboard.dashboard_id,
                        title: dashboard.title
                    });
                } else {
                    failedCount++;
                    testLogger.warn('Failed to delete dashboard', {
                        id: dashboard.dashboard_id,
                        title: dashboard.title,
                        result
                    });
                }
            }

            testLogger.info('Dashboard cleanup completed', {
                total: ownedDashboards.length,
                deleted: deletedCount,
                failed: failedCount
            });

        } catch (error) {
            testLogger.error('Dashboard cleanup failed', { error: error.message });
        }
    }

    /**
     * Fetch all log streams
     * @returns {Promise<Array>} Array of stream objects
     */
    async fetchStreams() {
        try {
            const response = await fetch(`${this.baseUrl}/api/${this.org}/streams?type=logs`, {
                method: 'GET',
                headers: {
                    'Authorization': this.authHeader,
                    'Content-Type': 'application/json'
                }
            });

            if (!response.ok) {
                testLogger.error('Failed to fetch streams', { status: response.status });
                return [];
            }

            const data = await response.json();
            return data.list || [];
        } catch (error) {
            testLogger.error('Failed to fetch streams', { error: error.message });
            return [];
        }
    }

    /**
     * Delete a single stream
     * @param {string} streamName - The stream name
     * @returns {Promise<Object>} Deletion result
     */
    async deleteStream(streamName) {
        try {
            const response = await fetch(`${this.baseUrl}/api/${this.org}/streams/${streamName}?type=logs&delete_all=true`, {
                method: 'DELETE',
                headers: {
                    'Authorization': this.authHeader,
                    'Content-Type': 'application/json'
                }
            });

            if (!response.ok) {
                testLogger.error('Failed to delete stream', { streamName, status: response.status });
                return { code: response.status, message: 'Failed to delete stream' };
            }

            const result = await response.json();
            return result;
        } catch (error) {
            testLogger.error('Failed to delete stream', { streamName, error: error.message });
            return { code: 500, error: error.message };
        }
    }

    /**
<<<<<<< HEAD
     * Clean up all streams starting with "sanitylogstream_"
     * Deletes streams like sanitylogstream_61hj, sanitylogstream_abc123, etc.
     */
    /**
     * Check if a stream name should be cleaned up
     * Cleans up streams matching these patterns:
     * 1. Starts with "sanitylogstream_"
     * 2. Matches test patterns: test1, test2, test3, etc.
     * 3. stress_test followed by numbers
     * 4. Random 8-9 character lowercase strings (from pipeline dynamic tests)
     *    - BUT excludes known production/important streams
     */
    shouldCleanupStream(streamName) {
        // Pattern 1: sanitylogstream_*
        if (streamName.startsWith('sanitylogstream_')) {
            return true;
        }

        // Pattern 2: test1, test2, test3, etc.
        if (/^test\d+$/.test(streamName)) {
            return true;
        }

        // Pattern 3: stress_test*
        if (streamName.startsWith('stress_test')) {
            return true;
        }

        // Pattern 4: sdr_* (SDR test streams)
        if (streamName.startsWith('sdr_')) {
            return true;
        }

        // Pattern 5: e2e_join_* (UNION test streams)
        if (streamName.startsWith('e2e_join_')) {
            return true;
        }

        // Pattern 6: Random 8-9 char lowercase strings
        // First check if it matches the basic pattern
        if (!/^[a-z]{8,9}$/.test(streamName)) {
            return false;
        }

        // Whitelist of known important streams to never delete
        const protectedStreams = [
            'default', 'sensitive', 'important', 'critical',
            'production', 'staging', 'automation'
        ];

        // Don't delete if it's in the protected list
        if (protectedStreams.includes(streamName)) {
            return false;
        }

        // Don't delete if it contains common meaningful patterns
        const meaningfulPatterns = ['prod', 'test', 'auto', 'log', 'metric', 'trace'];
        if (meaningfulPatterns.some(pattern => streamName.includes(pattern))) {
            return false;
        }

        // If it's 8-9 random lowercase chars and not protected, delete it
        return true;
    }

    async cleanupStreams() {
        testLogger.info('Starting streams cleanup');
=======
     * Check if a stream is still being deleted or exists
     * Two-phase check:
     * 1. GET stream settings - checks if schema exists
     * 2. If schema gone, PUT settings to check if deletion marker is still active
     * @param {string} streamName - The stream name to check
     * @returns {Promise<boolean>} True if stream still exists or is being deleted
     */
    async isStreamStillDeleting(streamName) {
        try {
            // Phase 1: Check if stream schema exists via GET
            const getResponse = await fetch(
                `${this.baseUrl}/api/${this.org}/streams/${streamName}/settings?type=logs`,
                {
                    method: 'GET',
                    headers: {
                        'Authorization': this.authHeader,
                        'Content-Type': 'application/json'
                    }
                }
            );

            // If we get 200, stream still exists
            if (getResponse.ok) {
                testLogger.debug('Stream schema still exists', { streamName });
                return true;
            }

            // Check GET response for "is being deleted" error
            const getResult = await getResponse.json().catch(() => ({}));
            if (getResult.message && getResult.message.includes('is being deleted')) {
                testLogger.debug('Stream is being deleted (GET check)', { streamName });
                return true;
            }

            // Phase 2: Schema is gone (404), but deletion marker might still be active
            // Try PUT settings - this triggers is_deleting_stream check without creating data
            const putResponse = await fetch(
                `${this.baseUrl}/api/${this.org}/streams/${streamName}/settings?type=logs`,
                {
                    method: 'PUT',
                    headers: {
                        'Authorization': this.authHeader,
                        'Content-Type': 'application/json'
                    },
                    body: JSON.stringify({})  // Empty settings - won't create anything
                }
            );

            const putResult = await putResponse.json().catch(() => ({}));

            // Check if deletion marker is still active
            if (putResult.message && putResult.message.includes('is being deleted')) {
                testLogger.debug('Stream deletion marker still active (PUT check)', { streamName });
                return true;
            }

            // Both schema gone and no deletion marker - deletion complete
            testLogger.debug('Stream deletion fully complete', { streamName, getStatus: getResponse.status, putStatus: putResponse.status });
            return false;
        } catch (error) {
            // Network error - assume deletion might still be in progress
            testLogger.warn('Error checking stream deletion status', { streamName, error: error.message });
            return true;
        }
    }

    /**
     * Wait for a stream deletion to fully complete
     * @param {string} streamName - The stream name to wait for
     * @param {number} maxWaitMs - Maximum time to wait in milliseconds (default: 120000 = 2 minutes)
     * @param {number} pollIntervalMs - Polling interval in milliseconds (default: 3000 = 3 seconds)
     * @returns {Promise<boolean>} True if deletion completed, false if timed out
     */
    async waitForStreamDeletion(streamName, maxWaitMs = 120000, pollIntervalMs = 3000) {
        const startTime = Date.now();
        let attempts = 0;

        while (Date.now() - startTime < maxWaitMs) {
            attempts++;
            const stillDeleting = await this.isStreamStillDeleting(streamName);

            if (!stillDeleting) {
                testLogger.debug('Stream deletion confirmed complete', {
                    streamName,
                    attempts,
                    elapsedMs: Date.now() - startTime
                });
                return true;
            }

            testLogger.debug('Stream still being deleted, waiting...', {
                streamName,
                attempts,
                elapsedMs: Date.now() - startTime
            });

            await new Promise(resolve => setTimeout(resolve, pollIntervalMs));
        }

        testLogger.warn('Timeout waiting for stream deletion', {
            streamName,
            maxWaitMs,
            attempts
        });
        return false;
    }

    /**
     * Wait for specific stream names to be ready (not in "being deleted" state)
     * Use this to ensure streams are available before tests, even if they weren't found in the stream list
     * @param {Array<string>} streamNames - Array of stream names to check
     * @param {number} maxWaitMs - Maximum time to wait per stream in ms (default: 120000)
     * @returns {Promise<{ready: number, blocked: string[]}>} Count of ready streams and list of blocked stream names
     */
    async waitForStreamsReady(streamNames = [], maxWaitMs = 120000) {
        testLogger.info('Waiting for streams to be ready (not being deleted)...', {
            streamCount: streamNames.length,
            maxWaitMs
        });

        let readyCount = 0;
        const blockedStreams = [];

        // Process in parallel batches
        const batchSize = 5;
        for (let i = 0; i < streamNames.length; i += batchSize) {
            const batch = streamNames.slice(i, i + batchSize);
            const results = await Promise.all(
                batch.map(async (streamName) => {
                    const ready = await this.waitForStreamDeletion(streamName, maxWaitMs);
                    return { streamName, ready };
                })
            );

            results.forEach(({ streamName, ready }) => {
                if (ready) {
                    readyCount++;
                } else {
                    blockedStreams.push(streamName);
                    testLogger.error('Stream still blocked (being deleted)', { streamName });
                }
            });
        }

        testLogger.info('Streams ready check complete', {
            total: streamNames.length,
            ready: readyCount,
            blocked: blockedStreams.length,
            blockedNames: blockedStreams
        });

        if (blockedStreams.length > 0) {
            throw new Error(`${blockedStreams.length} stream(s) still being deleted: ${blockedStreams.join(', ')}`);
        }

        return { ready: readyCount, blocked: blockedStreams };
    }

    /**
     * Clean up streams matching specified patterns
     * @param {Array<RegExp>} patterns - Array of regex patterns to match stream names
     * @param {Array<string>} protectedStreams - Array of stream names to never delete (optional)
     * @param {Object} options - Optional configuration
     * @param {boolean} options.waitForDeletion - Whether to wait for deletions to complete (default: true)
     * @param {number} options.maxWaitPerStreamMs - Max wait time per stream in ms (default: 120000)
     */
    async cleanupStreams(patterns = [], protectedStreams = [], options = {}) {
        const { waitForDeletion = true, maxWaitPerStreamMs = 120000 } = options;

        testLogger.info('Starting streams cleanup', {
            patterns: patterns.map(p => p.source),
            protectedStreams,
            waitForDeletion
        });
>>>>>>> bac710bb

        try {
            // Fetch all log streams
            const streams = await this.fetchStreams();
            testLogger.info('Fetched streams', { total: streams.length });

            // Filter streams matching cleanup patterns
            const matchingStreams = streams.filter(s => this.shouldCleanupStream(s.name));
            testLogger.info('Found streams matching cleanup patterns', { count: matchingStreams.length });

            if (matchingStreams.length === 0) {
                testLogger.info('No streams to clean up');
                return;
            }

            // Phase 1: Initiate deletion for all streams
            let deletedCount = 0;
            let failedCount = 0;
            const streamsToWaitFor = [];

            for (const stream of matchingStreams) {
                const result = await this.deleteStream(stream.name);

                if (result.code === 200) {
                    deletedCount++;
                    streamsToWaitFor.push(stream.name);
                    testLogger.debug('Initiated stream deletion', { name: stream.name });
                } else {
                    failedCount++;
                    testLogger.warn('Failed to initiate stream deletion', { name: stream.name, result });
                }
            }

            testLogger.info('Stream deletion initiated', {
                total: matchingStreams.length,
                initiated: deletedCount,
                failed: failedCount
            });

            // Phase 2: Wait for all deletions to complete (if enabled)
            if (waitForDeletion && streamsToWaitFor.length > 0) {
                testLogger.info('Waiting for stream deletions to complete...', {
                    streamCount: streamsToWaitFor.length,
                    maxWaitPerStreamMs
                });

                let completedCount = 0;
                let timedOutCount = 0;

                // Wait for streams in parallel batches to speed up the process
                const batchSize = 5;
                for (let i = 0; i < streamsToWaitFor.length; i += batchSize) {
                    const batch = streamsToWaitFor.slice(i, i + batchSize);
                    const results = await Promise.all(
                        batch.map(streamName => this.waitForStreamDeletion(streamName, maxWaitPerStreamMs))
                    );

                    results.forEach((completed, index) => {
                        if (completed) {
                            completedCount++;
                        } else {
                            timedOutCount++;
                            testLogger.error('Stream deletion timed out', { streamName: batch[index] });
                        }
                    });
                }

                testLogger.info('Stream deletion verification complete', {
                    total: streamsToWaitFor.length,
                    completed: completedCount,
                    timedOut: timedOutCount
                });

                if (timedOutCount > 0) {
                    throw new Error(`${timedOutCount} stream(s) failed to complete deletion within timeout`);
                }
            }

            testLogger.info('Streams cleanup completed successfully', {
                total: matchingStreams.length,
                deleted: deletedCount,
                failed: failedCount
            });

        } catch (error) {
            testLogger.error('Streams cleanup failed', { error: error.message });
            throw error; // Re-throw to fail the cleanup test
        }
    }

    /**
     * Fetch all pipeline destinations
     * @returns {Promise<Array>} Array of pipeline destination objects
     */
    async fetchPipelineDestinations() {
        try {
            const response = await fetch(`${this.baseUrl}/api/${this.org}/alerts/destinations?page_num=1&page_size=100000&sort_by=name&desc=false&module=pipeline`, {
                method: 'GET',
                headers: {
                    'Authorization': this.authHeader,
                    'Content-Type': 'application/json'
                }
            });

            if (!response.ok) {
                testLogger.error('Failed to fetch pipeline destinations', { status: response.status });
                return [];
            }

            const destinations = await response.json();
            return destinations;
        } catch (error) {
            testLogger.error('Failed to fetch pipeline destinations', { error: error.message });
            return [];
        }
    }

    /**
     * Delete a pipeline destination
     * @param {string} name - Name of the destination to delete
     * @returns {Promise<Object>} Delete result with code and message
     */
    async deletePipelineDestination(name) {
        try {
            const response = await fetch(`${this.baseUrl}/api/${this.org}/alerts/destinations/${name}`, {
                method: 'DELETE',
                headers: {
                    'Authorization': this.authHeader,
                    'Content-Type': 'application/json'
                }
            });

            const result = await response.json();
            return { code: response.status, ...result };
        } catch (error) {
            testLogger.error('Failed to delete pipeline destination', { name, error: error.message });
            return { code: 500, message: error.message };
        }
    }

    /**
     * Clean up all pipeline destinations matching test patterns
     * Deletes destinations starting with "destination" followed by 2-3 digits
     */
    async cleanupPipelineDestinations() {
        testLogger.info('Starting pipeline destinations cleanup');

        try {
            // Fetch all pipeline destinations
            const destinations = await this.fetchPipelineDestinations();
            testLogger.info('Fetched pipeline destinations', { total: destinations.length });

            // Filter destinations matching pattern: "destination" followed by 2-3 digits
            const pattern = /^destination\d{2,3}$/;
            const matchingDestinations = destinations.filter(d => pattern.test(d.name));
            testLogger.info('Found pipeline destinations matching cleanup pattern', { count: matchingDestinations.length });

            if (matchingDestinations.length === 0) {
                testLogger.info('No pipeline destinations to clean up');
                return;
            }

            // Delete each destination
            let deletedCount = 0;
            let failedCount = 0;

            for (const destination of matchingDestinations) {
                const result = await this.deletePipelineDestination(destination.name);

                if (result.code === 200) {
                    deletedCount++;
                    testLogger.debug('Deleted pipeline destination', { name: destination.name });
                } else {
                    failedCount++;
                    testLogger.warn('Failed to delete pipeline destination', { name: destination.name, result });
                }
            }

            testLogger.info('Pipeline destinations cleanup completed', {
                total: matchingDestinations.length,
                deleted: deletedCount,
                failed: failedCount
            });

        } catch (error) {
            testLogger.error('Pipeline destinations cleanup failed', { error: error.message });
        }
    }

    /**
     * Fetch all service accounts
     * @returns {Promise<Array>} Array of service account objects
     */
    async fetchServiceAccounts() {
        try {
            const response = await fetch(`${this.baseUrl}/api/${this.org}/service_accounts`, {
                method: 'GET',
                headers: {
                    'Authorization': this.authHeader,
                    'Content-Type': 'application/json'
                }
            });

            if (!response.ok) {
                testLogger.error('Failed to fetch service accounts', { status: response.status });
                return [];
            }

            const data = await response.json();
            return data.data || [];
        } catch (error) {
            testLogger.error('Failed to fetch service accounts', { error: error.message });
            return [];
        }
    }

    /**
     * Delete a single service account
     * @param {string} email - The service account email
     * @returns {Promise<Object>} Deletion result
     */
    async deleteServiceAccount(email) {
        try {
            const response = await fetch(`${this.baseUrl}/api/${this.org}/service_accounts/${email}`, {
                method: 'DELETE',
                headers: {
                    'Authorization': this.authHeader,
                    'Content-Type': 'application/json'
                }
            });

            if (!response.ok) {
                testLogger.error('Failed to delete service account', { email, status: response.status });
                return { code: response.status, message: 'Failed to delete service account' };
            }

            const result = await response.json();
            return result;
        } catch (error) {
            testLogger.error('Failed to delete service account', { email, error: error.message });
            return { code: 500, error: error.message };
        }
    }

    /**
     * Clean up all service accounts matching pattern "email*@gmail.com"
     * Deletes service accounts with emails starting with "email" and ending with "@gmail.com"
     */
    async cleanupServiceAccounts() {
        testLogger.info('Starting service accounts cleanup');

        try {
            // Fetch all service accounts
            const serviceAccounts = await this.fetchServiceAccounts();
            testLogger.info('Fetched service accounts', { total: serviceAccounts.length });

            // Filter service accounts matching pattern: starts with "email" and ends with "@gmail.com"
            const pattern = /^email.*@gmail\.com$/;
            const matchingAccounts = serviceAccounts.filter(sa => pattern.test(sa.email));
            testLogger.info('Found service accounts matching cleanup pattern', { count: matchingAccounts.length });

            if (matchingAccounts.length === 0) {
                testLogger.info('No service accounts to clean up');
                return;
            }

            // Delete each service account
            let deletedCount = 0;
            let failedCount = 0;

            for (const account of matchingAccounts) {
                const result = await this.deleteServiceAccount(account.email);

                if (result.code === 200) {
                    deletedCount++;
                    testLogger.debug('Deleted service account', { email: account.email });
                } else {
                    failedCount++;
                    testLogger.warn('Failed to delete service account', { email: account.email, result });
                }
            }

            testLogger.info('Service accounts cleanup completed', {
                total: matchingAccounts.length,
                deleted: deletedCount,
                failed: failedCount
            });

        } catch (error) {
            testLogger.error('Service accounts cleanup failed', { error: error.message });
        }
    }

    /**
     * Fetch all users
     * @returns {Promise<Array>} Array of user objects
     */
    async fetchUsers() {
        try {
            const response = await fetch(`${this.baseUrl}/api/${this.org}/users`, {
                method: 'GET',
                headers: {
                    'Authorization': this.authHeader,
                    'Content-Type': 'application/json'
                }
            });

            if (!response.ok) {
                testLogger.error('Failed to fetch users', { status: response.status });
                return [];
            }

            const data = await response.json();
            return data.data || [];
        } catch (error) {
            testLogger.error('Failed to fetch users', { error: error.message });
            return [];
        }
    }

    /**
     * Delete a single user
     * @param {string} email - The user email
     * @returns {Promise<Object>} Deletion result
     */
    async deleteUser(email) {
        try {
            const response = await fetch(`${this.baseUrl}/api/${this.org}/users/${email}`, {
                method: 'DELETE',
                headers: {
                    'Authorization': this.authHeader,
                    'Content-Type': 'application/json'
                }
            });

            if (!response.ok) {
                testLogger.error('Failed to delete user', { email, status: response.status });
                return { code: response.status, message: 'Failed to delete user' };
            }

            const result = await response.json();
            return result;
        } catch (error) {
            testLogger.error('Failed to delete user', { email, error: error.message });
            return { code: 500, error: error.message };
        }
    }

    /**
     * Clean up all users matching patterns "email*@gmail.com" and "duplicate*@gmail.com"
     * Deletes users with emails starting with "email" or "duplicate" and ending with "@gmail.com"
     */
    async cleanupUsers() {
        testLogger.info('Starting users cleanup');

        try {
            // Fetch all users
            const users = await this.fetchUsers();
            testLogger.info('Fetched users', { total: users.length });

            // Filter users matching patterns: starts with "email" or "duplicate" and ends with "@gmail.com"
            const emailPattern = /^email.*@gmail\.com$/;
            const duplicatePattern = /^duplicate.*@gmail\.com$/;
            const matchingUsers = users.filter(user =>
                emailPattern.test(user.email) || duplicatePattern.test(user.email)
            );
            testLogger.info('Found users matching cleanup patterns', { count: matchingUsers.length });

            if (matchingUsers.length === 0) {
                testLogger.info('No users to clean up');
                return;
            }

            // Delete each user
            let deletedCount = 0;
            let failedCount = 0;

            for (const user of matchingUsers) {
                const result = await this.deleteUser(user.email);

                if (result.code === 200) {
                    deletedCount++;
                    testLogger.debug('Deleted user', { email: user.email });
                } else {
                    failedCount++;
                    testLogger.warn('Failed to delete user', { email: user.email, result });
                }
            }

            testLogger.info('Users cleanup completed', {
                total: matchingUsers.length,
                deleted: deletedCount,
                failed: failedCount
            });

        } catch (error) {
            testLogger.error('Users cleanup failed', { error: error.message });
        }
    }

    /**
     * Clean up regex patterns that match test data
     * Deletes patterns whose names appear in test data files:
     * - tests/test-data/regex_patterns_import.json
     * - tests/test-data/sdr_test_data.json
     */
    async cleanupRegexPatterns() {
        testLogger.info('Starting regex patterns cleanup');

        try {
            // Fetch all regex patterns
            const response = await fetch(`${this.baseUrl}/api/${this.org}/re_patterns`, {
                method: 'GET',
                headers: {
                    'Authorization': this.authHeader,
                    'Content-Type': 'application/json'
                }
            });

            // Handle 404 or other errors gracefully (feature may not be available in OSS)
            if (!response.ok) {
                if (response.status === 404) {
                    testLogger.info('Regex patterns endpoint not available (OSS edition or feature not enabled)');
                } else {
                    testLogger.warn('Failed to fetch regex patterns', { status: response.status });
                }
                return;
            }

            const data = await response.json();
            const patterns = data.patterns || [];
            testLogger.info('Fetched regex patterns', { total: patterns.length });

            if (patterns.length === 0) {
                testLogger.info('No regex patterns found');
                return;
            }

            // Load test data pattern names
            const regexPatternsImport = require('../../test-data/regex_patterns_import.json');
            const sdrTestData = require('../../test-data/sdr_test_data.json');

            // Collect all pattern names from test data
            const testPatternNames = new Set();

            // From regex_patterns_import.json
            regexPatternsImport.forEach(pattern => {
                testPatternNames.add(pattern.name);
            });

            // From sdr_test_data.json
            if (sdrTestData.regexPatterns) {
                sdrTestData.regexPatterns.forEach(pattern => {
                    testPatternNames.add(pattern.name);
                });
            }

            testLogger.info('Loaded test pattern names', { count: testPatternNames.size });

            // Additional test prefixes that should always be cleaned up
            const testPrefixes = [
                'duplicate_test_',      // regexPatternManagement.spec.js
                'log_filename_',        // multipleSDRPatterns.spec.js
                'time_hh_mm_ss_',       // multipleSDRPatterns.spec.js
                'ifsc_code_',           // multipleSDRPatterns.spec.js
                'date_dd_mm_yyyy_',     // multipleSDRPatterns.spec.js
                'email_format_',        // SDR tests
                'us_phone_',            // SDR tests
                'credit_card_',         // SDR tests
                'ssn_'                  // SDR tests
            ];

            // Filter patterns that match test data names (using prefix matching to catch patterns with unique suffixes)
            const basePatternNames = Array.from(testPatternNames);
            const matchingPatterns = patterns.filter(pattern =>
                basePatternNames.some(baseName => pattern.name.startsWith(baseName)) ||
                testPrefixes.some(prefix => pattern.name.startsWith(prefix))
            );
            testLogger.info('Found patterns matching test data (prefix match)', { count: matchingPatterns.length });

            if (matchingPatterns.length === 0) {
                testLogger.info('No regex patterns to clean up');
                return;
            }

            // Delete each matching pattern
            let deletedCount = 0;
            let failedCount = 0;

            for (const pattern of matchingPatterns) {
                try {
                    const deleteResponse = await fetch(`${this.baseUrl}/api/${this.org}/re_patterns/${pattern.id}`, {
                        method: 'DELETE',
                        headers: {
                            'Authorization': this.authHeader,
                            'Content-Type': 'application/json'
                        }
                    });

                    if (deleteResponse.ok) {
                        deletedCount++;
                        testLogger.debug('Deleted regex pattern', { name: pattern.name, id: pattern.id });
                    } else {
                        failedCount++;
                        testLogger.warn('Failed to delete regex pattern', {
                            name: pattern.name,
                            id: pattern.id,
                            status: deleteResponse.status
                        });
                    }
                } catch (error) {
                    failedCount++;
                    testLogger.error('Error deleting regex pattern', {
                        name: pattern.name,
                        id: pattern.id,
                        error: error.message
                    });
                }
            }

            testLogger.info('Regex patterns cleanup completed', {
                total: matchingPatterns.length,
                deleted: deletedCount,
                failed: failedCount
            });

        } catch (error) {
            testLogger.error('Regex patterns cleanup failed', { error: error.message });
        }
    }

    /**
     * Clean up custom logo from _meta organization
     * Deletes the custom logo via DELETE API call
     */
    async cleanupLogo() {
        testLogger.info('Starting logo cleanup');

        try {
            const response = await fetch(`${this.baseUrl}/api/_meta/settings/logo`, {
                method: 'DELETE',
                headers: {
                    'Authorization': this.authHeader,
                    'Content-Type': 'application/json'
                }
            });

            if (!response.ok) {
                testLogger.error('Failed to delete logo', { status: response.status });
                return { successful: 'false', status: response.status };
            }

            const result = await response.json();

            if (result.successful === 'true') {
                testLogger.info('Logo cleanup completed successfully');
            } else {
                testLogger.warn('Logo cleanup returned unexpected result', { result });
            }

            return result;
        } catch (error) {
            testLogger.error('Logo cleanup failed', { error: error.message });
            return { successful: 'false', error: error.message };
        }
    }

    /**
     * Fetch all search jobs
     * @returns {Promise<Array>} Array of search job objects
     */
    async fetchSearchJobs() {
        try {
            const response = await fetch(`${this.baseUrl}/api/${this.org}/search_jobs?type=logs`, {
                method: 'GET',
                headers: {
                    'Authorization': this.authHeader,
                    'Content-Type': 'application/json'
                }
            });

            if (!response.ok) {
                testLogger.error('Failed to fetch search jobs', { status: response.status });
                return [];
            }

            const searchJobs = await response.json();
            return searchJobs || [];
        } catch (error) {
            testLogger.error('Failed to fetch search jobs', { error: error.message });
            return [];
        }
    }

    /**
     * Delete a single search job
     * @param {string} jobId - The search job ID
     * @returns {Promise<Object>} Deletion result
     */
    async deleteSearchJob(jobId) {
        try {
            const response = await fetch(`${this.baseUrl}/api/${this.org}/search_jobs/${jobId}`, {
                method: 'DELETE',
                headers: {
                    'Authorization': this.authHeader,
                    'Content-Type': 'application/json'
                }
            });

            if (!response.ok) {
                testLogger.error('Failed to delete search job', { jobId, status: response.status });
                return { code: response.status, message: 'Failed to delete search job' };
            }

            const result = await response.json();
            return { code: 200, ...result };
        } catch (error) {
            testLogger.error('Failed to delete search job', { jobId, error: error.message });
            return { code: 500, error: error.message };
        }
    }

    /**
     * Clean up all search jobs
     * Deletes all search jobs for the organization
     */
    async cleanupSearchJobs() {
        testLogger.info('Starting search jobs cleanup');

        try {
            // Fetch all search jobs
            const searchJobs = await this.fetchSearchJobs();
            testLogger.info('Fetched search jobs', { total: searchJobs.length });

            if (searchJobs.length === 0) {
                testLogger.info('No search jobs to clean up');
                return;
            }

            // Delete each search job
            let deletedCount = 0;
            let failedCount = 0;

            for (const job of searchJobs) {
                const result = await this.deleteSearchJob(job.id);

                if (result.code === 200) {
                    deletedCount++;
                    testLogger.debug('Deleted search job', { jobId: job.id, userId: job.user_id });
                } else {
                    failedCount++;
                    testLogger.warn('Failed to delete search job', { jobId: job.id, userId: job.user_id, result });
                }
            }

            testLogger.info('Search jobs cleanup completed', {
                total: searchJobs.length,
                deleted: deletedCount,
                failed: failedCount
            });

        } catch (error) {
            testLogger.error('Search jobs cleanup failed', { error: error.message });
        }
    }

    /**
     * Fetch all saved views
     * @returns {Promise<Array>} Array of saved view objects
     */
    async fetchSavedViews() {
        try {
            const response = await fetch(`${this.baseUrl}/api/${this.org}/savedviews`, {
                method: 'GET',
                headers: {
                    'Authorization': this.authHeader,
                    'Content-Type': 'application/json'
                }
            });

            if (!response.ok) {
                testLogger.error('Failed to fetch saved views', { status: response.status });
                return [];
            }

            const data = await response.json();
            return data.views || [];
        } catch (error) {
            testLogger.error('Failed to fetch saved views', { error: error.message });
            return [];
        }
    }

    /**
     * Delete a single saved view
     * @param {string} viewId - The saved view ID
     * @returns {Promise<Object>} Deletion result
     */
    async deleteSavedView(viewId) {
        try {
            const response = await fetch(`${this.baseUrl}/api/${this.org}/savedviews/${viewId}`, {
                method: 'DELETE',
                headers: {
                    'Authorization': this.authHeader,
                    'Content-Type': 'application/json'
                }
            });

            if (!response.ok) {
                testLogger.error('Failed to delete saved view', { viewId, status: response.status });
                return { code: response.status, message: 'Failed to delete saved view' };
            }

            const result = await response.json();
            return { code: 200, ...result };
        } catch (error) {
            testLogger.error('Failed to delete saved view', { viewId, error: error.message });
            return { code: 500, error: error.message };
        }
    }

    /**
     * Clean up all saved views matching test patterns
     * Deletes saved views starting with "streamslog" or "multistream_view_"
     */
    async cleanupSavedViews() {
        testLogger.info('Starting saved views cleanup');

        try {
            // Fetch all saved views
            const savedViews = await this.fetchSavedViews();
            testLogger.info('Fetched saved views', { total: savedViews.length });

            // Filter saved views matching patterns: starts with "streamslog" or "multistream_view_"
            const matchingSavedViews = savedViews.filter(view =>
                view.view_name.startsWith('streamslog') ||
                view.view_name.startsWith('multistream_view_')
            );
            testLogger.info('Found saved views matching cleanup patterns', { count: matchingSavedViews.length });

            if (matchingSavedViews.length === 0) {
                testLogger.info('No saved views to clean up');
                return;
            }

            // Delete each saved view
            let deletedCount = 0;
            let failedCount = 0;

            for (const view of matchingSavedViews) {
                const result = await this.deleteSavedView(view.view_id);

                if (result.code === 200) {
                    deletedCount++;
                    testLogger.debug('Deleted saved view', { viewId: view.view_id, viewName: view.view_name });
                } else {
                    failedCount++;
                    testLogger.warn('Failed to delete saved view', { viewId: view.view_id, viewName: view.view_name, result });
                }
            }

            testLogger.info('Saved views cleanup completed', {
                total: matchingSavedViews.length,
                deleted: deletedCount,
                failed: failedCount
            });

        } catch (error) {
            testLogger.error('Saved views cleanup failed', { error: error.message });
        }
    }

    /**
     * Complete cascade cleanup: Alert -> Folder -> Destination -> Template
     * Only deletes resources linked to destinations matching the prefix
     * @param {string} prefix - Prefix to match destination names (e.g., 'auto_playwright')
     */
    async completeCascadeCleanup(prefix = 'auto_playwright') {
        testLogger.info('Starting complete cascade cleanup', { prefix });

        try {
            // Step 1: Fetch all destinations and filter by prefix (including newdest_ and sanitydest-)
            const { destinations, templateToDestinations } = await this.fetchDestinationsWithTemplateMapping();
            const matchingDestinations = destinations.filter(d =>
                d.name.startsWith(prefix) ||
                d.name.startsWith('newdest_') ||
                d.name.startsWith('sanitydest-')
            );

            testLogger.info('Found destinations to process', { total: matchingDestinations.length });

            const failedDestinations = [];
            const deletedDestinations = [];
            const linkedTemplates = new Set();

            // Only process destinations if we found any matching the prefix
            if (matchingDestinations.length > 0) {
                // Step 2: Attempt to delete each destination
                for (const destination of matchingDestinations) {
                // Track template for potential cleanup
                if (destination.template) {
                    linkedTemplates.add(destination.template);
                }

                const deleteResult = await fetch(`${this.baseUrl}/api/${this.org}/alerts/destinations/${destination.name}`, {
                    method: 'DELETE',
                    headers: {
                        'Authorization': this.authHeader,
                        'Content-Type': 'application/json'
                    }
                });

                const result = await deleteResult.json();

                if (result.code === 409 && result.message) {
                    // Extract alert name from error
                    const match = result.message.match(/alert:\s*(.+)$/);
                    const linkedAlert = match && match[1] ? match[1].trim() : null;

                    if (linkedAlert) {
                        failedDestinations.push({
                            destinationName: destination.name,
                            templateName: destination.template,
                            alertName: linkedAlert
                        });
                        testLogger.info('Destination blocked by alert', {
                            destination: destination.name,
                            alert: linkedAlert,
                            template: destination.template
                        });
                    }
                } else if (result.code === 200) {
                    deletedDestinations.push(destination.name);
                    testLogger.debug('Deleted destination successfully', { name: destination.name });
                }
            }

            testLogger.info('Initial destination deletion summary', {
                total: matchingDestinations.length,
                deleted: deletedDestinations.length,
                blocked: failedDestinations.length
            });

            // Step 3: Fetch all folders (only if there are failed destinations)
            let folders = [];
            if (failedDestinations.length > 0) {
                folders = await this.fetchAlertFolders();
                testLogger.info('Fetched alert folders', { total: folders.length });
            }

            // Step 4: Process each failed destination with cascade
            for (const failed of failedDestinations) {
                testLogger.info('Processing cascade cleanup', {
                    destination: failed.destinationName,
                    alert: failed.alertName,
                    template: failed.templateName
                });

                // Extract suffix from alert name (e.g., Automation_Alert_8OvH5 -> 8OvH5)
                const alertSuffix = failed.alertName.split('_').pop();
                const expectedFolderName = `auto_${alertSuffix}`;

                // Try to find matching folder by name first
                let folder = folders.find(f => f.name === expectedFolderName);
                let alerts = [];

                if (!folder) {
                    testLogger.warn('Could not find expected folder, searching all folders for alert', {
                        alert: failed.alertName,
                        expectedFolder: expectedFolderName
                    });

                    // Search testfoldermove first, then all other folders
                    const testFolderMove = folders.find(f => f.name === 'testfoldermove');
                    const otherFolders = folders.filter(f => f.name !== 'testfoldermove');
                    const searchOrder = testFolderMove ? [testFolderMove, ...otherFolders] : folders;

                    // Search through each folder to find the alert
                    for (const searchFolder of searchOrder) {
                        const alertsInFolder = await this.fetchAlertsInFolder(searchFolder.folderId);
                        const foundAlert = alertsInFolder.find(a => a.name === failed.alertName);

                        if (foundAlert) {
                            folder = searchFolder;
                            alerts = alertsInFolder;
                            testLogger.info('Found alert in folder', {
                                alert: failed.alertName,
                                folderId: folder.folderId,
                                folderName: folder.name
                            });
                            break;
                        }
                    }

                    if (!folder) {
                        testLogger.error('Could not find alert in any folder', {
                            alert: failed.alertName,
                            searchedFolders: folders.length
                        });
                        continue;
                    }
                } else {
                    testLogger.info('Found folder for alert', {
                        folderId: folder.folderId,
                        folderName: folder.name
                    });

                    // Step 5: Fetch alerts in folder
                    alerts = await this.fetchAlertsInFolder(folder.folderId);
                }

                testLogger.info('Alerts in folder', { count: alerts.length });

                // Step 6: Delete all alerts in folder
                for (const alert of alerts) {
                    const alertDeleteResult = await this.deleteAlert(alert.alert_id, folder.folderId);
                    if (alertDeleteResult.code === 200) {
                        testLogger.debug('Deleted alert', { alertId: alert.alert_id, name: alert.name });
                    } else {
                        testLogger.warn('Failed to delete alert', {
                            alertId: alert.alert_id,
                            name: alert.name,
                            result: alertDeleteResult
                        });
                    }
                }

                // Step 7: Delete folder
                const folderDeleteResult = await this.deleteFolder(folder.folderId);
                if (folderDeleteResult.code === 200) {
                    testLogger.info('Deleted folder', { folderId: folder.folderId, name: folder.name });
                } else {
                    testLogger.warn('Failed to delete folder', { folderId: folder.folderId, result: folderDeleteResult });
                }

                // Step 8: Delete destination (retry after alert removal)
                const destDeleteResult = await fetch(`${this.baseUrl}/api/${this.org}/alerts/destinations/${failed.destinationName}`, {
                    method: 'DELETE',
                    headers: {
                        'Authorization': this.authHeader,
                        'Content-Type': 'application/json'
                    }
                });
                const destResult = await destDeleteResult.json();
                if (destResult.code === 200) {
                    testLogger.info('Deleted destination', { name: failed.destinationName });
                    deletedDestinations.push(failed.destinationName);
                } else {
                    testLogger.warn('Failed to delete destination', { name: failed.destinationName, result: destResult });
                }
            }

                // Step 9: Delete templates that were linked to deleted destinations
                testLogger.info('Cleaning up linked templates', { templates: Array.from(linkedTemplates) });

                for (const templateName of linkedTemplates) {
                    const templateDeleteResult = await fetch(`${this.baseUrl}/api/${this.org}/alerts/templates/${templateName}`, {
                        method: 'DELETE',
                        headers: {
                            'Authorization': this.authHeader,
                            'Content-Type': 'application/json'
                        }
                    });
                    const templateResult = await templateDeleteResult.json();
                    if (templateResult.code === 200) {
                        testLogger.info('Deleted template', { name: templateName });
                    } else {
                        testLogger.warn('Failed to delete template', {
                            name: templateName,
                            result: templateResult,
                            note: 'Template may still be in use by other destinations'
                        });
                    }
                }
            }

            // Step 9b: Delete all auto_email_template_*, auto_webhook_template_*, sanitytemp-*, and newtemp_* templates
            testLogger.info('Cleaning up auto_email, auto_webhook, sanitytemp, and newtemp templates');

            const allTemplatesResponse = await fetch(`${this.baseUrl}/api/${this.org}/alerts/templates?page_num=1&page_size=100000&sort_by=name&desc=false`, {
                method: 'GET',
                headers: {
                    'Authorization': this.authHeader,
                    'Content-Type': 'application/json'
                }
            });

            if (allTemplatesResponse.ok) {
                const allTemplates = await allTemplatesResponse.json();
                const autoTemplates = allTemplates.filter(t =>
                    t.name.startsWith('auto_email_template_') ||
                    t.name.startsWith('auto_webhook_template_') ||
                    t.name.startsWith('sanitytemp-') ||
                    t.name.startsWith('newtemp_')
                );

                testLogger.info('Found templates to delete', { count: autoTemplates.length });

                for (const template of autoTemplates) {
                    const templateDeleteResult = await fetch(`${this.baseUrl}/api/${this.org}/alerts/templates/${template.name}`, {
                        method: 'DELETE',
                        headers: {
                            'Authorization': this.authHeader,
                            'Content-Type': 'application/json'
                        }
                    });
                    const templateResult = await templateDeleteResult.json();
                    if (templateResult.code === 200) {
                        testLogger.info('Deleted auto template', { name: template.name });
                    } else {
                        testLogger.warn('Failed to delete auto template', {
                            name: template.name,
                            result: templateResult
                        });
                    }
                }
            }

            // Step 10: Delete all remaining folders starting with 'auto_'
            testLogger.info('Cleaning up remaining folders starting with auto_');

            // Fetch fresh list of all folders
            const allFolders = await this.fetchAlertFolders();
            const autoFolders = allFolders.filter(f => f.name.startsWith('auto_'));
            testLogger.info('Found folders to clean up', { total: autoFolders.length });

            for (const folder of autoFolders) {
                // First, delete all alerts in the folder
                const alerts = await this.fetchAlertsInFolder(folder.folderId);

                if (alerts.length > 0) {
                    testLogger.info('Deleting alerts in folder before folder deletion', {
                        folderId: folder.folderId,
                        folderName: folder.name,
                        alertCount: alerts.length
                    });

                    for (const alert of alerts) {
                        const alertDeleteResult = await this.deleteAlert(alert.alert_id, folder.folderId);
                        if (alertDeleteResult.code === 200) {
                            testLogger.debug('Deleted alert', { alertId: alert.alert_id, name: alert.name });
                        } else {
                            testLogger.warn('Failed to delete alert', {
                                alertId: alert.alert_id,
                                name: alert.name,
                                result: alertDeleteResult
                            });
                        }
                    }
                }

                // Then delete the folder
                const folderDeleteResult = await this.deleteFolder(folder.folderId);

                // Handle both JSON and plain text responses
                if (folderDeleteResult.code === 200 || folderDeleteResult.message?.includes('Folder deleted')) {
                    testLogger.info('Deleted folder', { folderId: folder.folderId, name: folder.name });
                } else {
                    testLogger.warn('Failed to delete folder', {
                        folderId: folder.folderId,
                        name: folder.name,
                        result: folderDeleteResult
                    });
                }
            }

            testLogger.info('Complete cascade cleanup finished', {
                totalDestinations: matchingDestinations.length,
                deletedDestinations: deletedDestinations.length,
                linkedTemplates: linkedTemplates.size,
                foldersDeleted: autoFolders.length
            });

        } catch (error) {
            testLogger.error('Complete cascade cleanup failed', { error: error.message });
        }
    }

    /**
     * ==========================================
     * PIPELINE-SPECIFIC API METHODS
     * ==========================================
     */

    /**
     * Clean conditions for API (removes UI-only fields)
     * This removes fields like 'id' and 'groupId' that are only used in UI
     * @param {object} conditions - Condition configuration object with UI fields
     * @returns {object} Cleaned conditions for API
     */
    cleanConditionsForAPI(conditions) {
        if (conditions.filterType === "condition") {
            // Remove UI-only fields: id, groupId
            // KEEP values field as it's required by the backend
            const { id, groupId, ...cleaned } = conditions;
            return cleaned;
        } else if (conditions.filterType === "group") {
            // Recursively clean nested conditions
            const { id, groupId, ...cleaned } = conditions;
            cleaned.conditions = conditions.conditions.map(c => this.cleanConditionsForAPI(c));
            return cleaned;
        }
        return conditions;
    }

    /**
     * Create a stream via API
     * @param {string} streamName - Name of the stream to create
     * @param {string} streamType - Type of stream (logs, metrics, traces)
     * @returns {Promise<object>} API response
     */
    async createStream(streamName, streamType = 'logs') {
        const payload = {
            fields: [],
            settings: {
                partition_keys: [],
                index_fields: [],
                full_text_search_keys: [],
                bloom_filter_fields: [],
                defined_schema_fields: [],
                data_retention: 14
            }
        };

        testLogger.info('Creating stream via API', { streamName, streamType });

        try {
            const response = await fetch(`${this.baseUrl}/api/${this.org}/streams/${streamName}?type=${streamType}`, {
                method: 'POST',
                headers: {
                    'Authorization': this.authHeader,
                    'Content-Type': 'application/json'
                },
                body: JSON.stringify(payload)
            });

            const data = await response.json();

            if (response.status === 200 && data.code === 200) {
                testLogger.info('Stream created successfully', { streamName });
            } else {
                testLogger.warn('Stream creation returned non-200 or already exists', { streamName, status: response.status, data });
            }

            return { status: response.status, data };
        } catch (error) {
            testLogger.error('Failed to create stream', { streamName, error: error.message });
            return { status: 500, error: error.message };
        }
    }

    /**
     * Create a pipeline via API
     * @param {string} pipelineName - Name of the pipeline
     * @param {string} sourceStream - Source stream name
     * @param {string} destStream - Destination stream name
     * @param {object} conditions - Condition configuration object
     * @returns {Promise<object>} API response
     */
    async createPipeline(pipelineName, sourceStream, destStream, conditions) {
        // Clean conditions to remove UI-only fields
        const cleanedConditions = this.cleanConditionsForAPI(conditions);
        testLogger.info('Cleaned conditions', { cleaned: JSON.stringify(cleanedConditions, null, 2) });

        // Generate unique node IDs
        const inputNodeId = `input-${Date.now()}`;
        const conditionNodeId = `condition-${Date.now()}`;
        const outputNodeId = `output-${Date.now()}`;

        const pipelinePayload = {
            pipeline_id: "",
            version: 0,
            enabled: true,
            org: this.org,
            name: pipelineName,
            description: `Validation test pipeline for ${pipelineName}`,
            source: {
                source_type: "realtime"
            },
            paused_at: null,
            nodes: [
                {
                    id: inputNodeId,
                    position: { x: 100, y: 100 },
                    data: {
                        node_type: "stream",
                        stream_type: "logs",
                        stream_name: sourceStream,
                        org_id: this.org
                    },
                    io_type: "input"
                },
                {
                    id: conditionNodeId,
                    position: { x: 300, y: 200 },
                    data: {
                        node_type: "condition",
                        version: 2,
                        conditions: cleanedConditions
                    },
                    io_type: "default"
                },
                {
                    id: outputNodeId,
                    position: { x: 500, y: 300 },
                    data: {
                        node_type: "stream",
                        stream_type: "logs",
                        stream_name: destStream,
                        org_id: this.org
                    },
                    io_type: "output"
                }
            ],
            edges: [
                {
                    id: `e-${inputNodeId}-${conditionNodeId}`,
                    source: inputNodeId,
                    target: conditionNodeId,
                    markerEnd: {
                        type: "arrowclosed",
                        width: 20,
                        height: 20
                    },
                    type: "custom",
                    style: {
                        strokeWidth: 2
                    },
                    animated: true,
                    updatable: true
                },
                {
                    id: `e-${conditionNodeId}-${outputNodeId}`,
                    source: conditionNodeId,
                    target: outputNodeId,
                    markerEnd: {
                        type: "arrowclosed",
                        width: 20,
                        height: 20
                    },
                    type: "custom",
                    style: {
                        strokeWidth: 2
                    },
                    animated: true,
                    updatable: true
                }
            ],
            type: "realtime",
            stream_name: sourceStream,
            stream_type: "logs"
        };

        testLogger.info('Creating pipeline via API', { pipelineName, sourceStream, destStream });
        testLogger.info('Pipeline payload', { payload: JSON.stringify(pipelinePayload, null, 2) });

        try {
            const response = await fetch(`${this.baseUrl}/api/${this.org}/pipelines`, {
                method: 'POST',
                headers: {
                    'Authorization': this.authHeader,
                    'Content-Type': 'application/json'
                },
                body: JSON.stringify(pipelinePayload)
            });

            const contentType = response.headers.get('content-type');
            let data;

            if (contentType && contentType.includes('application/json')) {
                data = await response.json();
            } else {
                const text = await response.text();
                data = { error: text };
            }

            testLogger.info('Pipeline creation response', { pipelineName, status: response.status, data });

            if (response.status !== 200) {
                throw new Error(`Pipeline creation failed: ${JSON.stringify(data)}`);
            }

            return { status: response.status, data };
        } catch (error) {
            testLogger.error('Failed to create pipeline', { pipelineName, error: error.message });
            throw error;
        }
    }

    /**
     * Ingest data to a stream
     * Sends records individually to ensure uniqueness
     * @param {string} streamName - Stream name
     * @param {array} data - Array of log objects
     * @returns {Promise<object>} Result with success/fail counts
     */
    async ingestData(streamName, data) {
        testLogger.info('Ingesting data', { streamName, recordCount: data.length });

        let successCount = 0;
        let failCount = 0;

        // Send records one by one to ensure each is treated as unique
        for (let i = 0; i < data.length; i++) {
            const record = data[i];

            try {
                const response = await fetch(`${process.env.INGESTION_URL}/api/${this.org}/${streamName}/_json`, {
                    method: 'POST',
                    headers: {
                        'Authorization': this.authHeader,
                        'Content-Type': 'application/json'
                    },
                    body: JSON.stringify([record])  // Send as single-element array
                });

                const responseData = await response.json();

                if (response.status === 200 && responseData.code === 200) {
                    successCount++;
                    testLogger.debug(`Ingested record ${i+1}/${data.length}`, { name: record.name, test_id: record.test_id || 'no_id', unique_id: record.unique_id });
                } else {
                    failCount++;
                    testLogger.error(`Failed to ingest record ${i+1}/${data.length}`, { response: responseData, test_id: record.test_id || record.name });
                }

                // Small delay between records
                await new Promise(resolve => setTimeout(resolve, 500));

            } catch (error) {
                failCount++;
                testLogger.error(`Error ingesting record ${i+1}/${data.length}`, { error: error.message });
            }
        }

        testLogger.info('Ingestion complete', { streamName, total: data.length, success: successCount, failed: failCount });

        if (failCount > 0) {
            throw new Error(`Failed to ingest ${failCount} out of ${data.length} records`);
        }

        return { total: data.length, success: successCount, failed: failCount };
    }

    /**
     * Query stream via API
     * @param {string} streamName - Stream to query
     * @param {number} expectedMinCount - Minimum expected record count (optional)
     * @returns {Promise<array>} Query results
     */
    async queryStream(streamName, expectedMinCount = null) {
        testLogger.info('Querying stream via API', { streamName });

        // Query for last 10 minutes
        const endTime = Date.now() * 1000; // microseconds
        const startTime = endTime - (10 * 60 * 1000 * 1000);

        const query = {
            query: {
                sql: `SELECT * FROM "${streamName}"`,
                start_time: startTime,
                end_time: endTime,
                from: 0,
                size: 1000
            }
        };

        try {
            const response = await fetch(`${process.env.INGESTION_URL}/api/${this.org}/_search?type=logs`, {
                method: 'POST',
                headers: {
                    'Authorization': this.authHeader,
                    'Content-Type': 'application/json'
                },
                body: JSON.stringify(query)
            });

            const data = await response.json();
            const results = data.hits || [];

            testLogger.info('Query results', { streamName, recordCount: results.length });

            if (expectedMinCount !== null && expectedMinCount !== 0) {
                if (results.length < expectedMinCount) {
                    throw new Error(`Expected at least ${expectedMinCount} records, got ${results.length}`);
                }
            }

            return results;
        } catch (error) {
            testLogger.error('Failed to query stream', { streamName, error: error.message });
            throw error;
        }
    }

    /**
     * ==========================================
     * SDR (Sensitive Data Redaction) CLEANUP METHODS
     * ==========================================
     */

    /**
     * Fetch all regex patterns via API
     * @returns {Promise<Array>} Array of pattern objects with id, name, pattern, description
     */
    async fetchRegexPatterns() {
        try {
            const response = await fetch(`${this.baseUrl}/api/${this.org}/re_patterns`, {
                method: 'GET',
                headers: {
                    'Authorization': this.authHeader,
                    'Content-Type': 'application/json'
                }
            });

            if (!response.ok) {
                if (response.status === 404) {
                    testLogger.info('Regex patterns endpoint not available (OSS edition)');
                    return [];
                }
                testLogger.error('Failed to fetch regex patterns', { status: response.status });
                return [];
            }

            const data = await response.json();
            return data.patterns || [];
        } catch (error) {
            testLogger.error('Failed to fetch regex patterns', { error: error.message });
            return [];
        }
    }

    /**
     * Delete a single regex pattern by ID
     * @param {string} patternId - The pattern ID
     * @param {string} patternName - The pattern name (for logging)
     * @returns {Promise<Object>} Deletion result
     */
    async deleteRegexPatternById(patternId, patternName = '') {
        try {
            const response = await fetch(`${this.baseUrl}/api/${this.org}/re_patterns/${patternId}`, {
                method: 'DELETE',
                headers: {
                    'Authorization': this.authHeader,
                    'Content-Type': 'application/json'
                }
            });

            if (!response.ok) {
                testLogger.error('Failed to delete regex pattern', { patternId, patternName, status: response.status });
                return { code: response.status, message: 'Failed to delete regex pattern' };
            }

            const result = await response.json();
            return { code: 200, ...result };
        } catch (error) {
            testLogger.error('Failed to delete regex pattern', { patternId, patternName, error: error.message });
            return { code: 500, error: error.message };
        }
    }

    /**
     * Delete regex patterns matching specified prefixes
     * @param {Array<string>} prefixes - Array of pattern name prefixes to match (e.g., ['url_format_hash', 'strong_password_hash'])
     * @returns {Promise<{deleted: number, failed: number}>} Deletion result counts
     */
    async deleteRegexPatternsByPrefix(prefixes = []) {
        testLogger.info('Deleting regex patterns by prefix', { prefixes });

        try {
            const patterns = await this.fetchRegexPatterns();
            testLogger.info('Fetched regex patterns', { total: patterns.length });

            // Filter patterns matching prefixes
            const matchingPatterns = patterns.filter(p =>
                prefixes.some(prefix => p.name.startsWith(prefix) || p.name === prefix)
            );

            testLogger.info('Found patterns matching prefixes', { count: matchingPatterns.length });

            let deletedCount = 0;
            let failedCount = 0;

            for (const pattern of matchingPatterns) {
                const result = await this.deleteRegexPatternById(pattern.id, pattern.name);

                if (result.code === 200) {
                    deletedCount++;
                    testLogger.info('Deleted regex pattern', { name: pattern.name, id: pattern.id });
                } else {
                    failedCount++;
                    testLogger.warn('Failed to delete regex pattern', { name: pattern.name, id: pattern.id, result });
                }
            }

            testLogger.info('Regex patterns deletion completed', {
                total: matchingPatterns.length,
                deleted: deletedCount,
                failed: failedCount
            });

            return { deleted: deletedCount, failed: failedCount };
        } catch (error) {
            testLogger.error('Regex patterns deletion failed', { error: error.message });
            return { deleted: 0, failed: 0 };
        }
    }

    /**
     * Complete SDR test cleanup - deletes streams first (which removes pattern associations), then patterns
     * This should be called in beforeAll hook of SDR tests
     * @param {Array<string>} streamNames - Exact stream names to delete (e.g., ['sdr_combined_hash_test'])
     * @param {Array<string>} patternPrefixes - Pattern name prefixes to delete (e.g., ['url_format_hash', 'strong_password_hash'])
     * @param {Object} options - Optional configuration
     * @param {boolean} options.waitForDeletion - Whether to wait for stream deletions to complete (default: true)
     */
    async cleanupSDRTestData(streamNames = [], patternPrefixes = [], options = {}) {
        const { waitForDeletion = true } = options;

        testLogger.info('=== Starting SDR Test Cleanup via API ===', {
            streams: streamNames,
            patternPrefixes
        });

        try {
            // Step 1: Delete streams first (this automatically unlinks any pattern associations)
            if (streamNames.length > 0) {
                testLogger.info('Step 1: Deleting SDR test streams');

                for (const streamName of streamNames) {
                    testLogger.info(`Attempting to delete stream: ${streamName}`);
                    const result = await this.deleteStream(streamName);

                    if (result.code === 200) {
                        testLogger.info(`✓ Stream deletion initiated: ${streamName}`);
                    } else if (result.code === 404) {
                        testLogger.info(`✓ Stream does not exist (OK): ${streamName}`);
                    } else {
                        testLogger.warn(`Failed to delete stream: ${streamName}`, { result });
                    }
                }

                // Wait for stream deletions to complete if enabled
                if (waitForDeletion) {
                    testLogger.info('Waiting for stream deletions to complete...');
                    for (const streamName of streamNames) {
                        const completed = await this.waitForStreamDeletion(streamName, 60000, 2000);
                        if (completed) {
                            testLogger.info(`✓ Stream deletion complete: ${streamName}`);
                        } else {
                            testLogger.warn(`Stream deletion may still be in progress: ${streamName}`);
                        }
                    }
                }
            }

            // Step 2: Delete patterns by prefix (they should now be unlinked from streams)
            if (patternPrefixes.length > 0) {
                testLogger.info('Step 2: Deleting SDR test patterns');
                const patternResult = await this.deleteRegexPatternsByPrefix(patternPrefixes);
                testLogger.info('Pattern deletion result', patternResult);
            }

            // Wait additional time to ensure backend fully processes deletions
            // This prevents "stream is being deleted" errors when tests immediately try to recreate streams
            testLogger.info('Waiting additional time for backend to finalize deletions...');
            await new Promise(resolve => setTimeout(resolve, 5000));

            testLogger.info('=== SDR Test Cleanup Complete ===');

        } catch (error) {
            testLogger.error('SDR Test Cleanup failed', { error: error.message });
            // Don't throw - allow test to continue even if cleanup fails
        }
    }

    /**
     * Verify stream exists via API
     * @param {string} streamName - Name of the stream to verify
     * @returns {Promise<boolean>} True if stream exists
     */
    async verifyStreamExists(streamName) {
        try {
            const response = await fetch(`${process.env.INGESTION_URL}/api/${this.org}/streams`, {
                method: 'GET',
                headers: {
                    'Authorization': this.authHeader,
                    'Content-Type': 'application/json'
                }
            });

            const data = await response.json();

            if (response.status === 200 && data.list) {
                const streamExists = data.list.some(s => s.name === streamName);
                testLogger.info('Stream existence check', { streamName, exists: streamExists });
                return streamExists;
            }

            testLogger.warn('Failed to check stream existence', { streamName, status: response.status });
            return false;
        } catch (error) {
            testLogger.error('Error checking stream existence', { streamName, error: error.message });
            return false;
        }
    }
}

module.exports = APICleanup;<|MERGE_RESOLUTION|>--- conflicted
+++ resolved
@@ -825,75 +825,6 @@
     }
 
     /**
-<<<<<<< HEAD
-     * Clean up all streams starting with "sanitylogstream_"
-     * Deletes streams like sanitylogstream_61hj, sanitylogstream_abc123, etc.
-     */
-    /**
-     * Check if a stream name should be cleaned up
-     * Cleans up streams matching these patterns:
-     * 1. Starts with "sanitylogstream_"
-     * 2. Matches test patterns: test1, test2, test3, etc.
-     * 3. stress_test followed by numbers
-     * 4. Random 8-9 character lowercase strings (from pipeline dynamic tests)
-     *    - BUT excludes known production/important streams
-     */
-    shouldCleanupStream(streamName) {
-        // Pattern 1: sanitylogstream_*
-        if (streamName.startsWith('sanitylogstream_')) {
-            return true;
-        }
-
-        // Pattern 2: test1, test2, test3, etc.
-        if (/^test\d+$/.test(streamName)) {
-            return true;
-        }
-
-        // Pattern 3: stress_test*
-        if (streamName.startsWith('stress_test')) {
-            return true;
-        }
-
-        // Pattern 4: sdr_* (SDR test streams)
-        if (streamName.startsWith('sdr_')) {
-            return true;
-        }
-
-        // Pattern 5: e2e_join_* (UNION test streams)
-        if (streamName.startsWith('e2e_join_')) {
-            return true;
-        }
-
-        // Pattern 6: Random 8-9 char lowercase strings
-        // First check if it matches the basic pattern
-        if (!/^[a-z]{8,9}$/.test(streamName)) {
-            return false;
-        }
-
-        // Whitelist of known important streams to never delete
-        const protectedStreams = [
-            'default', 'sensitive', 'important', 'critical',
-            'production', 'staging', 'automation'
-        ];
-
-        // Don't delete if it's in the protected list
-        if (protectedStreams.includes(streamName)) {
-            return false;
-        }
-
-        // Don't delete if it contains common meaningful patterns
-        const meaningfulPatterns = ['prod', 'test', 'auto', 'log', 'metric', 'trace'];
-        if (meaningfulPatterns.some(pattern => streamName.includes(pattern))) {
-            return false;
-        }
-
-        // If it's 8-9 random lowercase chars and not protected, delete it
-        return true;
-    }
-
-    async cleanupStreams() {
-        testLogger.info('Starting streams cleanup');
-=======
      * Check if a stream is still being deleted or exists
      * Two-phase check:
      * 1. GET stream settings - checks if schema exists
@@ -1068,7 +999,6 @@
             protectedStreams,
             waitForDeletion
         });
->>>>>>> bac710bb
 
         try {
             // Fetch all log streams
