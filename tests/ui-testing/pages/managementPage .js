--- conflicted
+++ resolved
@@ -50,50 +50,5 @@
 
     async managementURLValidation() {
         await expect(this.page).toHaveURL(/settings/);
-<<<<<<< HEAD
     }
-
-
-    async updateCustomLogoText(text) {
-        await this.submitButton.waitFor({ state: 'visible' });
-        await this.submitButton.click({ force: true });
-        await this.page.waitForResponse(
-            (response) =>
-                response.url().includes("/api/default/settings") && response.status() === 200
-        );
-        await this.page.getByText('Custom Logo Text').click();
-        await this.page.locator('[data-test="settings_ent_logo_custom_text_edit_btn"]').click();
-        await this.page.locator('[data-test="settings_ent_logo_custom_text"]').click();
-        await this.page.locator('[data-test="settings_ent_logo_custom_text"]').fill('logo Autom');
-        await this.customLogoText.click({ force: true });
-        await this.customLogoText.fill(text);
-        await this.page.waitForSelector('[data-test="settings_ent_logo_custom_text_save_btn"]');
-        await this.saveButton.click({ force: true });
-        await this.page.waitForResponse(
-            (response) =>
-                response.url().includes("/api/default/settings/logo/text") && response.status() === 200
-        );
-
-
-    }
-
-    async uploadLogo(filePath) {
-        const isVisible = await this.deleteLogoButton.isVisible();
-        if (isVisible) {
-            await this.page.waitForSelector('[data-test="setting_ent_custom_logo_img_delete_btn"]');
-            await this.deleteLogoButton.click({ force: true });
-            await this.page.waitForSelector('[data-test="logs-search-bar-confirm-dialog-ok-btn"]');
-            await this.confirmDeleteButton.click({ force: true });
-        }
-        //  await this.fileUploadInput.setInputFiles(filePath);
-        await this.page.setInputFiles('input[ data-test="setting_ent_custom_logo_img_file_upload"]', filePath);
-        await expect(this.page.getByText("Logo updated successfully")).toBeVisible({
-            timeout: 30000,
-        });
-
-
-    }
-=======
-    }   
->>>>>>> 340fec11
 }