import { expect } from '@playwright/test';
import { LogsQueryPage } from './logsQueryPage.js';
import { LoginPage } from '../generalPages/loginPage.js';
import { IngestionPage } from '../generalPages/ingestionPage.js';
import { ManagementPage } from '../generalPages/managementPage.js';
import * as fs from 'fs';
import * as path from 'path';

// Import testLogger for proper logging
const testLogger = require('../../playwright-tests/utils/test-logger.js');

export class LogsPage {
    constructor(page) {
        this.page = page;
        
        // Initialize existing page objects
        this.logsQueryPage = new LogsQueryPage(page);
        this.loginPage = new LoginPage(page);
        this.ingestionPage = new IngestionPage(page);
        this.managementPage = new ManagementPage(page);
        
        // Locators
        this.logsMenuItem = '[data-test="menu-link-\\/logs-item"]';
        this.homeButton = "[name ='home']";
        this.queryButton = "[data-test='logs-search-bar-refresh-btn']";
        this.queryEditor = '[data-test="logs-search-bar-query-editor"]';
        this.quickModeToggle = '[data-test="logs-search-bar-quick-mode-toggle-btn"]';
        this.sqlModeToggle = '[data-test="logs-search-bar-sql-mode-toggle-btn"]';
        this.sqlModeSwitch = { role: 'switch', name: 'SQL Mode' };
        this.dateTimeButton = '[data-test="date-time-btn"]';
        this.indexDropDown = '[data-test="log-search-index-list-select-stream"]';
        this.streamToggle = '[data-test="log-search-index-list-stream-toggle-default"] .q-toggle__inner';
        this.searchPartitionButton = '[data-test="logs-search-partition-btn"]';
        this.histogramToggle = '[data-test="logs-search-bar-show-histogram-toggle-btn"]';
        this.exploreButton = '[data-test="logs-search-explore-btn"]';
        this.timestampColumnMenu = '[data-test="log-table-column-1-_timestamp"] [data-test="table-row-expand-menu"]';
        this.resultText = '[data-test="logs-search-search-result"]';
        this.logsSearchResultLogsTable = '[data-test="logs-search-result-logs-table"]';
        this.kubernetesFieldsSelector = '[data-test*="log-search-expand-kubernetes"]';
        this.allFieldsSelector = '[data-test*="log-search-expand-"]';
        this.matchingFieldsSelector = '[data-test*="log-search-expand-"]';
        this.logTableColumnSource = '[data-test="log-table-column-0-source"]';
        this.logsSearchBarQueryEditor = '[data-test="logs-search-bar-query-editor"]';
        this.searchBarRefreshButton = '[data-cy="search-bar-refresh-button"] > .q-btn__content';
        this.relative15MinButton = '[data-test="date-time-relative-15-m-btn"] > .q-btn__content > .block';
        this.relative6WeeksButton = '[data-test="date-time-relative-6-w-btn"] > .q-btn__content';
        this.relative30SecondsButton = '[data-test="date-time-relative-30-s-btn"] > .q-btn__content > .block';
        this.relative1HourButton = '[data-test="date-time-relative-1-h-btn"]';
        this.absoluteTab = '[data-test="date-time-absolute-tab"]';
        this.scheduleText = '[data-test="date-time-btn"]';
        this.timeZoneDropdown = '[data-test="timezone-select"]';
        this.timeZoneOption = (zone) => `[data-test="timezone-option-${zone}"]`;
        this.dateSelector = (day) => `[data-test="date-selector-${day}"]`;
        this.monthSelector = (month) => `[data-test="month-selector-${month}"]`;
        this.yearSelector = (year) => `[data-test="year-selector-${year}"]`;
        this.startTimeField = '[data-test="start-time-field"]';
        this.endTimeField = '[data-test="end-time-field"]';
        this.startTimeInput = '[data-test="start-time-input"]';
        this.endTimeInput = '[data-test="end-time-input"]';
        this.showQueryToggle = '[data-test="logs-search-bar-show-query-toggle-btn"]';
        this.fieldListCollapseButton = '[data-test="logs-search-field-list-collapse-btn"]';
        this.savedViewsButton = '[data-test="logs-search-saved-views-btn"] > .q-btn-dropdown--current > .q-btn__content > :nth-child(1)';
        this.savedViewsExpand = '[data-test="logs-search-saved-views-btn"]';
        this.saveViewButton = 'button'; // filter by text in method
        this.savedViewNameInput = '[data-test="add-alert-name-input"]';
        this.savedViewDialogSave = '[data-test="saved-view-dialog-save-btn"]';
        this.savedViewArrow = '[data-test="logs-search-saved-views-btn"] > .q-btn-dropdown__arrow-container > .q-btn__content > .q-icon';
        this.savedViewSearchInput = '[data-test="log-search-saved-view-field-search-input"]';
        this.confirmButton = '[data-test="confirm-button"]';
        this.streamsMenuItem = '[data-test="menu-link-\\/streams-item"]';
        this.searchStreamInput = '[placeholder="Search Stream"]';
        this.exploreButtonRole = { role: 'button', name: 'Explore' };
        this.resetFiltersButton = '[data-test="logs-search-bar-reset-filters-btn"]';
        this.includeExcludeFieldButton = ':nth-child(1) > [data-test="log-details-include-exclude-field-btn"] > .q-btn__content > .q-icon';
        this.includeFieldButton = '[data-test="log-details-include-field-btn"]';
        this.closeDialog = '[data-test="close-dialog"] > .q-btn__content';
        this.savedViewDialogSaveContent = '[data-test="saved-view-dialog-save-btn"] > .q-btn__content';
        this.savedViewByLabel = '.q-item__label';
        this.notificationMessage = '.q-notification__message';
        this.indexFieldSearchInput = '[data-cy="index-field-search-input"]';
        this.errorMessage = '[data-test="logs-search-error-message"]';
        this.warningElement = 'text=warning Query execution';
        this.logsTable = '[data-test="logs-search-result-logs-table"]';
        // Additional locators for multistream functionality
        this.logsSearchIndexList = '[data-test="logs-search-index-list"]';
        this.notificationErrorMessage = '.q-notification__message:has-text("error")';
        this.vrlFunctionText = (text) => `text=${text}`;
        this.barChartCanvas = '[data-test="logs-search-result-bar-chart"] canvas';
        this.expandLabel = label => `Expand "${label}"`;
        this.collapseLabel = label => `Collapse "${label}"`;
        this.addStreamButton = '[data-test="log-stream-add-stream-btn"]';
        this.addStreamNameInput = '[data-test="add-stream-name-input"]';
        this.saveStreamButton = '[data-test="save-stream-btn"]';
        this.streamDetail = '[title="Stream Detail"]';
        this.schemaStreamIndexSelect = ':nth-child(2) > [data-test="schema-stream-index-select"]';
        this.fullTextSearch = '.q-virtual-scroll__content';
        this.schemaUpdateSettingsButton = '[data-test="schema-update-settings-button"]';
        this.colAutoButton = '.col-auto > .q-btn > .q-btn__content';
        this.exploreTitle = '[title="Explore"]';
        this.streamsSearchStreamInput = '[data-test="streams-search-stream-input"]';
        this.logSearchIndexListFieldSearchInput = '[data-test="log-search-index-list-field-search-input"]';
        this.expandCode = 'Expand "code"';
        this.logsDetailTableSearchAroundBtn = '[data-test="logs-detail-table-search-around-btn"]';
        this.logTableColumn3Source = '[data-test="log-table-column-3-source"]';
        this.histogramToggleDiv = '[data-test="logs-search-bar-show-histogram-toggle-btn"] div';

        // Additional locators
        this.fnEditor = '#fnEditor';
        this.searchListFirstTextLeft = '.search-list > :nth-child(1) > .text-left';
        this.liveModeToggleBtn = '[data-test="logs-search-bar-refresh-interval-btn-dropdown"]';
        this.liveMode5SecBtn = '[data-test="logs-search-bar-refresh-time-5"]';
        this.vrlToggleBtn = '[data-test="logs-search-bar-vrl-toggle-btn"]';
        this.vrlToggleButton = '[data-test="logs-search-bar-show-query-toggle-btn"]';
        this.vrlEditor = '[data-test="logs-vrl-function-editor"]';
        this.relative6DaysBtn = '[data-test="date-time-relative-6-d-btn"] > .q-btn__content';
        this.menuLink = link => `[data-test="menu-link-${link}"]`;
        this.searchAroundBtn = '[data-test="logs-search-bar-search-around-btn"]';
        this.pagination = '[data-test="logs-search-pagination"]';
        this.resultPagination = '[data-test="logs-search-result-pagination"]';
        this.sqlPagination = '[data-test="logs-search-sql-pagination"]';
        this.sqlGroupOrderLimitPagination = '[data-test="logs-search-sql-group-order-limit-pagination"]';
        this.interestingFieldBtn = field => `[data-test="log-search-index-list-interesting-${field}-field-btn"]`;
        this.logsSearchBarFunctionDropdown = '[data-test="logs-search-bar-function-dropdown"]';
        this.logsSearchBarFunctionDropdownSave = '[data-test="logs-search-bar-function-dropdown"] button';
        this.logsSearchBarSaveTransformBtn = '[data-test="logs-search-bar-save-transform-btn"]';
        this.savedFunctionNameInput = '[data-test="saved-function-name-input"]';
        this.qNotifyWarning = '#q-notify div';
        this.qPageContainer = '.q-page-container';
        this.cmContent = '.view-lines';
        this.cmLine = '.view-line';
        this.searchFunctionInput = { placeholder: 'Search Function' };
        this.timestampFieldTable = '[data-test="log-search-index-list-fields-table"]';

        // Error handling locators
        this.errorIcon = 'text=error';
        this.resultErrorDetailsBtn = '[data-test="logs-page-result-error-details-btn"]';
        this.searchDetailErrorMessage = '[data-test="logs-search-detail-error-message"]';

        // ===== SHARE LINK SELECTORS (VERIFIED) =====
        this.shareLinkButton = '[data-test="logs-search-bar-share-link-btn"]';
        this.successNotification = '.q-notification__message';
        this.linkCopiedSuccessText = 'Link Copied Successfully';
        this.errorCopyingLinkText = 'Error while copy link';

        // ===== QUERY EDITOR EXPAND/COLLAPSE SELECTORS =====
        this.queryEditorFullScreenBtn = '[data-test="logs-query-editor-full_screen-btn"]';
        this.queryEditorContainer = '.query-editor-container';
        this.expandOnFocusClass = '.expand-on-focus';
    }



    // Reusable helper methods for code reuse
    async expectQueryEditorContainsTextHelper(text) {
        return await expect(this.page.locator(this.queryEditor)).toContainText(text);
    }

    async clickMenuLinkByType(linkType) {
        const linkMap = {
            'logs': this.logsMenuItem,
            'traces': '[data-test="menu-link-/traces-item"]',
            'streams': this.streamsMenuItem,
            'metrics': '[data-test="menu-link-\\/metrics-item"]',
            'pipeline': '[data-test="menu-link-\\/pipeline-item"]',
            'functions': '[data-test="menu-link-\\/functions-item"]'
        };
        return await this.page.locator(linkMap[linkType]).click({ force: true });
    }

    async fillInputField(selector, text) {
        return await this.page.locator(selector).fill(text);
    }

    async clickElementByLabel(label, action = 'Expand') {
        const labelText = action === 'Expand' ? this.expandLabel(label) : this.collapseLabel(label);
        return await this.page.getByLabel(labelText).click();
    }

    async expectKubernetesPodContent(podType, ingesterNumber = '') {
        const content = `kubernetes_${podType}${ingesterNumber ? `-ziox-ingester-${ingesterNumber}` : ''}`;
        return await this.expectQueryEditorContainsTextHelper(content);
    }

    // Navigation methods
    async navigateToLogs(orgIdentifier) {
        const logsUrl = '/web/logs'; // Using the same pattern as in test files
        const orgId = orgIdentifier || process.env["ORGNAME"];
        const fullUrl = `${logsUrl}?org_identifier=${orgId}&fn_editor=true`;


        // Include fn_editor=true to ensure VRL editor is available for tests that need it
        await this.page.goto(fullUrl);


        // Wait for page load and check for VRL editor
        await this.page.waitForLoadState('domcontentloaded');

        // Wait for VRL editor to be available (with retries)
        let fnEditorExists = 0;
        let retries = 5;

        while (fnEditorExists === 0 && retries > 0) {
            await this.page.waitForLoadState('networkidle', { timeout: 10000 });
            fnEditorExists = await this.page.locator('#fnEditor').count();

            if (fnEditorExists === 0) {
                await this.page.waitForTimeout(2000);
                retries--;
            }
        }

        if (fnEditorExists === 0) {

            // Try reloading with explicit parameters
            const currentUrl = new URL(this.page.url());
            currentUrl.searchParams.set('fn_editor', 'true');
            currentUrl.searchParams.set('vrl', 'true'); // Try alternative parameter

            await this.page.goto(currentUrl.toString());
            await this.page.waitForLoadState('networkidle', { timeout: 15000 });

            fnEditorExists = await this.page.locator('#fnEditor').count();

            if (fnEditorExists === 0) {
                // Take screenshot for debugging
            }
        } else {
        }
    }

    async validateLogsPage() {
        await expect(this.page).toHaveURL(/.*\/logs/);
    }

    async logsPageDefaultMultiOrg() {
        await this.page.goto('/logs');
        await expect(this.page).toHaveURL(/.*\/logs/);
    }

    async logsPageURLValidation() {
        await expect(this.page).toHaveURL(/.*\/logs/);
    }

    // Stream and index selection methods
    async selectIndexAndStream() {
        await this.page.locator(this.indexDropDown).click();
        await this.page.locator(this.streamToggle).click();
    }

    async selectIndexAndStreamJoin() {
        // Select both default and e2e_automate streams for join queries
        await this.page.locator('[data-test="logs-search-index-list"]').getByText('arrow_drop_down').click();
        await this.page.waitForTimeout(3000);

        // Select default stream
        await this.page.locator('[data-test="log-search-index-list-stream-toggle-default"] div').first().click();
        await this.page.waitForTimeout(1000);

        // Select e2e_automate stream (dropdown stays open after first selection)
        await this.page.locator('[data-test="log-search-index-list-stream-toggle-e2e_automate"] div').first().click();
        await this.page.waitForTimeout(1000);

        // Close dropdown
        await this.page.locator('[data-test="logs-search-index-list"]').getByText('arrow_drop_down').click();
    }

    async selectIndexAndStreamJoinUnion() {
        // Select both e2e_join_a and e2e_join_b streams for UNION queries
        // These streams have identical schemas to support UNION operations
        await this.page.locator('[data-test="logs-search-index-list"]').getByText('arrow_drop_down').click();
        await this.page.waitForTimeout(3000);

        // Select e2e_join_a stream
        await this.page.locator('[data-test="log-search-index-list-stream-toggle-e2e_join_a"] div').first().click();
        await this.page.waitForTimeout(1000);

        // Select e2e_join_b stream (dropdown stays open after first selection)
        await this.page.locator('[data-test="log-search-index-list-stream-toggle-e2e_join_b"] div').first().click();
        await this.page.waitForTimeout(1000);

        // Close dropdown
        await this.page.locator('[data-test="logs-search-index-list"]').getByText('arrow_drop_down').click();
    }

    async selectIndexStreamDefault() {
        await this.page.locator('[data-test="logs-search-index-list"]').getByText('arrow_drop_down').click();
        await this.page.waitForTimeout(3000);
        await this.page.locator('[data-test="log-search-index-list-stream-toggle-default"] div').first().click();
    }

    async selectIndexStream(streamName) {
        testLogger.debug(`selectIndexStream: Starting selection for stream: ${streamName}`);
        try {
            await this.page.locator(this.indexDropDown).waitFor({ timeout: 10000 });
            await this.page.locator(this.indexDropDown).click();
            testLogger.debug(`selectIndexStream: Clicked dropdown`);
            await this.page.waitForTimeout(2000);

            await this.page.locator(this.streamToggle).waitFor({ timeout: 10000 });
            await this.page.locator(this.streamToggle).click();
            testLogger.debug(`selectIndexStream: Successfully selected stream with default method`);
        } catch (error) {
            testLogger.debug(`Failed to select stream with default method, trying alternative approach: ${error.message}`);
            // Fallback to the old method
            await this.selectIndexStreamOld(streamName);
        }
    }

    /**
     * Wait for a stream to be available via API before attempting UI selection
     * @param {string} streamName - Name of the stream to wait for
     * @param {number} maxWaitMs - Maximum time to wait in milliseconds
     * @param {number} pollIntervalMs - Interval between checks
     * @returns {Promise<boolean>} True if stream exists, false if timeout
     */
    async waitForStreamAvailable(streamName, maxWaitMs = 30000, pollIntervalMs = 3000) {
        testLogger.debug(`waitForStreamAvailable: Waiting for stream ${streamName} to be available`);
        const startTime = Date.now();

        // Get credentials from env
        const apiUrl = process.env.INGESTION_URL;
        const orgId = process.env.ORGNAME;
        const authHeader = `Basic ${Buffer.from(`${process.env.ZO_ROOT_USER_EMAIL}:${process.env.ZO_ROOT_USER_PASSWORD}`).toString('base64')}`;

<<<<<<< HEAD
        // Type the stream name to filter the dropdown
        // Scope the search to only dropdown menu items (div.q-item) to avoid hidden elements
        await this.page.locator(this.indexDropDown).fill(stream);
        await this.page.waitForTimeout(2000); // Wait for filtering to complete
        await this.page.waitForLoadState('networkidle', { timeout: 10000 }).catch(() => {});

        // Find the stream in the filtered results and scroll it into view if needed
        const streamLocator = this.page.locator("div.q-item").getByText(stream, { exact: true }).first();
        await streamLocator.scrollIntoViewIfNeeded({ timeout: 15000 });
        await streamLocator.click();
=======
        while (Date.now() - startTime < maxWaitMs) {
            try {
                // Use dynamic import for node-fetch
                const fetchModule = await import('node-fetch');
                const fetch = fetchModule.default;

                const response = await fetch(`${apiUrl}/api/${orgId}/streams`, {
                    method: 'GET',
                    headers: {
                        'Authorization': authHeader,
                        'Content-Type': 'application/json'
                    }
                });

                const data = await response.json();
                if (response.status === 200 && data.list) {
                    const streamExists = data.list.some(s => s.name === streamName);
                    if (streamExists) {
                        testLogger.debug(`waitForStreamAvailable: Stream ${streamName} found after ${Date.now() - startTime}ms`);
                        return true;
                    }
                }

                testLogger.debug(`waitForStreamAvailable: Stream ${streamName} not found yet, waiting ${pollIntervalMs}ms...`);
                await this.page.waitForTimeout(pollIntervalMs);
            } catch (e) {
                testLogger.debug(`waitForStreamAvailable: Error checking stream: ${e.message}`);
                await this.page.waitForTimeout(pollIntervalMs);
            }
        }

        testLogger.warn(`waitForStreamAvailable: Stream ${streamName} not found after ${maxWaitMs}ms`);
        return false;
    }

    async selectStream(stream, maxRetries = 3) {
        testLogger.info(`selectStream: Selecting stream: ${stream}`);

        // First, wait for the stream to be available via API
        const streamAvailable = await this.waitForStreamAvailable(stream, 30000, 3000);
        if (!streamAvailable) {
            testLogger.warn(`selectStream: Stream ${stream} not found via API after 30s, will still try UI selection`);
        } else {
            testLogger.info(`selectStream: Stream ${stream} confirmed available via API`);
        }

        // Navigate to logs page via URL to ensure fresh stream list (no page.reload which can cause issues)
        const orgId = process.env.ORGNAME;
        const logsUrl = `${process.env.ZO_BASE_URL}/web/logs?org_identifier=${orgId}`;
        testLogger.info(`selectStream: Navigating to logs page: ${logsUrl}`);
        await this.page.goto(logsUrl, { waitUntil: 'networkidle', timeout: 30000 }).catch(() => {});
        await this.page.waitForTimeout(3000);

        for (let attempt = 1; attempt <= maxRetries; attempt++) {
            testLogger.info(`selectStream: Attempt ${attempt}/${maxRetries} for stream: ${stream}`);

            try {
                // Click the dropdown arrow to open the stream list
                testLogger.info(`selectStream: Clicking dropdown arrow`);
                const dropdownArrow = this.page.locator('[data-test="logs-search-index-list"]').getByText('arrow_drop_down');
                await dropdownArrow.waitFor({ state: 'visible', timeout: 10000 });
                await dropdownArrow.click();
                await this.page.waitForTimeout(2000);

                // Use search box to filter streams for faster finding
                const searchInput = this.page.locator('[data-test="log-search-index-list-select-stream"]');
                const searchVisible = await searchInput.isVisible({ timeout: 2000 }).catch(() => false);
                if (searchVisible) {
                    testLogger.info(`selectStream: Using search box to filter for: ${stream}`);
                    await searchInput.click();
                    await searchInput.fill(stream);
                    await this.page.waitForTimeout(1500);
                }

                // Look for the dropdown menu with scroll capability
                const dropdownMenu = this.page.locator('.q-menu.scroll, .q-menu .scroll, .q-virtual-scroll__content').first();

                // Try to click the stream toggle div directly first
                const streamToggleSelector = `[data-test="log-search-index-list-stream-toggle-${stream}"]`;
                testLogger.info(`selectStream: Looking for: ${streamToggleSelector}`);

                // Scroll through the dropdown to find the stream
                let maxScrolls = 20;
                let scrollAmount = 200;
                let foundStream = false;

                while (maxScrolls > 0 && !foundStream) {
                    // Check if stream toggle is visible
                    const streamToggleDiv = this.page.locator(`${streamToggleSelector} div`).first();
                    const toggleDivVisible = await streamToggleDiv.isVisible({ timeout: 500 }).catch(() => false);

                    if (toggleDivVisible) {
                        await streamToggleDiv.click();
                        testLogger.info(`selectStream: Selected stream: ${stream}`);
                        foundStream = true;
                        return;
                    }

                    // Try the toggle itself
                    const streamToggle = this.page.locator(streamToggleSelector);
                    const toggleVisible = await streamToggle.isVisible({ timeout: 500 }).catch(() => false);

                    if (toggleVisible) {
                        await streamToggle.click();
                        testLogger.info(`selectStream: Selected stream via toggle: ${stream}`);
                        foundStream = true;
                        return;
                    }

                    // Try by text
                    const streamByText = this.page.getByText(stream, { exact: true }).first();
                    const textVisible = await streamByText.isVisible({ timeout: 500 }).catch(() => false);

                    if (textVisible) {
                        await streamByText.click();
                        testLogger.info(`selectStream: Selected stream by text: ${stream}`);
                        foundStream = true;
                        return;
                    }

                    // Scroll down in the dropdown if stream not found yet
                    const menuVisible = await dropdownMenu.isVisible({ timeout: 500 }).catch(() => false);
                    if (menuVisible) {
                        try {
                            await dropdownMenu.evaluate((el, amount) => el.scrollTop += amount, scrollAmount);
                            testLogger.debug(`selectStream: Scrolled dropdown by ${scrollAmount}px`);
                        } catch (scrollError) {
                            testLogger.debug(`selectStream: Scroll failed: ${scrollError.message}`);
                        }
                    }

                    await this.page.waitForTimeout(300);
                    maxScrolls--;
                }

                // Stream not found in this attempt, close dropdown and retry
                testLogger.info(`selectStream: Stream ${stream} not found on attempt ${attempt}`);
                await this.page.keyboard.press('Escape');
                await this.page.waitForTimeout(500);

                if (attempt < maxRetries) {
                    testLogger.debug(`selectStream: Waiting 5s before retry...`);
                    await this.page.waitForTimeout(5000); // Wait before retry for stream to be indexed

                    // Navigate to logs page again to refresh stream list
                    await this.page.goto(logsUrl, { waitUntil: 'networkidle', timeout: 30000 }).catch(() => {});
                    await this.page.waitForTimeout(3000);
                }

            } catch (e) {
                testLogger.debug(`selectStream: Attempt ${attempt} failed with error: ${e.message}`);
                await this.page.keyboard.press('Escape').catch(() => {});

                if (attempt < maxRetries) {
                    await this.page.waitForTimeout(5000);
                    await this.page.goto(logsUrl, { waitUntil: 'networkidle', timeout: 30000 }).catch(() => {});
                    await this.page.waitForTimeout(3000);
                }
            }
        }

        // All retries exhausted
        throw new Error(`selectStream: Failed to find stream "${stream}" after ${maxRetries} attempts`);
>>>>>>> e0d23c42
    }

    async selectIndexStreamOld(streamName) {
        testLogger.debug(`selectIndexStreamOld: Starting selection for stream: ${streamName}`);
        try {
            // Click the dropdown
            await this.page.locator('[data-test="logs-search-index-list"]').getByText('arrow_drop_down').click();
            testLogger.debug(`selectIndexStreamOld: Clicked dropdown`);
            await this.page.waitForTimeout(2000);

            // Quick attempt to find and click the stream by text
            testLogger.debug(`selectIndexStreamOld: Trying to find stream by text: ${streamName}`);
            await this.page.getByText(streamName, { exact: true }).first().click({ timeout: 5000 });
            testLogger.debug(`selectIndexStreamOld: Successfully selected stream by text: ${streamName}`);

        } catch (error) {
            testLogger.debug(`selectIndexStreamOld: Failed to select stream ${streamName}: ${error.message}`);

            // Quick fallback: just select the first available stream
            testLogger.debug(`selectIndexStreamOld: Trying to select first available stream as fallback`);
            try {
                await this.page.locator('[data-test*="log-search-index-list-stream-toggle-"]').first().click({ timeout: 5000 });
                testLogger.debug(`selectIndexStreamOld: Selected first available stream as fallback`);
            } catch (fallbackError) {
                testLogger.debug(`selectIndexStreamOld: Fallback also failed: ${fallbackError.message}`);
                // Don't throw error, just log it and continue
                testLogger.debug(`selectIndexStreamOld: Continuing without stream selection`);
            }
        }
    }

    // Helper method to ensure query editor is ready
    async ensureQueryEditorReady() {
        // Wait for the query editor to be visible and ready
        await this.page.locator(this.queryEditor).waitFor({ 
            state: 'visible', 
            timeout: 10000 
        });
        
        // Wait a moment for any UI updates
        await this.page.waitForTimeout(1000);
    }

    // Query execution methods
    async selectRunQuery() {
        // Ensure query editor is ready
        await this.ensureQueryEditorReady();
        
        // Wait for the query button to be visible and click it
        await this.page.locator(this.queryButton).waitFor({ state: 'visible', timeout: 10000 });
        
        // Add a small wait to ensure the button is fully ready
        await this.page.waitForTimeout(1000);
        
        await this.page.locator(this.queryButton).click();
        
        // Wait for query execution and results to load
        await this.page.waitForTimeout(3000);
        
        // Wait for either the logs table to appear or an error message
        try {
            await this.page.waitForSelector('[data-test="logs-search-result-logs-table"]', { 
                timeout: 15000,
                state: 'visible' 
            });
        } catch (error) {
            // If logs table doesn't appear, check for error message
            const errorMessage = this.page.locator(this.errorMessage);
            if (await errorMessage.isVisible()) {
                testLogger.debug('Query completed with error message');
            } else {
                // Wait a bit more for any UI updates
                await this.page.waitForTimeout(2000);
            }
        }
    }

    async applyQuery() {
        await this.page.locator(this.queryButton).click();
        
        // Wait for query execution and results to load
        await this.page.waitForTimeout(3000);
        
        // Wait for either the logs table to appear or an error message
        try {
            await this.page.waitForSelector('[data-test="logs-search-result-logs-table"]', { 
                timeout: 15000,
                state: 'visible' 
            });
        } catch (error) {
            // If logs table doesn't appear, check for error message
            const errorMessage = this.page.locator(this.errorMessage);
            if (await errorMessage.isVisible()) {
                testLogger.debug('Query completed with error message');
            } else {
                // Wait a bit more for any UI updates
                await this.page.waitForTimeout(2000);
            }
        }
    }

    async applyQueryButton(expectedUrl) {
        await this.page.locator(this.queryButton).click();
        // Handle both full URLs and path-only URLs, allow query parameters
        const urlPattern = expectedUrl.startsWith('http') 
            ? expectedUrl.replace(/[.*+?^${}()|[\]\\]/g, '\\$&')
            : `.*${expectedUrl.replace(/[.*+?^${}()|[\]\\]/g, '\\$&')}`;
        await expect(this.page).toHaveURL(new RegExp(urlPattern));
    }

    async clearAndRunQuery() {
        await this.page.locator(this.queryEditor).click();
        await this.page.keyboard.press(process.platform === "darwin" ? "Meta+A" : "Control+A");
        await this.page.keyboard.press("Backspace");
        await this.page.locator(this.queryButton).click();
        
        // Wait for query execution and results to load
        await this.page.waitForTimeout(3000);
        
        // Wait for either the logs table to appear or an error message
        try {
            await this.page.waitForSelector('[data-test="logs-search-result-logs-table"]', { 
                timeout: 15000,
                state: 'visible' 
            });
        } catch (error) {
            // If logs table doesn't appear, check for error message
            const errorMessage = this.page.locator(this.errorMessage);
            if (await errorMessage.isVisible()) {
                testLogger.debug('Query completed with error message');
            } else {
                // Wait a bit more for any UI updates
                await this.page.waitForTimeout(2000);
            }
        }
    }

    async clearAndFillQueryEditor(query) {
        // Wait for query editor to be ready
        await this.page.locator(this.queryEditor).waitFor({ state: 'visible', timeout: 10000 });
        await this.page.waitForTimeout(1000);

        // Click and wait for focus
        await this.page.locator(this.queryEditor).click();
        await this.page.waitForTimeout(500);

        // Select all and delete
        await this.page.keyboard.press(process.platform === "darwin" ? "Meta+A" : "Control+A");
        await this.page.waitForTimeout(300);
        await this.page.keyboard.press("Backspace");
        await this.page.waitForTimeout(300);

        // Type new query
        await this.page.keyboard.type(query);
    }

    async typeQuery(query) {
        await this.page.locator(this.queryEditor).click();
        await this.page.locator(this.queryEditor).press(process.platform === "darwin" ? "Meta+A" : "Control+A");
        await this.page.locator(this.queryEditor).locator('.inputarea').fill(query);
    }

    async executeQueryWithKeyboardShortcut() {
        await this.page.keyboard.press(process.platform === "darwin" ? "Meta+Enter" : "Control+Enter");
        
        // Wait for query execution and results to load
        await this.page.waitForTimeout(3000);
        
        // Wait for either the logs table to appear or an error message
        try {
            await this.page.waitForSelector('[data-test="logs-search-result-logs-table"]', { 
                timeout: 15000,
                state: 'visible' 
            });
        } catch (error) {
            // If logs table doesn't appear, check for error message
            const errorMessage = this.page.locator(this.errorMessage);
            if (await errorMessage.isVisible()) {
                testLogger.debug('Query completed with error message');
            } else {
                // Wait a bit more for any UI updates
                await this.page.waitForTimeout(2000);
            }
        }
    }

    async executeQueryWithKeyboardShortcutTest() {
        await this.page.locator(this.queryEditor).click();
        await this.page.keyboard.type("SELECT * FROM 'e2e_automate' LIMIT 10");
        await this.page.keyboard.press(process.platform === "darwin" ? "Meta+Enter" : "Control+Enter");
        
        // Wait for query execution and results to load
        await this.page.waitForTimeout(3000);
        
        // Wait for either the logs table to appear or an error message
        try {
            await this.page.waitForSelector('[data-test="logs-search-result-logs-table"]', { 
                timeout: 15000,
                state: 'visible' 
            });
        } catch (error) {
            // If logs table doesn't appear, check for error message
            const errorMessage = this.page.locator(this.errorMessage);
            if (await errorMessage.isVisible()) {
                testLogger.debug('Query completed with error message');
            } else {
                // Wait a bit more for any UI updates
                await this.page.waitForTimeout(2000);
            }
        }
    }

    async executeQueryWithKeyboardShortcutAfterClickingElsewhere() {
        await this.page.locator(this.queryEditor).click();
        await this.page.keyboard.type("SELECT * FROM 'e2e_automate' LIMIT 10");
        await this.page.locator(this.homeButton).click();
        await this.page.keyboard.press(process.platform === "darwin" ? "Meta+Enter" : "Control+Enter");
        
        // Wait for query execution and results to load
        await this.page.waitForTimeout(3000);
        
        // Wait for either the logs table to appear or an error message
        try {
            await this.page.waitForSelector('[data-test="logs-search-result-logs-table"]', { 
                timeout: 15000,
                state: 'visible' 
            });
        } catch (error) {
            // If logs table doesn't appear, check for error message
            const errorMessage = this.page.locator(this.errorMessage);
            if (await errorMessage.isVisible()) {
                testLogger.debug('Query completed with error message');
            } else {
                // Wait a bit more for any UI updates
                await this.page.waitForTimeout(2000);
            }
        }
    }

    async executeQueryWithKeyboardShortcutWithDifferentQuery() {
        await this.page.locator(this.queryEditor).click();
        await this.page.keyboard.press(process.platform === "darwin" ? "Meta+A" : "Control+A");
        await this.page.keyboard.press("Backspace");
        await this.page.keyboard.type("SELECT * FROM 'e2e_automate' WHERE log LIKE '%test%' LIMIT 5");
        await this.page.keyboard.press(process.platform === "darwin" ? "Meta+Enter" : "Control+Enter");
        
        // Wait for query execution and results to load
        await this.page.waitForTimeout(3000);
        
        // Wait for either the logs table to appear or an error message
        try {
            await this.page.waitForSelector('[data-test="logs-search-result-logs-table"]', { 
                timeout: 15000,
                state: 'visible' 
            });
        } catch (error) {
            // If logs table doesn't appear, check for error message
            const errorMessage = this.page.locator(this.errorMessage);
            if (await errorMessage.isVisible()) {
                testLogger.debug('Query completed with error message');
            } else {
                // Wait a bit more for any UI updates
                await this.page.waitForTimeout(2000);
            }
        }
    }

    async executeQueryWithKeyboardShortcutWithSQLMode() {
        await this.page.locator(this.sqlModeToggle).first().click();
        await this.page.locator(this.queryEditor).click();
        await this.page.keyboard.type("SELECT * FROM 'e2e_automate' LIMIT 10");
        await this.page.keyboard.press(process.platform === "darwin" ? "Meta+Enter" : "Control+Enter");
        
        // Wait for query execution and results to load
        await this.page.waitForTimeout(3000);
        
        // Wait for either the logs table to appear or an error message
        try {
            await this.page.waitForSelector('[data-test="logs-search-result-logs-table"]', { 
                timeout: 15000,
                state: 'visible' 
            });
        } catch (error) {
            // If logs table doesn't appear, check for error message
            const errorMessage = this.page.locator(this.errorMessage);
            if (await errorMessage.isVisible()) {
                testLogger.debug('Query completed with error message');
            } else {
                // Wait a bit more for any UI updates
                await this.page.waitForTimeout(2000);
            }
        }
    }

    async executeQueryWithErrorHandling() {
        await this.page.locator(this.queryEditor).click();
        await this.page.keyboard.type("INVALID QUERY");
        await this.page.locator(this.queryButton).click();
    }

    async executeHistogramQuery(query) {
        await this.clearAndFillQueryEditor(query);
        await this.page.locator(this.queryButton).click();
        
        // Wait for query execution and results to load
        await this.page.waitForTimeout(3000);
        
        // Wait for either the logs table to appear or an error message
        try {
            await this.page.waitForSelector('[data-test="logs-search-result-logs-table"]', { 
                timeout: 15000,
                state: 'visible' 
            });
        } catch (error) {
            // If logs table doesn't appear, check for error message
            const errorMessage = this.page.locator(this.errorMessage);
            if (await errorMessage.isVisible()) {
                testLogger.debug('Query completed with error message');
            } else {
                // Wait a bit more for any UI updates
                await this.page.waitForTimeout(2000);
            }
        }
    }

    async waitForSearchResultAndCheckText(expectedText) {
        await this.page.waitForSelector('[data-test="logs-search-result-logs-table"]');
        await expect(this.page.locator('[data-test="logs-search-result-logs-table"]')).toContainText(expectedText);
    }

    async expectLogsTableRowCount(count) {
        return await expect(this.page.locator('[data-test="logs-search-result-logs-table"] tbody tr')).toHaveCount(count);
    }

    // Time and date methods
    async setTimeToPast30Seconds() {
        await this.page.locator(this.dateTimeButton).click();
        await this.page.locator(this.relative30SecondsButton).click();
    }

    async verifyTimeSetTo30Seconds() {
        await expect(this.page.locator(this.scheduleText)).toContainText('Past 30 Seconds');
    }

    async setDateTime() {
        await this.page.locator(this.dateTimeButton).click();
    }

    async setDateTimeToToday() {
        await this.page.locator(this.dateTimeButton).click();
        await this.page.locator(this.absoluteTab).click();
    }

    async setDateTimeTo15Minutes() {
        await this.page.locator(this.dateTimeButton).click();
        await this.page.locator('[data-test="date-time-relative-15-m-btn"] > .q-btn__content > .block').click();
    }

    async setAbsoluteDate(year, month, day, currentMonth, currentYear) {
        await this.page.locator(this.dateTimeButton).click();
        await this.page.locator(this.absoluteTab).click();
        await this.page.locator(this.monthSelector(currentMonth)).click();
        await this.page.locator(this.yearSelector(currentYear)).click();
        await this.page.locator(this.dateSelector(day)).click();
    }

    async setStartAndEndTime(startTime, endTime) {
        await this.page.locator(this.startTimeField).fill(startTime);
        await this.page.locator(this.endTimeField).fill(endTime);
    }

    async setTimeRange(startTime, endTime) {
        await this.setStartAndEndTime(startTime, endTime);
    }

    async verifySchedule(expectedTime) {
        await expect(this.page.locator(this.scheduleText)).toContainText(expectedTime);
    }

    async setTimeZone(zone) {
        await this.page.locator(this.timeZoneDropdown).click();
        await this.page.locator(this.timeZoneOption(zone)).click();
    }

    async changeTimeZone() {
        await this.setTimeZone('UTC');
    }

    async verifyDateTime(startTime, endTime) {
        await expect(this.page.locator(this.startTimeInput)).toHaveValue(startTime);
        await expect(this.page.locator(this.endTimeInput)).toHaveValue(endTime);
    }

    async getScheduleText() {
        return await this.page.locator(this.scheduleText).textContent();
    }

    // SQL Mode methods
    async enableSQLMode() {
        await this.page.locator(this.sqlModeToggle).first().click();
    }

    // Quick Mode methods
    async verifyQuickModeToggle() {
        await expect(this.page.locator(this.quickModeToggle)).toBeVisible();
    }

    async clickQuickModeToggle() {
        await this.page.locator(this.quickModeToggle).click();
    }

    // Histogram methods
    async toggleHistogram() {
        await this.page.locator(this.histogramToggle).click();
    }

    async toggleHistogramAndExecute() {
        await this.toggleHistogram();
        await this.page.locator(this.queryButton).click();
        
        // Wait for query execution and results to load
        await this.page.waitForTimeout(3000);
        
        // Wait for either the logs table to appear or an error message
        try {
            await this.page.waitForSelector('[data-test="logs-search-result-logs-table"]', { 
                timeout: 15000,
                state: 'visible' 
            });
        } catch (error) {
            // If logs table doesn't appear, check for error message
            const errorMessage = this.page.locator(this.errorMessage);
            if (await errorMessage.isVisible()) {
                testLogger.debug('Query completed with error message');
            } else {
                // Wait a bit more for any UI updates
                await this.page.waitForTimeout(2000);
            }
        }
    }

    async verifyHistogramState() {
        const isHistogramOff = await this.page.locator(this.histogramToggle)
            .evaluate(el => el.getAttribute('aria-checked') === 'false');
        expect(isHistogramOff).toBeTruthy();
    }

    // Error handling methods
    async checkErrorVisible() {
        await expect(this.page.locator(this.errorMessage)).toBeVisible();
    }

    async getErrorDetails() {
        return await this.page.locator(this.errorMessage).textContent();
    }

    // Search partition methods
    async clickRunQueryButton() {
        await this.page.locator("[data-test='logs-search-bar-refresh-btn']").click({ force: true });
    }

    async verifySearchPartitionResponse() {
        const orgName = process.env.ORGNAME || 'default';
        const searchPartitionPromise = this.page.waitForResponse(response =>
            response.url().includes(`/api/${orgName}/_search_partition`) &&
            response.request().method() === 'POST'
        );
        
        const searchPartitionResponse = await searchPartitionPromise;
        const searchPartitionData = await searchPartitionResponse.json();

        expect(searchPartitionData).toHaveProperty('partitions');
        expect(searchPartitionData).toHaveProperty('histogram_interval');
        expect(searchPartitionData).toHaveProperty('order_by', 'asc');

        return searchPartitionData;
    }

    async captureSearchCalls() {
        const searchCalls = [];
        const orgName = process.env.ORGNAME || 'default';

        // Create the event listener function
        const responseHandler = async response => {
            if (response.url().includes(`/api/${orgName}/_search`) &&
                response.request().method() === 'POST') {
                const requestData = await response.request().postDataJSON();
                searchCalls.push({
                    start_time: requestData.query.start_time,
                    end_time: requestData.query.end_time,
                    sql: requestData.query.sql
                });
            }
        };
        
        // Attach the event listener
        this.page.on('response', responseHandler);
        
        try {
            await this.page.waitForTimeout(2000);
            return searchCalls;
        } finally {
            // Always remove the event listener to prevent memory leaks
            this.page.removeListener('response', responseHandler);
        }
    }

        async verifyStreamingModeResponse() {
        const orgName = process.env.ORGNAME || 'default';
        testLogger.debug("[DEBUG] Waiting for search response...");
        const searchPromise = this.page.waitForResponse(response => {
            const url = response.url();
            const method = response.request().method();
            testLogger.debug(`[DEBUG] Response: ${method} ${url}`);
            return url.includes(`/api/${orgName}/_search`) && method === 'POST';
        });
        
        const searchResponse = await searchPromise;
        testLogger.debug(`[DEBUG] Search response status: ${searchResponse.status()}`);
        expect(searchResponse.status()).toBe(200);
        
        const searchData = await searchResponse.json();
        testLogger.debug("[DEBUG] Search response data:", JSON.stringify(searchData, null, 2));
        testLogger.debug("[DEBUG] searchData type:", typeof searchData);
        testLogger.debug("[DEBUG] searchData keys:", Object.keys(searchData || {}));
        expect(searchData).toBeDefined();
        
        // Check if this is a partition response (non-streaming) or streaming response
        if (searchData.partitions) {
            testLogger.debug("[DEBUG] Received partition response (non-streaming mode)");
            expect(searchData.partitions).toBeDefined();
            expect(searchData.histogram_interval).toBeDefined();
        } else if (searchData.hits) {
            testLogger.debug("[DEBUG] Received streaming response");
            expect(searchData.hits).toBeDefined();
        } else {
            testLogger.debug("[DEBUG] Unexpected response structure:", JSON.stringify(searchData, null, 2));
            throw new Error(`Unexpected response structure: ${JSON.stringify(searchData)}`);
        }
    }

    async clickRunQueryButtonAndVerifyStreamingResponse() {
        const orgName = process.env.ORGNAME || 'default';
        testLogger.debug("[DEBUG] Setting up response listener before clicking run query button");
        const searchPromise = this.page.waitForResponse(response => {
            const url = response.url();
            const method = response.request().method();
            testLogger.debug(`[DEBUG] Response: ${method} ${url}`);
            return url.includes(`/api/${orgName}/_search`) && method === 'POST';
        });
        
        await this.clickRunQueryButton();
        
        const searchResponse = await searchPromise;
        testLogger.debug(`[DEBUG] Search response status: ${searchResponse.status()}`);
        expect(searchResponse.status()).toBe(200);
        
        // Check if this is a streaming response (SSE format) or JSON response
        const responseUrl = searchResponse.url();
        if (responseUrl.includes('_search_stream')) {
            testLogger.debug("[DEBUG] Received streaming response (SSE format)");
            const responseText = await searchResponse.text();
            testLogger.debug("[DEBUG] Streaming response text (first 200 chars):", responseText.substring(0, 200));
            expect(responseText).toBeDefined();
            expect(responseText.length).toBeGreaterThan(0);
        } else {
            testLogger.debug("[DEBUG] Received JSON response");
            const searchData = await searchResponse.json();
            testLogger.debug("[DEBUG] Search response data:", JSON.stringify(searchData, null, 2));
            testLogger.debug("[DEBUG] searchData type:", typeof searchData);
            testLogger.debug("[DEBUG] searchData keys:", Object.keys(searchData || {}));
            expect(searchData).toBeDefined();
            
            // Check if this is a partition response or regular search response
            if (searchData.partitions) {
                testLogger.debug("[DEBUG] Received partition response (non-streaming mode)");
                expect(searchData.partitions).toBeDefined();
                expect(searchData.histogram_interval).toBeDefined();
            } else if (searchData.hits) {
                testLogger.debug("[DEBUG] Received regular search response");
                expect(searchData.hits).toBeDefined();
            } else {
                testLogger.debug("[DEBUG] Unexpected response structure:", JSON.stringify(searchData, null, 2));
                throw new Error(`Unexpected response structure: ${JSON.stringify(searchData)}`);
            }
        }
    }

    // Explore and results methods
    async clickExplore() {
        try {
            await this.page.locator(this.exploreButton).first().waitFor({ state: 'visible', timeout: 10000 });
            await this.page.locator(this.exploreButton).first().waitFor({ state: 'attached', timeout: 10000 });
            
            await Promise.all([
                this.page.waitForLoadState('networkidle'),
                this.page.locator(this.exploreButton).first().click()
            ]);
            
            await this.page.waitForTimeout(3000);
        } catch (error) {
            testLogger.error('Error in clickExplore:', error);
            throw error;
        }
    }

    async openTimestampMenu() {
        try {
            await this.page.waitForSelector('[data-test="logs-search-result-logs-table"]', { state: 'visible', timeout: 10000 });
            await this.page.waitForSelector('[data-test="log-table-column-1-_timestamp"]', { state: 'visible', timeout: 10000 });
            await this.timestampColumnMenu.waitFor({ state: 'visible', timeout: 10000 });
            await this.timestampColumnMenu.scrollIntoViewIfNeeded();
            
            await Promise.all([
                this.page.waitForLoadState('networkidle'),
                this.timestampColumnMenu.click({ force: true })
            ]);
            
            await this.page.waitForTimeout(1000);
        } catch (error) {
            testLogger.error('Error in openTimestampMenu:', error);
            try {
                await this.page.waitForTimeout(2000);
                await this.timestampColumnMenu.click({ force: true });
                await this.page.waitForTimeout(1000);
            } catch (retryError) {
                testLogger.error('Error in openTimestampMenu retry:', retryError);
                throw retryError;
            }
        }
    }

    async clickResultsPerPage() {
        await this.page.locator('[data-test="logs-search-search-result"]').getByText('arrow_drop_down').click();
        await this.page.getByText('10', { exact: true }).click();
        await this.page.waitForTimeout(2000);
        await expect(this.page.locator('[data-test="logs-search-search-result"]')).toContainText('Showing 1 to 10 out of');
    }

    async selectResultsPerPageAndVerify(resultsPerPage, expectedText) {
        await this.page.locator(this.resultPagination).getByRole('button', { name: resultsPerPage, exact: true }).click();
        await this.page.waitForTimeout(5000); // Increased wait time for UI update
        
        // Use flexible assertions based on the results per page
        let expectedPattern;
        switch (resultsPerPage) {
            case '2':
                expectedPattern = 'Showing 11 to 20 out of';
                break;
            case '3':
                expectedPattern = 'Showing 21 to 30 out of';
                break;
            case '4':
                expectedPattern = 'Showing 31 to';
                break;
            default:
                expectedPattern = expectedText;
        }
        
        // Use a more flexible assertion that checks for the pattern rather than exact text
        await expect(this.page.locator('[data-test="logs-search-search-result"]')).toContainText(expectedPattern);
    }

    async pageNotVisible() {
        const fastRewindElement = this.page.locator('[data-test="logs-search-result-records-per-page"]').getByText('50');
        await expect(fastRewindElement).not.toBeVisible();
    }

    // Validation methods
    async validateResult() {
        try {
            // Wait for the logs table with a longer timeout for streaming mode and Firefox
            await this.page.waitForSelector('[data-test="logs-search-result-logs-table"]', {
                timeout: 90000, // Increased timeout for streaming mode and Firefox browser
                state: 'visible'
            });
            await expect(this.page.locator('[data-test="logs-search-result-logs-table"]')).toBeVisible({ timeout: 30000 });
        } catch (error) {
            testLogger.error('Error in validateResult:', error);
            // Check if there's an error message visible
            const errorMessage = this.page.locator(this.errorMessage);
            if (await errorMessage.isVisible()) {
                const errorText = await errorMessage.textContent();
                testLogger.error('Error message found:', errorText);
                throw new Error(`Query failed with error: ${errorText}`);
            }
            // Check if there's a "no data found" message
            const noDataMessage = this.page.getByText('No data found');
            if (await noDataMessage.isVisible()) {
                testLogger.debug('No data found for the query');
                return; // This is acceptable for some queries
            }
            throw error;
        }
    }

    async displayCountQuery() {
        await this.clearAndFillQueryEditor("SELECT COUNT(*) as count FROM 'e2e_automate'");
        
        // Ensure query editor is ready
        await this.ensureQueryEditorReady();
        
        // Wait for the query button to be visible and click it
        await this.page.locator(this.queryButton).waitFor({ state: 'visible', timeout: 10000 });
        await this.page.locator(this.queryButton).click();
        
        // Wait for query execution and results to load
        await this.page.waitForTimeout(3000);
        
        // Wait for either the logs table to appear or an error message
        try {
            await this.page.waitForSelector('[data-test="logs-search-result-logs-table"]', { 
                timeout: 15000,
                state: 'visible' 
            });
        } catch (error) {
            // If logs table doesn't appear, check for error message
            const errorMessage = this.page.locator(this.errorMessage);
            if (await errorMessage.isVisible()) {
                testLogger.debug('Query completed with error message');
            } else {
                // Wait a bit more for any UI updates
                await this.page.waitForTimeout(2000);
            }
        }
    }

    async displayTwoStreams() {
        await this.clearAndFillQueryEditor("SELECT * FROM 'e2e_automate' UNION ALL SELECT * FROM 'e2e_automate'");
        
        // Ensure query editor is ready
        await this.ensureQueryEditorReady();
        
        // Wait for the query button to be visible and click it
        await this.page.locator(this.queryButton).waitFor({ state: 'visible', timeout: 10000 });
        await this.page.locator(this.queryButton).click();
        
        // Wait for query execution and results to load
        await this.page.waitForTimeout(3000);
        
        // Wait for either the logs table to appear or an error message
        try {
            await this.page.waitForSelector('[data-test="logs-search-result-logs-table"]', { 
                timeout: 15000,
                state: 'visible' 
            });
        } catch (error) {
            // If logs table doesn't appear, check for error message
            const errorMessage = this.page.locator(this.errorMessage);
            if (await errorMessage.isVisible()) {
                testLogger.debug('Query completed with error message');
            } else {
                // Wait a bit more for any UI updates
                await this.page.waitForTimeout(2000);
            }
        }
    }

    // Interesting fields methods
    async clickInterestingFields() {
        await this.fillIndexFieldSearchInput('kubernetes_pod_name');
        await this.page.locator('[data-test="log-search-index-list-interesting-kubernetes_pod_name-field-btn"]').first().click();
    }

    async validateInterestingFields() {
        await expect(this.page.locator(this.queryEditor)).toContainText('kubernetes_pod_name');
    }

    async validateInterestingFieldsQuery() {
        await expect(this.page.locator(this.queryEditor)).toContainText('kubernetes_pod_name');
    }

    async addRemoveInteresting() {
        await this.clickInterestingFields();
        await this.page.locator('[data-test="log-search-index-list-interesting-kubernetes_pod_name-field-btn"]').first().click();
    }

    // Kubernetes methods
    async kubernetesContainerName() {
        await this.page.getByLabel('Expand "kubernetes_container_name"').click();
        await this.page.waitForTimeout(5000);
        await this.page.locator('[data-test="logs-search-subfield-add-kubernetes_container_name-ziox"] [data-test="log-search-subfield-list-equal-kubernetes_container_name-field-btn"]').click();
    }

    async kubernetesContainerNameJoin() {
        await this.clearAndFillQueryEditor('SELECT a.kubernetes_container_name , b.kubernetes_container_name  FROM "default" as a join "e2e_automate" as b on a.kubernetes_container_name  = b.kubernetes_container_name');
        await this.page.waitForTimeout(3000);
    }

    async kubernetesContainerNameJoinLimit() {
        await this.clearAndFillQueryEditor('SELECT a.kubernetes_container_name , b.kubernetes_container_name  FROM "default" as a left join "e2e_automate" as b on a.kubernetes_container_name  = b.kubernetes_container_name LIMIT 10');
        await this.page.waitForTimeout(3000);
    }

    async kubernetesContainerNameJoinLike() {
        await this.clearAndFillQueryEditor('SELECT a.kubernetes_container_name , b.kubernetes_container_name  FROM "default" as a join "e2e_automate" as b on a.kubernetes_container_name  = b.kubernetes_container_name WHERE a.kubernetes_container_name LIKE "%ziox%"');
        await this.page.waitForTimeout(3000);
    }

    async kubernetesContainerNameLeftJoin() {
        await this.clearAndFillQueryEditor('SELECT a.kubernetes_container_name , b.kubernetes_container_name  FROM "default" as a LEFT JOIN "e2e_automate" as b on a.kubernetes_container_name  = b.kubernetes_container_name');
        await this.page.waitForTimeout(3000);
    }

    async kubernetesContainerNameRightJoin() {
        await this.clearAndFillQueryEditor('SELECT a.kubernetes_container_name , b.kubernetes_container_name  FROM "default" as a RIGHT JOIN "e2e_automate" as b on a.kubernetes_container_name  = b.kubernetes_container_name');
        await this.page.waitForTimeout(3000);
    }

    async kubernetesContainerNameFullJoin() {
        await this.clearAndFillQueryEditor('SELECT a.kubernetes_container_name , b.kubernetes_container_name  FROM "default" as a FULL JOIN "e2e_automate" as b on a.kubernetes_container_name  = b.kubernetes_container_name');
        await this.page.waitForTimeout(3000);
    }

    // Log count ordering methods
    async verifyLogCountOrdering(orderType) {
        const query = orderType === 'desc' 
            ? `SELECT MAX(_timestamp) as ts, count(_timestamp) as logcount,kubernetes_container_name FROM 'e2e_automate' where log is not null GROUP BY kubernetes_container_name order by logcount desc`
            : `SELECT MAX(_timestamp) as ts, count(_timestamp) as logcount,kubernetes_container_name FROM 'e2e_automate' where log is not null GROUP BY kubernetes_container_name order by logcount asc`;

        await this.clearAndFillQueryEditor(query);
        await this.page.waitForTimeout(2000);

        const sqlModeSwitch = this.page.getByRole('switch', { name: 'SQL Mode' });
        const isSqlEnabled = await sqlModeSwitch.isChecked();
        if (!isSqlEnabled) {
            await sqlModeSwitch.click();
            await this.page.waitForTimeout(1000);
        }

        await this.page.locator("[data-test='logs-search-bar-refresh-btn']").click({ force: true });
        
        // Wait for query execution and results to load
        await this.page.waitForTimeout(3000);
        
        // Wait for either the logs table to appear or an error message
        try {
            await this.page.waitForSelector('[data-test="logs-search-result-logs-table"]', { 
                timeout: 15000,
                state: 'visible' 
            });
        } catch (error) {
            // If logs table doesn't appear, check for error message
            const errorMessage = this.page.locator(this.errorMessage);
            if (await errorMessage.isVisible()) {
                testLogger.debug('Query completed with error message');
            } else {
                // Wait a bit more for any UI updates
                await this.page.waitForTimeout(2000);
            }
        }

        const rows = await this.page.locator('[data-test^="logs-search-result-detail-"]').all();
        let previousValue = orderType === 'desc' ? Number.MAX_SAFE_INTEGER : Number.MIN_SAFE_INTEGER;

        for (const row of rows) {
            const sourceCell = await row.locator('[data-test^="log-table-column-"][data-test$="-source"]').textContent();
            try {
                const logcountMatch = sourceCell.match(/logcount":(\d+)/);
                const currentValue = logcountMatch ? parseInt(logcountMatch[1]) : 0;

                if (orderType === 'desc') {
                    expect(currentValue).toBeLessThanOrEqual(previousValue);
                } else {
                    expect(currentValue).toBeGreaterThanOrEqual(previousValue);
                }
                previousValue = currentValue;
            } catch (error) {
                testLogger.error('Error parsing cell content:', sourceCell);
                throw error;
            }
        }

        expect(rows.length).toBeGreaterThan(0);
    }

    async verifyLogCountOrderingDescending() {
        await this.verifyLogCountOrdering('desc');
    }

    async verifyLogCountOrderingAscending() {
        await this.verifyLogCountOrdering('asc');
    }

    // String match ignore case methods
    async searchWithStringMatchIgnoreCase(searchText) {
        await this.page.locator(this.logsSearchBarQueryEditor).click();
        await this.page.keyboard.press(process.platform === "darwin" ? "Meta+A" : "Control+A");
        await this.page.keyboard.press("Backspace");
        await this.page.keyboard.type(`str_match_ignore_case(kubernetes_labels_app, '${searchText}')`);
        await this.page.locator(this.searchBarRefreshButton).click();
        
        // Wait for search results to load
        await this.page.waitForTimeout(3000);
        
        // Wait for the log table to be visible first
        await this.page.locator('[data-test="logs-search-result-logs-table"]').waitFor({ state: 'visible', timeout: 10000 });
        
        // Wait for the specific column to be visible
        await this.page.locator(this.logTableColumnSource).waitFor({ state: 'visible', timeout: 10000 });
        
        // Verify the column is visible
        await expect(this.page.locator(this.logTableColumnSource)).toBeVisible();
    }

    // Organization methods
    async selectOrganization() {
        await this.page.locator('[data-test="navbar-organizations-select"]').click();
        await this.page.getByRole('option', { name: 'default', exact: true }).locator('div').nth(2).click();
    }

    // Copy share methods
    async copyShare() {
        await this.page.locator('[data-test="header-my-account-profile-icon"]').click();
        await this.page.getByText('Copy Share').click();
    }

    // Sign out methods
    async signOut() {
        await this.page.locator('[data-test="header-my-account-profile-icon"]').click();
        await this.page.getByText('Sign Out').click();
    }

    // LogsQueryPage methods - delegate to LogsQueryPage
    async setDateTimeFilter() {
        return await this.logsQueryPage.setDateTimeFilter();
    }

    async clickRefresh() {
        return await this.logsQueryPage.clickRefresh();
    }

    async clickErrorMessage() {
        return await this.logsQueryPage.clickErrorMessage();
    }

    async clickResetFilters() {
        return await this.logsQueryPage.clickResetFilters();
    }

    async clickNoDataFound() {
        return await this.logsQueryPage.clickNoDataFound();
    }

    async clickResultDetail() {
        return await this.page.locator(this.resultText).click();
    }

    async isHistogramOn() {
        return await this.logsQueryPage.isHistogramOn();
    }

    async ensureHistogramState(desiredState) {
        return await this.logsQueryPage.ensureHistogramState(desiredState);
    }

    // Login methods - delegate to LoginPage
    async loginAsInternalUser() {
        return await this.loginPage.loginAsInternalUser();
    }

    async login() {
        return await this.loginPage.login();
    }

    // Ingestion methods 
    async ingestLogs(orgId, streamName, logData) {
        const basicAuthCredentials = Buffer.from(
            `${process.env["ZO_ROOT_USER_EMAIL"]}:${process.env["ZO_ROOT_USER_PASSWORD"]}`
        ).toString('base64');

        const headers = {
            "Authorization": `Basic ${basicAuthCredentials}`,
            "Content-Type": "application/json",
        };
        
        const response = await this.page.evaluate(async ({ url, headers, orgId, streamName, logData }) => {
            const fetchResponse = await fetch(`${url}/api/${orgId}/${streamName}/_json`, {
                method: 'POST',
                headers: headers,
                body: JSON.stringify(logData)
            });
            return await fetchResponse.json();
        }, {
            url: process.env.INGESTION_URL,
            headers: headers,
            orgId: orgId,
            streamName: streamName,
            logData: logData
        });
        
        testLogger.debug('Ingestion API response received', { response });
        return response;
    }

    // Management methods - delegate to ManagementPage
    async navigateToManagement() {
        return await this.managementPage.navigateToManagement();
    }

    // Additional methods needed for tests
    async clickDateTimeButton() {
        return await this.page.locator(this.dateTimeButton).click({ force: true });
    }

    async clickRelative15MinButton() {
        return await this.page.locator(this.relative15MinButton).click({ force: true });
    }

    async clickRelative6WeeksButton() {
        return await this.page.locator(this.relative6WeeksButton).click({ force: true });
    }

    async clickQueryEditor() {
        return await this.page.locator(this.queryEditor).click();
    }

    async clickQueryEditorTextbox() {
        return await this.page.locator(this.queryEditor).locator('.monaco-editor').click();
    }

    async fillQueryEditor(query) {
        return await this.page.locator(this.queryEditor).locator('.inputarea').fill(query);
    }

    async clearQueryEditor() {
        await this.page.locator(this.queryEditor).getByRole('textbox').press('ControlOrMeta+a');
        return await this.page.locator(this.queryEditor).getByRole('textbox').press('Backspace');
    }

    async typeInQueryEditor(text) {
        return await this.page.keyboard.type(text);
    }

    async clickRefreshButton() {
        return await this.page.locator(this.queryButton).click({ force: true });
    }

    /**
     * Ingest multiple log entries with retry logic for "stream being deleted" errors
     * @param {string} streamName - Target stream name
     * @param {Array<{fieldName: string, fieldValue: string}>} dataObjects - Array of field data to ingest
     * @param {number} maxRetries - Maximum retry attempts (default: 5)
     */
    async ingestMultipleFields(streamName, dataObjects, maxRetries = 5) {
        const orgId = process.env["ORGNAME"];
        const basicAuthCredentials = Buffer.from(
            `${process.env["ZO_ROOT_USER_EMAIL"]}:${process.env["ZO_ROOT_USER_PASSWORD"]}`
        ).toString('base64');

        const headers = {
            "Authorization": `Basic ${basicAuthCredentials}`,
            "Content-Type": "application/json",
        };

        const baseTimestamp = Date.now() * 1000;
        const logData = dataObjects.map(({ fieldName, fieldValue }, index) => ({
            level: "info",
            [fieldName]: fieldValue,
            log: `Test log with ${fieldName} field - entry ${index}`,
            _timestamp: baseTimestamp + (index * 1000000)
        }));

        testLogger.info(`Preparing to ingest ${logData.length} separate log entries`);

        for (let attempt = 1; attempt <= maxRetries; attempt++) {
            const response = await this.page.evaluate(async ({ url, headers, orgId, streamName, logData }) => {
                const fetchResponse = await fetch(`${url}/api/${orgId}/${streamName}/_json`, {
                    method: 'POST',
                    headers: headers,
                    body: JSON.stringify(logData)
                });
                const responseJson = await fetchResponse.json();
                return {
                    status: fetchResponse.status,
                    statusText: fetchResponse.statusText,
                    body: responseJson
                };
            }, {
                url: process.env.INGESTION_URL,
                headers: headers,
                orgId: orgId,
                streamName: streamName,
                logData: logData
            });

            testLogger.info(`Ingestion API response (attempt ${attempt}/${maxRetries}) - Status: ${response.status}, Body:`, response.body);

            if (response.status === 200) {
                testLogger.info('Ingestion successful, waiting for stream to be indexed...');
                await this.page.waitForTimeout(5000);
                return;
            }

            const errorMessage = response.body?.message || JSON.stringify(response.body);
            if (errorMessage.includes('being deleted') && attempt < maxRetries) {
                const waitTime = attempt * 5000;
                testLogger.info(`Stream is being deleted, waiting ${waitTime/1000}s before retry...`);
                await this.page.waitForTimeout(waitTime);
                continue;
            }

            testLogger.error(`Ingestion failed! Status: ${response.status}, Response:`, response.body);
            throw new Error(`Ingestion failed with status ${response.status}: ${JSON.stringify(response.body)}`);
        }
    }

    async clickSearchBarRefreshButton() {
        return await this.page.locator(this.searchBarRefreshButton).click({ force: true });
    }

    async waitForSearchBarRefreshButton() {
        return await this.page.locator(this.searchBarRefreshButton).waitFor({ state: "visible" });
    }

    async clickSQLModeToggle() {
        return await this.page.getByRole(this.sqlModeSwitch.role, { name: this.sqlModeSwitch.name }).locator('div').first().click();
    }

    async clickShowQueryToggle() {
        return await this.page.locator(this.showQueryToggle).click({ force: true });
    }

    async clickFieldListCollapseButton() {
        return await this.page.locator(this.fieldListCollapseButton).click();
    }

    async clickSavedViewsButton() {
        return await this.page.locator(this.savedViewsButton).click({ force: true });
    }

    async clickSavedViewsExpand() {
        return await this.page.locator(this.savedViewsExpand).getByLabel('Expand').click();
    }

    async clickSaveViewButton() {
        return await this.page.locator(this.saveViewButton).filter({ hasText: 'savesaved_search' }).click();
    }

    async fillSavedViewName(name) {
        return await this.fillInputField(this.savedViewNameInput, name);
    }

    async clickSavedViewDialogSave() {
        const saveButton = this.page.locator(this.savedViewDialogSave);
        
        // Wait for the button to be visible
        await saveButton.waitFor({ state: 'visible', timeout: 10000 });
        
        // Scroll the button into view if needed
        await saveButton.scrollIntoViewIfNeeded();
        
        // Wait a moment for the scroll to complete
        await this.page.waitForTimeout(500);
        
        // Click the button with force option
        return await saveButton.click({ force: true });
    }

    async clickSavedViewArrow() {
        return await this.page.locator(this.savedViewArrow).click();
    }

    async clickSavedViewSearchInput() {
        return await this.page.locator(this.savedViewSearchInput).click();
    }

    async fillSavedViewSearchInput(text) {
        return await this.fillInputField(this.savedViewSearchInput, text);
    }

    async clickSavedViewByTitle(title) {
        const element = this.page.getByTitle(title);
        await element.waitFor({ state: 'visible', timeout: 10000 });
        return await element.click();
    }

    async clickDeleteButton() {
        return await this.page.getByText('delete').click();
    }

    async clickConfirmButton() {
        return await this.page.locator(this.confirmButton).click();
    }

    async clickStreamsMenuItem() {
        return await this.page.locator(this.streamsMenuItem).click({ force: true });
    }

    async clickSearchStreamInput() {
        return await this.page.locator(this.searchStreamInput).click();
    }

    async fillSearchStreamInput(text) {
        return await this.fillInputField(this.searchStreamInput, text);
    }

    async clickExploreButton() {
        return await this.page.getByRole(this.exploreButtonRole.role, { name: this.exploreButtonRole.name }).first().click({ force: true });
    }

    async waitForSavedViewsButton() {
        return await this.page.waitForSelector(this.savedViewsButton);
    }

    async clickSavedViewByText(text) {
        return await this.page.click(`:text("${text}")`);
    }

    async waitForSavedViewText(text) {
        return await this.page.waitForSelector(`:text("${text}")`);
    }

    async clickDeleteSavedViewButton(savedViewName) {
        const deleteButtonSelector = `[data-test="logs-search-bar-delete-${savedViewName}-saved-view-btn"]`;
        
        // Wait for the saved views area to be stable after navigation
        await this.waitForTimeout(2000);
        
        // Ensure saved views panel is expanded and wait for stability
        await this.clickSavedViewsExpand();
        await this.waitForTimeout(1000);
        
        // Wait for the search input to be stable and ready
        await this.page.locator(this.savedViewSearchInput).waitFor({ state: 'attached', timeout: 5000 });
        await this.waitForTimeout(500);
        
        // Click and fill the search input with better error handling
        await this.page.locator(this.savedViewSearchInput).click({ force: true });
        await this.page.locator(this.savedViewSearchInput).fill(savedViewName);
        await this.waitForTimeout(1500);
        
        // Wait for and click the delete button
        await this.page.locator(deleteButtonSelector).waitFor({ state: 'visible', timeout: 10000 });
        await this.page.locator(deleteButtonSelector).click({ force: true });
        await this.waitForTimeout(500);
    }

    async clickResetFiltersButton() {
        return await this.page.locator(this.resetFiltersButton).click({ force: true });
    }

    async waitForQueryEditorTextbox() {
        return await this.page.locator(this.queryEditor).locator('.inputarea').waitFor({ state: "visible" });
    }

    async getQueryEditorText() {
        return await this.page.evaluate((selector) => {
            const editor = document.querySelector(selector).querySelector('.monaco-editor').querySelector('.view-lines');
            return editor ? editor.textContent : null;
        }, this.queryEditor);
    }

    async clickLogTableColumnSource() {
        return await this.page.locator(this.logTableColumnSource).click();
    }

    async clickIncludeExcludeFieldButton() {
        return await this.page.locator(this.includeExcludeFieldButton).click();
    }

    async clickIncludeFieldButton() {
        return await this.page.locator(this.includeFieldButton).click();
    }

    async clickCloseDialog() {
        return await this.page.locator(this.closeDialog).click();
    }

    async clickSavedViewDialogSaveContent() {
        return await this.page.locator(this.savedViewDialogSaveContent).click();
    }

    async clickSavedViewByLabel(label) {
        return await this.page.locator(this.savedViewByLabel).getByText(new RegExp(label)).first().click({ force: true });
    }

    async expectNotificationMessage(text) {
        return await expect(this.page.locator(this.notificationMessage)).toContainText(text);
    }

    async expectIndexFieldSearchInputVisible() {
        return await expect(this.page.locator(this.indexFieldSearchInput)).toBeVisible();
    }

    async expectErrorMessageVisible() {
        return await expect(this.page.locator(this.errorMessage)).toBeVisible();
    }

    async expectWarningElementHidden() {
        const warningElement = this.page.locator(this.warningElement);
        return await expect(warningElement).toBeHidden();
    }

    async expectTextVisible(text) {
        return await expect(this.page.locator(`text=${text}`)).toBeVisible();
    }

    async expectExactTextVisible(text) {
        await expect(this.page.getByText(text, { exact: true })).toBeVisible();
    }

    async expectLogsTableVisible() {
        const table = this.page.locator(this.logsTable);
        // Wait for the table to be visible with a timeout
        await table.waitFor({ state: 'visible', timeout: 30000 });
        return await expect(table).toBeVisible();
    }

    async waitForSearchResults() {
        // Wait for search results to appear by checking for the logs table
        const table = this.page.locator(this.logsTable);
        await table.waitFor({ state: 'visible', timeout: 30000 });
        
        // Also wait for at least one row to be present
        const firstRow = this.page.locator(this.logTableColumnSource);
        await firstRow.waitFor({ state: 'visible', timeout: 30000 });
        
        return true;
    }

    async expectFieldRequiredVisible() {
        return await expect(this.page.getByText(/Field is required/).first()).toBeVisible();
    }

    async expectErrorWhileFetchingNotVisible() {
        return await expect(this.page.getByRole('heading', { name: 'Error while fetching' })).not.toBeVisible();
    }

    async clickBarChartCanvas() {
        // Wait for network idle to ensure chart data has loaded
        await this.page.waitForLoadState('networkidle');

        const canvasLocator = this.page.locator(this.barChartCanvas);

        // Retry mechanism to handle ECharts canvas re-rendering
        const maxRetries = 3;
        for (let attempt = 1; attempt <= maxRetries; attempt++) {
            try {
                // Wait for the canvas to be visible
                await canvasLocator.waitFor({ state: 'visible', timeout: 30000 });

                // Wait for chart to stabilize - ECharts may re-render multiple times
                await this.page.waitForTimeout(2000);

                // force:true required for ECharts canvas - canvas elements are interactive
                // but fail Playwright's actionability checks (no pointer-events in traditional sense)
                await canvasLocator.click({
                    position: { x: 182, y: 66 },
                    force: true,
                    timeout: 10000
                });
                return; // Success
            } catch (error) {
                if (attempt === maxRetries) {
                    throw error;
                }
                // Wait before retry to allow chart to stabilize
                await this.page.waitForTimeout(1000);
            }
        }
    }

    async expectBarChartCanvasVisible() {
        const canvasLocator = this.page.locator(this.barChartCanvas);
        return await expect(canvasLocator).toBeVisible({ timeout: 30000 });
    }

    async fillIndexFieldSearchInput(text) {
        return await this.fillInputField(this.logSearchIndexListFieldSearchInput, text);
    }

    async clickExpandLabel(label) {
        return await this.clickElementByLabel(label, 'Expand');
    }

    async clickCollapseLabel(label) {
        return await this.clickElementByLabel(label, 'Collapse');
    }

    async expectErrorWhileFetchingFieldValuesNotVisible() {
        const errorMessage = this.page.getByText('Error while fetching field values');
        return await expect(errorMessage).not.toBeVisible();
    }

    async clickText(text) {
        return await this.page.getByText(text).click();
    }

    async clickSubfieldAddButton(field, value) {
        // Remove trailing dash from value to avoid double dash
        const cleanValue = value.endsWith('-') ? value.slice(0, -1) : value;
        return await this.page.locator(`[data-test="logs-search-subfield-add-${field}-${cleanValue}-0"]`).getByText(value).click();
    }

    async expectSubfieldAddButtonVisible(field, value) {
        // Remove trailing dash from value to avoid double dash
        const cleanValue = value.endsWith('-') ? value.slice(0, -1) : value;
        const targetElement = this.page.locator(`[data-test="logs-search-subfield-add-${field}-${cleanValue}-0"]`).getByText(value);
        return await expect(targetElement).toBeVisible();
    }

    async clickAddStreamButton() {
        const addButton = this.page.locator(this.addStreamButton);
        
        // Wait for the button to be visible
        await addButton.waitFor({ state: 'visible', timeout: 10000 });
        
        // Scroll the button into view if needed
        await addButton.scrollIntoViewIfNeeded();
        
        // Wait a moment for the scroll to complete
        await this.page.waitForTimeout(500);
        
        // Click the button
        return await addButton.click({ force: true });
    }

    async clickAddStreamNameInput() {
        return await this.page.click(this.addStreamNameInput);
    }

    async clickSaveStreamButton() {
        const saveButton = this.page.locator(this.saveStreamButton);
        
        // Wait for the button to be visible
        await saveButton.waitFor({ state: 'visible', timeout: 10000 });
        
        // Scroll the button into view if needed
        await saveButton.scrollIntoViewIfNeeded();
        
        // Wait a moment for the scroll to complete
        await this.page.waitForTimeout(500);
        
        // Click the button
        return await saveButton.click({ force: true });
    }

    async waitForSaveStreamButton() {
        return await this.page.locator(this.saveStreamButton).waitFor({ state: "visible" });
    }

    async scrollSaveStreamButtonIntoView() {
        return await this.page.locator(this.saveStreamButton).scrollIntoViewIfNeeded();
    }

    async clickStreamDetail() {
        return await this.page.locator(this.streamDetail).first().click({ force: true });
    }

    async clickSchemaStreamIndexSelect() {
        return await this.page.locator(this.schemaStreamIndexSelect).click();
    }

    async clickFullTextSearch() {
        const scope = this.page.locator(this.fullTextSearch);
        return await scope.getByText(/Full text search/).first().click();
    }

    async clickSchemaUpdateSettingsButton() {
        return await this.page.locator(this.schemaUpdateSettingsButton).click({ force: true });
    }

    async clickColAutoButton() {
        return await this.page.locator(this.colAutoButton).click({ force: true });
    }

    async clickExploreTitle() {
        return await this.page.locator(this.exploreTitle).first().click({ force: true });
    }

    async clickStreamsSearchStreamInput() {
        return await this.page.click(this.streamsSearchStreamInput);
    }

    async fillStreamsSearchStreamInput(text) {
        return await this.page.keyboard.type(text);
    }

    async selectAllText() {
        return await this.page.keyboard.press(process.platform === "darwin" ? "Meta+A" : "Control+A");
    }

    async pressBackspace() {
        return await this.page.keyboard.press("Backspace");
    }

    async expectSQLQueryMissingError() {
        return await this.page.getByText("SQL query is missing or invalid. Please submit a valid SQL statement.").click();
    }

    async clickTableRowExpandMenu() {
        return await this.page.locator(this.timestampColumnMenu).first().click({ force: true });
    }

    async toggleVrlEditor() {
        return await this.page.locator('[data-test="logs-search-bar-show-query-toggle-btn"] div').first().click();
    }

    async clickVrlEditor() {
        return await this.page.locator(this.vrlEditor).locator('.inputarea').fill('.a=2');
    }

    async waitForTimeout(milliseconds) {
        return await this.page.waitForTimeout(milliseconds);
    }

    async expectSearchListVisible() {
        return await expect(this.page.locator(this.searchListFirstTextLeft)).toBeVisible();
    }

    async clickCloseDialogForce() {
        return await this.page.locator(this.closeDialog).click({ force: true });
    }

    async clickLiveModeButton() {
        return await this.page.locator(this.liveModeToggleBtn).click();
    }

    async clickLiveMode5Sec() {
        return await this.page.locator(this.liveMode5SecBtn).click();
    }

    async clickVrlToggle() {
        // Check both toggle button selectors to understand which one exists
        const showQueryToggle = this.page.locator(this.vrlToggleButton);
        const vrlToggle = this.page.locator(this.vrlToggleBtn);

        const showQueryCount = await showQueryToggle.count();
        const vrlCount = await vrlToggle.count();

        testLogger.info(`Found ${showQueryCount} elements for show-query-toggle, ${vrlCount} elements for vrl-toggle`);

        // Use the VRL toggle button instead of show-query toggle
        if (vrlCount > 0) {
            await vrlToggle.first().click();
            testLogger.info('Clicked VRL toggle button (logs-search-bar-vrl-toggle-btn)');
        } else if (showQueryCount > 0) {
            await showQueryToggle.first().click();
            testLogger.info('Clicked show-query toggle button (logs-search-bar-show-query-toggle-btn)');
        } else {
            throw new Error('No VRL toggle button found');
        }

        // Wait for animation to complete
        await this.page.waitForTimeout(1000);
    }

    async expectVrlFieldVisible() {
        // When in query editor view, check if the query editor container is visible
        const queryEditor = this.page.locator('.query-editor-container, #fnEditor');
        const isEditorVisible = await queryEditor.first().isVisible();

        if (!isEditorVisible) {
            throw new Error('Expected query editor view to be visible');
        }

        testLogger.info('Query editor view is visible');
        return true;
    }

    async expectVrlFieldNotVisible() {
        return await expect(this.page.locator(this.vrlEditor).first()).not.toBeVisible();
    }

    async expectFnEditorNotVisible() {
        // When the show-query toggle is clicked, it switches to results view
        // Check if we're in results view by looking for the logs table
        const logsTable = this.page.locator('[data-test="logs-search-result-logs-table"]');
        const isResultsVisible = await logsTable.isVisible();

        if (!isResultsVisible) {
            throw new Error('Expected results view to be visible after toggling query editor off');
        }

        testLogger.info('Results view is visible - query editor toggled off successfully');
        return true;
    }

    async clickPast6DaysButton() {
        return await this.page.locator(this.relative6DaysBtn).click();
    }

    async clickMenuLink(link) {
        return await this.page.locator(this.menuLink(link)).click();
    }

    async expectSQLQueryVisible() {
        return await expect(this.page.locator(this.queryEditor)).toContainText('SELECT * FROM');
    }

    async clickNavigateBack() {
        return await this.page.goBack();
    }

    async expectLogTableColumnSourceVisibleAfterNavigation() {
        const element = this.page.locator(this.logTableColumnSource);
        // Wait for the element to be visible with a timeout
        await element.waitFor({ state: 'visible', timeout: 30000 });
        return await expect(element).toBeVisible();
    }

    async clickSearchAroundButton() {
        return await this.page.locator(this.searchAroundBtn).click();
    }

    async expectPaginationNotVisible() {
        return await expect(this.page.locator(this.pagination)).not.toBeVisible();
    }

    async expectResultPaginationVisible() {
        return await expect(this.page.locator(this.resultPagination)).toBeVisible();
    }

    async clickPaginationPage(pageNumber) {
        return await this.page.locator(`${this.resultPagination} .q-btn`).filter({ hasText: pageNumber.toString() }).first().click();
    }

    async getPaginationPageCount() {
        const pageButtons = this.page.locator(`${this.resultPagination} .q-btn`).filter({ hasText: /^\d+$/ });
        return await pageButtons.count();
    }

    async getPaginationPageClasses(pageNumber) {
        const pageButton = this.page.locator(`${this.resultPagination} .q-btn`).filter({ hasText: pageNumber.toString() }).first();
        return await pageButton.getAttribute('class');
    }

    async isPaginationPageActive(pageNumber) {
        const classes = await this.getPaginationPageClasses(pageNumber);
        return classes && (classes.includes('bg-primary') || classes.includes('unelevated'));
    }

    async expectSQLPaginationNotVisible() {
        return await expect(this.page.locator(this.sqlPagination)).not.toBeVisible();
    }

    async expectSQLGroupOrderLimitPaginationNotVisible() {
        return await expect(this.page.locator(this.sqlGroupOrderLimitPagination)).not.toBeVisible();
    }

    async expectSearchBarRefreshButtonVisible() {
        return await expect(this.page.locator(this.searchBarRefreshButton)).toBeVisible();
    }

    async expectQuickModeToggleVisible() {
        return await expect(this.page.locator(this.quickModeToggle)).toBeVisible();
    }

    async clickInterestingFieldButton(field) {
        return await this.page.locator(this.interestingFieldBtn(field)).first().click();
    }

    async expectInterestingFieldInEditor(field) {
        return await expect(this.page.locator(this.queryEditor).getByText(new RegExp(field)).first()).toBeVisible();
    }

    async expectInterestingFieldInTable(field) {
        return await expect(this.page.locator(this.logTableColumnSource).getByText(new RegExp(field)).first()).toBeVisible();
    }

    async expectQueryEditorVisible() {
        return await expect(this.page.locator(this.queryEditor)).toBeVisible();
    }

    async expectQueryEditorContainsText(text) {
        return await expect(this.page.locator(this.queryEditor).locator('.monaco-editor')).toContainText(text);
    }

    // ===== QUERY EDITOR EXPAND/COLLAPSE METHODS =====
    async clickQueryEditorFullScreenBtn() {
        return await this.page.locator(this.queryEditorFullScreenBtn).click();
    }

    async expectQueryEditorFullScreenBtnVisible() {
        return await expect(this.page.locator(this.queryEditorFullScreenBtn)).toBeVisible({ timeout: 10000 });
    }

    async isQueryEditorExpanded() {
        const container = this.page.locator(this.queryEditorContainer);
        return await container.locator(this.expandOnFocusClass).count() > 0;
    }

    async toggleQueryEditorFullScreen() {
        const initialState = await this.isQueryEditorExpanded();
        await this.clickQueryEditorFullScreenBtn();
        await this.page.waitForTimeout(500); // Wait for animation
        const newState = await this.isQueryEditorExpanded();
        return { initialState, newState, toggled: initialState !== newState };
    }

    async expectQueryEditorEmpty() {
        const text = await this.getQueryEditorText();
        return await expect(text).toEqual("");
    }

    async expectQueryEditorContainsSQLQuery() {
        return await this.expectQueryEditorContainsTextHelper('SELECT COUNT(_timestamp) AS xyz, _timestamp FROM "e2e_automate"  Group by _timestamp ORDER BY _timestamp DESC');
    }

    async expectQueryEditorContainsMatchAllQuery() {
        return await this.expectQueryEditorContainsTextHelper("match_all('code')");
    }

    async expectQueryEditorContainsMatchAllRawQuery() {
        return await this.expectQueryEditorContainsTextHelper("match_all_raw_ignore_case('provide_credentials')");
    }

    async expectQueryEditorContainsKubernetesQuery() {
        return await this.expectQueryEditorContainsTextHelper("kubernetes");
    }

    async expectQueryEditorContainsVrlQuery() {
        return await this.expectQueryEditorContainsTextHelper(".a=2");
    }

    async expectQueryEditorContainsSQLQueryMissingError() {
        return await this.expectQueryEditorContainsTextHelper("SQL query is missing or invalid. Please submit a valid SQL statement.");
    }

    async expectQueryEditorContainsValidViewName() {
        return await this.expectQueryEditorContainsTextHelper("Please provide valid view name");
    }

    async expectQueryEditorContainsFieldRequired() {
        return await this.expectQueryEditorContainsTextHelper("Field is required");
    }

    async expectQueryEditorContainsErrorWhileFetching() {
        return await this.expectQueryEditorContainsTextHelper("Error while fetching");
    }

    async expectQueryEditorContainsErrorWhileFetchingFieldValues() {
        return await this.expectQueryEditorContainsTextHelper("Error while fetching field values");
    }

    async expectQueryEditorContainsZioxIngester() {
        return await this.expectQueryEditorContainsTextHelper("ziox-ingester-");
    }

    async expectQueryEditorContainsKubernetesPod(type, ingesterNumber) {
        return await this.expectKubernetesPodContent(type, ingesterNumber);
    }

    // Additional methods for logsPage spec
    async clickMenuLinkItem(link) {
        return await this.clickMenuLinkByType(link);
    }

    async clickMenuLinkLogsItem() {
        return await this.clickMenuLinkByType('logs');
    }

    async clickMenuLinkTracesItem() {
        return await this.clickMenuLinkByType('traces');
    }

    async clickMenuLinkStreamsItem() {
        return await this.clickMenuLinkByType('streams');
    }

    async clickMenuLinkMetricsItem() {
        return await this.clickMenuLinkByType('metrics');
    }

    async clickMenuLinkPipelineItem() {
        return await this.clickMenuLinkByType('pipeline');
    }

    async clickMenuLinkFunctionsItem() {
        return await this.clickMenuLinkByType('functions');
    }

    async clickTabRealtime() {
        return await this.page.locator('[data-test="tab-realtime"]').click();
    }

    async clickFunctionStreamTab() {
        return await this.page.locator('[data-test="function-stream-tab"]').click();
    }

    async clickSearchFunctionInput() {
        return await this.page.getByPlaceholder(this.searchFunctionInput.placeholder).click();
    }

    async fillSearchFunctionInput(text) {
        return await this.page.getByPlaceholder(this.searchFunctionInput.placeholder).fill(text);
    }

    async clickDeleteFunctionButton() {
        return await this.page.getByRole('button', { name: 'Delete Function' }).click();
    }

    async clickFunctionDropdownSave() {
        try {
            await this.page.locator(this.logsSearchBarFunctionDropdownSave).filter({ hasText: 'save' }).click({ timeout: 3000 });
        } catch (error) {
            // If save button click fails, click the save transform button
            await this.page.locator(this.logsSearchBarSaveTransformBtn).click();
        }
    }

    async clickSavedFunctionNameInput() {
        return await this.page.locator(this.savedFunctionNameInput).click();
    }

    async fillSavedFunctionNameInput(text) {
        return await this.fillInputField(this.savedFunctionNameInput, text);
    }

    async expectFunctionNameNotValid() {
        return await this.page.getByText('Function name is not valid.').click();
    }

    async expectWarningNoFunctionDefinition() {
        return await this.page.locator(this.qNotifyWarning).filter({ hasText: 'warningNo function definition' }).nth(3).click();
    }

    async expectBarChartVisible() {
        const barChart = this.page.locator(this.logsTable);
        return await expect(barChart).toBeTruthy();
    }

    async expectUrlContainsLogs() {
        return await expect(this.page.url()).toContain("logs");
    }

    async expectPageContainsText(text) {
        const logsPage = this.page.locator(this.qPageContainer);

        // Wait for the page to stabilize and check for "No events found" condition
        await this.page.waitForLoadState('networkidle');

        // If no data is available, trigger a refresh and wait
        const pageText = await logsPage.textContent();
        if (pageText.includes('No events found')) {
            testLogger.debug('No events found, attempting to refresh...');
            await this.clickRefreshButton();
            await this.page.waitForLoadState('networkidle');
            // Wait additional time for data to load
            await this.page.waitForTimeout(3000);
        }

        return await expect(logsPage).toContainText(text, { timeout: 10000 });
    }

    async clickLogSearchIndexListFieldSearchInput() {
        return await this.page.locator(this.logSearchIndexListFieldSearchInput).click();
    }

    async fillLogSearchIndexListFieldSearchInput(text) {
        return await this.fillInputField(this.logSearchIndexListFieldSearchInput, text);
    }

    async clickExpandCode() {
        return await this.page.getByLabel(this.expandCode).click();
    }

    async clickLogsDetailTableSearchAroundBtn() {
        return await this.page.locator(this.logsDetailTableSearchAroundBtn).click();
    }

    async expectLogTableColumnSourceVisible() {
        const element = this.page.locator(this.logTableColumnSource);
        // Wait for the element to be visible with a timeout
        await element.waitFor({ state: 'visible', timeout: 30000 });
        return await expect(element).toBeVisible();
    }

    async clickLogTableColumn3Source() {
        return await this.page.locator(this.logTableColumn3Source).getByText('{"_timestamp":').click();
    }

    async clickHistogramToggleDiv() {
        return await this.page.locator(this.histogramToggleDiv).nth(2).click();
    }

    async expectQueryEditorContainsExpectedQuery(expectedQuery) {
        const text = await this.page.evaluate((queryEditorSelector) => {
            const editor = document.querySelector(queryEditorSelector).querySelector('.monaco-editor');
            return editor ? editor.textContent.trim() : null;
        }, this.queryEditor);
        testLogger.debug(text);
        return await expect(text.replace(/\s/g, "")).toContain(expectedQuery.replace(/\s/g, ""));
    }

    async expectQueryEditorContainsSelectFrom() {
        return await this.page.locator(this.queryEditor)
            .locator('.view-lines')
            .locator('.view-line')
            .filter({ hasText: 'SELECT * FROM "e2e_automate"' })
            .nth(0);
    }

    generateRandomString() {
        const characters = 'ABCDEFGHIJKLMNOPQRSTUVWXYZabcdefghijklmnopqrstuvwxyz0123456789';
        let result = '';
        for (let i = 0; i < 5; i++) {
            result += characters.charAt(Math.floor(Math.random() * characters.length));
        }
        return result;
    }

    async expectQueryEditorNotContainsText(text) {
        await expect(this.page.locator(this.queryEditor)).not.toContainText(text);
    }

    async expectLogTableColumnSourceNotHaveText(text) {
        await expect(this.page.locator(this.logTableColumnSource)).not.toHaveText(text);
    }

    async selectStreamAndStreamTypeForLogs(stream) {
        await this.page.locator('[data-test="log-search-index-list-select-stream"]').click();
        await this.page.waitForTimeout(2000);
        await this.page.locator('[data-test="log-search-index-list-select-stream"]').fill(stream);
        await this.page.waitForTimeout(2000);
        await this.page.waitForSelector(`[data-test="log-search-index-list-stream-toggle-${stream}"] div`, { state: "visible" });
        await this.page.waitForTimeout(2000);
        await this.page.locator(`[data-test="log-search-index-list-stream-toggle-${stream}"] div`).first().click();
    }

    // Download-related functions
    async setupDownloadDirectory() {
        // Create unique directory with timestamp and random string
        const timestamp = Date.now();
        const randomString = Math.random().toString(36).substring(2, 8);
        const downloadDir = path.join(process.cwd(), `temp-downloads-${timestamp}-${randomString}`);
        
        // Create fresh directory
        fs.mkdirSync(downloadDir, { recursive: true });
        
        // Verify directory was created and is writable
        expect(fs.existsSync(downloadDir)).toBe(true);
        
        // Test write permissions by creating a test file
        const testFile = path.join(downloadDir, 'test-write.txt');
        fs.writeFileSync(testFile, 'test');
        expect(fs.existsSync(testFile)).toBe(true);
        fs.unlinkSync(testFile);
        
        return downloadDir;
    }

    async cleanupDownloadDirectory(downloadDir) {
        if (downloadDir && fs.existsSync(downloadDir)) {
            const files = fs.readdirSync(downloadDir);
            for (const file of files) {
                fs.unlinkSync(path.join(downloadDir, file));
            }
            fs.rmdirSync(downloadDir);
        }
    }

    async verifyDownload(download, expectedFileName, downloadDir) {
        const downloadPath = path.join(downloadDir, expectedFileName);
        
        // Save the download
        await download.saveAs(downloadPath);
        
        // Wait for file system to sync
        await new Promise(resolve => setTimeout(resolve, 1000));
        
        // Verify file exists and has content
        expect(fs.existsSync(downloadPath)).toBe(true);
        const stats = fs.statSync(downloadPath);
        expect(stats.size).toBeGreaterThan(0);
        
        // Verify it's a CSV file
        const content = fs.readFileSync(downloadPath, 'utf8');
        expect(content).toContain('_timestamp');
        
        // Count rows in the CSV file
        const rows = content.split('\n').filter(line => line.trim() !== '');
        const rowCount = rows.length - 1; // Subtract 1 for header row
        testLogger.debug(`Download ${expectedFileName}: ${rowCount} data rows`);
        
        // Assert row count based on scenario
        if (expectedFileName.includes('custom_100.csv')) {
            expect(rowCount).toBe(100);
        } else if (expectedFileName.includes('custom_500.csv')) {
            expect(rowCount).toBe(500);
        } else if (expectedFileName.includes('custom_1000.csv')) {
            expect(rowCount).toBe(1000);
        } else if (expectedFileName.includes('custom_5000.csv')) {
            expect(rowCount).toBe(5000);
        } else if (expectedFileName.includes('custom_10000.csv')) {
            expect(rowCount).toBe(10000);
        } else if (expectedFileName.includes('sql_limit_2000.csv')) {
            expect(rowCount).toBe(2000);
        } else if (expectedFileName.includes('sql_limit_2000_custom_500.csv')) {
            expect(rowCount).toBe(500);
        } else {
            // For normal "Download results" downloads, we expect some data but not a specific count
            expect(rowCount).toBeGreaterThan(0);
        }
        
        return downloadPath;
    }

    // Helper method for common file validation logic (lines 2037-2046)
    async _saveAndValidateDownloadFile(download, expectedFileName, downloadDir) {
        const downloadPath = path.join(downloadDir, expectedFileName);

        // Save the download
        await download.saveAs(downloadPath);

        // Wait for file system to sync
        await new Promise(resolve => setTimeout(resolve, 1000));

        // Verify file exists and has content
        expect(fs.existsSync(downloadPath)).toBe(true);
        const stats = fs.statSync(downloadPath);
        expect(stats.size).toBeGreaterThan(0);

        return downloadPath;
    }

    async verifyJsonDownload(download, expectedFileName, downloadDir) {
        const downloadPath = await this._saveAndValidateDownloadFile(download, expectedFileName, downloadDir);

        // Verify it's a JSON file
        const content = fs.readFileSync(downloadPath, 'utf8');

        // Parse as JSON to verify it's valid JSON
        let jsonData;
        try {
            jsonData = JSON.parse(content);
        } catch (error) {
            throw new Error(`Downloaded file is not valid JSON: ${error.message}`);
        }

        // Verify it's an array of objects and contains expected fields
        expect(Array.isArray(jsonData)).toBe(true);
        expect(jsonData.length).toBeGreaterThan(0);

        // Check that the first record has the expected timestamp field
        const firstRecord = jsonData[0];
        expect(firstRecord).toHaveProperty('_timestamp');

        testLogger.debug(`JSON Download ${expectedFileName}: ${jsonData.length} records`);

        return downloadPath;
    }

    async verifyJsonDownloadWithCount(download, expectedFileName, downloadDir, expectedCount) {
        const downloadPath = await this._saveAndValidateDownloadFile(download, expectedFileName, downloadDir);

        // Verify it's a JSON file
        const content = fs.readFileSync(downloadPath, 'utf8');

        // Parse as JSON to verify it's valid JSON
        let jsonData;
        try {
            jsonData = JSON.parse(content);
        } catch (error) {
            throw new Error(`Downloaded file is not valid JSON: ${error.message}`);
        }

        // Verify it's an array of objects and contains expected fields
        expect(Array.isArray(jsonData)).toBe(true);
        expect(jsonData.length).toBe(expectedCount);

        // Check that the first record has the expected timestamp field
        const firstRecord = jsonData[0];
        expect(firstRecord).toHaveProperty('_timestamp');

        testLogger.debug(`JSON Download ${expectedFileName}: ${jsonData.length} records (expected ${expectedCount})`);

        return downloadPath;
    }

    // Download action methods
    async clickMoreOptionsButton() {
        return await this.page.locator('[data-test="logs-search-bar-more-options-btn"]').click();
    }

    async hoverMoreOptionsButton() {
        return await this.page.locator('[data-test="logs-search-bar-more-options-btn"]').hover();
    }

    async hoverDownloadResults() {
        return await this.page.getByText('keyboard_arrow_right').hover();
    }

    async clickDownloadResultsForCustom() {
        return await this.page.getByText('Download results for custom').click();
    }

    async clickCustomDownloadRangeSelect() {
        return await this.page.locator('[data-test="custom-download-range-select"]').click();
    }

    async selectCustomDownloadRange(range) {
        return await this.page.getByRole('option', { name: range, exact: true }).click();
    }

    async clickConfirmDialogOkButton() {
        return await this.page.locator('[data-test="logs-search-bar-confirm-dialog-ok-btn"]').click();
    }

    async expectCustomDownloadDialogVisible() {
        return await expect(this.page.getByText('Enter the initial number and')).toBeVisible();
    }

    async expectRequestFailedError() {
        return await expect(this.page.getByText('Request failed with status')).toBeVisible();
    }

    async waitForDownload() {
        return await this.page.waitForEvent('download');
    }

    async clickAllFieldsButton() {
        return await this.page.locator('[data-test="logs-all-fields-btn"]').click();
    }

    async enableQuickModeIfDisabled() {
        // Enable quick mode toggle if it's not already enabled
        const toggleButton = await this.page.$('[data-test="logs-search-bar-quick-mode-toggle-btn"] > .q-toggle__inner');
        if (toggleButton) {
            // Evaluate the class attribute to determine if the toggle is in the off state
            const isSwitchedOff = await toggleButton.evaluate(node => node.classList.contains('q-toggle__inner--falsy'));
            if (isSwitchedOff) {
                await toggleButton.click();
            }
        }
    }

    async clickTimestampField() {
        return await this.page.locator(this.timestampFieldTable).getByTitle('_timestamp').click();
    }

    async clickSchemaButton() {
        return await this.page.getByRole('button').filter({ hasText: /^schema$/ }).click();
    }

    async clickInfoSchemaButton() {
        return await this.page.getByRole('button').filter({ hasText: 'infoschema' }).click();
    }

    async clickClearButton() {
        return await this.page.getByRole('button', { name: 'Clear' }).click();
    }

    async expectTimestampFieldVisible() {
        return await expect(this.page.locator(this.timestampFieldTable).getByTitle('_timestamp')).toBeVisible();
    }

    // Field management methods for add/remove fields to table
    async hoverOnFieldExpandButton(fieldName) {
        await this.page.locator(`[data-test="log-search-expand-${fieldName}-field-btn"]`).hover();
        await this.page.waitForTimeout(300);
    }

    async clickAddFieldToTableButton(fieldName) {
        await this.page.locator(`[data-test="log-search-index-list-add-${fieldName}-field-btn"]`).click();
        await this.page.waitForTimeout(1000);
    }

    async clickRemoveFieldFromTableButton(fieldName) {
        await this.page.locator(`[data-test="log-search-index-list-remove-${fieldName}-field-btn"]`).click();
        await this.page.waitForTimeout(1000);
    }

    async expectFieldInTableHeader(fieldName) {
        return await expect(this.page.locator(`[data-test="log-search-result-table-th-${fieldName}"]`)).toBeVisible();
    }

    async expectFieldNotInTableHeader(fieldName) {
        // When field is removed, the source column should be visible again
        return await expect(this.page.locator('[data-test="log-search-result-table-th-source"]').getByText('source')).toBeVisible();
    }

    // New POM methods for PR tests

    async executeBlankQueryWithKeyboardShortcut() {
        // Clear any existing query and ensure editor is focused
        await this.page.locator(this.queryEditor).click();
        await this.page.keyboard.press(process.platform === "darwin" ? "Meta+A" : "Control+A");
        await this.page.keyboard.press("Backspace");
        await this.page.waitForTimeout(500);
        
        // Try to run the blank query with cmd+enter
        await this.page.keyboard.press(process.platform === "darwin" ? "Meta+Enter" : "Control+Enter");
        
        // Wait for any response
        await this.page.waitForTimeout(3000);
    }

    async expectBlankQueryError() {
        // Verify proper error handling for blank SQL query (the actual behavior from PR #9023)
        const errorMessage = this.page.getByText("Error occurred while retrieving search events");
        await expect(errorMessage).toBeVisible();
        
        // Verify there's a clickable error details button
        const errorDetailsBtn = this.page.locator('[data-test="logs-page-result-error-details-btn"]');
        if (await errorDetailsBtn.isVisible()) {
            await errorDetailsBtn.click();
            await this.page.waitForTimeout(1000);
            testLogger.info('✓ Error details button clicked successfully');
        }
    }

    async openFirstLogDetails() {
        // Click on the first log entry to open details (expand the _timestamp column)
        await this.page.locator('[data-test="log-table-column-0-_timestamp"] [data-test="table-row-expand-menu"]').click();
        await this.page.waitForTimeout(1000);
    }

    async addIncludeSearchTermFromLogDetails() {
        // Ensure Quick Mode is OFF for include/exclude buttons to work
        const quickModeToggle = this.page.locator('[data-test="logs-search-bar-quick-mode-toggle-btn"] div').nth(1);
        const quickModeClass = await quickModeToggle.getAttribute('class');
        const isQuickModeOn = quickModeClass && quickModeClass.includes('text-primary');

        if (isQuickModeOn) {
            testLogger.info('Quick Mode is ON - turning it OFF for include/exclude functionality');
            await quickModeToggle.click();
            await this.page.waitForTimeout(1000);
        } else {
            testLogger.info('Quick Mode is already OFF');
        }

        // Check if there's a direct include button (newer UI)
        const directIncludeButton = this.page.locator('[data-test="log-details-include-field-btn"]');
        const directIncludeCount = await directIncludeButton.count();

        if (directIncludeCount > 0) {
            testLogger.info(`Found ${directIncludeCount} direct include buttons`);
            await directIncludeButton.first().click();
            await this.page.waitForTimeout(1000);
            return;
        }

        // Otherwise use the dropdown approach (older UI)
        // Don't use the first button (which is for _timestamp field), use the second one
        const includeExcludeButtons = this.page.locator('[data-test="log-details-include-exclude-field-btn"]');
        const buttonCount = await includeExcludeButtons.count();
        testLogger.info(`Found ${buttonCount} include/exclude buttons in log details`);

        // Use the second button (index 1) to skip _timestamp field
        if (buttonCount > 1) {
            await expect(includeExcludeButtons.nth(1)).toBeVisible();
            await includeExcludeButtons.nth(1).click();
        } else if (buttonCount > 0) {
            // Fallback to first if only one exists
            await expect(includeExcludeButtons.first()).toBeVisible();
            await includeExcludeButtons.first().click();
        } else {
            throw new Error('No include/exclude buttons found in log details');
        }
        await this.page.waitForTimeout(1500);

        // Take screenshot to see what menu appears
        await this.page.screenshot({ path: 'playwright-tests/Logs/include-menu-after-click.png', fullPage: true });
        testLogger.info('Screenshot saved after clicking include/exclude button');

        // Try to find the menu in different ways
        const includeByText = this.page.getByText('Include Search Term');
        const includeExact = this.page.getByText('Include Search Term', { exact: true });
        const includePartial = this.page.getByText(/Include.*Search/i);

        const textCount = await includeByText.count();
        const exactCount = await includeExact.count();
        const partialCount = await includePartial.count();

        testLogger.info(`Found menus: text=${textCount}, exact=${exactCount}, partial=${partialCount}`);

        // Try clicking whichever is found
        if (textCount > 0) {
            await includeByText.first().click();
        } else if (exactCount > 0) {
            await includeExact.first().click();
        } else if (partialCount > 0) {
            await includePartial.first().click();
        } else {
            throw new Error('Include Search Term menu item not found');
        }

        await this.page.waitForTimeout(1000);
    }

    async expectIncludeExcludeButtonsVisibleInLogDetails() {
        // CRITICAL ASSERTION: After running query, the include/exclude buttons should still be visible
        const postQueryButtons = this.page.locator('[data-test="log-details-include-exclude-field-btn"]');
        
        // Assert that include/exclude buttons are still visible after query run
        await expect(postQueryButtons.first()).toBeVisible();
        await expect(postQueryButtons.nth(1)).toBeVisible();
        
        // Assert that we still have multiple buttons available
        const buttonCount = await postQueryButtons.count();
        expect(buttonCount).toBeGreaterThanOrEqual(2);
        
        testLogger.info(`✓ ${buttonCount} include/exclude buttons remain visible in open log details AFTER query run`);
        return buttonCount;
    }

    async setupAPICallTracking() {
        const allRequests = [];
        
        const requestHandler = (request) => {
            if (request.url().includes('/_search') && request.method() === 'POST') {
                let postData = null;
                try {
                    postData = request.postData();
                } catch (e) {
                    postData = 'Unable to read post data';
                }
                
                allRequests.push({
                    url: request.url(),
                    postData: postData,
                    timestamp: Date.now()
                });
            }
        };
        
        this.page.on('request', requestHandler);
        
        return { allRequests, requestHandler };
    }

    async executeQueryWithKeyboardShortcutAndTrackAPICalls(query) {
        // Clear any existing query and add a test query
        await this.page.locator(this.queryEditor).click();
        await this.page.keyboard.press(process.platform === "darwin" ? "Meta+A" : "Control+A");
        await this.page.keyboard.press("Backspace");
        await this.page.keyboard.type(query);
        await this.page.waitForTimeout(500);
        
        // Use cmd+enter to run the query
        await this.page.keyboard.press(process.platform === "darwin" ? "Meta+Enter" : "Control+Enter");
        
        // Wait for the API calls to complete
        await this.page.waitForTimeout(4000);
    }

    async verifyAPICallCounts(allRequests, requestHandler) {
        // Filter recent requests made after cmd+enter
        const recentRequests = allRequests.filter(req => Date.now() - req.timestamp < 5000);
        
        // Histogram calls have size: 0, regular search calls have size > 0 (typically 51)
        const searchCalls = recentRequests.filter(req => 
            req.postData && (req.postData.includes('"size":51') || req.postData.includes('"size": 51'))
        );
        const histogramCalls = recentRequests.filter(req => 
            req.postData && (req.postData.includes('"size":0') || req.postData.includes('"size": 0'))
        );
        
        // Verify exactly 1 search call and 1 histogram call are made
        expect(searchCalls.length).toBe(1);
        expect(histogramCalls.length).toBe(1);
        expect(recentRequests.length).toBe(2);
        
        // Clean up event listener
        this.page.off('request', requestHandler);
        
        return { searchCalls: searchCalls.length, histogramCalls: histogramCalls.length, total: recentRequests.length };
    }

    async getEditorContentBefore() {
        // Get the actual Monaco editor content using a more specific selector
        const monacoEditor = this.page.locator('[data-test="logs-search-bar-query-editor"] .monaco-editor .view-lines');
        const initialQuery = await monacoEditor.textContent();
        return initialQuery?.trim().replace(/\s+/g, ' ') || '';
    }

    async getEditorContentAfter() {
        // Check editor content after cmd+enter
        const monacoEditor = this.page.locator('[data-test="logs-search-bar-query-editor"] .monaco-editor .view-lines');
        const finalEditorContent = await monacoEditor.textContent();
        return finalEditorContent?.trim().replace(/\s+/g, ' ') || '';
    }

    async setupEditorForCursorTest(query) {
        // Click in the query editor and add a simple query
        const queryEditor = this.page.locator(this.queryEditor);
        await queryEditor.click();
        await this.page.keyboard.press(process.platform === "darwin" ? "Meta+A" : "Control+A");
        await this.page.keyboard.press("Backspace");
        await this.page.keyboard.type(query);
        
        // Position cursor at the end of the query
        await this.page.keyboard.press("End");
        await this.page.waitForTimeout(500);
    }

    async executeQueryWithKeyboardShortcutForEditor() {
        // Press cmd+enter to run the query
        await this.page.keyboard.press(process.platform === "darwin" ? "Meta+Enter" : "Control+Enter");
        await this.page.waitForTimeout(2000);
    }

    async verifyEditorContentIntegrity(initialQuery, finalQuery) {
        // The query content should remain exactly the same 
        expect(finalQuery).toBe(initialQuery);
        expect(finalQuery).toBe('select * from "e2e_automate"');
        
        // Additional integrity checks
        expect(finalQuery).not.toMatch(/\n/); // No newlines
        expect(finalQuery).not.toMatch(/\r/); // No carriage returns  
        expect(finalQuery).not.toMatch(/^\d/); // No leading numbers
        expect(finalQuery).not.toContain('monaco'); // No Monaco artifacts
    }

    // Additional POM methods to eliminate all locators from spec file

    async expectLogsSearchResultLogsTableVisible() {
        await expect(this.page.locator(this.logsSearchResultLogsTable)).toBeVisible();
    }

    async getKubernetesFields() {
        return this.page.locator(this.kubernetesFieldsSelector);
    }

    async getKubernetesFieldsCount() {
        const kubernetesFields = this.page.locator(this.kubernetesFieldsSelector);
        return await kubernetesFields.count();
    }

    async getSpecificFieldLocator(fieldName) {
        return this.page.locator(`[data-test="log-search-expand-${fieldName}-field-btn"]`);
    }

    async getAllFields() {
        return this.page.locator(this.allFieldsSelector);
    }

    async getMatchingFields() {
        return this.page.locator(this.matchingFieldsSelector);
    }

    async countMatchingFields() {
        const matchingFields = this.page.locator(this.matchingFieldsSelector);
        return await matchingFields.count();
    }

    async ensureQuickModeState(desiredState) {
        const quickModeToggle = this.page.locator(this.quickModeToggle);
        const isEnabled = await quickModeToggle.getAttribute('aria-pressed');
        
        if ((desiredState && isEnabled !== 'true') || (!desiredState && isEnabled === 'true')) {
            await quickModeToggle.click();
            await this.page.waitForTimeout(500);
        }
    }

    async ensureHistogramToggleState(desiredState) {
        const histogramToggle = this.page.locator(this.histogramToggle);
        const isEnabled = await histogramToggle.getAttribute('aria-pressed');
        
        if ((desiredState && isEnabled !== 'true') || (!desiredState && isEnabled === 'true')) {
            await histogramToggle.click();
            await this.page.waitForTimeout(500);
            return true; // State was changed
        }
        return false; // State was already correct
    }

    async getQuickModeToggleAttributes() {
        const quickModeToggle = this.page.locator(this.quickModeToggle);
        const ariaPressed = await quickModeToggle.getAttribute('aria-pressed');
        const classNames = await quickModeToggle.getAttribute('class');
        return { ariaPressed, classNames };
    }

    async expectQuickModeToggleVisible() {
        await expect(this.page.locator(this.quickModeToggle)).toBeVisible();
    }

    async waitForUI(timeout = 500) {
        await this.page.waitForTimeout(timeout);
    }

    // Methods specifically for multistream testing that don't already exist
    async navigateToHome() {
        return await this.page.locator('[data-test="menu-link-\\/-item"]').click();
    }

    async fillStreamFilter(streamName) {
        return await this.page.locator('[data-test="log-search-index-list-select-stream"]').fill(streamName);
    }

    async toggleStreamSelection(streamName) {
        return await this.page.locator(`[data-test="log-search-index-list-stream-toggle-${streamName}"] div`).nth(2).click();
    }

    async toggleQueryModeEditor() {
        await this.page.locator('[data-test="logs-search-bar-show-query-toggle-btn"] div').first().click();
        // Wait for the Monaco editor container to appear (Firefox needs this)
        await this.page.waitForTimeout(2000);
        await this.page.locator('#fnEditor').waitFor({ state: 'visible', timeout: 15000 });
    }

    async clickMonacoEditor() {
        // Wait for Monaco editor to be fully rendered (Firefox needs longer)
        const monacoEditor = this.page.locator('#fnEditor').locator('.monaco-editor');
        await monacoEditor.waitFor({ state: 'visible', timeout: 30000 });
        // Scroll into view for Firefox (element may be outside viewport)
        await monacoEditor.scrollIntoViewIfNeeded();
        await this.page.waitForTimeout(1500); // Extra stabilization for Firefox
        return await monacoEditor.click({ force: true });
    }

    async fillMonacoEditor(text) {
        // Wait for Monaco editor to be visible (Firefox rendering is slower)
        const fnEditorContainer = this.page.locator('#fnEditor');
        const monacoEditor = fnEditorContainer.locator('.monaco-editor');
        await monacoEditor.waitFor({ state: 'visible', timeout: 30000 });

        // Use JavaScript to scroll the fnEditor into center of viewport (more reliable for Firefox)
        await fnEditorContainer.evaluate(el => {
            el.scrollIntoView({ behavior: 'instant', block: 'center', inline: 'center' });
        });
        await this.page.waitForTimeout(2000); // Extra stabilization for Firefox

        // Click on the Monaco editor container using coordinates (more reliable for Firefox viewport issues)
        const editorBox = await monacoEditor.boundingBox();
        if (editorBox) {
            await this.page.mouse.click(editorBox.x + 50, editorBox.y + 20);
        } else {
            // Fallback: click with force
            await monacoEditor.click({ force: true });
        }
        await this.page.waitForTimeout(500);

        // Clear existing content and fill using keyboard (more reliable on Firefox)
        await this.page.keyboard.press(process.platform === 'darwin' ? 'Meta+A' : 'Control+A');
        await this.page.keyboard.press('Backspace');
        await this.page.waitForTimeout(200);
        await this.page.keyboard.type(text, { delay: 50 });
    }

    async getCellByName(name) {
        return await this.page.getByRole('cell', { name });
    }

    async clickCellByName(name) {
        return await this.page.getByRole('cell', { name }).click();
    }

    async clickTableExpandMenuFirst() {
        return await this.page.locator('[data-test="table-row-expand-menu"]').first().click({ force: true });
    }

    async clickTimestampColumnMenu() {
        return await this.page.locator('[data-test="log-table-column-0-_timestamp"] [data-test="table-row-expand-menu"]').click();
    }

    async clickDateTimeButton() {
        return await this.page.locator('[data-test="date-time-btn"]').click();
    }

    async selectRelative6Hours() {
        return await this.page.locator('[data-test="date-time-relative-6-h-btn"]').click();
    }

    async selectRelative1Hour() {
        return await this.page.locator(this.relative1HourButton).click();
    }

    async clickAbsoluteTimeTab() {
        return await this.page.locator('[data-test="date-time-absolute-tab"]').click();
    }

    async fillStartDate(date) {
        return await this.page.locator('[data-test="date-time-absolute-start-date"]').fill(date);
    }

    async fillEndDate(date) {
        return await this.page.locator('[data-test="date-time-absolute-end-date"]').fill(date);
    }

    async clickApplyDateRange() {
        return await this.page.locator('[data-test="date-time-btn-apply"]').click();
    }

    async searchFieldByName(fieldName) {
        return await this.page.locator('[data-cy="index-field-search-input"]').fill(fieldName);
    }

    async navigateToStreams() {
        return await this.page.locator('[data-test="menu-link-/streams-item"]').click({ force: true });
    }

    async navigateToStreamsAlternate() {
        return await this.page.locator('[data-test="menu-link-\\/streams-item"]').click({ force: true });
    }

    async searchStreamByPlaceholder(searchText) {
        await this.page.getByPlaceholder("Search Stream").click();
        return await this.page.getByPlaceholder("Search Stream").fill(searchText);
    }

    async clickFirstExploreButton() {
        return await this.page.getByRole("button", { name: "Explore" }).first().click({ force: true });
    }

    // Additional methods for multistream functionality
    async expectLogsSearchIndexListContainsText(text) {
        return await expect(this.page.locator(this.logsSearchIndexList)).toContainText(text);
    }

    async getLogsTableContent() {
        return await this.page.locator(this.logsTable).textContent();
    }

    async getLogsTableRowCount() {
        return await this.page.locator(`${this.logsTable} tbody tr`).count();
    }

    async expectVrlFunctionVisible(functionText) {
        return await expect(this.page.locator(this.vrlFunctionText(functionText))).toBeVisible();
    }

    async expectNotificationErrorNotVisible() {
        return await expect(this.page.locator(this.notificationErrorMessage)).not.toBeVisible();
    }

    async expectErrorWhileFetchingNotVisible() {
        return await expect(this.page.getByText('Error while fetching')).not.toBeVisible();
    }

    async fillQueryEditorWithRole(text) {
        // Wait for query editor to be visible and ready (Firefox needs longer)
        const queryEditorContainer = this.page.locator(this.queryEditor);
        await queryEditorContainer.waitFor({ state: 'visible', timeout: 30000 });

        // Use JavaScript to scroll into center of viewport (more reliable for Firefox)
        await queryEditorContainer.evaluate(el => {
            el.scrollIntoView({ behavior: 'instant', block: 'center', inline: 'center' });
        });
        await this.page.waitForTimeout(2000); // Extra stabilization for Firefox

        // Click using coordinates (more reliable for Firefox viewport issues)
        const editorBox = await queryEditorContainer.boundingBox();
        if (editorBox) {
            await this.page.mouse.click(editorBox.x + 50, editorBox.y + 20);
        } else {
            // Fallback: click with force
            await queryEditorContainer.click({ force: true });
        }
        await this.page.waitForTimeout(500);

        // Clear and type using keyboard (more reliable on Firefox)
        await this.page.keyboard.press(process.platform === 'darwin' ? 'Meta+A' : 'Control+A');
        await this.page.keyboard.press('Backspace');
        await this.page.waitForTimeout(200);
        await this.page.keyboard.type(text, { delay: 30 });
    }

    async clickTimeCell() {
        // Click on the time cell (access_time icon)
        return await this.page.getByRole('cell', { name: ':' }).getByLabel('access_time').first().click();
    }

    async fillTimeCellWithInvalidValue(value) {
        // Fill time cell with partial/invalid value
        return await this.page.getByRole('cell', { name: ':' }).getByLabel('access_time').first().fill(value);
    }

    async expectErrorIconVisible() {
        // Use specific selector for error icon (material-icons with text-negative class)
        return await expect(this.page.locator('i.q-icon.text-negative.material-icons').filter({ hasText: 'error' })).toBeVisible();
    }

    async expectResultErrorDetailsButtonVisible() {
        return await expect(this.page.locator(this.resultErrorDetailsBtn)).toBeVisible();
    }

    async clickResultErrorDetailsButton() {
        return await this.page.locator(this.resultErrorDetailsBtn).click();
    }

    async expectSearchDetailErrorMessageVisible() {
        return await expect(this.page.locator(this.searchDetailErrorMessage)).toBeVisible();
    }

    async expectStartTimeVisible() {
        return await expect(this.page.getByRole('cell', { name: 'Start time' })).toBeVisible();
    }

    async expectEndTimeVisible() {
        return await expect(this.page.getByRole('cell', { name: 'End time' })).toBeVisible();
    }

    async clickOutsideTimeInput() {
        // Click outside to trigger validation
        return await this.page.locator('body').click({ position: { x: 0, y: 0 } });
    }

    /**
     * ==========================================
     * DATA INGESTION API METHOD
     * ==========================================
     */

    /**
     * Ingest data to a stream
     * Sends records individually to ensure uniqueness
     * @param {string} streamName - Stream name
     * @param {array} data - Array of log objects
     * @returns {Promise<object>} Result with success/fail counts
     */
    async ingestData(streamName, data) {
        const fetch = (await import('node-fetch')).default;
        const orgId = process.env["ORGNAME"];
        const basicAuthCredentials = Buffer.from(
            `${process.env["ZO_ROOT_USER_EMAIL"]}:${process.env["ZO_ROOT_USER_PASSWORD"]}`
        ).toString('base64');

        testLogger.info('Ingesting data', { streamName, recordCount: data.length });

        let successCount = 0;
        let failCount = 0;

        // Send records one by one to ensure each is treated as unique
        for (let i = 0; i < data.length; i++) {
            const record = data[i];

            try {
                const response = await fetch(`${process.env.INGESTION_URL}/api/${orgId}/${streamName}/_json`, {
                    method: 'POST',
                    headers: {
                        'Authorization': `Basic ${basicAuthCredentials}`,
                        'Content-Type': 'application/json'
                    },
                    body: JSON.stringify([record])  // Send as single-element array
                });

                const responseData = await response.json();

                if (response.status === 200 && responseData.code === 200) {
                    successCount++;
                    testLogger.debug(`Ingested record ${i+1}/${data.length}`, { name: record.name, test_id: record.test_id || 'no_id', unique_id: record.unique_id });
                } else {
                    failCount++;
                    testLogger.error(`Failed to ingest record ${i+1}/${data.length}`, { response: responseData, test_id: record.test_id || record.name });
                }

                // Small delay between records
                await new Promise(resolve => setTimeout(resolve, 500));

            } catch (error) {
                failCount++;
                testLogger.error(`Error ingesting record ${i+1}/${data.length}`, { error: error.message });
            }
        }

        testLogger.info('Ingestion complete', { streamName, total: data.length, success: successCount, failed: failCount });

        if (failCount > 0) {
            throw new Error(`Failed to ingest ${failCount} out of ${data.length} records`);
        }

        return { total: data.length, success: successCount, failed: failCount };
    }

    /**
     * Get severity colors from all visible log rows
     * Returns array of {severity, color} objects
     */
    async getSeverityColors() {
        return await this.page.evaluate(() => {
            const rows = document.querySelectorAll('tbody tr[data-index]');
            const findings = [];

            for (const row of rows) {
                const text = row.textContent;
                const colorDiv = row.querySelector('div[class*="tw-absolute"][class*="tw-left-0"]');

                if (!colorDiv) continue;

                const bgColor = window.getComputedStyle(colorDiv).backgroundColor;

                // Check for severity value in the row text - look for "severity":"X" or "severity":X
                for (let sev = 0; sev <= 7; sev++) {
                    if (text.includes(`"severity":"${sev}"`) || text.includes(`"severity":${sev},`)) {
                        findings.push({
                            severity: sev,
                            color: bgColor
                        });
                        break;
                    }
                }
            }

            return findings;
        });
    }

    /**
     * Get severity color for a specific severity level
     * @param {number} severityLevel - Severity level (0-7)
     * @returns {string|null} RGB color string or null if not found
     */
    async getSeverityColorBySeverityLevel(severityLevel) {
        const results = await this.getSeverityColors();
        const match = results.find(r => r.severity === severityLevel);
        return match ? match.color : null;
    }

    /**
     * Verify severity color matches expected hex color
     * @param {number} severityLevel - Severity level (0-7)
     * @param {string} expectedHexColor - Expected hex color (e.g., "#dc2626")
     * @returns {boolean} True if colors match
     */
    async verifySeverityColor(severityLevel, expectedHexColor) {
        const rgbColor = await this.getSeverityColorBySeverityLevel(severityLevel);
        if (!rgbColor) {
            testLogger.warn(`No color found for severity ${severityLevel}`);
            return false;
        }

        const hexColor = this.rgbToHex(rgbColor);
        const normalizedActual = this.normalizeHexColor(hexColor);
        const normalizedExpected = this.normalizeHexColor(expectedHexColor);

        testLogger.info(`Severity ${severityLevel}: Expected ${normalizedExpected}, Got ${normalizedActual}`);
        return normalizedActual === normalizedExpected;
    }

    /**
     * Convert RGB color to Hex
     * @param {string} rgb - RGB color string (e.g., "rgb(220, 38, 38)")
     * @returns {string} Hex color string (e.g., "#dc2626")
     */
    rgbToHex(rgb) {
        const result = rgb.match(/\d+/g);
        if (!result || result.length < 3) return null;
        return '#' + result.slice(0, 3).map(x => parseInt(x).toString(16).padStart(2, '0')).join('');
    }

    /**
     * Normalize hex color (remove alpha channel if present, lowercase)
     * @param {string} hex - Hex color string
     * @returns {string} Normalized hex color
     */
    normalizeHexColor(hex) {
        hex = hex.replace('#', '');
        if (hex.length === 8) {
            hex = hex.substring(0, 6);
        }
        return '#' + hex.toLowerCase();
    }

    /**
     * Ingest severity color test data to a specific stream
     * @param {string} streamName - Name of the stream to ingest data to
     * @returns {Promise<Object>} Response from the ingestion API
     */
    async severityColorIngestionToStream(streamName) {
        const severityColorData = require('../../../test-data/severity_color_data.json');
        const orgId = process.env["ORGNAME"];
        const basicAuthCredentials = Buffer.from(
            `${process.env["ZO_ROOT_USER_EMAIL"]}:${process.env["ZO_ROOT_USER_PASSWORD"]}`
        ).toString('base64');

        const headers = {
            "Authorization": `Basic ${basicAuthCredentials}`,
            "Content-Type": "application/json",
        };

        const url = `${process.env.INGESTION_URL}/api/${orgId}/${streamName}/_json`;

        try {
            const response = await this.page.request.post(url, {
                headers: headers,
                data: severityColorData
            });

            if (!response.ok()) {
                throw new Error(`HTTP error! status: ${response.status()}`);
            }

            const result = await response.json();
            testLogger.info(`Successfully ingested ${severityColorData.length} records to stream '${streamName}'`);
            return result;
        } catch (error) {
            testLogger.error('Severity color ingestion failed:', { error: error.message });
            throw error;
        }
    }

    /**
     * Delete a stream by name
     * @param {string} streamName - Name of the stream to delete
     * @returns {Promise<Object>} Response with status
     */
    async deleteStream(streamName) {
        const orgId = process.env["ORGNAME"];
        const basicAuthCredentials = Buffer.from(
            `${process.env["ZO_ROOT_USER_EMAIL"]}:${process.env["ZO_ROOT_USER_PASSWORD"]}`
        ).toString('base64');

        const headers = {
            "Authorization": `Basic ${basicAuthCredentials}`,
        };

        const url = `${process.env.INGESTION_URL}/api/${orgId}/streams/${streamName}`;

        try {
            const response = await this.page.request.delete(url, {
                headers: headers
            });

            if (!response.ok() && response.status() !== 404) {
                throw new Error(`HTTP error! status: ${response.status()}`);
            }

            const status = response.status();
            if (status === 200) {
                testLogger.info(`Stream '${streamName}' deleted successfully`);
            } else if (status === 404) {
                testLogger.info(`Stream '${streamName}' not found (already deleted)`);
            }

            return { status: status };
        } catch (error) {
            testLogger.error('Stream deletion failed:', { error: error.message });
            throw error;
        }
    }

    // ===== SHARE LINK METHODS =====

    /**
     * Click the share link button on the logs search bar
     */
    async clickShareLinkButton() {
        await this.page.locator(this.shareLinkButton).waitFor({ state: 'visible', timeout: 10000 });
        await this.page.locator(this.shareLinkButton).click();
        testLogger.info('Clicked share link button');
    }

    /**
     * Verify the share link button is visible
     */
    async expectShareLinkButtonVisible() {
        await expect(this.page.locator(this.shareLinkButton)).toBeVisible();
        testLogger.info('Share link button is visible');
    }

    /**
     * Click share link and wait for success notification
     * @returns {Promise<boolean>} true if success notification appeared
     */
    async clickShareLinkAndExpectSuccess() {
        await this.clickShareLinkButton();

        // Wait for success notification
        const notification = this.page.locator(this.successNotification);
        await notification.waitFor({ state: 'visible', timeout: 15000 });

        const notificationText = await notification.textContent();
        const isSuccess = notificationText.includes(this.linkCopiedSuccessText);

        if (isSuccess) {
            testLogger.info('Share link success notification appeared');
        } else {
            testLogger.warn('Notification appeared but was not success message', { text: notificationText });
        }

        return isSuccess;
    }

    /**
     * Verify share link success notification is visible
     */
    async expectShareLinkSuccessNotification() {
        const notification = this.page.locator(this.successNotification).filter({ hasText: this.linkCopiedSuccessText });
        await expect(notification).toBeVisible({ timeout: 15000 });
        testLogger.info('Share link success notification verified');
    }

    /**
     * Click share link and wait for any notification (success or error)
     * This is more resilient for environments where the short URL API may not work
     * @returns {Promise<{appeared: boolean, isSuccess: boolean, text: string}>}
     */
    async clickShareLinkAndExpectNotification() {
        await this.clickShareLinkButton();

        // Wait for any notification
        const notification = this.page.locator(this.successNotification);
        try {
            await notification.waitFor({ state: 'visible', timeout: 15000 });
            const notificationText = await notification.textContent();
            const isSuccess = notificationText.includes(this.linkCopiedSuccessText);
            const isError = notificationText.includes(this.errorCopyingLinkText);

            testLogger.info('Share link notification appeared', {
                text: notificationText,
                isSuccess,
                isError
            });

            return {
                appeared: true,
                isSuccess,
                isError,
                text: notificationText
            };
        } catch (e) {
            testLogger.warn('No notification appeared after clicking share link');
            return { appeared: false, isSuccess: false, isError: false, text: '' };
        }
    }

    /**
     * Verify any notification appears after clicking share link (success or error)
     * This tests that the button is functional without requiring API success
     */
    async expectShareLinkTriggersNotification() {
        const result = await this.clickShareLinkAndExpectNotification();
        expect(result.appeared).toBe(true);
        testLogger.info('Share link triggered notification', { text: result.text });
        return result;
    }

    /**
     * Get the current URL for verification after share link redirect
     */
    async getCurrentUrl() {
        return this.page.url();
    }

    /**
     * Verify the URL contains expected query parameters
     * @param {string} param - Parameter name to check
     */
    async expectUrlContainsParam(param) {
        const url = await this.getCurrentUrl();
        expect(url).toContain(param);
        testLogger.info(`URL contains parameter: ${param}`);
    }

    // ===== STATE PRESERVATION METHODS =====

    /**
     * Read the clipboard content (requires clipboard permissions in playwright config)
     * @returns {Promise<string>} The clipboard text content
     */
    async readClipboard() {
        const clipboardText = await this.page.evaluate(() => navigator.clipboard.readText());
        testLogger.info('Read clipboard content', { length: clipboardText.length });
        return clipboardText;
    }

    /**
     * Click share link and get the copied URL from clipboard
     * Automatically converts HTTP to HTTPS to maintain auth context
     * @returns {Promise<string>} The shared URL
     */
    async clickShareLinkAndGetUrl() {
        await this.clickShareLinkButton();

        // Wait for success notification
        const notification = this.page.locator(this.successNotification);
        await notification.waitFor({ state: 'visible', timeout: 15000 });

        // Read the URL from clipboard
        let sharedUrl = await this.readClipboard();

        // Convert HTTP to HTTPS to maintain authentication cookies (skip for localhost)
        if (sharedUrl.startsWith('http://') && !sharedUrl.includes('localhost')) {
            sharedUrl = sharedUrl.replace('http://', 'https://');
            testLogger.info('Converted HTTP to HTTPS', { url: sharedUrl });
        }

        testLogger.info('Share link URL captured', { url: sharedUrl });

        return sharedUrl;
    }

    /**
     * Extract URL query parameters as an object
     * @param {string} url - The URL to parse
     * @returns {Object} Key-value pairs of query parameters
     */
    parseUrlParams(url) {
        const urlObj = new URL(url);
        const params = {};
        urlObj.searchParams.forEach((value, key) => {
            params[key] = value;
        });
        return params;
    }

    /**
     * Capture the current search state from the URL
     * @returns {Promise<Object>} The current search state
     */
    async captureCurrentState() {
        const url = await this.getCurrentUrl();
        const params = this.parseUrlParams(url);

        const state = {
            url: url,
            stream: params.stream || null,
            streamType: params.stream_type || 'logs',
            period: params.period || null,
            from: params.from || null,
            to: params.to || null,
            sqlMode: params.sql_mode || null,
            quickMode: params.quick_mode || null,
            showHistogram: params.show_histogram || null,
            orgIdentifier: params.org_identifier || null,
            query: params.sql || params.query || null,
        };

        testLogger.info('Captured current state', state);
        return state;
    }

    /**
     * Compare two search states and return differences
     * @param {Object} state1 - First state
     * @param {Object} state2 - Second state
     * @param {Array<string>} keysToCompare - Keys to compare
     * @returns {Object} Comparison result with matches and differences
     */
    compareStates(state1, state2, keysToCompare = ['stream', 'streamType', 'period', 'sqlMode', 'quickMode', 'showHistogram']) {
        const result = {
            isMatch: true,
            matches: {},
            differences: {}
        };

        for (const key of keysToCompare) {
            const val1 = state1[key];
            const val2 = state2[key];

            if (val1 === val2) {
                result.matches[key] = val1;
            } else {
                result.isMatch = false;
                result.differences[key] = { before: val1, after: val2 };
            }
        }

        testLogger.info('State comparison result', result);
        return result;
    }

    /**
     * Wait for the page to finish redirecting (URL stabilizes)
     * @param {number} timeout - Max time to wait in ms
     */
    async waitForRedirectComplete(timeout = 15000) {
        let previousUrl = '';
        let currentUrl = await this.getCurrentUrl();
        const startTime = Date.now();

        // Wait for URL to stabilize (not changing for 1 second)
        while (Date.now() - startTime < timeout) {
            previousUrl = currentUrl;
            await this.page.waitForTimeout(1000);
            currentUrl = await this.getCurrentUrl();

            if (previousUrl === currentUrl && !currentUrl.includes('/short/')) {
                testLogger.info('Redirect complete', { finalUrl: currentUrl });
                return;
            }
        }

        testLogger.warn('Redirect timeout - URL may still be changing', { currentUrl });
    }

    /**
     * Get the selected stream name from the UI
     * @returns {Promise<string|null>} The selected stream name
     */
    async getSelectedStreamFromUI() {
        try {
            const streamSelector = this.page.locator('[data-test="log-search-index-list-select-stream"]');
            await streamSelector.waitFor({ state: 'visible', timeout: 5000 });
            const streamText = await streamSelector.textContent();
            return streamText?.trim() || null;
        } catch (e) {
            return null;
        }
    }

    /**
     * Check if SQL mode is currently enabled
     * @returns {Promise<boolean>} True if SQL mode is enabled
     */
    async isSqlModeEnabled() {
        const sqlToggle = this.page.getByRole('switch', { name: 'SQL Mode' });
        const isChecked = await sqlToggle.getAttribute('aria-checked');
        return isChecked === 'true';
    }

    /**
     * Get the current query from the editor
     * @returns {Promise<string>} The query text
     */
    async getQueryFromEditor() {
        try {
            const editor = this.page.locator(this.queryEditor);
            const queryText = await editor.textContent();
            return queryText?.trim() || '';
        } catch (e) {
            return '';
        }
    }
}<|MERGE_RESOLUTION|>--- conflicted
+++ resolved
@@ -322,18 +322,6 @@
         const orgId = process.env.ORGNAME;
         const authHeader = `Basic ${Buffer.from(`${process.env.ZO_ROOT_USER_EMAIL}:${process.env.ZO_ROOT_USER_PASSWORD}`).toString('base64')}`;
 
-<<<<<<< HEAD
-        // Type the stream name to filter the dropdown
-        // Scope the search to only dropdown menu items (div.q-item) to avoid hidden elements
-        await this.page.locator(this.indexDropDown).fill(stream);
-        await this.page.waitForTimeout(2000); // Wait for filtering to complete
-        await this.page.waitForLoadState('networkidle', { timeout: 10000 }).catch(() => {});
-
-        // Find the stream in the filtered results and scroll it into view if needed
-        const streamLocator = this.page.locator("div.q-item").getByText(stream, { exact: true }).first();
-        await streamLocator.scrollIntoViewIfNeeded({ timeout: 15000 });
-        await streamLocator.click();
-=======
         while (Date.now() - startTime < maxWaitMs) {
             try {
                 // Use dynamic import for node-fetch
@@ -444,7 +432,7 @@
                     }
 
                     // Try by text
-                    const streamByText = this.page.getByText(stream, { exact: true }).first();
+                    const streamByText = this.page.locator("div.q-item").getByText(stream, { exact: true }).first();
                     const textVisible = await streamByText.isVisible({ timeout: 500 }).catch(() => false);
 
                     if (textVisible) {
@@ -497,7 +485,6 @@
 
         // All retries exhausted
         throw new Error(`selectStream: Failed to find stream "${stream}" after ${maxRetries} attempts`);
->>>>>>> e0d23c42
     }
 
     async selectIndexStreamOld(streamName) {
