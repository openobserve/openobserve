--- conflicted
+++ resolved
@@ -42,13 +42,8 @@
 import { UserPage } from "./generalPages/userPage.js";
 
 // ===== LOGS, REPORTS, STREAMS, PIPELINES ADDITIONAL PAGE OBJECTS =====
-<<<<<<< HEAD
 import { LogsQueryPage } from "./logsPages/logsQueryPage.js";
 import UnflattenedPage from "./logsPages/unflattened.js";
-=======
-import UnflattenedPage from "./logsPages/unflattened.js";
-
->>>>>>> a2849841
 
 class PageManager {
   /**
@@ -103,10 +98,7 @@
     this.userPage = new UserPage(page);
     
     // ===== LOGS, REPORTS, STREAMS, PIPELINES ADDITIONAL PAGE OBJECTS =====
-<<<<<<< HEAD
     this.logsQueryPage = new LogsQueryPage(page);
-=======
->>>>>>> a2849841
     this.unflattenedPage = new UnflattenedPage(page);
   }
 }
