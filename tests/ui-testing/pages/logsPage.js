// logsPage.js
import { expect } from '@playwright/test';
const { chromium } = require('playwright');
import { dateTimeButtonLocator, relative30SecondsButtonLocator, absoluteTabLocator, Past30SecondsValue } from '../pages/CommonLocator.js';

export class LogsPage {
  constructor(page) {

    this.page = page;

    this.orgDropdown = '[data-test="navbar-organizations-select"]';
    this.defaultOrgOption = this.page.getByRole('option', { name: 'default', exact: true }).locator('div').nth(2);
    this.logsMenuItem = page.locator('[data-test="menu-link-\\/logs-item"]');
    this.indexDropDown = page.locator('[data-test="logs-search-index-list"]').getByText('arrow_drop_down');
    this.streamToggle = page.locator('[data-test="log-search-index-list-stream-toggle-default"] div');

    this.filterMessage = page.locator('div:has-text("info Adjust filter parameters and click \'Run query\'")');

    this.dateTimeButton = dateTimeButtonLocator;
    this.relative30SecondsButton = page.locator(relative30SecondsButtonLocator);

    this.sqlModeToggle = this.page.getByLabel('SQL Mode').locator('div').nth(2);

    this.absoluteTab = absoluteTabLocator;

    this.homeButton = "[name ='home']";


    this.timeZoneDropdown = "//label[contains(@class,'timezone-select')]";
    this.timeZoneOption = (zone) => `role=option[name="${zone}"]`;
    this.dateSelector = (day) => `//div[contains(@class,'q-date__calendar-item--in')]/button/span[contains(@class,'q-btn__content')]/span[text()='${day}']`;
    this.monthSelector = (month) => `//span[text() ='${month}']`;
    this.yearSelector = (year) => `//span[text() ='${year}']`;
    this.startTimeField = "input[class = 'q-field__native q-placeholder']:nth-of-type(2)";
    this.endTimeField = "input[class = 'q-field__native q-placeholder']:nth-of-type(3)";
    this.scheduleText = "//i[text() ='schedule']/following-sibling::span";
    this.calendarDate = "//div[contains(@class,'q-date__calendar-item--in')]/button/span[contains(@class,'q-btn__content')]/span[text()='";
    this.startTimeInput = "input[class = 'q-field__native q-placeholder']:nth-child(2)";
    this.endTimeInput = "input[class = 'q-field__native q-placeholder']:nth-child(3)";
    this.timezoneSelector = "//label[contains(@class,'timezone-select')]";

    this.streamDropdown = '[data-test="log-search-index-list-select-stream"]';
    this.queryButton = "[data-test='logs-search-bar-refresh-btn']";
    this.queryEditor = '[data-test="logs-search-bar-query-editor"]';
    this.quickModeToggle = '[data-test="logs-search-bar-quick-mode-toggle-btn"]';

    this.profileButton = page.locator('[data-test="header-my-account-profile-icon"]');
    this.signOutButton = page.getByText('Sign Out');

  }

  async selectOrganization() {
    await this.page.locator(this.orgDropdown).getByText('arrow_drop_down').click();
    await this.defaultOrgOption.click();
  }


  async navigateToLogs() {
    // Click on Logs menu item
    await this.page.locator(this.homeButton).hover();
    await this.logsMenuItem.click();
    await this.page.waitForTimeout(3000);
    // await expect(this.page.locator('[data-test="logs-search-no-stream-selected-text"]')).toContainText('info Select a stream and press \'Run query\' to continue. Additionally, you can apply additional filters and adjust the date range to enhance search.');
  }

  async validateLogsPage() {
    await expect(this.page.locator('[data-test="logs-search-no-stream-selected-text"]')).toContainText('info Select a stream and press \'Run query\' to continue. Additionally, you can apply additional filters and adjust the date range to enhance search.');
  }

  async logsPageDefaultMultiOrg() {

    await this.page.locator('[data-test="navbar-organizations-select"]').getByText('arrow_drop_down').click();
    await this.page.waitForTimeout(2000);
    await this.page.getByRole('option', { name: 'defaulttestmulti' }).locator('div').nth(2).click();



  }

  async logsPageURLValidation() {

    await expect(this.page).toHaveURL(/defaulttestmulti/);

  }

  async selectIndexAndStream() {
    // Select index and stream
    await this.indexDropDown.click();
    await this.streamToggle.first().click();
    // await this.page.waitForTimeout(3000);
    await this.streamToggle.nth(2).click();
  }

  async selectIndexAndStreamJoin() {
    await this.page.locator('[data-test="logs-search-index-list"]').getByText('arrow_drop_down').click();
    await this.page.waitForTimeout(3000);
    await this.page.locator('[data-test="log-search-index-list-stream-toggle-default"] div').first().click();
    await this.page.waitForTimeout(3000);
    await this.page.locator('[data-test="log-search-index-list-stream-toggle-e2e_automate"] div').first().click();
    await this.page.waitForTimeout(3000);
  }

  async selectRunQuery() {

    await this.page.locator(this.queryButton).click();
    await this.page.waitForTimeout(5000);
  }

  async setTimeToPast30Seconds() {
    // Set the time filter to the last 30 seconds
    await expect(this.page.locator(this.dateTimeButton)).toBeVisible();
    await this.page.locator(this.dateTimeButton).click();
    await this.relative30SecondsButton.click();

  }

  async verifyTimeSetTo30Seconds() {
    // Verify that the time filter displays "Past 30 Seconds"
    await expect(this.page.locator(this.dateTimeButton)).toContainText(Past30SecondsValue);
  }

  async enableSQLMode() {
    await this.sqlModeToggle.click();
  }

  async setDateTime() {
    await expect(this.page.locator(this.dateTimeButton)).toBeVisible();
    await this.page.locator(this.dateTimeButton).click();
    await this.page.locator(this.absoluteTab).click();
    await this.page.waitForTimeout(1000);

  }

  async setAbsoluteDate(year, month, day, currentMonth, currentYear) {
    // await this.page.locator(this.dateTimeButton).click();
    // await this.page.getByText(" Absolute ").click();

    if (currentMonth.includes(month) && year === currentYear.toString()) {
      await this.page.locator(this.calendarDate + day + "']").dblclick();
    } else if (year === currentYear.toString()) {
      await this.page.getByText(currentMonth).click();
      await this.page.locator("//span[text() ='" + month + "']").click();
      await this.page.locator("//span[text() ='" + day + "']").dblclick();
    } else {
      await this.page.getByText(currentMonth).click();
      await this.page.locator("//span[text() ='" + month + "']").click();
      await this.page.locator("//span[text() ='" + currentYear + "']").click();
      await this.page.locator("//span[text() ='" + year + "']").click();
      await this.page.locator("//span[text() ='" + day + "']").dblclick();
    }
  }

  async setStartAndEndTime(startTime, endTime) {
    await this.page.locator(this.startTimeInput).fill(startTime);
    await this.page.locator(this.endTimeInput).fill(endTime);
  }

  async setTimeRange(startTime, endTime) {
    await this.page.locator(this.startTimeField).fill(startTime);
    await this.page.locator(this.endTimeField).fill(endTime);
  }

  async verifySchedule(expectedTime) {
    const schedule = await this.page.locator(this.scheduleText).textContent();
    expect(schedule).toEqual(expectedTime);
  }

  async setTimeZone(zone) {
    await this.page.locator(this.timeZoneDropdown).click();
    await this.page.getByRole(this.timeZoneOption(zone)).click();
  }

  async changeTimeZone() {
    await this.page.locator("//label[contains(@class,'timezone-select')]").click()
    await this.page.getByRole('option', { name: 'Asia/Dubai' }).click()
  }

  async verifyDateTime(startTime, endTime) {
    await expect(this.page.locator(this.dateTimeButton)).toContainText(`${startTime} - ${endTime}`);
  }

  async copyShare() {
    const browser = await chromium.launch();

    const context = await browser.newContext({
      permissions: ['clipboard-read', 'clipboard-write']
    });
    const page = await context.newPage();
    await page.locator("[title ='Share Link']").click();
    const copiedUrl = await page.evaluate(() => navigator.clipboard.readText())
    console.log(copiedUrl);
    // console.log(Copied text: ${copiedUrl})
    const newpage = await context.newPage()
    await newpage.waitForTimeout(5000)
    await newpage.goto(copiedUrl)
    console.log(newpage.url())
    expect(copiedUrl).toContain('short')
  }

  async getScheduleText() {
    return await this.page.locator("//button[(@data-test ='date-time-btn')]/span[contains(@class,'q-btn__content')]/span").textContent();
  }

  async selectStream(stream) {
    await this.page.waitForTimeout(4000);
    await this.page.locator(this.streamDropdown).click({ force: true });
    await this.page.locator("div.q-item").getByText(`${stream}`).first().click({ force: true });
  }

  async applyQuery() {
    const search = this.page.waitForResponse("**/api/default/_search**");
    await this.page.waitForTimeout(3000);
    await this.page.locator(this.queryButton).click({ force: true });
    try {
      const response = await search;
      await expect.poll(async () => response.status()).toBe(200);
    } catch (error) {
      throw new Error(`Failed to get response: ${error.message}`);
    }
  }

  async applyQueryButton(expectedUrl) {
    const searchResponse = this.page.waitForResponse(expectedUrl);
    await this.page.waitForTimeout(3000);
    await this.page.locator(this.queryButton).click({ force: true });
    await expect.poll(async () => (await searchResponse).status()).toBe(200);
  }

  async clearAndRunQuery() {
    await this.page.locator(this.queryButton).click();
    await this.page.getByLabel("SQL Mode").locator("div").nth(2).click();
    await this.page.locator(this.queryEditor).click();
    await this.page.keyboard.press(process.platform === "darwin" ? "Meta+A" : "Control+A");
    await this.page.keyboard.press("Backspace");
    await this.page.waitForTimeout(3000);
    await this.page.locator(this.queryButton).click();
    await this.page.getByText("No column found in selected stream.").click();
  }


  async kubernetesContainerName() {
    await this.page.getByLabel('Expand "kubernetes_container_name"').click();
    await this.page.waitForTimeout(5000);
    await this.page.locator('[data-test="logs-search-subfield-add-kubernetes_container_name-ziox"] [data-test="log-search-subfield-list-equal-kubernetes_container_name-field-btn"]').click();

  }

  async kubernetesContainerNameJoin() {
    await this.page
      .locator('[data-test="logs-search-bar-query-editor"]')
      .getByLabel("Editor content;Press Alt+F1")
      .fill('SELECT a.kubernetes_container_name , b.kubernetes_container_name  FROM "default" as a join "e2e_automate" as b on a.kubernetes_container_name  = b.kubernetes_container_name');
    await this.page.waitForTimeout(5000);
  }

  async kubernetesContainerNameJoinLimit() {
    await this.page
      .locator('[data-test="logs-search-bar-query-editor"]')
      .getByLabel("Editor content;Press Alt+F1")
      .fill('SELECT a.kubernetes_container_name , b.kubernetes_container_name  FROM "default" as a join "e2e_automate" as b on a.kubernetes_container_name  = b.kubernetes_container_name LIMIT 10');
    await this.page.waitForTimeout(5000);
  }


  async kubernetesContainerNameJoinLike() {
    await this.page
      .locator('[data-test="logs-search-bar-query-editor"]')
      .getByLabel("Editor content;Press Alt+F1")
      .fill('SELECT a.kubernetes_container_name , b.kubernetes_container_name  FROM "default" as a join "e2e_automate" as b on a.kubernetes_container_name  = b.kubernetes_container_name WHERE a.kubernetes_container_name LIKE "%ziox%"');
    await this.page.waitForTimeout(5000);
  }

  async kubernetesContainerNameLeftJoin() {
    await this.page
      .locator('[data-test="logs-search-bar-query-editor"]')
      .getByLabel("Editor content;Press Alt+F1")
      .fill('SELECT a.kubernetes_container_name , b.kubernetes_container_name  FROM "default" as a LEFT JOIN "e2e_automate" as b on a.kubernetes_container_name  = b.kubernetes_container_name');
    await this.page.waitForTimeout(5000);
  }

  async kubernetesContainerNameRightJoin() {
    await this.page
      .locator('[data-test="logs-search-bar-query-editor"]')
      .getByLabel("Editor content;Press Alt+F1")
      .fill('SELECT a.kubernetes_container_name , b.kubernetes_container_name  FROM "default" as a RIGHT JOIN "e2e_automate" as b on a.kubernetes_container_name  = b.kubernetes_container_name');
    await this.page.waitForTimeout(5000);
  }

  async kubernetesContainerNameFullJoin() {
    await this.page
      .locator('[data-test="logs-search-bar-query-editor"]')
      .getByLabel("Editor content;Press Alt+F1")
      .fill('SELECT a.kubernetes_container_name , b.kubernetes_container_name  FROM "default" as a FULL JOIN "e2e_automate" as b on a.kubernetes_container_name  = b.kubernetes_container_name');
    await this.page.waitForTimeout(5000);
  }

  async displayCountQuery() {
    await this.page.waitForTimeout(4000);
    await expect(this.page.getByRole('heading', { name: 'Error while fetching' })).not.toBeVisible();
  }

  async validateResult() {
    await this.page.waitForTimeout(10000);
    await expect(this.page.locator('[data-test="logs-search-search-result"]')).toBeVisible();
    await this.page.locator('td[data-test="log-table-column-0-source"]').nth(0).click();
    await expect(this.page.locator('[data-test="log-expand-detail-key-kubernetes_container_name-text"]')).toBeVisible();

  }




  async signOut() {
    await this.profileButton.click();
    await this.signOutButton.click();
  }

  async displayTwoStreams() {
    await expect(this.page.locator('[data-test="logs-search-index-list"]')).toContainText('default, e2e_automate');
  }

  async verifyQuickModeToggle() {
    await expect(this.page.locator(this.quickModeToggle)).toBeVisible();
  }

  async clickQuickModeToggle() {

    await this.page.waitForSelector('[data-test="logs-search-bar-quick-mode-toggle-btn"]');
    // Get the toggle button element
    const toggleButton = await this.page.$('[data-test="logs-search-bar-quick-mode-toggle-btn"] > .q-toggle__inner');
    // Evaluate the class attribute to determine if the toggle is in the off state
    const isSwitchedOff = await toggleButton.evaluate(node => node.classList.contains('q-toggle__inner--falsy'));
    // If the toggle is switched off, click on it to switch it on
    if (isSwitchedOff) {
      await toggleButton.click();

    }

  }

  async clickInterestingFields() {

    await this.page.locator('[data-cy="index-field-search-input"]').fill("kubernetes_container_name");
    await this.page.waitForTimeout(2000);
    await this.page.locator('[data-test="log-search-index-list-interesting-kubernetes_container_name-field-btn"]').first().click();
    await this.page.waitForTimeout(2000);
  }

  async validateInterestingFields() {
    await expect(this.page.locator('[data-test="logs-search-bar-query-editor"]').getByText(/kubernetes_container_name/).first()).toBeVisible();
  }

  async validateInterestingFieldsQuery() {
    await this.page.waitForSelector('[data-test="logs-search-bar-query-editor"]');
    await expect(this.page.locator('[data-test="logs-search-bar-query-editor"]').locator('text=kubernetes_container_name FROM "default"')
    ).toBeVisible();
  }

  async addRemoveInteresting() {

    await this.page.locator('[data-cy="index-field-search-input"]').clear();
    await this.page.locator('[data-cy="index-field-search-input"]').fill("job");
    await this.page.waitForTimeout(2000);
    await this.page.locator('[data-test="log-search-index-list-interesting-job-field-btn"]').last().click({ force: true, });
    await this.page.locator('[data-cy="search-bar-refresh-button"] > .q-btn__content').click({ force: true, });
    await this.page.locator('[data-test="log-search-index-list-interesting-job-field-btn"]').last().click({ force: true, });
    await expect(this.page.locator('[data-test="logs-search-bar-query-editor"]')).not.toHaveText(/job/);

  }


  async setDateTimeToToday() {
    // Set up route interception and apply filters
    await this.page.route('**/api/default/_search**', (route) => route.continue());;

    // Click on the date-time button
    await expect(this.page.locator(this.dateTimeButton)).toBeVisible();
    await this.page.locator(this.dateTimeButton).click();

    // Select the absolute date-time tab
    await this.page.locator('[data-test="date-time-absolute-tab"]').click();

    // Select the current date
    const date = new Date().getDate();
<<<<<<< HEAD
    await this.page.getByRole('button', { name: date.toString(), exact: true }).last().click()
    await this.page.getByRole('button', { name: date.toString(), exact: true }).last().click()
  
=======
    await this.page.getByRole('button', { name: date.toString(), exact: true }).last().click();
    await this.page.getByRole('button', { name: date.toString(), exact: true }).last().click();

>>>>>>> 17fbd844
    // Fill the start time
    const startTimeInput = this.page.locator(".startEndTime td:nth-child(1) input");
    await startTimeInput.click();
    await startTimeInput.fill("");
    await startTimeInput.type("000000");

    // Wait briefly for UI stability
    // await this.page.waitForTimeout(2000);
    await this.page.waitForSelector('.startEndTime td:nth-child(2) input', { state: 'visible' });


    // Fill the end time
    const endTimeInput = this.page.locator(".startEndTime td:nth-child(2) input");
    await endTimeInput.click();
    await endTimeInput.fill("");
    await this.page.waitForTimeout(2000);
    await endTimeInput.type("235900");
    await this.page.locator('[data-test="logs-logs-toggle"]', { state: 'visible' }).click();
    await this.page.locator('[data-test="logs-search-bar-refresh-btn"]').click();

    // Wait briefly for search results to load
    await this.page.waitForTimeout(2000);

    // Validate the date range of the log entries
    const startDate = new Date();
    startDate.setHours(0, 0, 0);
    const endDate = new Date();
    endDate.setHours(23, 59, 59);

    const startDateStr = `${startDate.getFullYear()}-${String(startDate.getMonth() + 1).padStart(2, "0")}-${String(startDate.getDate()).padStart(2, "0")} 00:00:00`;
    const endDateStr = `${endDate.getFullYear()}-${String(endDate.getMonth() + 1).padStart(2, "0")}-${String(endDate.getDate()).padStart(2, "0")} 23:59:59`;

    const rows = await this.page.locator('[data-test="logs-search-result-logs-table"] tbody:nth-of-type(2) tr').all();

    for (let i = 2; i < rows.length; i++) {
      const dateText = await rows[i].locator('td:first-child div div:nth-child(2) span span').textContent();
      if (dateText) {
        const date = new Date(dateText.trim());
        const startDate = new Date(startDateStr);
        const endDate = new Date(endDateStr);

        // Check if the parsed date is valid
        if (isNaN(date.getTime())) {
          throw new Error(`Invalid date format: ${dateText}`);
        }

        expect(date >= startDate && date <= endDate).toBeTruthy();
      }
    }

    await expect(this.page.locator('[data-test="logs-search-result-logs-table"]')).toBeVisible();
  }

}<|MERGE_RESOLUTION|>--- conflicted
+++ resolved
@@ -382,15 +382,9 @@
 
     // Select the current date
     const date = new Date().getDate();
-<<<<<<< HEAD
-    await this.page.getByRole('button', { name: date.toString(), exact: true }).last().click()
-    await this.page.getByRole('button', { name: date.toString(), exact: true }).last().click()
-  
-=======
     await this.page.getByRole('button', { name: date.toString(), exact: true }).last().click();
     await this.page.getByRole('button', { name: date.toString(), exact: true }).last().click();
 
->>>>>>> 17fbd844
     // Fill the start time
     const startTimeInput = this.page.locator(".startEndTime td:nth-child(1) input");
     await startTimeInput.click();
