--- conflicted
+++ resolved
@@ -73,23 +73,11 @@
     await this.page.locator('[data-test="navbar-organizations-select"]').getByText('arrow_drop_down').click();
     await this.page.waitForTimeout(2000);
     await this.page.getByRole('option', { name: 'defaulttestmulti' }).locator('div').nth(2).click();
-<<<<<<< HEAD
   }
 
   async logsPageURLValidation() {
     // TODO: fix the test
     // await expect(this.page).not.toHaveURL(/default/);
-=======
-
-
-
-  }
-
-  async logsPageURLValidation() {
-
-    await expect(this.page).toHaveURL(/defaulttestmulti/);
-
->>>>>>> 0d2b1704
   }
 
   async selectIndexAndStream() {
@@ -225,7 +213,7 @@
       await expect.poll(async () => response.status()).toBe(200);
     } catch (error) {
       throw new Error(`Failed to get response: ${error.message}`);
-       }
+    }
   }
 
   async applyQueryButton(expectedUrl) {
@@ -353,13 +341,13 @@
     await this.page.waitForTimeout(2000);
     await this.page.locator('[data-test="log-search-index-list-interesting-kubernetes_container_name-field-btn"]').first().click();
     await this.page.waitForTimeout(2000);
-     }
-
-   async validateInterestingFields() {
-   await expect(this.page.locator('[data-test="logs-search-bar-query-editor"]').getByText(/kubernetes_container_name/).first()).toBeVisible();
-   }
-
-   async validateInterestingFieldsQuery() {
+  }
+
+  async validateInterestingFields() {
+    await expect(this.page.locator('[data-test="logs-search-bar-query-editor"]').getByText(/kubernetes_container_name/).first()).toBeVisible();
+  }
+
+  async validateInterestingFieldsQuery() {
     await this.page.waitForSelector('[data-test="logs-search-bar-query-editor"]');
     await expect(this.page.locator('[data-test="logs-search-bar-query-editor"]').locator('text=kubernetes_container_name FROM "default"')
     ).toBeVisible();
@@ -370,15 +358,15 @@
     await this.page.locator('[data-cy="index-field-search-input"]').clear();
     await this.page.locator('[data-cy="index-field-search-input"]').fill("job");
     await this.page.waitForTimeout(2000);
-    await this.page.locator('[data-test="log-search-index-list-interesting-job-field-btn"]').last().click({force: true,});
-    await this.page.locator('[data-cy="search-bar-refresh-button"] > .q-btn__content').click({force: true,});
-    await this.page.locator('[data-test="log-search-index-list-interesting-job-field-btn"]').last().click({force: true, });
+    await this.page.locator('[data-test="log-search-index-list-interesting-job-field-btn"]').last().click({ force: true, });
+    await this.page.locator('[data-cy="search-bar-refresh-button"] > .q-btn__content').click({ force: true, });
+    await this.page.locator('[data-test="log-search-index-list-interesting-job-field-btn"]').last().click({ force: true, });
     await expect(this.page.locator('[data-test="logs-search-bar-query-editor"]')).not.toHaveText(/job/);
-   
-  }
-
-
-    
-  
+
+  }
+
+
+
+
 
 }