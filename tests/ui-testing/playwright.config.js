// @ts-check
const { defineConfig, devices } = require('@playwright/test');
<<<<<<< HEAD
require('dotenv').config();
=======
>>>>>>> ca99331c

/**
 * Fallback to .env file if environment variables are not set
 * This allows both UI runner (which sets env vars) and terminal usage (which uses .env)
 */
function loadEnvironmentVariables() {
  // Check if essential env vars are already set (from UI runner)
  if (process.env.ZO_BASE_URL && process.env.ZO_ROOT_USER_EMAIL && process.env.ZO_ROOT_USER_PASSWORD) {
    console.log('Using environment variables from UI runner');
    return;
  }

  // Fallback to .env file for terminal usage
  try {
    require('dotenv').config();
    console.log('Using environment variables from .env file');
  } catch (error) {
    console.warn('dotenv not available, using existing environment variables');
  }
}

// Load environment variables
loadEnvironmentVariables();

/**
 * @see https://playwright.dev/docs/test-configuration
 */
module.exports = defineConfig({
  testDir: './playwright-tests',
  /* Run tests in files in parallel */
  fullyParallel: true,
  /* Fail the build on CI if you accidentally left test.only in the source code. */
  forbidOnly: !!process.env.CI,
  /* Retry on CI only */
  retries: process.env.CI ? 2 : 0,
  /* Opt out of parallel tests on CI. */
  workers: process.env.CI ? 5 : undefined,
  /* Reporter to use. See https://playwright.dev/docs/test-reporters */
  reporter: 'html',
  /* Shared settings for all the projects below. See https://playwright.dev/docs/api/class-testoptions. */
  use: {
    /* Base URL to use in actions like `await page.goto('/')`. */
    baseURL: process.env["ZO_BASE_URL"],

    /* Collect trace when retrying the failed test. See https://playwright.dev/docs/trace-viewer */
    trace: 'on-first-retry',
    },
   timeout: 5 * 60 * 1000,
   
  /* Configure projects for major browsers */
  projects: [
    {
      name: 'chromium',
      use: { ...devices['Desktop Chrome'], viewport: { width: 1500, height: 1024 }, },
    },
    //   {
    //   name: 'webkit', // Safari/WebKit configuration
    //   use: {
    //     ...devices['Desktop Safari'], // Uses Playwright's pre-defined device settings for Safari
    //     viewport: { width: 1500, height: 1024 },
    //   },
    // },
    // }

    /* Test against mobile viewports. */
    // {
    //   name: 'Mobile Chrome',
    //   use: { ...devices['Pixel 5'] },
    // },
    // {
    //   name: 'Mobile Safari',
    //   use: { ...devices['iPhone 12'] },
    // },

    /* Test against branded browsers. */
    // {
    //   name: 'Microsoft Edge',
    //   use: { ...devices['Desktop Edge'], channel: 'msedge' },
    // },
    // {
    //   name: 'Google Chrome',
    //   use: { ...devices['Desktop Chrome'], channel: 'chrome' },
    // }
  
  ],

  /* Run your local dev server before starting the tests */
  // webServer: {
  //   command: 'npm run start',
  //   url: 'http://127.0.0.1:3000',
  //   reuseExistingServer: !process.env.CI,
  // },
});
<|MERGE_RESOLUTION|>--- conflicted
+++ resolved
@@ -1,9 +1,6 @@
 // @ts-check
 const { defineConfig, devices } = require('@playwright/test');
-<<<<<<< HEAD
 require('dotenv').config();
-=======
->>>>>>> ca99331c
 
 /**
  * Fallback to .env file if environment variables are not set
