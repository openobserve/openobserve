// @ts-check
const { defineConfig, devices } = require('@playwright/test');
const dotenv = require('dotenv');
dotenv.config();

<<<<<<< HEAD
// Load environment variables from .env file
try {
  require('dotenv').config();
  console.log('✅ Environment variables loaded from .env file');
} catch (error) {
  console.warn('⚠️  dotenv not available, using system environment variables');
}

// Check if essential environment variables are set
if (!process.env.ZO_BASE_URL || !process.env.ZO_ROOT_USER_EMAIL || !process.env.ZO_ROOT_USER_PASSWORD) {
  console.warn('⚠️  Essential environment variables not found. Make sure to set ZO_BASE_URL, ZO_ROOT_USER_EMAIL, and ZO_ROOT_USER_PASSWORD');
}
=======
/**
 * Read environment variables from file.
 * https://github.com/motdotla/dotenv
 */
// require('dotenv').config();
>>>>>>> cc2eb93b

/**
 * @see https://playwright.dev/docs/test-configuration
 */
module.exports = defineConfig({
  testDir: './playwright-tests',
  /* Exclude archived tests from all test runs */
  testIgnore: ['**/test-archives/**', '**/*_old.js'],
  /* Global setup and teardown */
  globalSetup: './playwright-tests/utils/global-setup.js',
  globalTeardown: './playwright-tests/utils/global-teardown.js',
  /* Run tests in files in parallel */
  fullyParallel: true,
  /* Fail the build on CI if you accidentally left test.only in the source code. */
  forbidOnly: !!process.env.CI,
  /* Retry on CI only */
  retries: process.env.CI ? 2 : 0,
  /* Opt out of parallel tests on CI. */
  workers: process.env.CI ? 5 : undefined,
  /* Reporter to use. See https://playwright.dev/docs/test-reporters */
  reporter: 'html',
  /* Shared settings for all the projects below. See https://playwright.dev/docs/api/class-testoptions. */
  use: {
    /* Base URL to use in actions like `await page.goto('/')`. */
    baseURL: process.env["ZO_BASE_URL"],

    /* Collect trace when retrying the failed test. See https://playwright.dev/docs/trace-viewer */
    trace: 'on-first-retry',
    },
   timeout: 5 * 60 * 1000,
   
  /* Configure projects for major browsers */
  projects: [
    {
      name: 'chromium',
      use: { ...devices['Desktop Chrome'], viewport: { width: 1500, height: 1024 }, },
    },
    //   {
    //   name: 'webkit', // Safari/WebKit configuration
    //   use: {
    //     ...devices['Desktop Safari'], // Uses Playwright's pre-defined device settings for Safari
    //     viewport: { width: 1500, height: 1024 },
    //   },
    // },
    // }

    /* Test against mobile viewports. */
    // {
    //   name: 'Mobile Chrome',
    //   use: { ...devices['Pixel 5'] },
    // },
    // {
    //   name: 'Mobile Safari',
    //   use: { ...devices['iPhone 12'] },
    // },

    /* Test against branded browsers. */
    // {
    //   name: 'Microsoft Edge',
    //   use: { ...devices['Desktop Edge'], channel: 'msedge' },
    // },
    // {
    //   name: 'Google Chrome',
    //   use: { ...devices['Desktop Chrome'], channel: 'chrome' },
    // }
  
  ],

  /* Run your local dev server before starting the tests */
  // webServer: {
  //   command: 'npm run start',
  //   url: 'http://127.0.0.1:3000',
  //   reuseExistingServer: !process.env.CI,
  // },
});<|MERGE_RESOLUTION|>--- conflicted
+++ resolved
@@ -3,7 +3,6 @@
 const dotenv = require('dotenv');
 dotenv.config();
 
-<<<<<<< HEAD
 // Load environment variables from .env file
 try {
   require('dotenv').config();
@@ -16,13 +15,6 @@
 if (!process.env.ZO_BASE_URL || !process.env.ZO_ROOT_USER_EMAIL || !process.env.ZO_ROOT_USER_PASSWORD) {
   console.warn('⚠️  Essential environment variables not found. Make sure to set ZO_BASE_URL, ZO_ROOT_USER_EMAIL, and ZO_ROOT_USER_PASSWORD');
 }
-=======
-/**
- * Read environment variables from file.
- * https://github.com/motdotla/dotenv
- */
-// require('dotenv').config();
->>>>>>> cc2eb93b
 
 /**
  * @see https://playwright.dev/docs/test-configuration
