[package]
description = "OpenObserve is an observability platform that allows you to capture, search, and analyze your logs, metrics, and traces."
edition = "2021"
homepage = "https://openobserve.ai/"
keywords = [
    "search",
    "log",
    "metrics",
    "traces",
    "analytics",
    "openobserve",
    "observability",
    "open source",
    "open-source",
    "opensource",
]
license = "AGPL-3.0-only"
name = "openobserve"
repository = "https://github.com/openobserve/openobserve/"
version = "0.14.1"
publish = false
# See more keys and their definitions at https://doc.rust-lang.org/cargo/reference/manifest.html

[features]
default = []
enterprise = []
mimalloc = ["dep:mimalloc"]
jemalloc = ["dep:tikv-jemallocator"]
profiling = ["dep:pyroscope", "dep:pyroscope_pprofrs"]
tokio-console = ["dep:console-subscriber"]

[profile.release]
debug = false
strip = true

[profile.release-prod]
inherits = "release"
codegen-units = 1
lto = "thin"

[profile.release-profiling]
inherits = "release"
debug = true
strip = false
codegen-units = 4

[dependencies]
actix-cors = "0.7"
actix-http = "3.8"
actix-multipart = { version = "0.6", features = ["derive"] }
actix-web.workspace = true
actix-web-httpauth = "0.8"
actix-web-lab = "0.20"
actix-web-opentelemetry = { version = "0.17", features = ["metrics"] }
actix-web-prometheus.workspace = true
actix-web-rust-embed-responder = { version = "2.2", default-features = false, features = [
    "support-rust-embed-for-web",
    "base64",
] }
actix-ws = "0.2.5"
actix = "0.13.5"
actix-web-actors = "4.3.0"
ahash.workspace = true
anyhow.workspace = true
argon2.workspace = true
async-trait.workspace = true
async-recursion.workspace = true
awc = "3.5"
aws-sdk-sns.workspace = true
base64.workspace = true
bitflags = "2.6.0"
bitvec.workspace = true
blake3 = { version = "1.4", features = ["rayon"] }
bytes.workspace = true
byteorder.workspace = true
chrono.workspace = true
clap = { version = "4.1", default-features = false, features = [
    "std",
    "help",
    "usage",
    "suggestions",
    "cargo",
] }
cloudevents-sdk = { version = "0.7.0", features = ["actix"] }
cron = "0.12.1"
csv = "1.2.1"
dashmap.workspace = true
datafusion.workspace = true
datafusion-proto.workspace = true
datafusion-functions-aggregate-common.workspace = true
datafusion-functions-json = "0.43.0"
arrow.workspace = true
arrow-flight.workspace = true
arrow-schema.workspace = true
parquet.workspace = true
object_store.workspace = true
env_logger.workspace = true
etcd-client.workspace = true
faststr.workspace = true
flate2.workspace = true
futures.workspace = true
fst.workspace = true
hex.workspace = true
hashbrown.workspace = true
http-auth-basic = "0.3"
ipnetwork.workspace = true
itertools.workspace = true
jsonwebtoken = "9.2.0"
log.workspace = true
maxminddb = "0.23.0"
memory-stats = "1.1.0"
mimalloc = { version = "0.1", default-features = false, optional = true }
once_cell.workspace = true
opentelemetry = "0.25"
opentelemetry_sdk = { version = "0.25", features = [
    "rt-tokio",
    "trace",
    "metrics",
] }
opentelemetry-otlp = { version = "0.25", features = [
    "http-proto",
    "serialize",
    "serde",
    "trace",
    "reqwest-client",
] }
opentelemetry-proto = { version = "0.25", features = [
    "gen-tonic",
    "with-serde",
    "logs",
    "metrics",
    "trace",
] }
parking_lot.workspace = true
prometheus.workspace = true
promql-parser = "0.4"
prost.workspace = true
proto.workspace = true
pyroscope = { version = "0.5.6", optional = true }
pyroscope_pprofrs = { version = "0.2.5", optional = true }
rand.workspace = true
getrandom.workspace = true
rayon.workspace = true
regex.workspace = true
regex-syntax.workspace = true
reqwest.workspace = true
rust-embed-for-web = "11.2.1"
sea-orm.workspace = true
segment.workspace = true
serde.workspace = true
serde_json.workspace = true
sha256.workspace = true
snafu.workspace = true
snap.workspace = true
sqlparser.workspace = true
strum.workspace = true
svix-ksuid.workspace = true
sysinfo.workspace = true
syslog_loose = "0.18.0"
thiserror.workspace = true
time.workspace = true
tikv-jemallocator = { version = "0.5", optional = true }
tokio.workspace = true
console-subscriber = { version = "0.2", optional = true }
tonic.workspace = true
tracing.workspace = true
tracing-appender.workspace = true
tracing-opentelemetry.workspace = true
tracing-subscriber.workspace = true
uaparser = "0.6.1"
url.workspace = true
utoipa.workspace = true
utoipa-swagger-ui.workspace = true
version-compare = "0.2.0"
vector-enrichment.workspace = true
vrl.workspace = true
zstd.workspace = true
config.workspace = true
infra.workspace = true
ingester.workspace = true
report_server.workspace = true
chromiumoxide.workspace = true
lettre.workspace = true
tantivy.workspace = true
futures-util = "0.3.31"
tokio-tungstenite = "0.24.0"

[build-dependencies]
chrono = { version = "0.4", default-features = false, features = ["clock"] }

[dev-dependencies]
async-walkdir.workspace = true
expect-test.workspace = true
base64 = "0.21"
float-cmp = "0.9"

[workspace]
members = [
    "src/config",
    "src/infra",
    "src/ingester",
    "src/wal",
    "src/proto",
    "src/report_server",
]
resolver = "2"

[workspace.package]
version = "0.1.0"
edition = "2021"
license = "AGPL-3.0"

[workspace.dependencies]
config = { path = "src/config" }
infra = { path = "src/infra" }
ingester = { path = "src/ingester" }
wal = { path = "src/wal" }
proto = { path = "src/proto" }
report_server = { path = "src/report_server" }
ahash = { version = "0.8", features = ["serde"] }
actix-web = "4.8"
actix-web-prometheus = { version = "0.1", features = ["process"] }
anyhow = "1.0"
arc-swap = "1.7.1"
argon2 = { version = "0.5", features = ["alloc", "password-hash"] }
async-trait = "0.1"
async-recursion = "1.0"
async-walkdir = "1.0.0"
aws-config = "1.5.8"
aws-sdk-sns = "1.47.0"
base64 = "0.21"
bitvec = "1.0"
bytes = "1.4"
byteorder = "1.4.3"
chromiumoxide = { git = "https://github.com/mattsse/chromiumoxide", features = [
    "tokio-runtime",
    "_fetcher-rusttls-tokio",
], default-features = false, rev = "6f2392f78ae851e2acf33df8e9764cc299d837db" }
chrono = { version = "0.4", default-features = false, features = ["clock"] }
cityhasher = { version = "0.1", default-features = false }
collapse = "0.1.2"
dashmap = { version = "6.1", features = ["serde"] }
datafusion = "43.0.0"
datafusion-proto = "43.0.0"
datafusion-functions-aggregate-common = "43.0.0"
expect-test = "1.4"
arrow = { version = "53.2.0", features = ["ipc_compression", "prettyprint"] }
arrow-flight = "53.2.0"
arrow-json = "53.2.0"
arrow-schema = { version = "53.2.0", features = ["serde"] }
parquet = { version = "53.2.0", features = ["arrow", "async", "object_store"] }
object_store = { version = "0.11.0", features = ["aws", "azure", "gcp"] }
sqlparser = { version = "0.51.0", features = ["serde", "visitor"] }
dotenv_config = "0.2.1"
dotenvy = "0.15.7"
env_logger = "0.10"
etcd-client = { version = "0.12", features = ["tls"] }
faststr = { version = "0.2", features = ["serde"] }
flate2 = { version = "1.0", features = ["zlib"] }
futures = "0.3"
fst = { version = "0.4.7", features = ["levenshtein"] }
get_if_addrs = "0.5"
getrandom = "0.2.11"
hashlink = "0.10"
hashbrown = { version = "0.15", features = ["serde"] }
hex = "0.4"
indexmap = { version = "2.7", features = ["serde"] }
ipnetwork = "0.20"
itertools = "0.13"
lettre = { version = "0.11", default-features = false, features = [
    "builder",
    "hostname",
    "smtp-transport",
    "pool",
    "tokio1",
    "tokio1-rustls-tls",
] }
log = "0.4"
md5 = "0.7.0"
memchr = "2.7"
murmur3 = "0.5"
async-nats = "0.38"
once_cell = "1.20"
ordered-float = { version = "4.5.0", features = ["serde"] }
parking_lot = "0.12"
prometheus = "0.13"
prost = "0.13.1"
rand = "0.8"
rayon = "1.10"
regex = "1.7"
regex-syntax = "0.8"
reqwest = { version = "0.12", default-features = false, features = [
    "rustls-tls-native-roots",
    "stream",
] }
sea-orm = { version = "1.1.0", features = [
    "sqlx-all",
    "runtime-tokio-rustls",
    "macros",
] }
sea-orm-migration = { version = "1.1.0", features = [
    "sqlx-mysql",
    "sqlx-postgres",
    "sqlx-sqlite",
    "runtime-tokio-rustls",
] }
segment = "~0.2.4"
serde = { version = "1", features = ["derive"] }
serde_json = "1"
sha256 = "1.4.0"
snafu = "0.7.5"
snap = "1"
sqlx = { version = "0.8.2", features = [
    "runtime-tokio-rustls",
    "postgres",
    "mysql",
    "sqlite",
    "chrono",
] }
<<<<<<< HEAD
strum = { version = "0.25", features = ["derive"] }
=======
strum = { version = "0.26", features = ["derive"] }
>>>>>>> 82e9b38d
svix-ksuid = { version = "0.8", features = ["serde"] }
sysinfo = "0.29"
tantivy = { version = "0.22.0", features = ["quickwit"] }
tempfile = "3"
thiserror = "1.0"
time = "0.3"
tokio = { version = "1", features = ["full"] }
tokio-util = { version = "0.7.12", features = ["compat"] }
tokio-stream = "0.1"
tonic = { version = "0.12.3", features = ["gzip", "prost", "tls"] }
tracing = "0.1.40"
tracing-appender = "0.2.3"
tracing-log = "0.2"
tracing-opentelemetry = "0.26"
tracing-subscriber = { version = "0.3.0", features = [
    "env-filter",
    "json",
    "registry",
] }
url = "2.2"
urlencoding = "2.1"
utoipa = { version = "4", features = ["actix_extras", "openapi_extensions"] }
utoipa-swagger-ui = { version = "4", features = ["actix-web"] }
vector-enrichment = { version = "0.1.0", package = "enrichment", git = "https://github.com/openobserve/vector", rev = "3d16e345232bb3cb9b104ee6461e9dd0b4c361da" }
vrl = { version = "0.19.0", features = ["value", "compiler", "test"] }
zstd = "0.13"<|MERGE_RESOLUTION|>--- conflicted
+++ resolved
@@ -317,11 +317,7 @@
     "sqlite",
     "chrono",
 ] }
-<<<<<<< HEAD
-strum = { version = "0.25", features = ["derive"] }
-=======
 strum = { version = "0.26", features = ["derive"] }
->>>>>>> 82e9b38d
 svix-ksuid = { version = "0.8", features = ["serde"] }
 sysinfo = "0.29"
 tantivy = { version = "0.22.0", features = ["quickwit"] }
