--- conflicted
+++ resolved
@@ -282,11 +282,7 @@
 once_cell = "1.20"
 ordered-float = { version = "4.5.0", features = ["serde"] }
 parking_lot = "0.12"
-<<<<<<< HEAD
-prometheus  = { version = "0.13", features = ["process"] }
-=======
 prometheus = { version = "0.13", features = ["process"] }
->>>>>>> 28d95998
 prost = "0.13.1"
 rand = "0.8"
 rayon = "1.10"
