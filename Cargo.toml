[package]
description = "OpenObserve is an observability platform that allows you to capture, search, and analyze your logs, metrics, and traces."
edition = "2021"
homepage = "https://openobserve.ai/"
keywords = [
    "search",
    "log",
    "metrics",
    "traces",
    "analytics",
    "openobserve",
    "observability",
    "open source",
    "open-source",
    "opensource",
]
license = "AGPL-3.0-only"
name = "openobserve"
repository = "https://github.com/openobserve/openobserve/"
version = "0.14.3"
publish = false
# See more keys and their definitions at https://doc.rust-lang.org/cargo/reference/manifest.html

[features]
default = ["enterprise"]
enterprise = ["dep:o2_enterprise"]
mimalloc = ["dep:mimalloc"]
jemalloc = ["dep:tikv-jemallocator"]
profiling = ["dep:pyroscope", "dep:pyroscope_pprofrs"]
tokio-console = ["dep:console-subscriber"]

[profile.release]
debug = false
strip = true

[profile.release-prod]
inherits = "release"
codegen-units = 1
lto = "thin"

[profile.release-profiling]
inherits = "release"
debug = true
strip = false
codegen-units = 4

[dependencies]
actix-cors = "0.7"
actix-http = "3.9"
actix-multipart = { version = "0.7", features = ["derive"] }
actix-web.workspace = true
actix-web-httpauth = "0.8"
actix-web-lab = "0.20"
actix-web-opentelemetry = { version = "0.19", features = ["metrics"] }
actix-web-prometheus.workspace = true
actix-web-rust-embed-responder = { version = "2.2", default-features = false, features = [
    "support-rust-embed-for-web",
    "base64",
] }
actix-ws = "0.2.5"
actix = "0.13.5"
actix-web-actors = "4.3.0"
actix-tls.workspace = true
ahash.workspace = true
anyhow.workspace = true
argon2.workspace = true
async-trait.workspace = true
async-recursion.workspace = true
async-walkdir.workspace = true
awc = { version = "3.5", features = ["rustls-0_23"] }
aws-sdk-sns.workspace = true
base64.workspace = true
bitflags = "2.6.0"
bitvec.workspace = true
blake3 = { version = "1.4", features = ["rayon"] }
bytes.workspace = true
byteorder.workspace = true
chrono.workspace = true
clap = { version = "4.1", default-features = false, features = [
    "std",
    "help",
    "usage",
    "suggestions",
    "cargo",
] }
cloudevents-sdk = { version = "0.7.0", features = ["actix"] }
cron = "0.12.1"
csv = "1.2.1"
dashmap.workspace = true
datafusion.workspace = true
datafusion-proto.workspace = true
datafusion-functions-aggregate-common.workspace = true
datafusion-functions-json = "0.43.0"
arrow.workspace = true
arrow-flight.workspace = true
arrow-schema.workspace = true
parquet.workspace = true
object_store.workspace = true
env_logger.workspace = true
etcd-client.workspace = true
faststr.workspace = true
flate2.workspace = true
futures.workspace = true
fst.workspace = true
hex.workspace = true
hashbrown.workspace = true
http-auth-basic = "0.3"
ipnetwork.workspace = true
itertools.workspace = true
jsonwebtoken = "9.2.0"
kube.workspace = true
k8s-openapi.workspace = true
log.workspace = true
maxminddb = "0.23.0"
memory-stats = "1.1.0"
mimalloc = { version = "0.1", default-features = false, optional = true }
o2_enterprise = { version = "0.1.0", path = "../o2-enterprise", optional = true, default-features = false }
once_cell.workspace = true
opentelemetry.workspace = true
opentelemetry_sdk.workspace = true
opentelemetry-otlp.workspace = true
opentelemetry-proto.workspace = true
parking_lot.workspace = true
prometheus.workspace = true
promql-parser = "0.4"
prost.workspace = true
proto.workspace = true
pyroscope = { version = "0.5.6", optional = true }
pyroscope_pprofrs = { version = "0.2.5", optional = true }
rand.workspace = true
getrandom.workspace = true
rayon.workspace = true
regex.workspace = true
regex-syntax.workspace = true
reqwest.workspace = true
rust-embed-for-web = "11.2.1"
rustls.workspace = true
rustls-pemfile.workspace = true
sea-orm.workspace = true
segment.workspace = true
serde.workspace = true
serde_json.workspace = true
sha256.workspace = true
snafu.workspace = true
snap.workspace = true
sqlparser.workspace = true
strum.workspace = true
svix-ksuid.workspace = true
sysinfo.workspace = true
syslog_loose = "0.18.0"
thiserror.workspace = true
time.workspace = true
tikv-jemallocator = { version = "0.5", optional = true }
tokio.workspace = true
console-subscriber = { version = "0.2", optional = true }
tonic.workspace = true
tracing.workspace = true
tracing-appender.workspace = true
tracing-opentelemetry.workspace = true
tracing-subscriber.workspace = true
tempfile.workspace = true
uaparser = "0.6.1"
url.workspace = true
utoipa.workspace = true
utoipa-swagger-ui.workspace = true
version-compare = "0.2.0"
vector-enrichment.workspace = true
vrl.workspace = true
zstd.workspace = true
config.workspace = true
infra.workspace = true
ingester.workspace = true
report_server.workspace = true
chromiumoxide.workspace = true
lettre.workspace = true
tantivy.workspace = true
zip = "2.2.2"
futures-util = "0.3.31"
tokio-tungstenite = "0.24.0"
<<<<<<< HEAD
tokio-util = "0.7.13"

=======
wal.workspace = true
>>>>>>> d24d405b
[build-dependencies]
chrono = { version = "0.4", default-features = false, features = ["clock"] }

[dev-dependencies]
async-walkdir.workspace = true
expect-test.workspace = true
base64 = "0.21"
float-cmp = "0.9"

[workspace]
members = [
    "src/config",
    "src/infra",
    "src/ingester",
    "src/wal",
    "src/proto",
    "src/report_server",
]
resolver = "2"

[workspace.package]
version = "0.1.0"
edition = "2021"
license = "AGPL-3.0"

[workspace.dependencies]
config = { path = "src/config" }
infra = { path = "src/infra" }
ingester = { path = "src/ingester" }
wal = { path = "src/wal" }
proto = { path = "src/proto" }
report_server = { path = "src/report_server" }
ahash = { version = "0.8", features = ["serde"] }
actix-web = { version = "4.9", features = ["rustls-0_23"] }
actix-web-prometheus = { version = "0.1", features = ["process"] }
actix-tls = { version = "3.4", features = [
    "connect",
    "uri",
    "rustls-0_23-native-roots",
    "rustls-0_23-webpki-roots",
] }
anyhow = "1.0"
arc-swap = "1.7.1"
argon2 = { version = "0.5", features = ["alloc", "password-hash"] }
async-trait = "0.1"
async-recursion = "1.0"
async-walkdir = "1.0.0"
aws-config = "1.5.8"
aws-sdk-sns = "1.47.0"
base64 = "0.21"
bitvec = "1.0"
bytes = "1.4"
byteorder = "1.4.3"
chromiumoxide = { git = "https://github.com/mattsse/chromiumoxide", features = [
    "tokio-runtime",
    "_fetcher-rusttls-tokio",
], default-features = false, rev = "6f2392f78ae851e2acf33df8e9764cc299d837db" }
chrono = { version = "0.4", default-features = false, features = ["clock"] }
cityhasher = { version = "0.1", default-features = false }
collapse = "0.1.2"
dashmap = { version = "6.1", features = ["serde"] }
datafusion = "43.0.0"
datafusion-proto = "43.0.0"
datafusion-functions-aggregate-common = "43.0.0"
expect-test = "1.4"
arrow = { version = "53.2.0", features = ["ipc_compression", "prettyprint"] }
arrow-flight = "53.2.0"
arrow-json = "53.2.0"
arrow-schema = { version = "53.2.0", features = ["serde"] }
parquet = { version = "53.2.0", features = ["arrow", "async", "object_store"] }
object_store = { version = "0.11.0", features = ["aws", "azure", "gcp"] }
sqlparser = { version = "0.51.0", features = ["serde", "visitor"] }
dotenv_config = "0.2.1"
dotenvy = "0.15.7"
env_logger = "0.10"
etcd-client = { version = "0.12", features = ["tls"] }
faststr = { version = "0.2", features = ["serde"] }
flate2 = { version = "1.0", features = ["zlib"] }
futures = "0.3"
fst = { version = "0.4.7", features = ["levenshtein"] }
get_if_addrs = "0.5"
getrandom = "0.2.11"
hashlink = "0.10"
hashbrown = { version = "0.15", features = ["serde"] }
hex = "0.4"
indexmap = { version = "2.7", features = ["serde"] }
ipnetwork = "0.20"
itertools = "0.13"
kube = { version = "0.98.0", features = ["runtime", "derive"] }
k8s-openapi = { version = "0.24.0", features = ["latest"] }
lettre = { version = "0.11", default-features = false, features = [
    "builder",
    "hostname",
    "smtp-transport",
    "pool",
    "tokio1",
    "tokio1-rustls-tls",
] }
log = "0.4"
md5 = "0.7.0"
memchr = "2.7"
murmur3 = "0.5"
async-nats = "0.38"
once_cell = "1.20"
ordered-float = { version = "4.5.0", features = ["serde"] }
parking_lot = "0.12"
prometheus = "0.13"
prost = "0.13.1"
rand = "0.8"
rayon = "1.10"
regex = "1.7"
regex-syntax = "0.8"
reqwest = { version = "0.12", default-features = false, features = [
    "rustls-tls-native-roots",
    "stream",
] }
rustls-pemfile = "2"
rustls = { version = "0.23.20", default-features = false, features = [
    "std",
    "tls12",
] }
sea-orm = { version = "1.1.0", features = [
    "sqlx-all",
    "runtime-tokio-rustls",
    "macros",
] }
sea-orm-migration = { version = "1.1.0", features = [
    "sqlx-mysql",
    "sqlx-postgres",
    "sqlx-sqlite",
    "runtime-tokio-rustls",
] }
segment = "~0.2.4"
serde = { version = "1", features = ["derive"] }
serde_json = { version = "1", features = ["arbitrary_precision"] }
sha1 = "0.10.6"
sha256 = "1.4.0"
snafu = "0.7.5"
snap = "1"
sqlx = { version = "0.8.2", features = [
    "runtime-tokio-rustls",
    "postgres",
    "mysql",
    "sqlite",
    "chrono",
] }
strum = { version = "0.26", features = ["derive"] }
svix-ksuid = { version = "0.8", features = ["serde"] }
sysinfo = "0.29"
tantivy = { version = "0.22.0", features = ["quickwit"] }
tempfile = "3"
thiserror = "1.0"
time = "0.3"
tokio = { version = "1", features = ["full"] }
tokio-util = { version = "0.7.12", features = ["compat"] }
tokio-stream = "0.1"
tonic = { version = "0.12.3", features = ["gzip", "prost", "tls"] }
tracing = "0.1.40"
tracing-appender = "0.2.3"
tracing-log = "0.2"
tracing-opentelemetry = "0.27"
tracing-subscriber = { version = "0.3.0", features = [
    "env-filter",
    "json",
    "registry",
] }
opentelemetry = "0.26"
opentelemetry_sdk = { version = "0.26", features = [
    "rt-tokio",
    "trace",
    "metrics",
] }
opentelemetry-otlp = { version = "0.26", features = [
    "http-proto",
    "serialize",
    "serde",
    "trace",
    "reqwest-client",
] }
opentelemetry-proto = { version = "0.26", features = [
    "gen-tonic",
    "with-serde",
    "logs",
    "metrics",
    "trace",
] }
url = "2.2"
urlencoding = "2.1"
utoipa = { version = "4", features = ["actix_extras", "openapi_extensions"] }
utoipa-swagger-ui = { version = "4", features = ["actix-web"] }
vector-enrichment = { version = "0.1.0", package = "enrichment", git = "https://github.com/openobserve/vector", rev = "3d16e345232bb3cb9b104ee6461e9dd0b4c361da" }
vrl = { version = "0.19.0", features = ["value", "compiler", "test"] }
zstd = "0.13"
zip = "2.2.2"<|MERGE_RESOLUTION|>--- conflicted
+++ resolved
@@ -22,8 +22,8 @@
 # See more keys and their definitions at https://doc.rust-lang.org/cargo/reference/manifest.html
 
 [features]
-default = ["enterprise"]
-enterprise = ["dep:o2_enterprise"]
+default = []
+enterprise = []
 mimalloc = ["dep:mimalloc"]
 jemalloc = ["dep:tikv-jemallocator"]
 profiling = ["dep:pyroscope", "dep:pyroscope_pprofrs"]
@@ -108,13 +108,10 @@
 ipnetwork.workspace = true
 itertools.workspace = true
 jsonwebtoken = "9.2.0"
-kube.workspace = true
-k8s-openapi.workspace = true
 log.workspace = true
 maxminddb = "0.23.0"
 memory-stats = "1.1.0"
 mimalloc = { version = "0.1", default-features = false, optional = true }
-o2_enterprise = { version = "0.1.0", path = "../o2-enterprise", optional = true, default-features = false }
 once_cell.workspace = true
 opentelemetry.workspace = true
 opentelemetry_sdk.workspace = true
@@ -177,12 +174,9 @@
 zip = "2.2.2"
 futures-util = "0.3.31"
 tokio-tungstenite = "0.24.0"
-<<<<<<< HEAD
+wal.workspace = true
 tokio-util = "0.7.13"
 
-=======
-wal.workspace = true
->>>>>>> d24d405b
 [build-dependencies]
 chrono = { version = "0.4", default-features = false, features = ["clock"] }
 
@@ -271,8 +265,6 @@
 indexmap = { version = "2.7", features = ["serde"] }
 ipnetwork = "0.20"
 itertools = "0.13"
-kube = { version = "0.98.0", features = ["runtime", "derive"] }
-k8s-openapi = { version = "0.24.0", features = ["latest"] }
 lettre = { version = "0.11", default-features = false, features = [
     "builder",
     "hostname",
