--- conflicted
+++ resolved
@@ -138,10 +138,5 @@
 
 [build-dependencies]
 chrono = "0.4"
-<<<<<<< HEAD
 prost-build = "0.11"
-tonic-build = {version = "0.8", features = ["prost"]}
-=======
-prost-build = { version = "0.11.2" }
-tonic-build = { version = "0.8", features = ["prost"] }
->>>>>>> 14ea6001
+tonic-build = { version = "0.8", features = ["prost"] }