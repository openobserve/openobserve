[package]
description = "OpenObserve is an observability platform that allows you to capture, search, and analyze your logs, metrics, and traces."
edition = "2024"
homepage = "https://openobserve.ai/"
keywords = [
    "search",
    "log",
    "metrics",
    "traces",
    "analytics",
    "openobserve",
    "observability",
    "open source",
    "open-source",
    "opensource",
]
license = "AGPL-3.0-only"
name = "openobserve"
repository = "https://github.com/openobserve/openobserve/"
version = "0.15.0"
publish = false
# See more keys and their definitions at https://doc.rust-lang.org/cargo/reference/manifest.html

[features]
default = []
enterprise = []
cloud = []
mimalloc = ["dep:mimalloc"]
jemalloc = ["dep:tikv-jemallocator"]
profiling = ["dep:pprof"]
pyroscope = ["dep:pyroscope", "dep:pyroscope_pprofrs"]
tokio-console = ["dep:console-subscriber"]

[profile.release]
debug = false
strip = true

[profile.release-prod]
inherits = "release"
codegen-units = 1
lto = "thin"

[profile.release-profiling]
inherits = "release"
debug = true
strip = false
codegen-units = 4

[dependencies]
actix-cors = "0.7"
actix-http = "3.9"
actix-multipart = { version = "0.7", features = ["derive"] }
actix-web.workspace = true
actix-web-httpauth = "0.8"
actix-web-lab = "0.21"
actix-web-opentelemetry = { version = "0.19", features = ["metrics"] }
actix-web-rust-embed-responder = { version = "2.2", default-features = false, features = [
    "support-rust-embed-for-web",
    "base64",
] }
actix-ws = "0.3.0"
actix = "0.13.5"
actix-web-actors = "4.3.0"
actix-tls.workspace = true
ahash.workspace = true
anyhow.workspace = true
argon2.workspace = true
async-trait.workspace = true
async-recursion.workspace = true
async-walkdir.workspace = true
awc = { version = "3.5", features = ["rustls-0_23"] }
aws-sdk-sns.workspace = true
base64.workspace = true
bitflags = "2.9"
bitvec.workspace = true
blake3 = { version = "1.6", features = ["rayon"] }
bytes.workspace = true
byteorder.workspace = true
chrono.workspace = true
clap = { version = "4.1", default-features = false, features = [
    "std",
    "help",
    "usage",
    "suggestions",
    "cargo",
] }
cloudevents-sdk = { version = "0.7.0", features = ["actix"] }
cron.workspace = true
csv = "1.3"
dashmap.workspace = true
datafusion.workspace = true
datafusion-proto.workspace = true
datafusion-functions-aggregate-common.workspace = true
datafusion-functions-json.workspace = true
arrow.workspace = true
arrow-flight.workspace = true
arrow-schema.workspace = true
parquet.workspace = true
object_store.workspace = true
env_logger.workspace = true
etcd-client.workspace = true
faststr.workspace = true
flate2.workspace = true
futures.workspace = true
hashlink.workspace = true
hashbrown.workspace = true
hex.workspace = true
http-auth-basic = "0.3"
tantivy-fst.workspace = true
ipnetwork.workspace = true
itertools.workspace = true
jsonwebtoken = "9.3"
log.workspace = true
maxminddb = "0.25"
memchr.workspace = true
mimalloc = { version = "0.1.43", default-features = false, optional = true }
once_cell.workspace = true
opentelemetry.workspace = true
opentelemetry_sdk.workspace = true
opentelemetry-otlp.workspace = true
opentelemetry-proto.workspace = true
parking_lot.workspace = true
prometheus.workspace = true
promql-parser = "0.4"
prost.workspace = true
prost-wkt-types.workspace = true
proto.workspace = true
prettytable-rs = "0.10.0"
pyroscope = { version = "0.5.8", optional = true }
pyroscope_pprofrs = { version = "0.2.8", optional = true }
rand.workspace = true
getrandom.workspace = true
rayon.workspace = true
regex.workspace = true
regex-syntax.workspace = true
reqwest.workspace = true
rust-embed-for-web = "11.2.1"
rustls.workspace = true
rustls-pemfile.workspace = true
sea-orm.workspace = true
segment.workspace = true
serde.workspace = true
serde_json.workspace = true
sha256.workspace = true
snafu.workspace = true
snap.workspace = true
sqlparser.workspace = true
strum.workspace = true
svix-ksuid.workspace = true
syslog_loose = "0.21"
thiserror.workspace = true
time.workspace = true
tikv-jemallocator = { version = "0.6", optional = true }
tokio.workspace = true
console-subscriber = { version = "0.4", optional = true }
tonic.workspace = true
tracing.workspace = true
tracing-appender.workspace = true
tracing-opentelemetry.workspace = true
tracing-subscriber.workspace = true
tempfile.workspace = true
uaparser = "0.6.4"
url.workspace = true
utoipa.workspace = true
utoipa-swagger-ui.workspace = true
version-compare = "0.2.0"
vector-enrichment.workspace = true
x509-parser = "0.17.0"
vrl.workspace = true
zstd.workspace = true
config.workspace = true
infra.workspace = true
ingester.workspace = true
wal.workspace = true
report_server.workspace = true
chromiumoxide.workspace = true
lettre.workspace = true
tantivy.workspace = true
zip.workspace = true
futures-util = "0.3.31"
tokio-tungstenite = "0.24.0"
tokio-util = "0.7.13"
pprof = { version = "0.14", features = [
    "flamegraph",
    "prost-codec",
], optional = true }
tokio-stream.workspace = true
mime = "0.3.17"
pin-project-lite = "0.2.16"
futures-core = "0.3.31"
actix-service = "2.0.3"
actix-utils = "3.0.1"
derive_more = { version = "2.0.1", features = ["full"] }
brotli = "8.0.1"
<<<<<<< HEAD
=======
tokio-rustls.workspace = true
>>>>>>> ab5c296f

[dev-dependencies]
async-walkdir.workspace = true
expect-test.workspace = true
base64 = "0.22"
float-cmp = "0.10"
rcgen = "0.13"

[workspace]
members = [
    "src/config",
    "src/infra",
    "src/ingester",
    "src/wal",
    "src/proto",
    "src/report_server",
]
resolver = "2"

[workspace.package]
version = "0.1.0"
edition = "2024"
license = "AGPL-3.0"

[workspace.dependencies]
config = { path = "src/config" }
infra = { path = "src/infra" }
ingester = { path = "src/ingester" }
wal = { path = "src/wal" }
proto = { path = "src/proto" }
report_server = { path = "src/report_server" }
aes-siv = "0.7.0"
ahash = { version = "0.8", features = ["serde"] }
actix-web = { version = "4.9", features = ["rustls-0_23"] }
actix-tls = { version = "3.4", features = [
    "connect",
    "uri",
    "rustls-0_23-native-roots",
    "rustls-0_23-webpki-roots",
] }
anyhow = "1.0"
arc-swap = "1.7.1"
argon2 = { version = "0.5", features = ["alloc", "password-hash"] }
async-trait = "0.1"
async-recursion = "1.0"
async-walkdir = "1.0.0"
aws-config = "1.5.17"
aws-sdk-sns = "1.61.0"
base64 = "0.22"
bitvec = "1.0"
bytes = "1.10"
byteorder = "1.5"
chromiumoxide = { git = "https://github.com/mattsse/chromiumoxide", features = [
    "tokio-runtime",
    "_fetcher-rusttls-tokio",
], default-features = false, rev = "6f2392f78ae851e2acf33df8e9764cc299d837db" }
chrono = { version = "0.4", default-features = false, features = ["clock"] }
cityhasher = { version = "0.1", default-features = false }
collapse = "0.1.2"
cron = "0.15"
dashmap = { version = "6.1", features = ["serde"] }
datafusion = "47.0.0"
datafusion-proto = "47.0.0"
datafusion-functions-aggregate-common = "47.0.0"
datafusion-functions-json = "0.47.0"
expect-test = "1.4"
arrow = { version = "55.0.0", features = ["ipc_compression", "prettyprint"] }
arrow-flight = "55.0.0"
arrow-json = "55.0.0"
arrow-schema = { version = "55.0.0", features = ["serde"] }
parquet = { version = "55.0.0", features = ["arrow", "async", "object_store"] }
object_store = { version = "0.12.0", features = ["aws", "azure", "gcp"] }
sqlparser = { version = "0.55.0", features = ["serde", "visitor"] }
dotenv_config = "0.2.2"
dotenvy = "0.15.7"
env_logger = "0.10"
etcd-client = { version = "0.12", features = ["tls"] }
faststr = { version = "0.2", features = ["serde"] }
flate2 = { version = "1.0", features = ["zlib"] }
futures = "0.3"
get_if_addrs = "0.5"
getrandom = "0.2.15"
hashlink = "0.10"
hashbrown = { version = "0.15", features = ["serde"] }
hex = "0.4"
indexmap = { version = "2.7", features = ["serde"] }
ipnetwork = "0.20"
itertools = "0.13"
lettre = { version = "0.11", default-features = false, features = [
    "builder",
    "hostname",
    "smtp-transport",
    "pool",
    "tokio1",
    "tokio1-rustls-tls",
] }
log = "0.4"
md5 = "0.7.0"
memchr = "2.7"
murmur3 = "0.5"
async-nats = "0.39"
once_cell = "1.20"
ordered-float = { version = "4.5.0", features = ["serde"] }
parking_lot = "0.12"
prometheus = { version = "0.13", features = ["process"] }
prost = "0.13.1"
prost-wkt-types = "0.6"
rand = "0.8"
rayon = "1.10"
regex = "1.11"
regex-syntax = "0.8"
reqwest = { version = "0.12", default-features = false, features = [
    "rustls-tls-native-roots",
    "stream",
] }
rustls-pemfile = "2"
rustls = { version = "0.23.20", default-features = false, features = [
    "std",
    "tls12",
] }
sea-orm = { version = "1.1.8", features = [
    "sqlx-all",
    "runtime-tokio-rustls",
    "macros",
] }
sea-orm-migration = { version = "1.1.8", features = [
    "sqlx-mysql",
    "sqlx-postgres",
    "sqlx-sqlite",
    "runtime-tokio-rustls",
] }
segment = "~0.2.4"
serde = { version = "1", features = ["derive"] }
serde_json = { version = "1", features = ["arbitrary_precision"] }
sha1 = "0.10.6"
sha256 = "1.4.0"
snafu = "0.7.5"
snap = "1"
sqlx = { version = "0.8.3", features = [
    "runtime-tokio-rustls",
    "postgres",
    "mysql",
    "sqlite",
    "chrono",
] }
strum = { version = "0.26", features = ["derive"] }
svix-ksuid = { version = "0.8", features = ["serde"] }
sysinfo = "0.33"
tantivy = { version = "0.22.0", features = ["quickwit"] }
tantivy-fst = "0.5"
tempfile = "3"
thiserror = "1.0"
time = "0.3"
tokio = { version = "1", features = ["full"] }
tokio-rustls = { version = "0.26", default-features = false, features = [
    "logging",
    "tls12",
] }
tokio-util = { version = "0.7.12", features = ["compat"] }
tokio-stream = "0.1"
tonic = { version = "0.12.3", features = ["gzip", "prost", "tls"] }
tracing = "0.1.40"
tracing-appender = "0.2.3"
tracing-log = "0.2"
tracing-opentelemetry = "0.27"
tracing-subscriber = { version = "0.3.0", features = [
    "env-filter",
    "json",
    "registry",
] }
opentelemetry = "0.26"
opentelemetry_sdk = { version = "0.26", features = [
    "rt-tokio",
    "trace",
    "metrics",
] }
opentelemetry-otlp = { version = "0.26", features = [
    "http-proto",
    "serialize",
    "serde",
    "trace",
    "reqwest-client",
] }
opentelemetry-proto = { version = "0.26", features = [
    "gen-tonic",
    "with-serde",
    "logs",
    "metrics",
    "trace",
] }
url = "2.5"
urlencoding = "2.1"
utoipa = { version = "4", features = ["actix_extras", "openapi_extensions"] }
utoipa-swagger-ui = { version = "4", features = ["actix-web"] }
vector-enrichment = { version = "0.1.0", package = "enrichment", git = "https://github.com/openobserve/vector", rev = "063cabbbf4bc6f75794fa0ccd3b0bd5c074f0e35" }
vrl = { version = "0.22", features = ["value", "compiler", "test"] }
<<<<<<< HEAD
zip = "3.0.0"
zstd = "0.13"
=======
zstd = "0.13"
zip = "3.0.0"
>>>>>>> ab5c296f
<|MERGE_RESOLUTION|>--- conflicted
+++ resolved
@@ -192,10 +192,7 @@
 actix-utils = "3.0.1"
 derive_more = { version = "2.0.1", features = ["full"] }
 brotli = "8.0.1"
-<<<<<<< HEAD
-=======
 tokio-rustls.workspace = true
->>>>>>> ab5c296f
 
 [dev-dependencies]
 async-walkdir.workspace = true
@@ -392,10 +389,5 @@
 utoipa-swagger-ui = { version = "4", features = ["actix-web"] }
 vector-enrichment = { version = "0.1.0", package = "enrichment", git = "https://github.com/openobserve/vector", rev = "063cabbbf4bc6f75794fa0ccd3b0bd5c074f0e35" }
 vrl = { version = "0.22", features = ["value", "compiler", "test"] }
-<<<<<<< HEAD
 zip = "3.0.0"
-zstd = "0.13"
-=======
-zstd = "0.13"
-zip = "3.0.0"
->>>>>>> ab5c296f
+zstd = "0.13"