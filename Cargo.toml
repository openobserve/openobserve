--- conflicted
+++ resolved
@@ -24,11 +24,8 @@
 [features]
 default = []
 enterprise = []
-<<<<<<< HEAD
+cloud = []
 marketplace = []
-=======
-cloud = []
->>>>>>> 94444474
 mimalloc = ["dep:mimalloc"]
 jemalloc = ["dep:tikv-jemallocator"]
 profiling = ["dep:pprof"]
