--- conflicted
+++ resolved
@@ -189,10 +189,10 @@
 derive_more = { version = "2.0.1", features = ["full"] }
 brotli = "8.0.1"
 tokio-rustls.workspace = true
-cuckoofilter-mmap.workspace = true
 roaring.workspace = true
 flight.workspace = true
 async-stream.workspace = true
+cuckoofilter-mmap.workspace = true
 
 [dev-dependencies]
 async-walkdir.workspace = true
@@ -394,11 +394,5 @@
 vector-enrichment = { version = "0.1.0", package = "enrichment", git = "https://github.com/openobserve/vector", rev = "063cabbbf4bc6f75794fa0ccd3b0bd5c074f0e35" }
 vrl = { version = "0.22", features = ["value", "compiler", "test"] }
 zip = "3.0.0"
-<<<<<<< HEAD
 zstd = "0.13"
-cuckoofilter-mmap = "0.1.0"
-roaring = "0.11.2"
-async-stream = "0.3.6"
-=======
-zstd = "0.13"
->>>>>>> 1d049087
+cuckoofilter-mmap = "0.1.0"