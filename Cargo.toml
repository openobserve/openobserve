--- conflicted
+++ resolved
@@ -3,16 +3,16 @@
 edition = "2021"
 homepage = "https://openobserve.ai/"
 keywords = [
-  "search",
-  "log",
-  "metrics",
-  "traces",
-  "analytics",
-  "openobserve",
-  "observability",
-  "open source",
-  "open-source",
-  "opensource",
+    "search",
+    "log",
+    "metrics",
+    "traces",
+    "analytics",
+    "openobserve",
+    "observability",
+    "open source",
+    "open-source",
+    "opensource",
 ]
 license = "AGPL-3.0-only"
 name = "openobserve"
@@ -54,8 +54,8 @@
 actix-web-opentelemetry = { version = "0.17", features = ["metrics"] }
 actix-web-prometheus.workspace = true
 actix-web-rust-embed-responder = { version = "2.2", default-features = false, features = [
-  "support-rust-embed-for-web",
-  "base64",
+    "support-rust-embed-for-web",
+    "base64",
 ] }
 actix-ws = "0.2.5"
 actix = "0.13.5"
@@ -75,11 +75,11 @@
 byteorder.workspace = true
 chrono.workspace = true
 clap = { version = "4.1", default-features = false, features = [
-  "std",
-  "help",
-  "usage",
-  "suggestions",
-  "cargo",
+    "std",
+    "help",
+    "usage",
+    "suggestions",
+    "cargo",
 ] }
 cloudevents-sdk = { version = "0.7.0", features = ["actix"] }
 cron = "0.12.1"
@@ -113,23 +113,23 @@
 once_cell.workspace = true
 opentelemetry = "0.25"
 opentelemetry_sdk = { version = "0.25", features = [
-  "rt-tokio",
-  "trace",
-  "metrics",
+    "rt-tokio",
+    "trace",
+    "metrics",
 ] }
 opentelemetry-otlp = { version = "0.25", features = [
-  "http-proto",
-  "serialize",
-  "serde",
-  "trace",
-  "reqwest-client",
+    "http-proto",
+    "serialize",
+    "serde",
+    "trace",
+    "reqwest-client",
 ] }
 opentelemetry-proto = { version = "0.25", features = [
-  "gen-tonic",
-  "with-serde",
-  "logs",
-  "metrics",
-  "trace",
+    "gen-tonic",
+    "with-serde",
+    "logs",
+    "metrics",
+    "trace",
 ] }
 parking_lot.workspace = true
 prometheus.workspace = true
@@ -194,12 +194,12 @@
 
 [workspace]
 members = [
-  "src/config",
-  "src/infra",
-  "src/ingester",
-  "src/wal",
-  "src/proto",
-  "src/report_server",
+    "src/config",
+    "src/infra",
+    "src/ingester",
+    "src/wal",
+    "src/proto",
+    "src/report_server",
 ]
 resolver = "2"
 
@@ -209,10 +209,6 @@
 license = "AGPL-3.0"
 
 [workspace.dependencies]
-chromiumoxide = { git = "https://github.com/mattsse/chromiumoxide", features = [
-  "tokio-runtime",
-  "_fetcher-rusttls-tokio",
-], default-features = false, rev = "6f2392f78ae851e2acf33df8e9764cc299d837db" }
 config = { path = "src/config" }
 infra = { path = "src/infra" }
 ingester = { path = "src/ingester" }
@@ -234,6 +230,10 @@
 bitvec = "1.0"
 bytes = "1.4"
 byteorder = "1.4.3"
+chromiumoxide = { git = "https://github.com/mattsse/chromiumoxide", features = [
+    "tokio-runtime",
+    "_fetcher-rusttls-tokio",
+], default-features = false, rev = "6f2392f78ae851e2acf33df8e9764cc299d837db" }
 chrono = { version = "0.4", default-features = false, features = ["clock"] }
 cityhasher = { version = "0.1", default-features = false }
 collapse = "0.1.2"
@@ -266,12 +266,12 @@
 ipnetwork = "0.20"
 itertools = "0.12"
 lettre = { version = "0.11", default-features = false, features = [
-  "builder",
-  "hostname",
-  "smtp-transport",
-  "pool",
-  "tokio1",
-  "tokio1-rustls-tls",
+    "builder",
+    "hostname",
+    "smtp-transport",
+    "pool",
+    "tokio1",
+    "tokio1-rustls-tls",
 ] }
 log = "0.4"
 md5 = "0.7.0"
@@ -288,19 +288,19 @@
 regex = "1.7"
 regex-syntax = "0.8"
 reqwest = { version = "0.12", default-features = false, features = [
-  "rustls-tls-native-roots",
-  "stream",
+    "rustls-tls-native-roots",
+    "stream",
 ] }
 sea-orm = { version = "1.1.0", features = [
-  "sqlx-all",
-  "runtime-tokio-rustls",
-  "macros",
+    "sqlx-all",
+    "runtime-tokio-rustls",
+    "macros",
 ] }
 sea-orm-migration = { version = "1.1.0", features = [
-  "sqlx-mysql",
-  "sqlx-postgres",
-  "sqlx-sqlite",
-  "runtime-tokio-rustls",
+    "sqlx-mysql",
+    "sqlx-postgres",
+    "sqlx-sqlite",
+    "runtime-tokio-rustls",
 ] }
 segment = "~0.2.4"
 serde = { version = "1", features = ["derive"] }
@@ -309,11 +309,11 @@
 snafu = "0.7.5"
 snap = "1"
 sqlx = { version = "0.8.1", features = [
-  "runtime-tokio-rustls",
-  "postgres",
-  "mysql",
-  "sqlite",
-  "chrono",
+    "runtime-tokio-rustls",
+    "postgres",
+    "mysql",
+    "sqlite",
+    "chrono",
 ] }
 svix-ksuid = { version = "0.8", features = ["serde"] }
 sysinfo = "0.29"
@@ -330,15 +330,9 @@
 tracing-log = "0.2"
 tracing-opentelemetry = "0.26"
 tracing-subscriber = { version = "0.3.0", features = [
-<<<<<<< HEAD
-  "registry",
-  "env-filter",
-  "json",
-=======
     "env-filter",
     "json",
     "registry",
->>>>>>> 1f9e635b
 ] }
 url = "2.2"
 urlencoding = "2.1"
